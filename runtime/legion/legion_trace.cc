--- conflicted
+++ resolved
@@ -4048,14 +4048,7 @@
                                              ApEvent precondition,
                                              PredEvent pred_guard,
                                              ReductionOpID redop,
-<<<<<<< HEAD
-                                             bool reduction_fold,
-                                 const FieldMaskSet<InstanceView> &tracing_srcs,
-                                 const FieldMaskSet<InstanceView> &tracing_dsts,
-                                             std::set<RtEvent> &applied)
-=======
                                              bool reduction_fold)
->>>>>>> 6afbdfc5
     //--------------------------------------------------------------------------
     {
 #ifdef DEBUG_LEGION
@@ -4063,32 +4056,10 @@
 #endif
       if (!lhs.exists())
       {
-<<<<<<< HEAD
-        ApUserEvent rename = Runtime::create_ap_user_event(NULL);
-        Runtime::trigger_event(NULL, rename);
-        lhs = rename;
-      }
-
-      LegionList<FieldSet<EquivalenceSet*> >::aligned src_eqs, dst_eqs;
-      // Get these before we take the lock
-      {
-        FieldMaskSet<EquivalenceSet> eq_sets;
-        const FieldMask &src_mask = tracing_srcs.get_valid_mask();
-        memo->find_equivalence_sets(trace->runtime, src_idx, src_mask, eq_sets);
-        eq_sets.compute_field_sets(src_mask, src_eqs);
-      }
-      {
-        FieldMaskSet<EquivalenceSet> eq_sets;
-        const FieldMask &dst_mask = tracing_dsts.get_valid_mask();
-        memo->find_equivalence_sets(trace->runtime, dst_idx, dst_mask, eq_sets);
-        eq_sets.compute_field_sets(dst_mask, dst_eqs);
-      }
-=======
         Realm::UserEvent rename(Realm::UserEvent::create_user_event());
         rename.trigger();
         lhs = ApEvent(rename);
       } 
->>>>>>> 6afbdfc5
 
       AutoLock tpl_lock(template_lock);
 #ifdef DEBUG_LEGION
@@ -4103,18 +4074,7 @@
 #ifdef LEGION_SPY
             src_tree_id, dst_tree_id,
 #endif
-<<<<<<< HEAD
-            rhs_, redop, reduction_fold));
-
-      record_views(lhs_, expr, RegionUsage(LEGION_READ_ONLY, 
-            LEGION_EXCLUSIVE, 0), tracing_srcs, src_eqs, applied);
-      record_copy_views(lhs_, expr, tracing_srcs);
-      record_views(lhs_, expr, RegionUsage(LEGION_WRITE_ONLY, 
-            LEGION_EXCLUSIVE, 0), tracing_dsts, dst_eqs, applied);
-      record_copy_views(lhs_, expr, tracing_dsts);
-=======
-            find_event(precondition), redop, reduction_fold)); 
->>>>>>> 6afbdfc5
+            rhs_, redop, reduction_fold)); 
     }
 
     //--------------------------------------------------------------------------
@@ -4141,13 +4101,7 @@
                                              RegionTreeID tree_id,
 #endif
                                              ApEvent precondition,
-<<<<<<< HEAD
-                                 const FieldMaskSet<FillView> &tracing_srcs,
-                                 const FieldMaskSet<InstanceView> &tracing_dsts,
-                                             std::set<RtEvent> &applied)
-=======
                                              PredEvent pred_guard)
->>>>>>> 6afbdfc5
     //--------------------------------------------------------------------------
     {
 #ifdef DEBUG_LEGION
@@ -4173,60 +4127,11 @@
 #ifdef LEGION_SPY
                                        handle, tree_id,
 #endif
-<<<<<<< HEAD
                                        rhs_));
-
-      record_fill_views(tracing_srcs, applied);
-      record_views(lhs_, expr, RegionUsage(LEGION_WRITE_ONLY, 
-            LEGION_EXCLUSIVE, 0), tracing_dsts, eqs, applied);
-      record_copy_views(lhs_, expr, tracing_dsts);
-=======
-                                       find_event(precondition))); 
->>>>>>> 6afbdfc5
     }
 
 #ifdef LEGION_GPU_REDUCTIONS
     //--------------------------------------------------------------------------
-<<<<<<< HEAD
-    void PhysicalTemplate::record_issue_fill_for_reduction(Memoizable *memo,
-                                                           unsigned idx,
-                                                           InstanceView *view,
-                                                     const FieldMask &user_mask,
-                                                     IndexSpaceExpression *expr,
-                                                     std::set<RtEvent> &applied)
-    //--------------------------------------------------------------------------
-    {
-      if (expr->is_empty()) return;
-
-      TraceLocalID op_key = find_trace_local_id(memo);
-      ReductionView *reduction_view = view->as_reduction_view();
-      ReductionManager *manager = reduction_view->manager;
-      LayoutDescription *const layout = manager->layout;
-      const ReductionOp *reduction_op = manager->op;
-
-      std::vector<CopySrcDstField> fields;
-      std::vector<FieldID> fill_fields;
-      manager->field_space_node->get_field_set(user_mask,
-          trace->logical_trace->ctx, fill_fields);
-      layout->compute_copy_offsets(fill_fields, manager, fields);
-
-      size_t fill_size = reduction_op->sizeof_rhs;
-      void *fill_value = malloc(fill_size);
-      reduction_op->init(fill_value, 1);
-
-      ApEvent lhs;
-      {
-        ApUserEvent rename = Runtime::create_ap_user_event(NULL);
-        Runtime::trigger_event(NULL, rename);
-        lhs = rename;
-      }
-      unsigned lhs_ = convert_event(lhs);
-      insert_instruction(new IssueFill(*this, lhs_, expr, op_key,
-                                       fields, fill_value, fill_size,
-#ifdef LEGION_SPY
-                                       manager->field_space_node->handle,
-                                       manager->tree_id,
-=======
     void PhysicalTemplate::record_gpu_reduction(Memoizable *memo, ApEvent &lhs,
                                  IndexSpaceExpression *expr,
                                  const std::vector<CopySrcDstField> &src_fields,
@@ -4239,7 +4144,6 @@
     {
 #ifdef DEBUG_LEGION
       assert(memo != NULL);
->>>>>>> 6afbdfc5
 #endif
       if (!lhs.exists())
       {
@@ -4253,16 +4157,11 @@
       assert(is_recording());
 #endif
 
-<<<<<<< HEAD
-      const RegionUsage usage(LEGION_WRITE_ONLY, LEGION_EXCLUSIVE, 0);
-      add_view_user(view, usage, lhs_, expr, user_mask, applied);
-=======
       unsigned lhs_ = convert_event(lhs);
       insert_instruction(new GPUReduction(
             *this, lhs_, expr, find_trace_local_id(memo),
             src_fields, dst_fields, gpu, gpu_task_id, src, dst,
             find_event(precondition), redop, reduction_fold));
->>>>>>> 6afbdfc5
     }
 #endif
 
@@ -4316,9 +4215,6 @@
           views.insert(expr, mask);
           if (update_validity)
           {
-<<<<<<< HEAD
-            if (view->is_reduction_view() && IS_REDUCE(usage))
-              record_issue_fill_for_reduction(memo,idx,view,mask,expr,applied);
             update_valid_views(view, *eit, usage, mask, true, applied);
             add_view_user(view, usage, entry, expr, mask, applied);
           }
@@ -4327,20 +4223,8 @@
     }
 
     //--------------------------------------------------------------------------
-    void PhysicalTemplate::record_fill_view(FillView *view, 
-                         const FieldMask &user_mask, std::set<RtEvent> &applied)
-=======
-            update_valid_views(view, *eit, usage, mask, true);
-            add_view_user(view, usage, entry, expr, mask);
-          }
-        }
-      }
-    }
-
-    //--------------------------------------------------------------------------
     void PhysicalTemplate::record_post_fill_view(
                                      FillView *view, const FieldMask &user_mask)
->>>>>>> 6afbdfc5
     //--------------------------------------------------------------------------
     {
       AutoLock tpl_lock(template_lock);
@@ -4376,10 +4260,10 @@
 #ifdef DEBUG_LEGION
       assert(is_recording());
 #endif
-      const unsigned lhs_ = find_event(lhs);
-      record_fill_views(tracing_srcs);
+      const unsigned lhs_ = find_event(lhs, tpl_lock);
+      record_fill_views(tracing_srcs, applied_events);
       record_views(lhs_, expr, RegionUsage(LEGION_WRITE_ONLY, 
-            LEGION_EXCLUSIVE, 0), tracing_dsts, eqs);
+            LEGION_EXCLUSIVE, 0), tracing_dsts, eqs, applied_events);
       record_copy_views(lhs_, expr, tracing_dsts);
     }
 
@@ -4414,12 +4298,12 @@
 #ifdef DEBUG_LEGION
       assert(is_recording());
 #endif
-      const unsigned lhs_ = find_event(lhs);
+      const unsigned lhs_ = find_event(lhs, tpl_lock);
       record_views(lhs_, expr, RegionUsage(LEGION_READ_ONLY, 
-            LEGION_EXCLUSIVE, 0), tracing_srcs, src_eqs);
+            LEGION_EXCLUSIVE, 0), tracing_srcs, src_eqs, applied_events);
       record_copy_views(lhs_, expr, tracing_srcs);
       record_views(lhs_, expr, RegionUsage(LEGION_WRITE_ONLY, 
-            LEGION_EXCLUSIVE, 0), tracing_dsts, dst_eqs);
+            LEGION_EXCLUSIVE, 0), tracing_dsts, dst_eqs, applied_events);
       record_copy_views(lhs_, expr, tracing_dsts);
     }
 
@@ -4632,10 +4516,9 @@
 #ifdef DEBUG_LEGION
       assert(is_recording());
 #endif
-
+      const unsigned rhs_ = find_event(rhs, tpl_lock);
       events.push_back(ApEvent());
-      insert_instruction(new SetEffects(*this, find_trace_local_id(memo),
-            find_event(rhs, tpl_lock)));
+      insert_instruction(new SetEffects(*this, find_trace_local_id(memo),rhs_));
     }
 
     //--------------------------------------------------------------------------
@@ -5211,23 +5094,16 @@
     }
 
     //--------------------------------------------------------------------------
-    void ShardedPhysicalTemplate::record_issue_copy(Memoizable *memo,
-                                             unsigned src_idx,
-                                             unsigned dst_idx,
-                                             ApEvent &lhs,
-                                             IndexSpaceExpression *expr,
+    void ShardedPhysicalTemplate::record_issue_copy(Memoizable *memo, 
+                                 ApEvent &lhs, IndexSpaceExpression *expr,
                                  const std::vector<CopySrcDstField>& src_fields,
                                  const std::vector<CopySrcDstField>& dst_fields,
 #ifdef LEGION_SPY
-                                             RegionTreeID src_tree_id,
-                                             RegionTreeID dst_tree_id,
-#endif
-                                             ApEvent precondition,
-                                             ReductionOpID redop,
-                                             bool reduction_fold,
-                                 const FieldMaskSet<InstanceView> &tracing_srcs,
-                                 const FieldMaskSet<InstanceView> &tracing_dsts,
-                                             std::set<RtEvent> &applied)
+                                 RegionTreeID src_tree_id,
+                                 RegionTreeID dst_tree_id,
+#endif
+                                 ApEvent precondition, PredEvent pred_guard,
+                                 ReductionOpID redop, bool reduction_fold)
     //--------------------------------------------------------------------------
     {
       // Make sure the lhs event is local to our shard
@@ -5242,13 +5118,12 @@
         }
       }
       // Then do the base call
-      PhysicalTemplate::record_issue_copy(memo, src_idx, dst_idx, lhs, expr,
-                                          src_fields, dst_fields,
+      PhysicalTemplate::record_issue_copy(memo, lhs, expr,src_fields,dst_fields,
 #ifdef LEGION_SPY
                                           src_tree_id, dst_tree_id,
 #endif
-                                          precondition, redop, reduction_fold,
-                                          tracing_srcs, tracing_dsts, applied);
+                                          precondition, pred_guard, 
+                                          redop, reduction_fold);
     }
 
     //--------------------------------------------------------------------------
@@ -5257,7 +5132,7 @@
                              const std::vector<CopySrcDstField>& src_fields,
                              const std::vector<CopySrcDstField>& dst_fields,
                              const std::vector<void*> &indirections,
-                             ApEvent precondition)
+                             ApEvent precondition, PredEvent pred_guard)
     //--------------------------------------------------------------------------
     {
       // Make sure the lhs event is local to our shard
@@ -5273,25 +5148,18 @@
       }
       // Then do the base call
       PhysicalTemplate::record_issue_indirect(memo, lhs, expr, src_fields,
-                                    dst_fields, indirections, precondition);
+                      dst_fields, indirections, precondition, pred_guard);
     }
     
     //--------------------------------------------------------------------------
     void ShardedPhysicalTemplate::record_issue_fill(Memoizable *memo,
-                                             unsigned idx,
-                                             ApEvent &lhs,
-                                             IndexSpaceExpression *expr,
+                                 ApEvent &lhs, IndexSpaceExpression *expr,
                                  const std::vector<CopySrcDstField> &fields,
-                                             const void *fill_value, 
-                                             size_t fill_size,
+                                 const void *fill_value, size_t fill_size,
 #ifdef LEGION_SPY
-                                             FieldSpace handle,
-                                             RegionTreeID tree_id,
-#endif
-                                             ApEvent precondition,
-                                 const FieldMaskSet<FillView> &tracing_srcs,
-                                 const FieldMaskSet<InstanceView> &tracing_dsts,
-                                             std::set<RtEvent> &applied)
+                                 FieldSpace handle, RegionTreeID tree_id,
+#endif
+                                 ApEvent precondition, PredEvent pred_guard)
     //--------------------------------------------------------------------------
     {
       // Make sure the lhs event is local to our shard
@@ -5306,13 +5174,12 @@
         }
       }
       // Then do the base call
-      PhysicalTemplate::record_issue_fill(memo, idx, lhs, expr, fields,
+      PhysicalTemplate::record_issue_fill(memo, lhs, expr, fields,
                                           fill_value, fill_size,
 #ifdef LEGION_SPY
                                           handle, tree_id,
 #endif
-                                          precondition, tracing_srcs, 
-                                          tracing_dsts, applied);
+                                          precondition, pred_guard);
     }
 
     //--------------------------------------------------------------------------
@@ -6578,40 +6445,6 @@
     }
 
     //--------------------------------------------------------------------------
-    void ShardedPhysicalTemplate::record_fill_view(FillView *view, 
-                         const FieldMask &user_mask, std::set<RtEvent> &applied)
-    //--------------------------------------------------------------------------
-    {
-      const AddressSpaceID view_owner = view->owner_space;
-      std::vector<ShardID> owner_shards;
-      {
-        AutoLock tpl_lock(template_lock);
-        find_owner_shards(view_owner, owner_shards);
-      }
-#ifdef DEBUG_LEGION
-      assert(!owner_shards.empty());
-#endif
-      // For now just send all views to the first shard on each node
-      const ShardID target_shard = owner_shards.front();
-      if (target_shard != repl_ctx->owner_shard->shard_id)
-      {
-        RtUserEvent done = Runtime::create_rt_user_event(); 
-        Serializer rez;
-        rez.serialize(repl_ctx->shard_manager->repl_id);
-        rez.serialize(target_shard);
-        rez.serialize(template_index);
-        rez.serialize(UPDATE_POST_FILL);
-        rez.serialize(done);
-        rez.serialize(view->did);
-        rez.serialize(user_mask);
-        repl_ctx->shard_manager->send_trace_update(target_shard,rez);
-        applied.insert(done);
-      }
-      else
-        PhysicalTemplate::record_fill_view(view, user_mask, applied);
-    }
-
-    //--------------------------------------------------------------------------
     void ShardedPhysicalTemplate::record_fill_views(
          const FieldMaskSet<FillView> &views, std::set<RtEvent> &applied_events)
     //--------------------------------------------------------------------------
@@ -7292,11 +7125,7 @@
                                      src_tree_id, dst_tree_id,
 #endif
                                      precondition, PredEvent::NO_PRED_EVENT,
-<<<<<<< HEAD
-                                     redop, reduction_fold, NULL, NULL, NULL);
-=======
                                      redop, reduction_fold);
->>>>>>> 6afbdfc5
     }
 
     //--------------------------------------------------------------------------
@@ -7486,12 +7315,7 @@
                                      trace_info.op->get_unique_op_id(),
                                      handle, tree_id,
 #endif
-<<<<<<< HEAD
-                                     precondition, PredEvent::NO_PRED_EVENT,
-                                     NULL, NULL, NULL);
-=======
                                      precondition, PredEvent::NO_PRED_EVENT);
->>>>>>> 6afbdfc5
     }
 
     //--------------------------------------------------------------------------
