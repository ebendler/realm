#include "realm/transfer/transfer_utils.h"
#include <tuple>
#include <gtest/gtest.h>

using namespace Realm;

TEST(TransferUtilsTest, EmptyDomainAndBounds)
{
  Rect<1> subrect, domain = Rect<1>(Point<1>(1), Point<1>(0));
  Point<1> next_start(0);
  std::vector<int> dim_order{0};
  EXPECT_TRUE(
      next_subrect(domain, Point<1>(1), domain, dim_order.data(), subrect, next_start));
  EXPECT_EQ(subrect.lo, domain.lo);
  EXPECT_EQ(subrect.hi, domain.hi);
  EXPECT_EQ(next_start, Point<1>(0));
}

TEST(TransferUtilsTest, EmptyDomain)
{
  Rect<2> bounds = Rect<2>(Point<2>(0, 0), Point<2>(10, 10));
  Rect<1> subrect, domain = Rect<1>(Point<1>(1), Point<1>(0));
  Point<1> next_start(0);
  std::vector<int> dim_order{0};
  EXPECT_TRUE(
      next_subrect(domain, Point<1>(1), domain, dim_order.data(), subrect, next_start));
  EXPECT_EQ(subrect.lo, domain.lo);
  EXPECT_EQ(subrect.hi, domain.hi);
  EXPECT_EQ(next_start, Point<1>(0));
}

TEST(TransferUtilsTest, BoundsContainFullSubrect)
{
  Rect<1> subrect, domain = Rect<1>(Point<1>(0), Point<1>(10));
  Point<1> next_start(0);
  std::vector<int> dim_order{0};
  EXPECT_TRUE(
      next_subrect(domain, Point<1>(0), domain, dim_order.data(), subrect, next_start));
  EXPECT_EQ(subrect.lo, domain.lo);
  EXPECT_EQ(subrect.hi, domain.hi);
  EXPECT_EQ(next_start, Point<1>(0));
}

TEST(TransferUtilsTest, StartNotFullSpanDimension)
{
  Rect<2> bounds = Rect<2>(Point<2>(0, 0), Point<2>(10, 10));
  Rect<2> subrect, domain = Rect<2>(Point<2>(0, 0), Point<2>(8, 8));
  Point<2> next_start(0, 0);
  std::vector<int> dim_order{0, 1};

  EXPECT_FALSE(next_subrect(domain, Point<2>(1, 0), bounds, dim_order.data(), subrect,
                            next_start));
  EXPECT_EQ(subrect.lo, Point<2>(1, 0));
  EXPECT_EQ(subrect.hi, Point<2>(8, 0));
  EXPECT_EQ(next_start, Point<2>(0, 1));

  EXPECT_TRUE(
      next_subrect(domain, next_start, bounds, dim_order.data(), subrect, next_start));
  EXPECT_EQ(subrect.lo, Point<2>(0, 1));
  EXPECT_EQ(subrect.hi, Point<2>(8, 8));
  EXPECT_EQ(next_start, Point<2>(0, 0));
}

TEST(TransferUtilsTest, HigherDomainBounds)
{
  Rect<2> bounds = Rect<2>(Point<2>(0, 0), Point<2>(10, 10));
  Rect<2> subrect, domain = Rect<2>(Point<2>(1, 1), Point<2>(11, 11));
  Point<2> next_start(0, 0);
  std::vector<int> dim_order{0, 1};

  for(int next_y = 1; next_y < 10; next_y++) {
    EXPECT_FALSE(next_subrect(domain, Point<2>(1, next_y), bounds, dim_order.data(),
                              subrect, next_start));
    EXPECT_EQ(subrect.lo, Point<2>(1, next_y));
    EXPECT_EQ(subrect.hi, Point<2>(10, next_y));
    EXPECT_EQ(next_start, Point<2>(11, next_y));
  }
}

<<<<<<< HEAD
TEST(TransferUtilsTest, NextTargetSubrect1D)
=======
// TODO(apryakhin@): Add inverted dim order
TEST(TransferUtilsTest, NextTargetSubrectEmpty)
{
  Rect<2> bounds = Rect<2>(Point<2>(1, 1), Point<2>(0, 0));
  Rect<2> cur_rect = Rect<2>(Point<2>(1, 1), Point<2>(0, 0));
  Point<2> cur_point = Point<2>::ZEROES();
  int dim_order[2];
  for(int i = 0; i < 2; i++)
    dim_order[i] = i;

  Rect<2> next_subrect;
  EXPECT_FALSE(
      compute_target_subrect(bounds, cur_rect, cur_point, next_subrect, dim_order));
  EXPECT_EQ(next_subrect.lo, Point<2>(0, 0));
  EXPECT_EQ(next_subrect.hi, Point<2>(0, 0));
}

TEST(TransferUtilsTest, NextTargetSubrectFullCover2D)
>>>>>>> 18491dfb
{
  Rect<2> bounds = Rect<2>(Point<2>(0, 0), Point<2>(10, 10));
  Rect<2> cur_rect = Rect<2>(Point<2>(0, 0), Point<2>(10, 5));
  Point<2> cur_point = Point<2>::ZEROES();
  int dim_order[2];
  for(int i = 0; i < 2; i++)
    dim_order[i] = i;

  Rect<2> next_subrect;
<<<<<<< HEAD
  EXPECT_FALSE(next_target_subrect(bounds, cur_rect, cur_point, next_subrect, dim_order));
  EXPECT_EQ(next_subrect.lo, Point<2>(0, 0));
  EXPECT_EQ(next_subrect.hi, Point<2>(10, 5));
=======
  EXPECT_FALSE(
      compute_target_subrect(bounds, cur_rect, cur_point, next_subrect, dim_order));
  EXPECT_EQ(next_subrect.lo, Point<2>(0, 0));
  EXPECT_EQ(next_subrect.hi, Point<2>(10, 5));
}

TEST(TransferUtilsTest, NextTargetSubrectMiddleStart2D)
{
  Rect<2> bounds = Rect<2>(Point<2>(0, 0), Point<2>(10, 10));
  Rect<2> cur_rect = Rect<2>(Point<2>(0, 0), Point<2>(10, 5));
  Point<2> cur_point = Point<2>(4, 4);
  int dim_order[2];
  for(int i = 0; i < 2; i++)
    dim_order[i] = i;

  Rect<2> next_subrect;
  EXPECT_TRUE(
      compute_target_subrect(bounds, cur_rect, cur_point, next_subrect, dim_order));
  EXPECT_EQ(next_subrect.lo, Point<2>(4, 4));
  EXPECT_EQ(next_subrect.hi, Point<2>(10, 4));
  EXPECT_EQ(cur_point, Point<2>(0, 5));

  EXPECT_FALSE(
      compute_target_subrect(bounds, cur_rect, cur_point, next_subrect, dim_order));
  EXPECT_EQ(next_subrect.lo, Point<2>(0, 5));
  EXPECT_EQ(next_subrect.hi, Point<2>(10, 5));
}

TEST(TransferUtilsTest, NextTargetSubrectStopShort2D)
{
  Rect<2> bounds = Rect<2>(Point<2>(0, 0), Point<2>(10, 10));
  Rect<2> cur_rect = Rect<2>(Point<2>(0, 0), Point<2>(12, 5));
  Point<2> cur_point = Point<2>(0, 0);
  int dim_order[2];
  for(int i = 0; i < 2; i++)
    dim_order[i] = i;

  Rect<2> next_subrect;
  EXPECT_TRUE(
      compute_target_subrect(bounds, cur_rect, cur_point, next_subrect, dim_order));
  EXPECT_EQ(next_subrect.lo, Point<2>(0, 0));
  EXPECT_EQ(next_subrect.hi, Point<2>(10, 0));
  EXPECT_EQ(cur_point, Point<2>(11, 0));
>>>>>>> 18491dfb
}<|MERGE_RESOLUTION|>--- conflicted
+++ resolved
@@ -77,9 +77,6 @@
   }
 }
 
-<<<<<<< HEAD
-TEST(TransferUtilsTest, NextTargetSubrect1D)
-=======
 // TODO(apryakhin@): Add inverted dim order
 TEST(TransferUtilsTest, NextTargetSubrectEmpty)
 {
@@ -98,7 +95,6 @@
 }
 
 TEST(TransferUtilsTest, NextTargetSubrectFullCover2D)
->>>>>>> 18491dfb
 {
   Rect<2> bounds = Rect<2>(Point<2>(0, 0), Point<2>(10, 10));
   Rect<2> cur_rect = Rect<2>(Point<2>(0, 0), Point<2>(10, 5));
@@ -108,11 +104,6 @@
     dim_order[i] = i;
 
   Rect<2> next_subrect;
-<<<<<<< HEAD
-  EXPECT_FALSE(next_target_subrect(bounds, cur_rect, cur_point, next_subrect, dim_order));
-  EXPECT_EQ(next_subrect.lo, Point<2>(0, 0));
-  EXPECT_EQ(next_subrect.hi, Point<2>(10, 5));
-=======
   EXPECT_FALSE(
       compute_target_subrect(bounds, cur_rect, cur_point, next_subrect, dim_order));
   EXPECT_EQ(next_subrect.lo, Point<2>(0, 0));
@@ -156,5 +147,4 @@
   EXPECT_EQ(next_subrect.lo, Point<2>(0, 0));
   EXPECT_EQ(next_subrect.hi, Point<2>(10, 0));
   EXPECT_EQ(cur_point, Point<2>(11, 0));
->>>>>>> 18491dfb
 }