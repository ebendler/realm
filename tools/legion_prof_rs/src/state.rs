--- conflicted
+++ resolved
@@ -765,7 +765,6 @@
                     let (next_uid, next_start, next_stop) = calls[idx2];
                     if (next_start <= *call_start) && (*call_stop <= next_stop) {
                         let next_entry = self.entries.get_mut(&next_uid).unwrap();
-<<<<<<< HEAD
                         next_entry
                             .waiters
                             .wait_intervals
@@ -774,24 +773,15 @@
                                 *call_stop,
                                 *call_uid,
                             ));
-                        caller_uid = Some(next_uid);
-=======
-                        next_entry.waiters.wait_intervals.push(WaitInterval::new(
-                            *call_start,
-                            *call_stop,
-                            *call_stop,
-                        ));
                         // Keep the wait intervals sorted by starting time
                         next_entry.waiters.wait_intervals.sort_by_key(|w| w.start);
-                        found = true;
->>>>>>> dbd74488
+                        caller_uid = Some(next_uid);
                         break;
                     } else {
                         // Calls should not be partially overlapping with eachother
                         assert!((*call_stop <= next_start) || (next_stop <= *call_start));
                     }
                 }
-<<<<<<< HEAD
                 if caller_uid.is_none() {
                     task_entry
                         .waiters
@@ -801,17 +791,9 @@
                             *call_stop,
                             *call_uid,
                         ));
-                    caller_uid = Some(*task_uid);
-=======
-                if !found {
-                    task_entry.waiters.wait_intervals.push(WaitInterval::new(
-                        *call_start,
-                        *call_stop,
-                        *call_stop,
-                    ));
                     // Keep the wait intervals sorted by starting time
                     task_entry.waiters.wait_intervals.sort_by_key(|w| w.start);
->>>>>>> dbd74488
+                    caller_uid = Some(*task_uid);
                 }
                 // Update the operation info for the calls
                 let call_entry = self.entries.get_mut(&call_uid).unwrap();
