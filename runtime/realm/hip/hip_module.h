/* Copyright 2024 Stanford University, NVIDIA Corporation
 *                Los Alamos National Laboratory
 *
 * Licensed under the Apache License, Version 2.0 (the "License");
 * you may not use this file except in compliance with the License.
 * You may obtain a copy of the License at
 *
 *     http://www.apache.org/licenses/LICENSE-2.0
 *
 * Unless required by applicable law or agreed to in writing, software
 * distributed under the License is distributed on an "AS IS" BASIS,
 * WITHOUT WARRANTIES OR CONDITIONS OF ANY KIND, either express or implied.
 * See the License for the specific language governing permissions and
 * limitations under the License.
 */

#ifndef REALM_HIP_H
#define REALM_HIP_H

#include "realm/realm_config.h"
#include "realm/module.h"
#include "realm/processor.h"
#include "realm/network.h"
#include "realm/atomics.h"


// realm/hip_module.h is designed to be include-able even when the system
//  doesn't actually have HIP installed, so we need to declare types that
//  are compatible with the HIP runtime APIs - we can't "extern"
//  a typedef (e.g. hipStream_t) but we can forward declare the underlying
//  struct that those types are pointers to
#ifdef __HIP_PLATFORM_NVIDIA__
struct CUstream_st; // cudaStream_t == CUstream_st *
typedef CUstream_st unifiedHipStream_t;
#else
struct ihipStream_t; // hipStream_t == ihipStream_t *
typedef ihipStream_t unifiedHipStream_t;
#endif

namespace Realm {
  
  namespace NetworkSegmentInfo {
    // HIP device memory - extra is a uintptr_t'd pointer to the GPU
    //  object
    static const MemoryType HipDeviceMem = 3;

    // CUDA managed memory - extra is a uintptr_t'd pointer to _one of_
    //  the GPU objects
    static const MemoryType HipManagedMem = 4;
  };
  
  namespace Hip {

    // a running task on a HIP processor is assigned a stream by Realm, and
    //  any work placed on this stream is automatically captured by the
    //  completion event for the task
    // when using the HIP runtime hijack, Realm will force work launched via
    //  the runtime API to use the task's stream, but without hijack, or for
    //  code that uses the HIP runtime API, the task must explicitly request
    //  the stream that is associated with the task and place work on it to
    //  avoid more expensive forms of completion detection for the task
    // NOTE: this function will return a null pointer if called outside of a
    //  task running on a HIP processor
    REALM_PUBLIC_API unifiedHipStream_t *get_task_hip_stream();

    // when Realm is not using the HIP runtime hijack to force work onto the
    //  task's stream, it conservatively uses a full context synchronization to
    //  make sure all device work launched by the task is captured by the task
    //  completion event - if a task uses `get_task_hip_stream` and places all
    //  work on that stream, this API can be used to tell Realm on a per-task
    //  basis that full context synchronization is not required
    REALM_PUBLIC_API void set_task_ctxsync_required(bool is_required);

    // rather than using the APIs above, HIP processors also support task
    //  implementations that are natively stream aware - if a task function uses
    //  the `Hip::StreamAwareTaskFuncPtr` prototype below (instead of the normal
    //  `Processor::TaskFuncPtr`), the following differences apply:
    // a) it need not call `get_task_hip_stream` because it gets the same value
    //   directly as an argument
    // b) by default, a context synchronization will NOT be performed as part of
    //   task completion detection (this can still be overridden with a call to
    //   `set_task_ctxsync_required(true)` if a task puts work outside the
    //   specified stream for some reason
    // c) if a stream-aware task has preconditions that involve device work, that
    //   work will be tied into the task's stream, but the task body may start
    //   executing BEFORE that work is complete (i.e. for correctness, all work
    //   launched by the task must be properly ordered (using the HIP APIs)
    //   after anything already in the stream assigned to the task
    typedef void (*StreamAwareTaskFuncPtr)(const void *args, size_t arglen,
					                                 const void *user_data, size_t user_data_len,
					                                 Processor proc, unifiedHipStream_t *stream);

    class GPU;
    class GPUWorker;
    struct GPUInfo;
    class GPUZCMemory;
    class GPUReplHeapListener;

    class HipModuleConfig : public ModuleConfig {
      friend class HipModule;
    protected:
      HipModuleConfig(void);

      bool discover_resource(void);

    public:
      virtual void configure_from_cmdline(std::vector<std::string>& cmdline);

    public:
      // configurations
      size_t cfg_zc_mem_size = 64 << 20, cfg_zc_ib_size = 256 << 20;
      size_t cfg_fb_mem_size = 256 << 20, cfg_fb_ib_size = 128 << 20;
      bool cfg_use_dynamic_fb = true;
      size_t cfg_dynfb_max_size = ~size_t(0);
      int cfg_num_gpus = 0;
      std::string cfg_gpu_idxs;
      unsigned cfg_task_streams = 12, cfg_d2d_streams = 4;
      bool cfg_use_worker_threads = false, cfg_use_shared_worker = true, cfg_pin_sysmem = true;
      bool cfg_fences_use_callbacks = false;
      bool cfg_suppress_hijack_warning = false;
      unsigned cfg_skip_gpu_count = 0;
      bool cfg_skip_busy_gpus = false;
      size_t cfg_min_avail_mem = 0;
      int cfg_task_context_sync = -1; // 0 = no, 1 = yes, -1 = default (based on hijack)
      int cfg_max_ctxsync_threads = 4;
      bool cfg_multithread_dma = false;
      size_t cfg_hostreg_limit = 1 << 30;
      int cfg_d2d_stream_priority = -1;
      bool cfg_use_hip_ipc = true;

      // resources
      bool resource_discovered = false;
      int res_num_gpus = 0;
      size_t res_min_fbmem_size = 0;
      std::vector<size_t> res_fbmem_sizes;
    };

    // our interface to the rest of the runtime
    class REALM_PUBLIC_API HipModule : public Module {
    protected:
      HipModule(RuntimeImpl *_runtime);
      
    public:
      virtual ~HipModule(void);

      static ModuleConfig *create_module_config(RuntimeImpl *runtime);
      
      static Module *create_module(RuntimeImpl *runtime);

      // do any general initialization - this is called after all configuration is
      //  complete
      virtual void initialize(RuntimeImpl *runtime);

      // create any memories provided by this module (default == do nothing)
      //  (each new MemoryImpl should use a Memory from RuntimeImpl::next_local_memory_id)
      virtual void create_memories(RuntimeImpl *runtime);

      // create any processors provided by the module (default == do nothing)
      //  (each new ProcessorImpl should use a Processor from
      //   RuntimeImpl::next_local_processor_id)
      virtual void create_processors(RuntimeImpl *runtime);

      // create any DMA channels provided by the module (default == do nothing)
      virtual void create_dma_channels(RuntimeImpl *runtime);

      // create any code translators provided by the module (default == do nothing)
      virtual void create_code_translators(RuntimeImpl *runtime);

      // if a module has to do cleanup that involves sending messages to other
      //  nodes, this must be done in the pre-detach cleanup
      virtual void pre_detach_cleanup(void);

      // clean up any common resources created by the module - this will be called
      //  after all memories/processors/etc. have been shut down and destroyed
      virtual void cleanup(void);

      // free functions above are normally used, but these can be used directly
      //  if you already have a pointer to the HipModule
      unifiedHipStream_t *get_task_hip_stream();
      void set_task_ctxsync_required(bool is_required);

    public:
<<<<<<< HEAD
      size_t cfg_zc_mem_size, cfg_zc_ib_size;
      size_t cfg_fb_mem_size, cfg_fb_ib_size;
      size_t cfg_uvm_mem_size;
      unsigned cfg_num_gpus;
      std::string cfg_gpu_idxs;
      unsigned cfg_task_streams, cfg_d2d_streams;
      bool cfg_use_worker_threads, cfg_use_shared_worker, cfg_pin_sysmem;
      bool cfg_fences_use_callbacks;
      bool cfg_suppress_hijack_warning;
      unsigned cfg_skip_gpu_count;
      bool cfg_skip_busy_gpus;
      size_t cfg_min_avail_mem;
      int cfg_task_context_sync; // 0 = no, 1 = yes, -1 = default (based on hijack)
      int cfg_max_ctxsync_threads;
      bool cfg_multithread_dma;
      size_t cfg_hostreg_limit;
      int cfg_d2d_stream_priority;
      bool cfg_use_hip_ipc;
=======
      HipModuleConfig *config;
      RuntimeImpl *runtime;
>>>>>>> 7b8960b0

      // "global" variables live here too
      GPUWorker *shared_worker;
      std::map<GPU *, GPUWorker *> dedicated_workers;
      std::vector<GPUInfo *> gpu_info;
      std::vector<GPU *> gpus;
      void *zcmem_cpu_base, *zcib_cpu_base;
      GPUZCMemory *zcmem;
      void *uvm_base; // guaranteed to be same for CPU and GPU
      GPUZCMemory *uvmmem;
      std::vector<void *> registered_host_ptrs;
      GPUReplHeapListener *rh_listener;

      Mutex hipipc_mutex;
      Mutex::CondVar hipipc_condvar;
      atomic<int> hipipc_responses_needed;
      atomic<int> hipipc_releases_needed;
      atomic<int> hipipc_exports_remaining;
    };

  }; // namespace Hip

}; // namespace Realm 

#include "realm/hip/hip_module.inl"

#endif<|MERGE_RESOLUTION|>--- conflicted
+++ resolved
@@ -110,6 +110,7 @@
       // configurations
       size_t cfg_zc_mem_size = 64 << 20, cfg_zc_ib_size = 256 << 20;
       size_t cfg_fb_mem_size = 256 << 20, cfg_fb_ib_size = 128 << 20;
+      size_t cfg_uvm_mem_size = 0;
       bool cfg_use_dynamic_fb = true;
       size_t cfg_dynfb_max_size = ~size_t(0);
       int cfg_num_gpus = 0;
@@ -180,29 +181,8 @@
       void set_task_ctxsync_required(bool is_required);
 
     public:
-<<<<<<< HEAD
-      size_t cfg_zc_mem_size, cfg_zc_ib_size;
-      size_t cfg_fb_mem_size, cfg_fb_ib_size;
-      size_t cfg_uvm_mem_size;
-      unsigned cfg_num_gpus;
-      std::string cfg_gpu_idxs;
-      unsigned cfg_task_streams, cfg_d2d_streams;
-      bool cfg_use_worker_threads, cfg_use_shared_worker, cfg_pin_sysmem;
-      bool cfg_fences_use_callbacks;
-      bool cfg_suppress_hijack_warning;
-      unsigned cfg_skip_gpu_count;
-      bool cfg_skip_busy_gpus;
-      size_t cfg_min_avail_mem;
-      int cfg_task_context_sync; // 0 = no, 1 = yes, -1 = default (based on hijack)
-      int cfg_max_ctxsync_threads;
-      bool cfg_multithread_dma;
-      size_t cfg_hostreg_limit;
-      int cfg_d2d_stream_priority;
-      bool cfg_use_hip_ipc;
-=======
       HipModuleConfig *config;
       RuntimeImpl *runtime;
->>>>>>> 7b8960b0
 
       // "global" variables live here too
       GPUWorker *shared_worker;
