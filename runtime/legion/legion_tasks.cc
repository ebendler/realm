/* Copyright 2019 Stanford University, NVIDIA Corporation
 *
 * Licensed under the Apache License, Version 2.0 (the "License");
 * you may not use this file except in compliance with the License.
 * You may obtain a copy of the License at
 *
 *     http://www.apache.org/licenses/LICENSE-2.0
 *
 * Unless required by applicable law or agreed to in writing, software
 * distributed under the License is distributed on an "AS IS" BASIS,
 * WITHOUT WARRANTIES OR CONDITIONS OF ANY KIND, either express or implied.
 * See the License for the specific language governing permissions and
 * limitations under the License.
 */

#include "legion/region_tree.h"
#include "legion/legion_tasks.h"
#include "legion/legion_spy.h"
#include "legion/legion_trace.h"
#include "legion/legion_context.h"
#include "legion/legion_profiling.h"
#include "legion/legion_instances.h"
#include "legion/legion_analysis.h"
#include "legion/legion_views.h"
#include "legion/legion_replication.h"

#include <algorithm>

#define PRINT_REG(reg) (reg).index_space.id,(reg).field_space.id, (reg).tree_id

namespace Legion {
  namespace Internal {

    LEGION_EXTERN_LOGGER_DECLARATIONS

    /////////////////////////////////////////////////////////////
    // Resource Tracker 
    /////////////////////////////////////////////////////////////

    //--------------------------------------------------------------------------
    ResourceTracker::ResourceTracker(void)
    //--------------------------------------------------------------------------
    {
    }

    //--------------------------------------------------------------------------
    ResourceTracker::ResourceTracker(const ResourceTracker &rhs)
    //--------------------------------------------------------------------------
    {
      // should never be called
      assert(false);
    }

    //--------------------------------------------------------------------------
    ResourceTracker::~ResourceTracker(void)
    //--------------------------------------------------------------------------
    {
    }

    //--------------------------------------------------------------------------
    ResourceTracker& ResourceTracker::operator=(const ResourceTracker&rhs)
    //--------------------------------------------------------------------------
    {
      // should never be called
      assert(false);
      return *this;
    } 

    //--------------------------------------------------------------------------
    void ResourceTracker::return_resources(ResourceTracker *target,
                                           std::set<RtEvent> &preconditions)
    //--------------------------------------------------------------------------
    {
      if (!created_regions.empty())
      {
        target->register_region_creations(created_regions);
        created_regions.clear();
      }
      if (!deleted_regions.empty())
      {
        target->register_region_deletions(deleted_regions, preconditions);
        deleted_regions.clear();
      }
      if (!created_fields.empty())
      {
        target->register_field_creations(created_fields);
        created_fields.clear();
      }
      if (!deleted_fields.empty())
      {
        target->register_field_deletions(deleted_fields, preconditions);
        deleted_fields.clear();
      }
      if (!created_field_spaces.empty())
      {
        target->register_field_space_creations(created_field_spaces);
        created_field_spaces.clear();
      }
      if (!latent_field_spaces.empty())
      {
        target->register_latent_field_spaces(latent_field_spaces);
        latent_field_spaces.clear();
      }
      if (!deleted_field_spaces.empty())
      {
        target->register_field_space_deletions(deleted_field_spaces,
                                               preconditions);
        deleted_field_spaces.clear();
      }
      if (!created_index_spaces.empty())
      {
        target->register_index_space_creations(created_index_spaces);
        created_index_spaces.clear();
      }
      if (!deleted_index_spaces.empty())
      {
        target->register_index_space_deletions(deleted_index_spaces,
                                               preconditions);
        deleted_index_spaces.clear();
      }
      if (!created_index_partitions.empty())
      {
        target->register_index_partition_creations(created_index_partitions);
        created_index_partitions.clear();
      }
      if (!deleted_index_partitions.empty())
      {
        target->register_index_partition_deletions(deleted_index_partitions,
                                                   preconditions);
        deleted_index_partitions.clear();
      }
    }

    //--------------------------------------------------------------------------
    void ResourceTracker::pack_resources_return(Serializer &rez, 
                                                AddressSpaceID target)
    //--------------------------------------------------------------------------
    {
      // Shouldn't need the lock here since we only do this
      // while there is no one else executing
      RezCheck z(rez);
      rez.serialize<size_t>(created_regions.size());
      if (!created_regions.empty())
      {
        for (std::set<LogicalRegion>::const_iterator it =
              created_regions.begin(); it != created_regions.end(); it++)
          rez.serialize(*it);
        created_regions.clear();
      }
      rez.serialize<size_t>(deleted_regions.size());
      if (!deleted_regions.empty())
      {
        for (std::vector<LogicalRegion>::const_iterator it = 
              deleted_regions.begin(); it != deleted_regions.end(); it++)
          rez.serialize(*it);
        deleted_regions.clear();
      }
      rez.serialize<size_t>(created_fields.size());
      if (!created_fields.empty())
      {
        for (std::set<std::pair<FieldSpace,FieldID> >::const_iterator it =
              created_fields.begin(); it != created_fields.end(); it++)
        {
          rez.serialize(it->first);
          rez.serialize(it->second);
        }
        created_fields.clear();
      }
      rez.serialize<size_t>(deleted_fields.size());
      if (!deleted_fields.empty())
      {
        for (std::vector<std::pair<FieldSpace,FieldID> >::const_iterator it =
              deleted_fields.begin(); it != deleted_fields.end(); it++)
        {
          rez.serialize(it->first);
          rez.serialize(it->second);
        }
        deleted_fields.clear();
      }
      rez.serialize<size_t>(created_field_spaces.size());
      if (!created_field_spaces.empty())
      {
        for (std::set<FieldSpace>::const_iterator it = 
              created_field_spaces.begin(); it != 
              created_field_spaces.end(); it++)
          rez.serialize(*it);
        created_field_spaces.clear();
      } 
      rez.serialize<size_t>(latent_field_spaces.size());
      if (!latent_field_spaces.empty())
      {
        for (std::map<FieldSpace,unsigned>::const_iterator it = 
              latent_field_spaces.begin(); it !=
              latent_field_spaces.end(); it++)
        {
          rez.serialize(it->first);
          rez.serialize(it->second);
        }
        latent_field_spaces.clear();
      }
      rez.serialize<size_t>(deleted_field_spaces.size());
      if (!deleted_field_spaces.empty())
      {
        for (std::vector<FieldSpace>::const_iterator it = 
              deleted_field_spaces.begin(); it != 
              deleted_field_spaces.end(); it++)
          rez.serialize(*it);
        deleted_field_spaces.clear();
      }
      rez.serialize<size_t>(created_index_spaces.size());
      if (!created_index_spaces.empty())
      {
        for (std::set<IndexSpace>::const_iterator it = 
              created_index_spaces.begin(); it != 
              created_index_spaces.end(); it++)
          rez.serialize(*it);
        created_index_spaces.clear();
      }
      rez.serialize<size_t>(deleted_index_spaces.size());
      if (!deleted_index_spaces.empty())
      {
        for (std::vector<IndexSpace>::const_iterator it = 
              deleted_index_spaces.begin(); it !=
              deleted_index_spaces.end(); it++)
          rez.serialize(*it);
        deleted_index_spaces.clear();
      }
      rez.serialize<size_t>(created_index_partitions.size());
      if (!created_index_partitions.empty())
      {
        for (std::set<IndexPartition>::const_iterator it = 
              created_index_partitions.begin(); it !=
              created_index_partitions.end(); it++)
          rez.serialize(*it);
        created_index_partitions.clear();
      }
      rez.serialize<size_t>(deleted_index_partitions.size());
      if (!deleted_index_partitions.empty())
      {
        for (std::vector<IndexPartition>::const_iterator it = 
              deleted_index_partitions.begin(); it !=
              deleted_index_partitions.end(); it++)
          rez.serialize(*it);
        deleted_index_partitions.clear();
      }
    }

    //--------------------------------------------------------------------------
    /*static*/ RtEvent ResourceTracker::unpack_resources_return(
                                   Deserializer &derez, ResourceTracker *target)
    //--------------------------------------------------------------------------
    {
      // Hold the lock while doing the unpack to avoid conflicting
      // with anyone else returning state
      DerezCheck z(derez);
      std::set<RtEvent> preconditions;
      size_t num_created_regions;
      derez.deserialize(num_created_regions);
      if (num_created_regions > 0)
      {
        std::set<LogicalRegion> created_regions;
        for (unsigned idx = 0; idx < num_created_regions; idx++)
        {
          LogicalRegion reg;
          derez.deserialize(reg);
          created_regions.insert(reg);
        }
        target->register_region_creations(created_regions);
      }
      size_t num_deleted_regions;
      derez.deserialize(num_deleted_regions);
      if (num_deleted_regions > 0)
      {
        std::vector<LogicalRegion> deleted_regions(num_deleted_regions);
        for (unsigned idx = 0; idx < num_deleted_regions; idx++)
          derez.deserialize(deleted_regions[idx]);
        target->register_region_deletions(deleted_regions, preconditions);
      }
      size_t num_created_fields;
      derez.deserialize(num_created_fields);
      if (num_created_fields > 0)
      {
        std::set<std::pair<FieldSpace,FieldID> > created_fields;
        for (unsigned idx = 0; idx < num_created_fields; idx++)
        {
          FieldSpace sp;
          derez.deserialize(sp);
          FieldID fid;
          derez.deserialize(fid);
          created_fields.insert(std::pair<FieldSpace,FieldID>(sp,fid));
        }
        target->register_field_creations(created_fields);
      }
      size_t num_deleted_fields;
      derez.deserialize(num_deleted_fields);
      if (num_deleted_fields > 0)
      {
        std::vector<std::pair<FieldSpace,FieldID> > 
          deleted_fields(num_deleted_fields);
        for (unsigned idx = 0; idx < num_deleted_fields; idx++)
        {
          derez.deserialize(deleted_fields[idx].first);
          derez.deserialize(deleted_fields[idx].second);
        }
        target->register_field_deletions(deleted_fields, preconditions);
      }
      size_t num_created_field_spaces;
      derez.deserialize(num_created_field_spaces);
      if (num_created_field_spaces > 0)
      {
        std::set<FieldSpace> created_field_spaces;
        for (unsigned idx = 0; idx < num_created_field_spaces; idx++)
        {
          FieldSpace sp;
          derez.deserialize(sp);
          created_field_spaces.insert(sp);
        }
        target->register_field_space_creations(created_field_spaces);
      }
      size_t num_latent_field_spaces;
      derez.deserialize(num_latent_field_spaces);
      if (num_latent_field_spaces > 0)
      {
        std::map<FieldSpace,unsigned> latent_field_spaces;
        for (unsigned idx = 0; idx < num_latent_field_spaces; idx++)
        {
          FieldSpace sp;
          derez.deserialize(sp);
          derez.deserialize(latent_field_spaces[sp]);
        }
        target->register_latent_field_spaces(latent_field_spaces);
      }
      size_t num_deleted_field_spaces;
      derez.deserialize(num_deleted_field_spaces);
      if (num_deleted_field_spaces > 0)
      {
        std::vector<FieldSpace> deleted_field_spaces(num_deleted_field_spaces);
        for (unsigned idx = 0; idx < num_deleted_field_spaces; idx++)
          derez.deserialize(deleted_field_spaces[idx]);
        target->register_field_space_deletions(deleted_field_spaces,
                                               preconditions);
      }
      size_t num_created_index_spaces;
      derez.deserialize(num_created_index_spaces);
      if (num_created_index_spaces > 0)
      {
        std::set<IndexSpace> created_index_spaces;
        for (unsigned idx = 0; idx < num_created_index_spaces; idx++)
        {
          IndexSpace sp;
          derez.deserialize(sp);
          created_index_spaces.insert(sp);
        }
        target->register_index_space_creations(created_index_spaces);
      }
      size_t num_deleted_index_spaces;
      derez.deserialize(num_deleted_index_spaces);
      if (num_deleted_index_spaces > 0)
      {
        std::vector<IndexSpace> deleted_index_spaces(num_deleted_index_spaces);
        for (unsigned idx = 0; idx < num_deleted_index_spaces; idx++)
          derez.deserialize(deleted_index_spaces[idx]);
        target->register_index_space_deletions(deleted_index_spaces, 
                                               preconditions);
      }
      size_t num_created_index_partitions;
      derez.deserialize(num_created_index_partitions);
      if (num_created_index_partitions > 0)
      {
        std::set<IndexPartition> created_index_partitions;
        for (unsigned idx = 0; idx < num_created_index_partitions; idx++)
        {
          IndexPartition ip;
          derez.deserialize(ip);
          created_index_partitions.insert(ip);
        }
        target->register_index_partition_creations(created_index_partitions);
      }
      size_t num_deleted_index_partitions;
      derez.deserialize(num_deleted_index_partitions);
      if (num_deleted_index_partitions > 0)
      {
        std::vector<IndexPartition> 
          deleted_index_partitions(num_deleted_index_partitions);
        for (unsigned idx = 0; idx < num_deleted_index_partitions; idx++)
          derez.deserialize(deleted_index_partitions[idx]);
        target->register_index_partition_deletions(deleted_index_partitions,
                                                   preconditions);
      }
      if (!preconditions.empty())
        return Runtime::merge_events(preconditions);
      else
        return RtEvent::NO_RT_EVENT;
    }

    /////////////////////////////////////////////////////////////
    // External Task 
    /////////////////////////////////////////////////////////////

    //--------------------------------------------------------------------------
    ExternalTask::ExternalTask(void)
      : Task(), arg_manager(NULL)
    //--------------------------------------------------------------------------
    {
    }

    //--------------------------------------------------------------------------
    void ExternalTask::pack_external_task(Serializer &rez,
                                          AddressSpaceID target) const
    //--------------------------------------------------------------------------
    {
      RezCheck z(rez);
      rez.serialize(task_id);
      rez.serialize(indexes.size());
      for (unsigned idx = 0; idx < indexes.size(); idx++)
        pack_index_space_requirement(indexes[idx], rez);
      rez.serialize(regions.size());
      for (unsigned idx = 0; idx < regions.size(); idx++)
        pack_region_requirement(regions[idx], rez);
      rez.serialize(futures.size());
      // If we are remote we can just do the normal pack
      for (unsigned idx = 0; idx < futures.size(); idx++)
        rez.serialize(futures[idx].impl->did);
      rez.serialize(grants.size());
      for (unsigned idx = 0; idx < grants.size(); idx++)
        pack_grant(grants[idx], rez);
      rez.serialize(wait_barriers.size());
      for (unsigned idx = 0; idx < wait_barriers.size(); idx++)
        pack_phase_barrier(wait_barriers[idx], rez);
      rez.serialize(arrive_barriers.size());
      for (unsigned idx = 0; idx < arrive_barriers.size(); idx++)
        pack_phase_barrier(arrive_barriers[idx], rez);
      rez.serialize<bool>((arg_manager != NULL));
      rez.serialize(arglen);
      rez.serialize(args,arglen);
      pack_mappable(*this, rez);
      rez.serialize(is_index_space);
      rez.serialize(must_epoch_task);
      rez.serialize(index_domain);
      rez.serialize(index_point);
      rez.serialize(sharding_space);
      rez.serialize(local_arglen);
      rez.serialize(local_args,local_arglen);
      rez.serialize(orig_proc);
      // No need to pack current proc, it will get set when we unpack
      rez.serialize(steal_count);
      // No need to pack remote, it will get set
      rez.serialize(speculated);
      rez.serialize<size_t>(get_context_index());
    }

    //--------------------------------------------------------------------------
    void ExternalTask::unpack_external_task(Deserializer &derez,
                                    Runtime *runtime, ReferenceMutator *mutator)
    //--------------------------------------------------------------------------
    {
      DerezCheck z(derez);
      derez.deserialize(task_id);
      size_t num_indexes;
      derez.deserialize(num_indexes);
      indexes.resize(num_indexes);
      for (unsigned idx = 0; idx < indexes.size(); idx++)
        unpack_index_space_requirement(indexes[idx], derez);
      size_t num_regions;
      derez.deserialize(num_regions);
      regions.resize(num_regions);
      for (unsigned idx = 0; idx < regions.size(); idx++)
        unpack_region_requirement(regions[idx], derez); 
      size_t num_futures;
      derez.deserialize(num_futures);
      futures.resize(num_futures);
      for (unsigned idx = 0; idx < futures.size(); idx++)
      {
        DistributedID future_did;
        derez.deserialize(future_did);
        FutureImpl *impl = 
          runtime->find_or_create_future(future_did, mutator);
        impl->add_base_gc_ref(FUTURE_HANDLE_REF, mutator);
        futures[idx] = Future(impl, false/*need reference*/);
      }
      size_t num_grants;
      derez.deserialize(num_grants);
      grants.resize(num_grants);
      for (unsigned idx = 0; idx < grants.size(); idx++)
        unpack_grant(grants[idx], derez);
      size_t num_wait_barriers;
      derez.deserialize(num_wait_barriers);
      wait_barriers.resize(num_wait_barriers);
      for (unsigned idx = 0; idx < wait_barriers.size(); idx++)
        unpack_phase_barrier(wait_barriers[idx], derez);
      size_t num_arrive_barriers;
      derez.deserialize(num_arrive_barriers);
      arrive_barriers.resize(num_arrive_barriers);
      for (unsigned idx = 0; idx < arrive_barriers.size(); idx++)
        unpack_phase_barrier(arrive_barriers[idx], derez);
      bool has_arg_manager;
      derez.deserialize(has_arg_manager);
      derez.deserialize(arglen);
      if (arglen > 0)
      {
        if (has_arg_manager)
        {
#ifdef DEBUG_LEGION
          assert(arg_manager == NULL);
#endif
          arg_manager = new AllocManager(arglen);
          arg_manager->add_reference();
          args = arg_manager->get_allocation();
        }
        else
          args = legion_malloc(TASK_ARGS_ALLOC, arglen);
        derez.deserialize(args,arglen);
      }
      unpack_mappable(*this, derez); 
      derez.deserialize(is_index_space);
      derez.deserialize(must_epoch_task);
      derez.deserialize(index_domain);
      derez.deserialize(index_point);
      derez.deserialize(sharding_space);
      derez.deserialize(local_arglen);
      if (local_arglen > 0)
      {
        local_args = malloc(local_arglen);
        derez.deserialize(local_args,local_arglen);
      }
      derez.deserialize(orig_proc);
      derez.deserialize(steal_count);
      derez.deserialize(speculated);
      size_t index;
      derez.deserialize(index);
      set_context_index(index);
    } 

    /////////////////////////////////////////////////////////////
    // Task Operation 
    /////////////////////////////////////////////////////////////
  
    //--------------------------------------------------------------------------
    TaskOp::TaskOp(Runtime *rt)
      : ExternalTask(), MemoizableOp<SpeculativeOp>(rt)
    //--------------------------------------------------------------------------
    {
    }

    //--------------------------------------------------------------------------
    TaskOp::~TaskOp(void)
    //--------------------------------------------------------------------------
    {
    }

    //--------------------------------------------------------------------------
    UniqueID TaskOp::get_unique_id(void) const
    //--------------------------------------------------------------------------
    {
      return unique_op_id;
    }

    //--------------------------------------------------------------------------
    size_t TaskOp::get_context_index(void) const
    //--------------------------------------------------------------------------
    {
      return context_index;
    }

    //--------------------------------------------------------------------------
    void TaskOp::set_context_index(size_t index)
    //--------------------------------------------------------------------------
    {
      context_index = index;
    }

    //--------------------------------------------------------------------------
    int TaskOp::get_depth(void) const
    //--------------------------------------------------------------------------
    {
#ifdef DEBUG_LEGION
      assert(parent_ctx != NULL);
#endif
      return parent_ctx->get_depth() + 1;
    }

    //--------------------------------------------------------------------------
    const char* TaskOp::get_task_name(void) const
    //--------------------------------------------------------------------------
    {
      TaskImpl *impl = runtime->find_or_create_task_impl(task_id);
      return impl->get_name();
    }

    //--------------------------------------------------------------------------
    void TaskOp::pack_remote_operation(Serializer &rez,
                                       AddressSpaceID target) const
    //--------------------------------------------------------------------------
    {
      pack_local_remote_operation(rez);
      pack_external_task(rez, target);
      pack_profiling_requests(rez);
    }
    
    //--------------------------------------------------------------------------
    void TaskOp::pack_profiling_requests(Serializer &rez) const
    //--------------------------------------------------------------------------
    {
      rez.serialize<size_t>(0);
    }

    //--------------------------------------------------------------------------
    bool TaskOp::is_remote(void) const
    //--------------------------------------------------------------------------
    {
      if (local_cached)
        return !is_local;
      if (!orig_proc.exists())
        is_local = runtime->is_local(parent_ctx->get_executing_processor());
      else
        is_local = runtime->is_local(orig_proc);
      local_cached = true;
      return !is_local;
    }

    //--------------------------------------------------------------------------
    void TaskOp::set_current_proc(Processor current)
    //--------------------------------------------------------------------------
    {
#ifdef DEBUG_LEGION
      assert(current.exists());
      assert(runtime->is_local(current));
#endif
      // Always clear target_proc and the mapper when setting a new current proc
      mapper = NULL;
      current_proc = current;
      target_proc = current;
    }

    //--------------------------------------------------------------------------
    void TaskOp::activate_task(void)
    //--------------------------------------------------------------------------
    {
      activate_speculative();
      activate_memoizable();
      complete_received = false;
      commit_received = false;
      children_complete = false;
      children_commit = false;
      stealable = false;
      options_selected = false;
      map_origin = false;
      request_valid_instances = false;
      replicate = false;
      true_guard = PredEvent::NO_PRED_EVENT;
      false_guard = PredEvent::NO_PRED_EVENT;
      local_cached = false;
      arg_manager = NULL;
      target_proc = Processor::NO_PROC;
      mapper = NULL;
      must_epoch = NULL;
      must_epoch_task = false;
      orig_proc = Processor::NO_PROC; // for is_remote
    }

    //--------------------------------------------------------------------------
    void TaskOp::deactivate_task(void)
    //--------------------------------------------------------------------------
    {
      deactivate_speculative();
      indexes.clear();
      regions.clear();
      futures.clear();
      grants.clear();
      wait_barriers.clear();
      arrive_barriers.clear();
      if (args != NULL)
      {
        if (arg_manager != NULL)
        {
          // If the arg manager is not NULL then we delete the
          // argument manager and just zero out the arguments
          if (arg_manager->remove_reference())
            delete (arg_manager);
          arg_manager = NULL;
        }
        else
          legion_free(TASK_ARGS_ALLOC, args, arglen);
        args = NULL;
        arglen = 0;
      }
      if (local_args != NULL)
      {
        free(local_args);
        local_args = NULL;
        local_arglen = 0;
      }
      if (mapper_data != NULL)
      {
        free(mapper_data);
        mapper_data = NULL;
        mapper_data_size = 0;
      }
      early_mapped_regions.clear();
      atomic_locks.clear(); 
      effects_postconditions.clear();
      parent_req_indexes.clear();
    }

    //--------------------------------------------------------------------------
    void TaskOp::set_must_epoch(MustEpochOp *epoch, unsigned index,
                                bool do_registration)
    //--------------------------------------------------------------------------
    {
      Operation::set_must_epoch(epoch, do_registration);
      must_epoch_index = index;
    }

    //--------------------------------------------------------------------------
    void TaskOp::pack_base_task(Serializer &rez, AddressSpaceID target)
    //--------------------------------------------------------------------------
    {
      DETAILED_PROFILER(runtime, PACK_BASE_TASK_CALL);
      // pack all the user facing data first
      pack_external_task(rez, target); 
      pack_memoizable(rez);
      RezCheck z(rez);
      rez.serialize(parent_req_indexes.size());
      for (unsigned idx = 0; idx < parent_req_indexes.size(); idx++)
        rez.serialize(parent_req_indexes[idx]);
      rez.serialize(map_origin);
      if (map_origin)
      {
        rez.serialize<size_t>(atomic_locks.size());
        for (std::map<Reservation,bool>::const_iterator it = 
              atomic_locks.begin(); it != atomic_locks.end(); it++)
        {
          rez.serialize(it->first);
          rez.serialize(it->second);
        }
      }
      rez.serialize(request_valid_instances);
      rez.serialize(execution_fence_event);
      rez.serialize(replicate);
      rez.serialize(true_guard);
      rez.serialize(false_guard);
      rez.serialize(early_mapped_regions.size());
      for (std::map<unsigned,InstanceSet>::iterator it = 
            early_mapped_regions.begin(); it != 
            early_mapped_regions.end(); it++)
      {
        rez.serialize(it->first);
        it->second.pack_references(rez);
      }
    }

    //--------------------------------------------------------------------------
    void TaskOp::unpack_base_task(Deserializer &derez,
                                  std::set<RtEvent> &ready_events)
    //--------------------------------------------------------------------------
    {
      DETAILED_PROFILER(runtime, UNPACK_BASE_TASK_CALL);
      // unpack all the user facing data
      unpack_external_task(derez, runtime, this); 
      unpack_memoizable(derez);
      DerezCheck z(derez);
      size_t num_indexes;
      derez.deserialize(num_indexes);
      if (num_indexes > 0)
      {
        parent_req_indexes.resize(num_indexes);
        for (unsigned idx = 0; idx < num_indexes; idx++)
          derez.deserialize(parent_req_indexes[idx]);
      }
      derez.deserialize(map_origin);
      if (map_origin)
      {
        size_t num_atomic;
        derez.deserialize(num_atomic);
        for (unsigned idx = 0; idx < num_atomic; idx++)
        {
          Reservation lock;
          derez.deserialize(lock);
          derez.deserialize(atomic_locks[lock]);
        }
      }
      derez.deserialize(request_valid_instances);
      derez.deserialize(execution_fence_event);
      derez.deserialize(replicate);
      derez.deserialize(true_guard);
      derez.deserialize(false_guard);
      size_t num_early;
      derez.deserialize(num_early);
      for (unsigned idx = 0; idx < num_early; idx++)
      {
        unsigned index;
        derez.deserialize(index);
        early_mapped_regions[index].unpack_references(runtime, derez, 
                                                      ready_events);
      }
    }

    //--------------------------------------------------------------------------
    /*static*/ void TaskOp::process_unpack_task(Runtime *rt,Deserializer &derez)
    //--------------------------------------------------------------------------
    {
      // Figure out what kind of task this is and where it came from
      DerezCheck z(derez);
      Processor current;
      derez.deserialize(current);
      TaskKind kind;
      derez.deserialize(kind);
      switch (kind)
      {
        case INDIVIDUAL_TASK_KIND:
          {
            IndividualTask *task = rt->get_available_individual_task();
            std::set<RtEvent> ready_events;
            if (task->unpack_task(derez, current, ready_events))
            {
              RtEvent ready;
              if (!ready_events.empty())
                ready = Runtime::merge_events(ready_events);
              // Origin mapped tasks can go straight to launching 
              // themselves since they are already mapped
              if (task->is_origin_mapped())
              {
                TriggerTaskArgs trigger_args(task);
                rt->issue_runtime_meta_task(trigger_args, 
                      LG_THROUGHPUT_WORK_PRIORITY, ready);
              }
              else
                rt->add_to_ready_queue(current, task, ready);
            }
            break;
          }
        case SLICE_TASK_KIND:
          {
            SliceTask *task = rt->get_available_slice_task();
            std::set<RtEvent> ready_events;
            if (task->unpack_task(derez, current, ready_events))
            {
              RtEvent ready;
              if (!ready_events.empty())
                ready = Runtime::merge_events(ready_events);
              // Origin mapped tasks can go straight to launching 
              // themselves since they are already mapped
              if (task->is_origin_mapped())
              {
                TriggerTaskArgs trigger_args(task);
                rt->issue_runtime_meta_task(trigger_args, 
                      LG_THROUGHPUT_WORK_PRIORITY, ready);
              }
              else
                rt->add_to_ready_queue(current, task, ready);
            }
            break;
          }
        case POINT_TASK_KIND:
        case INDEX_TASK_KIND:
        default:
          assert(false); // no other tasks should be sent anywhere
      }
    }

    //--------------------------------------------------------------------------
    void TaskOp::process_remote_replay(Runtime *rt, Deserializer &derez)
    //--------------------------------------------------------------------------
    {
      // Figure out what kind of task this is and where it came from
      DerezCheck z(derez);
      ApEvent instance_ready;
      derez.deserialize(instance_ready);
      Processor target_proc;
      derez.deserialize(target_proc);
      TaskKind kind;
      derez.deserialize(kind);
      switch (kind)
      {
        case INDIVIDUAL_TASK_KIND:
          {
            IndividualTask *task = rt->get_available_individual_task();
            std::set<RtEvent> ready_events;
            task->unpack_task(derez, target_proc, ready_events);
            if (!ready_events.empty())
            {
              const RtEvent wait_on = Runtime::merge_events(ready_events);
              if (wait_on.exists() && !wait_on.has_triggered())
                wait_on.wait();
            }
            task->complete_replay(instance_ready);
            break;
          }
        case SLICE_TASK_KIND:
          {
            SliceTask *task = rt->get_available_slice_task();
            std::set<RtEvent> ready_events;
            task->unpack_task(derez, target_proc, ready_events);
            if (!ready_events.empty())
            {
              const RtEvent wait_on = Runtime::merge_events(ready_events);
              if (wait_on.exists() && !wait_on.has_triggered())
                wait_on.wait();
            }
            task->complete_replay(instance_ready);
            break;
          }
        case POINT_TASK_KIND:
        case INDEX_TASK_KIND:
        default:
          assert(false); // no other tasks should be sent anywhere
      }
    }

    //--------------------------------------------------------------------------
    void TaskOp::mark_stolen(void)
    //--------------------------------------------------------------------------
    {
      steal_count++;
    }

    //--------------------------------------------------------------------------
    void TaskOp::initialize_base_task(InnerContext *ctx, bool track, 
                  const std::vector<StaticDependence> *dependences,
                  const Predicate &p, Processor::TaskFuncID tid)
    //--------------------------------------------------------------------------
    {
      initialize_speculation(ctx, track, regions.size(), dependences, p);
      initialize_memoizable();
      parent_task = ctx->get_task(); // initialize the parent task
      // Fill in default values for all of the Task fields
      orig_proc = ctx->get_executing_processor();
      current_proc = orig_proc;
      steal_count = 0;
      speculated = false;
    }

    //--------------------------------------------------------------------------
    void TaskOp::check_empty_field_requirements(void)
    //--------------------------------------------------------------------------
    {
      for (unsigned idx = 0; idx < regions.size(); idx++)
      {
        if (regions[idx].privilege != NO_ACCESS && 
            regions[idx].privilege_fields.empty())
        {
          REPORT_LEGION_WARNING(LEGION_WARNING_REGION_REQUIREMENT_TASK,
                           "REGION REQUIREMENT %d OF "
                           "TASK %s (ID %lld) HAS NO PRIVILEGE "
                           "FIELDS! DID YOU FORGET THEM?!?",
                           idx, get_task_name(), get_unique_id());
        }
      }
    }

    //--------------------------------------------------------------------------
    size_t TaskOp::check_future_size(FutureImpl *impl)
    //--------------------------------------------------------------------------
    {
#ifdef DEBUG_LEGION
      assert(impl != NULL);
#endif
      const size_t result_size = impl->get_untyped_size(true);
      // TODO: figure out a way to put this check back in with dynamic task
      // registration where we might not know the return size until later
#ifdef PERFORM_PREDICATE_SIZE_CHECKS
      if (result_size != variants->return_size)
        REPORT_LEGION_ERROR(ERROR_PREDICATED_TASK_LAUNCH,
                      "Predicated task launch for task %s "
                      "in parent task %s (UID %lld) has predicated "
                      "false future of size %ld bytes, but the "
                      "expected return size is %ld bytes.",
                      get_task_name(), parent_ctx->get_task_name(),
                      parent_ctx->get_unique_id(),
                      result_size, variants->return_size)
#endif
      return result_size;
    }

    //--------------------------------------------------------------------------
    bool TaskOp::select_task_options(bool prioritize)
    //--------------------------------------------------------------------------
    {
#ifdef DEBUG_LEGION
      assert(!options_selected);
#endif
      if (mapper == NULL)
        mapper = runtime->find_mapper(current_proc, map_id);
      Mapper::TaskOptions options;
      options.initial_proc = current_proc;
      options.inline_task = false;
      options.stealable = false;
      options.map_locally = false;
      options.valid_instances = mapper->request_valid_instances;
      options.memoize = false;
      options.replicate = false;
      const TaskPriority parent_priority = parent_ctx->is_priority_mutable() ?
        parent_ctx->get_current_priority() : 0;
      options.parent_priority = parent_priority;
      mapper->invoke_select_task_options(this, &options, &prioritize);
      options_selected = true;
      target_proc = options.initial_proc;
      stealable = options.stealable;
      map_origin = options.map_locally;
      replicate = options.replicate;
      if (replicate && !runtime->unsafe_mapper)
      {
        // Reduction-only privileges and relaxed coherence modes
        // are not permitted for tasks that are going to be replicated
        for (unsigned idx = 0; idx < regions.size(); idx++)
        {
          if (IS_REDUCE(regions[idx]))
            REPORT_LEGION_ERROR(ERROR_INVALID_MAPPER_OUTPUT,
                          "Mapper %s requested to replicate task %s (UID %lld) "
                          "but region requirement %d has reduction privileges. "
                          "Tasks with reduction-only privileges are not "
                          "permitted to be replicated.", 
                          mapper->get_mapper_name(), get_task_name(),
                          get_unique_id(), idx)
          else if (!IS_EXCLUSIVE(regions[idx]))
            REPORT_LEGION_ERROR(ERROR_INVALID_MAPPER_OUTPUT,
                          "Mapper %s requested to replicate task %s (UID %lld) "
                          "but region requirement %d has relaxed coherence. "
                          "Tasks with relaxed coherence modes are not "
                          "permitted to be replicated.", 
                          mapper->get_mapper_name(), get_task_name(),
                          get_unique_id(), idx)
        }
      }
      request_valid_instances = options.valid_instances;
      if (parent_priority != options.parent_priority)
      {
        // Request for priority change see if it is legal or not
        if (parent_ctx->is_priority_mutable())
          parent_ctx->set_current_priority(options.parent_priority);
        else
          REPORT_LEGION_WARNING(LEGION_WARNING_INVALID_PRIORITY_CHANGE,
                                "Mapper %s requested change of priority "
                                "for parent task %s (UID %lld) when launching "
                                "child task %s (UID %lld), but the parent "
                                "context does not support parent task priority "
                                "mutation", mapper->get_mapper_name(),
                                parent_ctx->get_task_name(),
                                parent_ctx->get_unique_id(), 
                                get_task_name(), get_unique_id())
      }
      return options.inline_task;
    }

    //--------------------------------------------------------------------------
    const char* TaskOp::get_logging_name(void) const
    //--------------------------------------------------------------------------
    {
      return get_task_name();
    }

    //--------------------------------------------------------------------------
    Operation::OpKind TaskOp::get_operation_kind(void) const
    //--------------------------------------------------------------------------
    {
      return TASK_OP_KIND;
    }

    //--------------------------------------------------------------------------
    size_t TaskOp::get_region_count(void) const
    //--------------------------------------------------------------------------
    {
      return regions.size();
    }

    //--------------------------------------------------------------------------
    Mappable* TaskOp::get_mappable(void)
    //--------------------------------------------------------------------------
    {
      return this;
    }

    //--------------------------------------------------------------------------
    void TaskOp::trigger_complete(void) 
    //--------------------------------------------------------------------------
    {
      bool task_complete = false;
      {
        AutoLock o_lock(op_lock);
#ifdef DEBUG_LEGION
        assert(!complete_received);
        assert(!commit_received);
#endif
        complete_received = true;
        // If all our children are also complete then we are done
        task_complete = children_complete;
      }
      if (task_complete)
        trigger_task_complete();
    }

    //--------------------------------------------------------------------------
    void TaskOp::trigger_commit(void)
    //--------------------------------------------------------------------------
    {
      bool task_commit = false; 
      {
        AutoLock o_lock(op_lock);
#ifdef DEBUG_LEGION
        assert(complete_received);
        assert(!commit_received);
#endif
        commit_received = true;
        // If we already received the child commit then we
        // are ready to commit this task
        task_commit = children_commit;
      }
      if (task_commit)
        trigger_task_commit();
    } 

    //--------------------------------------------------------------------------
    bool TaskOp::query_speculate(bool &value, bool &mapping_only)
    //--------------------------------------------------------------------------
    {
      if (mapper == NULL)  
        mapper = runtime->find_mapper(current_proc, map_id);
      Mapper::SpeculativeOutput output;
      output.speculate = false;
      output.speculate_mapping_only = true;
      mapper->invoke_task_speculate(this, &output);
      if (output.speculate)
      {
        value = output.speculative_value;
        mapping_only = output.speculate_mapping_only;
        if (!mapping_only)
        {
          REPORT_LEGION_ERROR(ERROR_MAPPER_REQUESTED_EXECUTION,
                         "Mapper requested execution speculation for task %s "
                         "(UID %lld). Full execution speculation is a planned "
                         "feature but is not currently supported.",
                         get_task_name(), get_unique_id());
          assert(false);
        }
#ifdef DEBUG_LEGION
        assert(!true_guard.exists());
        assert(!false_guard.exists());
#endif
        predicate->get_predicate_guards(true_guard, false_guard);
        // Switch any write-discard privileges back to read-write
        // so we can make sure we get the right data if we end up
        // predicating false
        for (unsigned idx = 0; idx < regions.size(); idx++)
        {
          RegionRequirement &req = regions[idx];
          if (HAS_WRITE_DISCARD(req))
            req.privilege &= ~DISCARD_MASK;
        }
      }
      return output.speculate;
    }

    //--------------------------------------------------------------------------
    void TaskOp::resolve_true(bool speculated, bool launched)
    //--------------------------------------------------------------------------
    {
      // Nothing to do
    }

    //--------------------------------------------------------------------------
    void TaskOp::select_sources(const unsigned index,
                                const InstanceRef &target,
                                const InstanceSet &sources,
                                std::vector<unsigned> &ranking)
    //--------------------------------------------------------------------------
    {
#ifdef DEBUG_LEGION
      assert(index < regions.size());
#endif
      Mapper::SelectTaskSrcInput input;
      Mapper::SelectTaskSrcOutput output;
      prepare_for_mapping(target, input.target);
      prepare_for_mapping(sources, input.source_instances);
      input.region_req_index = index;
      if (mapper == NULL)
        mapper = runtime->find_mapper(current_proc, map_id);
      mapper->invoke_select_task_sources(this, &input, &output);
    }

    //--------------------------------------------------------------------------
    void TaskOp::update_atomic_locks(const unsigned index,
                                     Reservation lock, bool exclusive)
    //--------------------------------------------------------------------------
    {
      AutoLock o_lock(op_lock);
      std::map<Reservation,bool>::iterator finder = atomic_locks.find(lock);
      if (finder != atomic_locks.end())
      {
        if (!finder->second && exclusive)
          finder->second = true;
      }
      else
        atomic_locks[lock] = exclusive;
    }

    //--------------------------------------------------------------------------
    unsigned TaskOp::find_parent_index(unsigned idx)
    //--------------------------------------------------------------------------
    {
#ifdef DEBUG_LEGION
      assert(idx < parent_req_indexes.size());
#endif
      return parent_req_indexes[idx];
    }

    //--------------------------------------------------------------------------
    VersionInfo& TaskOp::get_version_info(unsigned idx)
    //--------------------------------------------------------------------------
    {
      // This should never be called
      assert(false);
      return (*(new VersionInfo()));
    }

    //--------------------------------------------------------------------------
    const VersionInfo& TaskOp::get_version_info(unsigned idx) const
    //--------------------------------------------------------------------------
    {
      // This should never be called
      assert(false);
      return (*(new VersionInfo()));
    }

    //--------------------------------------------------------------------------
    RegionTreePath& TaskOp::get_privilege_path(unsigned idx)
    //--------------------------------------------------------------------------
    {
      // This should never be called
      assert(false);
      return (*(new RegionTreePath()));
    }

    //--------------------------------------------------------------------------
    ApEvent TaskOp::compute_sync_precondition(const TraceInfo *info) const
    //--------------------------------------------------------------------------
    {
      ApEvent result;
      if (!wait_barriers.empty() || !grants.empty())
      {
        std::set<ApEvent> sync_preconditions;
        if (!wait_barriers.empty())
        {
          for (std::vector<PhaseBarrier>::const_iterator it = 
                wait_barriers.begin(); it != wait_barriers.end(); it++)
          {
            ApEvent e = Runtime::get_previous_phase(it->phase_barrier);
            sync_preconditions.insert(e);
            if (runtime->legion_spy_enabled)
              LegionSpy::log_phase_barrier_wait(unique_op_id, e);
          }
        }
        if (!grants.empty())
        {
          for (std::vector<Grant>::const_iterator it = grants.begin();
                it != grants.end(); it++)
          {
            ApEvent e = it->impl->acquire_grant();
            sync_preconditions.insert(e);
          }
        }
        // For some reason we don't trace these, not sure why
        result = Runtime::merge_events(NULL, sync_preconditions);
      }
      if ((info != NULL) && info->recording)
        info->record_op_sync_event(result);
      return result;
    }

    //--------------------------------------------------------------------------
    void TaskOp::end_inline_task(const void *result, 
                                 size_t result_size, bool owned)
    //--------------------------------------------------------------------------
    {
      // should never be called
      assert(false);
    }

    //--------------------------------------------------------------------------
    RtEvent TaskOp::defer_distribute_task(RtEvent precondition)
    //--------------------------------------------------------------------------
    {
      DeferDistributeArgs args(this);
      return runtime->issue_runtime_meta_task(args,
          LG_THROUGHPUT_DEFERRED_PRIORITY, precondition);
    }

    //--------------------------------------------------------------------------
    RtEvent TaskOp::defer_perform_mapping(RtEvent precondition, MustEpochOp *op,
                                          const DeferMappingArgs *defer_args,
                                          unsigned invocation_count,
                                          std::vector<unsigned> *performed,
                                          std::vector<ApEvent> *effects)
    //--------------------------------------------------------------------------
    {
      const RtUserEvent done_event = (defer_args == NULL) ? 
        Runtime::create_rt_user_event() : defer_args->done_event;
      DeferMappingArgs args(this, op, done_event, invocation_count,
                            performed, effects);
      runtime->issue_runtime_meta_task(args,
          LG_THROUGHPUT_DEFERRED_PRIORITY, precondition);
      return done_event;
    }

    //--------------------------------------------------------------------------
    RtEvent TaskOp::defer_launch_task(RtEvent precondition)
    //--------------------------------------------------------------------------
    {
      DeferLaunchArgs args(this);
      return runtime->issue_runtime_meta_task(args,
          LG_THROUGHPUT_DEFERRED_PRIORITY, precondition);
    }

    //--------------------------------------------------------------------------
    void TaskOp::enqueue_ready_task(bool use_target_processor,
                                    RtEvent wait_on /*=RtEvent::NO_RT_EVENT*/)
    //--------------------------------------------------------------------------
    {
      if (use_target_processor)
      {
        set_current_proc(target_proc);
        runtime->add_to_ready_queue(target_proc, this, wait_on);
      }
      else
        runtime->add_to_ready_queue(current_proc, this, wait_on);
    }

    //--------------------------------------------------------------------------
    void TaskOp::activate_outstanding_task(void)
    //--------------------------------------------------------------------------
    {
      parent_ctx->increment_outstanding();
    }

    //--------------------------------------------------------------------------
    void TaskOp::deactivate_outstanding_task(void)
    //--------------------------------------------------------------------------
    {
      parent_ctx->decrement_outstanding();
    } 

    //--------------------------------------------------------------------------
    void TaskOp::perform_privilege_checks(void)
    //--------------------------------------------------------------------------
    {
      DETAILED_PROFILER(runtime, TASK_PRIVILEGE_CHECK_CALL);
      // First check the index privileges
      for (unsigned idx = 0; idx < indexes.size(); idx++)
      {
        LegionErrorType et = parent_ctx->check_privilege(indexes[idx]);
        switch (et)
        {
          case NO_ERROR:
            break;
          case ERROR_BAD_PARENT_INDEX:
            {
              REPORT_LEGION_ERROR(ERROR_PARENT_TASK_TASK,
                              "Parent task %s (ID %lld) of task %s "
                              "(ID %lld) "
                              "does not have an index requirement for "
                              "index space %x as a parent of "
                              "child task's index requirement index %d",
                              parent_ctx->get_task_name(),
                              parent_ctx->get_unique_id(), get_task_name(),
                              get_unique_id(), indexes[idx].parent.id, idx)
              break;
            }
          case ERROR_BAD_INDEX_PATH:
            {
              REPORT_LEGION_ERROR(ERROR_INDEX_SPACE_NOTSUBSPACE,
                              "Index space %x is not a sub-space "
                              "of parent index space %x for index "
                              "requirement %d of task %s (ID %lld)",
                              indexes[idx].handle.id,
                              indexes[idx].parent.id, idx,
                              get_task_name(), get_unique_id())
              break;
            }
          case ERROR_BAD_INDEX_PRIVILEGES:
            {
              REPORT_LEGION_ERROR(ERROR_PRIVILEGES_INDEX_SPACE,
                              "Privileges %x for index space %x "
                              " are not a subset of privileges of parent "
                              "task's privileges for index space "
                              "requirement %d of task %s (ID %lld)",
                              indexes[idx].privilege,
                              indexes[idx].handle.id, idx,
                              get_task_name(), get_unique_id())
              break;
            }
          default:
            assert(false); // Should never happen
        }
      }
      // Now check the region requirement privileges
      for (unsigned idx = 0; idx < regions.size(); idx++)
      {
        // Verify that the requirement is self-consistent
        FieldID bad_field = AUTO_GENERATE_ID;
        int bad_index = -1;
        LegionErrorType et = runtime->verify_requirement(regions[idx], 
                                                         bad_field); 
        if ((et == NO_ERROR) && !is_index_space && 
            ((regions[idx].handle_type == PART_PROJECTION) || 
             (regions[idx].handle_type == REG_PROJECTION)))
          et = ERROR_BAD_PROJECTION_USE;
        // If that worked, then check the privileges with the parent context
        if (et == NO_ERROR)
          et = parent_ctx->check_privilege(regions[idx], bad_field, bad_index);
        switch (et)
        {
          case NO_ERROR:
            break;
          case ERROR_INVALID_REGION_HANDLE:
            {
              REPORT_LEGION_ERROR(ERROR_INVALID_REGION_HANDLE,
                               "Invalid region handle (%x,%d,%d)"
                               " for region requirement %d of task %s "
                               "(ID %lld)",
                               regions[idx].region.index_space.id,
                               regions[idx].region.field_space.id,
                               regions[idx].region.tree_id, idx,
                               get_task_name(), get_unique_id())
              break;
            }
          case ERROR_INVALID_PARTITION_HANDLE:
            {
              REPORT_LEGION_ERROR(ERROR_INVALID_PARTITION_HANDLE,
                               "Invalid partition handle (%x,%d,%d) "
                               "for partition requirement %d of task %s "
                               "(ID %lld)",
                               regions[idx].partition.index_partition.id,
                               regions[idx].partition.field_space.id,
                               regions[idx].partition.tree_id, idx,
                               get_task_name(), get_unique_id())
              break;
            }
          case ERROR_BAD_PROJECTION_USE:
            {
              REPORT_LEGION_ERROR(ERROR_PROJECTION_REGION_REQUIREMENT,
                               "Projection region requirement %d used "
                               "in non-index space task %s",
                               idx, get_task_name())
              break;
            }
          case ERROR_NON_DISJOINT_PARTITION:
            {
              REPORT_LEGION_ERROR(ERROR_NONDISJOINT_PARTITION_SELECTED,
                               "Non disjoint partition selected for "
                               "writing region requirement %d of task "
                               "%s.  All projection partitions "
                               "which are not read-only and not reduce "
                               "must be disjoint",
                               idx, get_task_name())
              break;
            }
          case ERROR_FIELD_SPACE_FIELD_MISMATCH:
            {
              FieldSpace sp = (regions[idx].handle_type == SINGULAR) ||
                (regions[idx].handle_type == REG_PROJECTION) ? 
                  regions[idx].region.field_space :
                  regions[idx].partition.field_space;
              REPORT_LEGION_ERROR(ERROR_FIELD_NOT_VALID,
                               "Field %d is not a valid field of field "
                               "space %d for region %d of task %s "
                               "(ID %lld)",
                               bad_field, sp.id, idx, get_task_name(),
                               get_unique_id())
              break;
            }
          case ERROR_INVALID_INSTANCE_FIELD:
            {
              REPORT_LEGION_ERROR(ERROR_INSTANCE_FIELD_PRIVILEGE,
                               "Instance field %d is not one of the "
                               "privilege fields for region %d of "
                               "task %s (ID %lld)",
                               bad_field, idx, get_task_name(),
                               get_unique_id())
              break;
            }
          case ERROR_DUPLICATE_INSTANCE_FIELD:
            {
              REPORT_LEGION_ERROR(ERROR_INSTANCE_FIELD_DUPLICATE,
                               "Instance field %d is a duplicate for "
                               "region %d of task %s (ID %lld)",
                               bad_field, idx, get_task_name(),
                               get_unique_id())
              break;
            }
          case ERROR_BAD_PARENT_REGION:
            {
              if (bad_index < 0) 
                REPORT_LEGION_ERROR(ERROR_PARENT_TASK_TASK,
                                 "Parent task %s (ID %lld) of task %s "
                                 "(ID %lld) does not have a region "
                                 "requirement for region "
                                 "(%x,%x,%x) as a parent of child task's "
                                 "region requirement index %d because "
                                 "no 'parent' region had that name.",
                                 parent_ctx->get_task_name(),
                                 parent_ctx->get_unique_id(),
                                 get_task_name(), get_unique_id(),
                                 regions[idx].parent.index_space.id,
                                 regions[idx].parent.field_space.id,
                                 regions[idx].parent.tree_id, idx)
              else if (bad_field == AUTO_GENERATE_ID) 
                REPORT_LEGION_ERROR(ERROR_PARENT_TASK_TASK,
                                 "Parent task %s (ID %lld) of task %s "
                                 "(ID %lld) does not have a region "
                                 "requirement for region "
                                 "(%x,%x,%x) as a parent of child task's "
                                 "region requirement index %d because "
                                 "parent requirement %d did not have "
                                 "sufficient privileges.",
                                 parent_ctx->get_task_name(),
                                 parent_ctx->get_unique_id(),
                                 get_task_name(), get_unique_id(),
                                 regions[idx].parent.index_space.id,
                                 regions[idx].parent.field_space.id,
                                 regions[idx].parent.tree_id, idx, bad_index)
              else 
                REPORT_LEGION_ERROR(ERROR_PARENT_TASK_TASK,
                                 "Parent task %s (ID %lld) of task %s "
                                 "(ID %lld) does not have a region "
                                 "requirement for region "
                                 "(%x,%x,%x) as a parent of child task's "
                                 "region requirement index %d because "
                                 "parent requirement %d was missing field %d.",
                                 parent_ctx->get_task_name(),
                                 parent_ctx->get_unique_id(),
                                 get_task_name(), get_unique_id(),
                                 regions[idx].parent.index_space.id,
                                 regions[idx].parent.field_space.id,
                                 regions[idx].parent.tree_id, idx,
                                 bad_index, bad_field)
              break;
            }
          case ERROR_BAD_REGION_PATH:
            {
              REPORT_LEGION_ERROR(ERROR_REGION_NOT_SUBREGION,
                               "Region (%x,%x,%x) is not a "
                               "sub-region of parent region "
                               "(%x,%x,%x) for region requirement %d of "
                               "task %s (ID %lld)",
                               regions[idx].region.index_space.id,
                               regions[idx].region.field_space.id,
                               regions[idx].region.tree_id,
                               PRINT_REG(regions[idx].parent), idx,
                               get_task_name(), get_unique_id())
              break;
            }
          case ERROR_BAD_PARTITION_PATH:
            {
              REPORT_LEGION_ERROR(ERROR_PARTITION_NOT_SUBPARTITION,
                               "Partition (%x,%x,%x) is not a "
                               "sub-partition of parent region "
                               "(%x,%x,%x) for region "
                               "requirement %d task %s (ID %lld)",
                               regions[idx].partition.index_partition.id,
                               regions[idx].partition.field_space.id,
                               regions[idx].partition.tree_id,
                               PRINT_REG(regions[idx].parent), idx,
                               get_task_name(), get_unique_id())
              break;
            }
          case ERROR_BAD_REGION_TYPE:
            {
              REPORT_LEGION_ERROR(ERROR_REGION_REQUIREMENT_TASK,
                               "Region requirement %d of task %s "
                               "(ID %lld) "
                               "cannot find privileges for field %d in "
                               "parent task",
                               idx, get_task_name(),
                               get_unique_id(), bad_field)
              break;
            }
          case ERROR_BAD_REGION_PRIVILEGES:
            {
              REPORT_LEGION_ERROR(ERROR_PRIVILEGES_REGION_NOTSUBSET,
                               "Privileges %x for region "
                               "(%x,%x,%x) are not a subset of privileges "
                               "of parent task's privileges for "
                               "region requirement %d of task %s "
                               "(ID %lld)",
                               regions[idx].privilege,
                               regions[idx].region.index_space.id,
                               regions[idx].region.field_space.id,
                               regions[idx].region.tree_id, idx,
                               get_task_name(), get_unique_id())
              break;
            }
          case ERROR_BAD_PARTITION_PRIVILEGES:
            {
              REPORT_LEGION_ERROR(ERROR_PRIVILEGES_PARTITION_NOTSUBSET,
                               "Privileges %x for partition (%x,%x,%x) "
                               "are not a subset of privileges of parent "
                               "task's privileges for "
                               "region requirement %d of task %s "
                               "(ID %lld)",
                               regions[idx].privilege,
                               regions[idx].partition.index_partition.id,
                               regions[idx].partition.field_space.id,
                               regions[idx].partition.tree_id, idx,
                               get_task_name(), get_unique_id())
              break;
            }
          default:
            assert(false); // Should never happen
        }
      }
    }

    //--------------------------------------------------------------------------
    void TaskOp::find_early_mapped_region(unsigned idx, InstanceSet &ref)
    //--------------------------------------------------------------------------
    {
      std::map<unsigned,InstanceSet>::const_iterator finder =
        early_mapped_regions.find(idx);
      if (finder != early_mapped_regions.end())
        ref = finder->second;
    }

    //--------------------------------------------------------------------------
    void TaskOp::clone_task_op_from(TaskOp *rhs, Processor p, 
                                    bool can_steal, bool duplicate_args)
    //--------------------------------------------------------------------------
    {
      DETAILED_PROFILER(runtime, CLONE_TASK_CALL);
#ifdef DEBUG_LEGION
      assert(p.exists());
#endif
      // From Operation
      this->parent_ctx = rhs->parent_ctx;
      this->context_index = rhs->context_index;
      this->execution_fence_event = rhs->get_execution_fence_event();
      // Don't register this an operation when setting the must epoch info
      if (rhs->must_epoch != NULL)
        this->set_must_epoch(rhs->must_epoch, rhs->must_epoch_index,
                             false/*do registration*/);
      // From Memoizable
      this->trace_local_id = rhs->trace_local_id;
      // From Task
      this->task_id = rhs->task_id;
      this->indexes = rhs->indexes;
      this->regions = rhs->regions;
      this->futures = rhs->futures;
      this->grants = rhs->grants;
      this->wait_barriers = rhs->wait_barriers;
      this->arrive_barriers = rhs->arrive_barriers;
      this->arglen = rhs->arglen;
      if (rhs->arg_manager != NULL)
      {
        if (duplicate_args)
        {
#ifdef DEBUG_LEGION
          assert(arg_manager == NULL);
#endif
          this->arg_manager = new AllocManager(this->arglen); 
          this->arg_manager->add_reference();
          this->args = this->arg_manager->get_allocation();
          memcpy(this->args, rhs->args, this->arglen);
        }
        else
        {
          // No need to actually do the copy in this case
          this->arg_manager = rhs->arg_manager; 
          this->arg_manager->add_reference();
          this->args = arg_manager->get_allocation();
        }
      }
      else if (arglen > 0)
      {
        // If there is no argument manager then we do the copy no matter what
        this->args = legion_malloc(TASK_ARGS_ALLOC, arglen);
        memcpy(args,rhs->args,arglen);
      }
      this->map_id = rhs->map_id;
      this->tag = rhs->tag;
      if (rhs->mapper_data_size > 0)
      {
#ifdef DEBUG_LEGION
        assert(rhs->mapper_data != NULL);
#endif
        this->mapper_data_size = rhs->mapper_data_size;
        this->mapper_data = malloc(this->mapper_data_size);
        memcpy(this->mapper_data, rhs->mapper_data, this->mapper_data_size);
      }
      this->is_index_space = rhs->is_index_space;
      this->orig_proc = rhs->orig_proc;
      this->current_proc = rhs->current_proc;
      this->steal_count = rhs->steal_count;
      this->stealable = can_steal;
      this->speculated = rhs->speculated;
      this->parent_task = rhs->parent_task;
      this->map_origin = rhs->map_origin;
      this->replicate = rhs->replicate;
      this->sharding_space = rhs->sharding_space;
      this->request_valid_instances = rhs->request_valid_instances;
      // From TaskOp
      this->atomic_locks = rhs->atomic_locks;
      this->early_mapped_regions = rhs->early_mapped_regions;
      this->parent_req_indexes = rhs->parent_req_indexes;
      this->current_proc = rhs->current_proc;
      this->target_proc = p;
      this->true_guard = rhs->true_guard;
      this->false_guard = rhs->false_guard;
    }

    //--------------------------------------------------------------------------
    void TaskOp::update_grants(const std::vector<Grant> &requested_grants)
    //--------------------------------------------------------------------------
    {
      grants = requested_grants;
      for (unsigned idx = 0; idx < grants.size(); idx++)
        grants[idx].impl->register_operation(get_task_completion());
    }

    //--------------------------------------------------------------------------
    void TaskOp::update_arrival_barriers(
                                const std::vector<PhaseBarrier> &phase_barriers)
    //--------------------------------------------------------------------------
    {
      ApEvent arrive_pre = get_task_completion();
      for (std::vector<PhaseBarrier>::const_iterator it = 
            phase_barriers.begin(); it != phase_barriers.end(); it++)
      {
        arrive_barriers.push_back(*it);
        Runtime::phase_barrier_arrive(*it, 1/*count*/, arrive_pre);
        if (runtime->legion_spy_enabled)
          LegionSpy::log_phase_barrier_arrival(unique_op_id, it->phase_barrier);
      }
    }

    //--------------------------------------------------------------------------
    void TaskOp::compute_point_region_requirements(void)
    //--------------------------------------------------------------------------
    {
      DETAILED_PROFILER(runtime, COMPUTE_POINT_REQUIREMENTS_CALL);
      // Update the region requirements for this point
      for (unsigned idx = 0; idx < regions.size(); idx++)
      {
        if (regions[idx].handle_type != SINGULAR)
        {
          ProjectionFunction *function = 
            runtime->find_projection_function(regions[idx].projection);
<<<<<<< HEAD
          regions[idx].region = function->project_point(this, idx, runtime, 
                                                index_domain, index_point);
=======
          if (function->is_invertible)
            assert(false); // TODO: implement dependent launches for inline
          regions[idx].region = 
            function->project_point(this, idx, runtime, index_point);
>>>>>>> d676c330
          // Update the region requirement kind 
          regions[idx].handle_type = SINGULAR;
        }
        // Check to see if the region is a NO_REGION,
        // if it is then switch the privilege to NO_ACCESS
        if (regions[idx].region == LogicalRegion::NO_REGION)
        {
          regions[idx].privilege = NO_ACCESS;
          continue;
        }
      }
      complete_point_projection(); 
    }

    //--------------------------------------------------------------------------
    void TaskOp::complete_point_projection(void)
    //--------------------------------------------------------------------------
    {
      SingleTask *single_task = dynamic_cast<SingleTask*>(this);
      if (single_task != NULL)
        single_task->update_no_access_regions();
      // Log our requirements that we computed
      if (runtime->legion_spy_enabled)
      {
        UniqueID our_uid = get_unique_id();
        for (unsigned idx = 0; idx < regions.size(); idx++)
          log_requirement(our_uid, idx, regions[idx]);
      }
#ifdef DEBUG_LEGION
      {
        std::vector<RegionTreePath> privilege_paths(regions.size());
        for (unsigned idx = 0; idx < regions.size(); idx++)
          initialize_privilege_path(privilege_paths[idx], regions[idx]);
        perform_intra_task_alias_analysis(false/*tracing*/, NULL/*trace*/,
                                          privilege_paths);
      }
#endif
    }

    //--------------------------------------------------------------------------
    void TaskOp::early_map_regions(std::set<RtEvent> &applied_conditions,
                                   const std::vector<unsigned> &must_premap)
    //--------------------------------------------------------------------------
    {
      DETAILED_PROFILER(runtime, EARLY_MAP_REGIONS_CALL);
      // This always happens on the owner node so we can just do the 
      // normal trace info creation here without needing to check
      // whether we have a remote trace info
      const TraceInfo trace_info(this);
      ApEvent init_precondition = compute_init_precondition(trace_info);;
      // A little bit of suckinesss here, it's unclear if we have
      // our version infos with the proper versioning information
      // so we might need to "page" it in now.  We'll overlap it as
      // much as possible, but it will still suck. The common case is that
      // we don't have anything to premap though so we shouldn't be
      // doing this all that often.
      std::set<RtEvent> version_ready_events;
      for (std::vector<unsigned>::const_iterator it = must_premap.begin();
            it != must_premap.end(); it++)
      {
        VersionInfo &version_info = get_version_info(*it); 
        if (version_info.has_version_info())
          continue;
        runtime->forest->perform_versioning_analysis(this, *it, regions[*it],
                                         version_info, version_ready_events);
      }
      Mapper::PremapTaskInput input;
      Mapper::PremapTaskOutput output;
      // Initialize this to not have a new target processor
      output.new_target_proc = Processor::NO_PROC;
      // Set up the inputs and outputs 
      std::set<Memory> visible_memories;
      runtime->machine.get_visible_memories(target_proc, visible_memories);
      // At this point if we have any version ready events we need to wait
      if (!version_ready_events.empty())
      {
        RtEvent wait_on = Runtime::merge_events(version_ready_events);
        // This wait sucks but whatever for now
        wait_on.wait();
      }
      for (std::vector<unsigned>::const_iterator it = must_premap.begin();
            it != must_premap.end(); it++)
      {
        InstanceSet valid;    
        VersionInfo &version_info = get_version_info(*it);
        // Do the premapping
        if (request_valid_instances)
          runtime->forest->physical_premap_region(this, *it, regions[*it],
                                  version_info, valid, applied_conditions);
        // If we need visible instances, filter them as part of the conversion
        if (regions[*it].is_no_access())
          prepare_for_mapping(valid, input.valid_instances[*it]);
        else
          prepare_for_mapping(valid, visible_memories, 
                              input.valid_instances[*it]);
      }
      // Now invoke the mapper call
      if (mapper == NULL)
        mapper = runtime->find_mapper(current_proc, map_id);
      mapper->invoke_premap_task(this, &input, &output);
      // See if we need to update the new target processor
      if (output.new_target_proc.exists())
        this->target_proc = output.new_target_proc;
      // Now do the registration
      for (std::vector<unsigned>::const_iterator it = must_premap.begin();
            it != must_premap.end(); it++)
      {
        VersionInfo &version_info = get_version_info(*it);
        InstanceSet &chosen_instances = early_mapped_regions[*it];
        std::map<unsigned,std::vector<MappingInstance> >::const_iterator 
          finder = output.premapped_instances.find(*it);
        if (finder == output.premapped_instances.end())
          REPORT_LEGION_ERROR(ERROR_INVALID_MAPPER_OUTPUT,
                        "Invalid mapper output from 'premap_task' invocation "
                        "on mapper %s. Mapper failed to map required premap "
                        "region requirement %d of task %s (ID %lld) launched "
                        "in parent task %s (ID %lld).", 
                        mapper->get_mapper_name(), *it, 
                        get_task_name(), get_unique_id(),
                        parent_ctx->get_task_name(), 
                        parent_ctx->get_unique_id())
        RegionTreeID bad_tree = 0;
        std::vector<FieldID> missing_fields;
        std::vector<PhysicalManager*> unacquired;
        int composite_index = runtime->forest->physical_convert_mapping(
            this, regions[*it], finder->second, 
            chosen_instances, bad_tree, missing_fields,
            runtime->unsafe_mapper ? NULL : get_acquired_instances_ref(),
            unacquired, !runtime->unsafe_mapper);
        if (bad_tree > 0)
          REPORT_LEGION_ERROR(ERROR_INVALID_MAPPER_OUTPUT,
                        "Invalid mapper output from 'premap_task' invocation "
                        "on mapper %s. Mapper provided an instance from "
                        "region tree %d for use in satisfying region "
                        "requirement %d of task %s (ID %lld) whose region "
                        "is from region tree %d.", mapper->get_mapper_name(),
                        bad_tree, *it,get_task_name(),get_unique_id(),
                        regions[*it].region.get_tree_id())
        if (!missing_fields.empty())
        {
          for (std::vector<FieldID>::const_iterator fit = 
                missing_fields.begin(); fit != missing_fields.end(); fit++)
          {
            const void *name; size_t name_size;
            if (!runtime->retrieve_semantic_information(
                regions[*it].region.get_field_space(), *fit,
                NAME_SEMANTIC_TAG, name, name_size, true, false))
              name = "(no name)";
            log_run.error("Missing instance for field %s (FieldID: %d)",
                          static_cast<const char*>(name), *it);
          }
          REPORT_LEGION_ERROR(ERROR_MISSING_INSTANCE_FIELD,
                        "Invalid mapper output from 'premap_task' invocation "
                        "on mapper %s. Mapper failed to specify instances "
                        "for %zd fields of region requirement %d of task %s "
                        "(ID %lld) launched in parent task %s (ID %lld). "
                        "The missing fields are listed below.",
                        mapper->get_mapper_name(), missing_fields.size(),
                        *it, get_task_name(), get_unique_id(),
                        parent_ctx->get_task_name(), 
                        parent_ctx->get_unique_id())
          
        }
        if (!unacquired.empty())
        {
          std::map<PhysicalManager*,std::pair<unsigned,bool> > 
            *acquired_instances = get_acquired_instances_ref();
          for (std::vector<PhysicalManager*>::const_iterator uit = 
                unacquired.begin(); uit != unacquired.end(); uit++)
          {
            if (acquired_instances->find(*uit) == acquired_instances->end())
              REPORT_LEGION_ERROR(ERROR_INVALID_MAPPER_OUTPUT,
                            "Invalid mapper output from 'premap_task' "
                            "invocation on mapper %s. Mapper selected "
                            "physical instance for region requirement "
                            "%d of task %s (ID %lld) which has already "
                            "been collected. If the mapper had properly "
                            "acquired this instance as part of the mapper "
                            "call it would have detected this. Please "
                            "update the mapper to abide by proper mapping "
                            "conventions.", mapper->get_mapper_name(),
                            (*it), get_task_name(), get_unique_id())
          }
          // If we did successfully acquire them, still issue the warning
          REPORT_LEGION_WARNING(LEGION_WARNING_MAPPER_FAILED_ACQUIRE,
                          "mapper %s failed to acquire instances "
                          "for region requirement %d of task %s (ID %lld) "
                          "in 'premap_task' call. You may experience "
                          "undefined behavior as a consequence.",
                          mapper->get_mapper_name(), *it, 
                          get_task_name(), get_unique_id());
        }
        if (composite_index >= 0)
          REPORT_LEGION_ERROR(ERROR_INVALID_MAPPER_OUTPUT,
                        "Invalid mapper output from 'premap_task' invocation "
                        "on mapper %s. Mapper requested composite instance "
                        "creation on region requirement %d of task %s "
                        "(ID %lld) launched in parent task %s (ID %lld).",
                        mapper->get_mapper_name(), *it,
                        get_task_name(), get_unique_id(),
                        parent_ctx->get_task_name(),
                        parent_ctx->get_unique_id())
        if (runtime->legion_spy_enabled)
          runtime->forest->log_mapping_decision(unique_op_id, parent_ctx, 
                                                *it, regions[*it],
                                                chosen_instances);
        if (!runtime->unsafe_mapper)
        {
          std::vector<LogicalRegion> regions_to_check(1, 
                                        regions[*it].region);
          for (unsigned check_idx = 0; 
                check_idx < chosen_instances.size(); check_idx++)
          {
            if (!chosen_instances[check_idx].get_manager()->meets_regions(
                                                          regions_to_check))
              REPORT_LEGION_ERROR(ERROR_INVALID_MAPPER_OUTPUT,
                            "Invalid mapper output from invocation of "
                            "'premap_task' on mapper %s. Mapper specified an "
                            "instance region requirement %d of task %s "
                            "(ID %lld) that does not meet the logical region "
                            "requirement. Task was launched in task %s "
                            "(ID %lld).", mapper->get_mapper_name(), *it, 
                            get_task_name(), get_unique_id(), 
                            parent_ctx->get_task_name(), 
                            parent_ctx->get_unique_id())
          }
        }
        // TODO: Implement physical tracing for premapped regions
        if (is_memoizing())
          assert(false);
        // Passed all the error checking tests so register it
        // Always defer the users, the point tasks will do that
        // for themselves when they map their regions
        const bool track_effects = 
          (!atomic_locks.empty() || !arrive_barriers.empty());
        ApEvent effects_done = 
          runtime->forest->physical_perform_updates_and_registration(
                              regions[*it], version_info, 
                              this, *it, init_precondition, completion_event,
                              chosen_instances, 
                              PhysicalTraceInfo(trace_info, *it), 
                              applied_conditions,
#ifdef DEBUG_LEGION
                              get_logging_name(), unique_op_id,
#endif
                              track_effects);
        if (effects_done.exists())
          effects_postconditions.insert(effects_done);
      }
    }

    //--------------------------------------------------------------------------
    bool TaskOp::prepare_steal(void)
    //--------------------------------------------------------------------------
    {
      if (is_origin_mapped())
        return false;
      if (!is_remote())
        early_map_task();
      return true;
    }

    //--------------------------------------------------------------------------
    void TaskOp::perform_intra_task_alias_analysis(bool is_tracing,
               LegionTrace *trace, std::vector<RegionTreePath> &privilege_paths)
    //--------------------------------------------------------------------------
    {
      DETAILED_PROFILER(runtime, INTRA_TASK_ALIASING_CALL);
#ifdef DEBUG_LEGION
      assert(regions.size() == privilege_paths.size());
#endif
      // Quick out if we've already traced this
      if (!is_tracing && (trace != NULL))
      {
        trace->replay_aliased_children(privilege_paths);
        return;
      }
      std::map<RegionTreeID,std::vector<unsigned> > tree_indexes;
      // Find the indexes of requirements with the same tree
      for (unsigned idx = 0; idx < regions.size(); idx++)
      {
        if (IS_NO_ACCESS(regions[idx]))
          continue;
        tree_indexes[regions[idx].parent.get_tree_id()].push_back(idx);
      }
      // Iterate over the trees with multiple requirements
      for (std::map<RegionTreeID,std::vector<unsigned> >::const_iterator 
            tree_it = tree_indexes.begin(); 
            tree_it != tree_indexes.end(); tree_it++)
      {
        const std::vector<unsigned> &indexes = tree_it->second;
        if (indexes.size() <= 1)
          continue;
        // Get the field masks for each of the requirements
        LegionVector<FieldMask>::aligned field_masks(indexes.size());
        std::vector<IndexTreeNode*> index_nodes(indexes.size());
        {
          FieldSpaceNode *field_space_node = 
           runtime->forest->get_node(regions[indexes[0]].parent)->column_source;
          for (unsigned idx = 0; idx < indexes.size(); idx++)
          {
            field_masks[idx] = field_space_node->get_field_mask(
                                        regions[indexes[idx]].privilege_fields);
            if (regions[indexes[idx]].handle_type == PART_PROJECTION)
              index_nodes[idx] = runtime->forest->get_node(
                        regions[indexes[idx]].partition.get_index_partition());
            else
              index_nodes[idx] = runtime->forest->get_node(
                        regions[indexes[idx]].region.get_index_space());
          }
        }
        // Find the sets of fields which are interfering
        for (unsigned i = 1; i < indexes.size(); i++)
        {
          RegionUsage usage1(regions[indexes[i]]);
          for (unsigned j = 0; j < i; j++)
          {
            FieldMask overlap = field_masks[i] & field_masks[j];
            // No field overlap, so there is nothing to do
            if (!overlap)
              continue;
            // No check for region overlap
            IndexTreeNode *common_ancestor = NULL;
            if (runtime->forest->are_disjoint_tree_only(index_nodes[i],
                  index_nodes[j], common_ancestor))
              continue;
#ifdef DEBUG_LEGION
            assert(common_ancestor != NULL); // should have a counterexample
#endif
            // Get the interference kind and report it if it is bad
            RegionUsage usage2(regions[indexes[j]]);
            DependenceType dtype = check_dependence_type(usage1, usage2);
            // We can only reporting interfering requirements precisely
            // if at least one of these is not a projection requireemnts
            if (((dtype == TRUE_DEPENDENCE) || (dtype == ANTI_DEPENDENCE)) &&
                ((regions[indexes[i]].handle_type == SINGULAR) ||
                 (regions[indexes[j]].handle_type == SINGULAR)))
              report_interfering_requirements(indexes[j], indexes[i]);
            // Special case, if the parents are not the same,
            // then we don't have to do anything cause their
            // path will not overlap
            if (regions[indexes[i]].parent != regions[indexes[j]].parent)
              continue;
            // Record it in the earlier path as the latter path doesn't matter
            privilege_paths[indexes[j]].record_aliased_children(
                                    common_ancestor->depth, overlap);
            // If we have a trace, record the aliased requirements
            if (trace != NULL)
              trace->record_aliased_children(indexes[j], 
                                             common_ancestor->depth, overlap);
          }
        }
      }
    }

    //--------------------------------------------------------------------------
    void TaskOp::compute_parent_indexes(void)
    //--------------------------------------------------------------------------
    {
      parent_req_indexes.resize(regions.size());
      for (unsigned idx = 0; idx < regions.size(); idx++)
      {
        int parent_index = 
          parent_ctx->find_parent_region_req(regions[idx]);
        if (parent_index < 0)
          REPORT_LEGION_ERROR(ERROR_PARENT_TASK_TASK,
                           "Parent task %s (ID %lld) of task %s "
                           "(ID %lld) does not have a region "
                           "requirement for region "
                           "(%x,%x,%x) as a parent of child task's "
                           "region requirement index %d",
                           parent_ctx->get_task_name(), 
                           parent_ctx->get_unique_id(),
                           get_task_name(), get_unique_id(),
                           regions[idx].parent.index_space.id,
                           regions[idx].parent.field_space.id, 
                           regions[idx].parent.tree_id, idx)
        parent_req_indexes[idx] = parent_index;
      }
    }

    //--------------------------------------------------------------------------
    void TaskOp::trigger_children_complete(void)
    //--------------------------------------------------------------------------
    {
      bool task_complete = false;
      {
        AutoLock o_lock(op_lock); 
#ifdef DEBUG_LEGION
        assert(!children_complete);
        // Small race condition here which is alright as
        // long as we haven't committed yet
        assert(!children_commit || !commit_received);
#endif
        children_complete = true;
        task_complete = complete_received;
      }
      if (task_complete)
        trigger_task_complete();
    }

    //--------------------------------------------------------------------------
    void TaskOp::trigger_children_committed(void)
    //--------------------------------------------------------------------------
    {
      bool task_commit = false;
      {
        AutoLock o_lock(op_lock);
#ifdef DEBUG_LEGION
        // There is a small race condition here which is alright
        // as long as we haven't committed yet
        assert(children_complete || !commit_received);
        assert(!children_commit);
#endif
        children_commit = true;
        task_commit = commit_received;
      }
      if (task_commit)
        trigger_task_commit();
    } 

    //--------------------------------------------------------------------------
    /*static*/ void TaskOp::handle_deferred_task_complete(const void *args)
    //--------------------------------------------------------------------------
    {
      const DeferredTaskCompleteArgs *dargs = 
        (const DeferredTaskCompleteArgs*)args;
      dargs->task->trigger_task_complete(true/*deferred*/);
    }

    //--------------------------------------------------------------------------
    /*static*/ void TaskOp::log_requirement(UniqueID uid, unsigned idx,
                                            const RegionRequirement &req)
    //--------------------------------------------------------------------------
    {
      const bool reg = (req.handle_type == SINGULAR) ||
                       (req.handle_type == REG_PROJECTION);
      const bool proj = (req.handle_type == REG_PROJECTION) ||
                        (req.handle_type == PART_PROJECTION); 

      LegionSpy::log_logical_requirement(uid, idx, reg,
          reg ? req.region.index_space.id :
                req.partition.index_partition.id,
          reg ? req.region.field_space.id :
                req.partition.field_space.id,
          reg ? req.region.tree_id : 
                req.partition.tree_id,
          req.privilege, req.prop, req.redop, req.parent.index_space.id);
      LegionSpy::log_requirement_fields(uid, idx, req.privilege_fields);
      if (proj)
        LegionSpy::log_requirement_projection(uid, idx, req.projection);
    }

    ///////////////////////////////////////////////////////////// 
    // Remote Task Op 
    /////////////////////////////////////////////////////////////

    //--------------------------------------------------------------------------
    RemoteTaskOp::RemoteTaskOp(Runtime *rt, Operation *ptr, AddressSpaceID src)
      : ExternalTask(), RemoteOp(rt, ptr, src)
    //--------------------------------------------------------------------------
    {
    }

    //--------------------------------------------------------------------------
    RemoteTaskOp::RemoteTaskOp(const RemoteTaskOp &rhs)
      : ExternalTask(), RemoteOp(rhs)
    //--------------------------------------------------------------------------
    {
      // should never be called
      assert(false);
    }

    //--------------------------------------------------------------------------
    RemoteTaskOp::~RemoteTaskOp(void)
    //--------------------------------------------------------------------------
    {
    }

    //--------------------------------------------------------------------------
    RemoteTaskOp& RemoteTaskOp::operator=(const RemoteTaskOp &rhs)
    //--------------------------------------------------------------------------
    {
      // should never be called
      assert(false);
      return *this;
    }

    //--------------------------------------------------------------------------
    UniqueID RemoteTaskOp::get_unique_id(void) const
    //--------------------------------------------------------------------------
    {
      return unique_op_id;
    }

    //--------------------------------------------------------------------------
    size_t RemoteTaskOp::get_context_index(void) const
    //--------------------------------------------------------------------------
    {
      return context_index;
    }

    //--------------------------------------------------------------------------
    void RemoteTaskOp::set_context_index(size_t index)
    //--------------------------------------------------------------------------
    {
      context_index = index;
    }

    //--------------------------------------------------------------------------
    int RemoteTaskOp::get_depth(void) const
    //--------------------------------------------------------------------------
    {
      return (parent_ctx->get_depth() + 1);
    }

    //--------------------------------------------------------------------------
    const char* RemoteTaskOp::get_task_name(void) const
    //--------------------------------------------------------------------------
    {
      TaskImpl *impl = runtime->find_or_create_task_impl(task_id);
      return impl->get_name();
    }

    //--------------------------------------------------------------------------
    const char* RemoteTaskOp::get_logging_name(void) const
    //--------------------------------------------------------------------------
    {
      return op_names[TASK_OP_KIND];
    }

    //--------------------------------------------------------------------------
    Operation::OpKind RemoteTaskOp::get_operation_kind(void) const
    //--------------------------------------------------------------------------
    {
      return TASK_OP_KIND;
    }

    //--------------------------------------------------------------------------
    void RemoteTaskOp::select_sources(const unsigned index,
                                      const InstanceRef &target,
                                      const InstanceSet &sources,
                                      std::vector<unsigned> &ranking)
    //--------------------------------------------------------------------------
    {
      if (source == runtime->address_space)
      {
        // If we're on the owner node we can just do this
        remote_ptr->select_sources(index, target, sources, ranking);
        return;
      }
      Mapper::SelectTaskSrcInput input;
      Mapper::SelectTaskSrcOutput output;
      prepare_for_mapping(sources, input.source_instances); 
      prepare_for_mapping(target, input.target);
      input.region_req_index = index;
      if (mapper == NULL)
        mapper = runtime->find_mapper(map_id);
      mapper->invoke_select_task_sources(this, &input, &output);
      compute_ranking(mapper, output.chosen_ranking, sources, ranking);
    }

    //--------------------------------------------------------------------------
    void RemoteTaskOp::pack_remote_operation(Serializer &rez,
                                             AddressSpaceID target) const
    //--------------------------------------------------------------------------
    {
      pack_remote_base(rez);
      pack_external_task(rez, target);
      pack_profiling_requests(rez);
    }

    //--------------------------------------------------------------------------
    void RemoteTaskOp::unpack(Deserializer &derez,
                              ReferenceMutator &mutator)
    //--------------------------------------------------------------------------
    {
      unpack_external_task(derez, runtime, &mutator);
      unpack_profiling_requests(derez);
    }

    /////////////////////////////////////////////////////////////
    // Single Task 
    /////////////////////////////////////////////////////////////

    //--------------------------------------------------------------------------
    SingleTask::SingleTask(Runtime *rt)
      : TaskOp(rt)
    //--------------------------------------------------------------------------
    {
    }
    
    //--------------------------------------------------------------------------
    SingleTask::~SingleTask(void)
    //--------------------------------------------------------------------------
    {
    }

    //--------------------------------------------------------------------------
    void SingleTask::activate_single(void)
    //--------------------------------------------------------------------------
    {
      DETAILED_PROFILER(runtime, ACTIVATE_SINGLE_CALL);
      activate_task();
      outstanding_profiling_requests = 1; // start at 1 as a guard
      profiling_priority = LG_THROUGHPUT_WORK_PRIORITY;
      profiling_reported = RtUserEvent::NO_RT_USER_EVENT;
      selected_variant = 0;
      task_priority = 0;
      perform_postmap = false;
      execution_context = NULL;
      remote_trace_info = NULL;
      shard_manager = NULL;
      leaf_cached = false;
      inner_cached = false;
    }

    //--------------------------------------------------------------------------
    void SingleTask::deactivate_single(void)
    //--------------------------------------------------------------------------
    {
      DETAILED_PROFILER(runtime, DEACTIVATE_SINGLE_CALL);
      deactivate_task();
      target_processors.clear();
      physical_instances.clear();
      virtual_mapped.clear();
      no_access_regions.clear();
      version_infos.clear();
      intra_space_mapping_dependences.clear();
      map_applied_conditions.clear();
      task_profiling_requests.clear();
      copy_profiling_requests.clear();
      untracked_valid_regions.clear();
      if ((execution_context != NULL) && execution_context->remove_reference())
        delete execution_context;
      if (remote_trace_info != NULL)
        delete remote_trace_info;
      if ((shard_manager != NULL) && shard_manager->remove_reference())
        delete shard_manager;
#ifdef DEBUG_LEGION
      premapped_instances.clear();
      assert(!deferred_complete_mapping.exists());
#endif
    }

    //--------------------------------------------------------------------------
    bool SingleTask::is_leaf(void) const
    //--------------------------------------------------------------------------
    {
      if (!leaf_cached)
      {
        VariantImpl *var = runtime->find_variant_impl(task_id,selected_variant);
        is_leaf_result = var->is_leaf();
        leaf_cached = true;
      }
      return is_leaf_result;
    }

    //--------------------------------------------------------------------------
    bool SingleTask::is_inner(void) const
    //--------------------------------------------------------------------------
    {
      if (!inner_cached)
      {
        VariantImpl *var = runtime->find_variant_impl(task_id,selected_variant);
        is_inner_result = var->is_inner();
        inner_cached = true;
      }
      return is_inner_result;
    }

    //--------------------------------------------------------------------------
    bool SingleTask::is_created_region(unsigned index) const
    //--------------------------------------------------------------------------
    {
      return (index >= regions.size());
    }

    //--------------------------------------------------------------------------
    void SingleTask::update_no_access_regions(void)
    //--------------------------------------------------------------------------
    {
      no_access_regions.resize(regions.size());
      for (unsigned idx = 0; idx < regions.size(); idx++)
        no_access_regions[idx] = IS_NO_ACCESS(regions[idx]) || 
                                  regions[idx].privilege_fields.empty();
    } 

    //--------------------------------------------------------------------------
    void SingleTask::clone_single_from(SingleTask *rhs)
    //--------------------------------------------------------------------------
    {
      this->clone_task_op_from(rhs, this->target_proc, 
                               false/*stealable*/, true/*duplicate*/);
      this->virtual_mapped = rhs->virtual_mapped;
      this->no_access_regions = rhs->no_access_regions;
      this->target_processors = rhs->target_processors;
      this->physical_instances = rhs->physical_instances;
      // no need to copy the control replication map
      this->selected_variant  = rhs->selected_variant;
      this->task_priority     = rhs->task_priority;
      this->shard_manager     = rhs->shard_manager;
      // For now don't copy anything else below here
      // In the future we may need to copy the profiling requests
    }

    //--------------------------------------------------------------------------
    void SingleTask::pack_single_task(Serializer &rez, AddressSpaceID target)
    //--------------------------------------------------------------------------
    {
      DETAILED_PROFILER(runtime, PACK_SINGLE_TASK_CALL);
      RezCheck z(rez);
      pack_base_task(rez, target);
      if (map_origin)
      {
        rez.serialize(selected_variant);
        rez.serialize(task_priority);
        rez.serialize<size_t>(target_processors.size());
        for (unsigned idx = 0; idx < target_processors.size(); idx++)
          rez.serialize(target_processors[idx]);
        for (unsigned idx = 0; idx < regions.size(); idx++)
          rez.serialize<bool>(virtual_mapped[idx]);
        rez.serialize(deferred_complete_mapping);
        deferred_complete_mapping = RtUserEvent::NO_RT_USER_EVENT;
      }
      else
      {
        if (remote_trace_info == NULL)
        {
          const TraceInfo trace_info(this);
          trace_info.pack_remote_trace_info(rez, target,map_applied_conditions);
        }
        else
        {
#ifdef DEBUG_LEGION
          // Should be empty before
          assert(map_applied_conditions.empty());
#endif
          remote_trace_info->pack_remote_trace_info(rez, target, 
                                                    map_applied_conditions);
#ifdef DEBUG_LEGION
          // Should be empty after too
          assert(map_applied_conditions.empty());
#endif
        }
        rez.serialize<size_t>(copy_profiling_requests.size());
        for (unsigned idx = 0; idx < copy_profiling_requests.size(); idx++)
          rez.serialize(copy_profiling_requests[idx]);
        if (!deferred_complete_mapping.exists())
        {
#ifdef DEBUG_LEGION
          assert(!is_remote()); // should only happen on the owner
#endif
          // Make a user event to send remotely to serve as the 
          // mapping completion trigger
          RtUserEvent remote_deferred_complete_mapping = 
            Runtime::create_rt_user_event();
          rez.serialize(remote_deferred_complete_mapping);
          // We can do the trigger now and defer it
          complete_mapping(remote_deferred_complete_mapping);
        }
        else
        {
          rez.serialize(deferred_complete_mapping);
          // Clear it once we've packed it up
          deferred_complete_mapping = RtUserEvent::NO_RT_USER_EVENT;
        }
      }
      rez.serialize<size_t>(physical_instances.size());
      for (unsigned idx = 0; idx < physical_instances.size(); idx++)
        physical_instances[idx].pack_references(rez);
      rez.serialize<size_t>(task_profiling_requests.size());
      for (unsigned idx = 0; idx < task_profiling_requests.size(); idx++)
        rez.serialize(task_profiling_requests[idx]);
      if (!task_profiling_requests.empty() || !copy_profiling_requests.empty())
        rez.serialize(profiling_priority);
    }

    //--------------------------------------------------------------------------
    void SingleTask::unpack_single_task(Deserializer &derez,
                                        std::set<RtEvent> &ready_events)
    //--------------------------------------------------------------------------
    {
      DETAILED_PROFILER(runtime, UNPACK_SINGLE_TASK_CALL);
      DerezCheck z(derez);
      unpack_base_task(derez, ready_events);
#ifdef DEBUG_LEGION
      assert(!deferred_complete_mapping.exists());
#endif
      if (map_origin)
      {
        derez.deserialize(selected_variant);
        derez.deserialize(task_priority);
        size_t num_target_processors;
        derez.deserialize(num_target_processors);
        target_processors.resize(num_target_processors);
        for (unsigned idx = 0; idx < num_target_processors; idx++)
          derez.deserialize(target_processors[idx]);
        virtual_mapped.resize(regions.size());
        for (unsigned idx = 0; idx < regions.size(); idx++)
        {
          bool result;
          derez.deserialize(result);
          virtual_mapped[idx] = result;
        }
        derez.deserialize(deferred_complete_mapping);
        complete_mapping(deferred_complete_mapping);
      }
      else
      {
#ifdef DEBUG_LEGION
        assert(remote_trace_info == NULL);
#endif
        remote_trace_info = 
          TraceInfo::unpack_remote_trace_info(derez, this, runtime);
        size_t num_copy_requests;
        derez.deserialize(num_copy_requests);
        if (num_copy_requests > 0)
        {
          copy_profiling_requests.resize(num_copy_requests);
          for (unsigned idx = 0; idx < num_copy_requests; idx++)
            derez.deserialize(copy_profiling_requests[idx]);
        }
        derez.deserialize(deferred_complete_mapping);
      }
      size_t num_phy;
      derez.deserialize(num_phy);
      physical_instances.resize(num_phy);
      for (unsigned idx = 0; idx < num_phy; idx++)
        physical_instances[idx].unpack_references(runtime,
                                                  derez, ready_events);
      update_no_access_regions();
      size_t num_task_requests;
      derez.deserialize(num_task_requests);
      if (num_task_requests > 0)
      {
        task_profiling_requests.resize(num_task_requests);
        for (unsigned idx = 0; idx < num_task_requests; idx++)
          derez.deserialize(task_profiling_requests[idx]);
      }
      if (!task_profiling_requests.empty() || !copy_profiling_requests.empty())
        derez.deserialize(profiling_priority);
    } 

    //--------------------------------------------------------------------------
    void SingleTask::send_remote_context(AddressSpaceID remote_instance,
                                         RemoteTask *remote_ctx)
    //--------------------------------------------------------------------------
    {
#ifdef DEBUG_LEGION
      assert(remote_instance != runtime->address_space);
#endif
      Serializer rez;
      {
        RezCheck z(rez);
        rez.serialize(remote_ctx);
        execution_context->pack_remote_context(rez, remote_instance);
      }
      runtime->send_remote_context_response(remote_instance, rez);
      AutoLock o_lock(op_lock);
#ifdef DEBUG_LEGION
      assert(remote_instances.find(remote_instance) == remote_instances.end());
#endif
      remote_instances[remote_instance] = remote_ctx;
    }

    //--------------------------------------------------------------------------
    void SingleTask::shard_off(RtEvent mapped_precondition)
    //--------------------------------------------------------------------------
    {
      // Do the stuff to record that this is mapped and executed
      complete_mapping(mapped_precondition);
      complete_execution();
      trigger_children_complete();
      trigger_children_committed();
    }

    //--------------------------------------------------------------------------
    void SingleTask::trigger_mapping(void)
    //--------------------------------------------------------------------------
    {
      DETAILED_PROFILER(runtime, TRIGGER_SINGLE_CALL);
      if (is_remote())
      {
        if (distribute_task())
        {
          // Still local
          if (is_origin_mapped())
          {
            // Remote and origin mapped means
            // we were already mapped so we can
            // just launch the task
            launch_task();
          }
          else
          {
            // Remote but still need to map
            RtEvent done_mapping = perform_mapping();
            if (done_mapping.exists() && !done_mapping.has_triggered())
              defer_launch_task(done_mapping);
            else
              launch_task();
          }
        }
        // otherwise it was sent away
      }
      else
      {
        // Not remote
        early_map_task();
        // See if we have a must epoch in which case
        // we can simply record ourselves and we are done
        if (must_epoch != NULL)
        {
          must_epoch->register_single_task(this, must_epoch_index);
        }
        else
        {
#ifdef DEBUG_LEGION
          assert(target_proc.exists());
#endif
          // See if this task is going to be sent
          // remotely in which case we need to do the
          // mapping now, otherwise we can defer it
          // until the task ends up on the target processor
          if (is_origin_mapped() && target_proc.exists() &&
              !runtime->is_local(target_proc))
          {
            RtEvent done_mapping = perform_mapping();
            if (done_mapping.exists() && !done_mapping.has_triggered())
              defer_distribute_task(done_mapping);
            else
            {
#ifdef DEBUG_LEGION
#ifndef NDEBUG
              bool still_local = 
#endif
#endif
              distribute_task();
#ifdef DEBUG_LEGION
              assert(!still_local);
#endif
            }
          }
          else
          {
            if (distribute_task())
            {
              // Still local so try mapping and launching
              RtEvent done_mapping = perform_mapping();
              if (done_mapping.exists() && !done_mapping.has_triggered())
                defer_launch_task(done_mapping);
              else
              {
                launch_task();
              }
            }
          }
        }
      }
    } 

    //--------------------------------------------------------------------------
    RtEvent SingleTask::perform_versioning_analysis(const bool post_mapper)
    //--------------------------------------------------------------------------
    {
      if (is_replaying())
        return RtEvent::NO_RT_EVENT;
      // If we're remote and origin mapped, then we are already done
      if (is_remote() && is_origin_mapped())
        return RtEvent::NO_RT_EVENT;
#ifdef DEBUG_LEGION
      assert(version_infos.empty() || (version_infos.size() == regions.size()));
#endif
      version_infos.resize(regions.size());
      std::set<RtEvent> ready_events;
      for (unsigned idx = 0; idx < regions.size(); idx++)
      {
        if (no_access_regions[idx] || 
            (post_mapper && virtual_mapped[idx]) ||
            (early_mapped_regions.find(idx) != early_mapped_regions.end()))
          continue;
        VersionInfo &version_info = version_infos[idx];
        if (version_info.has_version_info())
          continue;
        runtime->forest->perform_versioning_analysis(this, idx, regions[idx],
                                                 version_info, ready_events);
      }
      if (!ready_events.empty())
        return Runtime::merge_events(ready_events);
      return RtEvent::NO_RT_EVENT;
    }

    //--------------------------------------------------------------------------
    void SingleTask::initialize_map_task_input(Mapper::MapTaskInput &input,
                                               Mapper::MapTaskOutput &output,
                                               MustEpochOp *must_epoch_owner,
                                               std::vector<InstanceSet> &valid)
    //--------------------------------------------------------------------------
    {
      DETAILED_PROFILER(runtime, INITIALIZE_MAP_TASK_CALL);
      // Do the traversals for all the non-early mapped regions and find
      // their valid instances, then fill in the mapper input structure
      valid.resize(regions.size());
      input.valid_instances.resize(regions.size());
      output.chosen_instances.resize(regions.size());
      // If we have must epoch owner, we have to check for any 
      // constrained mappings which must be heeded
      if (must_epoch_owner != NULL)
        must_epoch_owner->must_epoch_map_task_callback(this, input, output);
      std::set<Memory> visible_memories;
      runtime->machine.get_visible_memories(target_proc, visible_memories);
      for (unsigned idx = 0; idx < regions.size(); idx++)
      {
        // Skip any early mapped regions
        std::map<unsigned,InstanceSet>::const_iterator early_mapped_finder = 
          early_mapped_regions.find(idx);
        if (early_mapped_finder != early_mapped_regions.end())
        {
          input.premapped_regions.push_back(idx);
          // Still fill in the valid regions so that mappers can use
          // the instance names for constraints
          prepare_for_mapping(early_mapped_finder->second, 
                              input.valid_instances[idx]);
          // We can also copy them over to the output too
          output.chosen_instances[idx] = input.valid_instances[idx];
          continue;
        }
        // Skip any NO_ACCESS or empty privilege field regions
        if (IS_NO_ACCESS(regions[idx]) || regions[idx].privilege_fields.empty())
          continue;
        InstanceSet &current_valid = valid[idx];
        if (request_valid_instances)
          runtime->forest->physical_premap_region(this, idx, regions[idx],
                version_infos[idx], current_valid, map_applied_conditions);
        // See if we've already got an output from a must-epoch mapping
        if (!output.chosen_instances[idx].empty())
        {
#ifdef DEBUG_LEGION
          assert(must_epoch_owner != NULL);
#endif
          // We can skip this since we already know the result
          continue;
        }
        // Now we can prepare this for mapping,
        // filter for visible memories if necessary
        if (regions[idx].is_no_access())
          prepare_for_mapping(current_valid, input.valid_instances[idx]);
        // There are no valid instances for reduction-only cases
        else if (regions[idx].privilege != REDUCE)
          prepare_for_mapping(current_valid, visible_memories,
                              input.valid_instances[idx]);
      }
#ifdef DEBUG_LEGION
      // Save the inputs for premapped regions so we can check them later
      if (!input.premapped_regions.empty())
      {
        for (std::vector<unsigned>::const_iterator it = 
              input.premapped_regions.begin(); it !=
              input.premapped_regions.end(); it++)
          premapped_instances[*it] = output.chosen_instances[*it];
      }
#endif
      // Prepare the output too
      output.chosen_variant = 0;
      output.postmap_task = false;
      output.task_priority = 0;
      output.postmap_task = false;
    }

    //--------------------------------------------------------------------------
    void SingleTask::finalize_map_task_output(Mapper::MapTaskInput &input,
                                              Mapper::MapTaskOutput &output,
                                              MustEpochOp *must_epoch_owner,
                                              std::vector<InstanceSet> &valid)
    //--------------------------------------------------------------------------
    {
      DETAILED_PROFILER(runtime, FINALIZE_MAP_TASK_CALL);
      if (mapper == NULL)
        mapper = runtime->find_mapper(current_proc, map_id);
      // first check the processors to make sure they are all on the
      // same node and of the same kind, if we know we have a must epoch
      // owner then we also know there is only one valid choice
      if (must_epoch_owner == NULL)
      {
        if (output.target_procs.empty())
        {
          REPORT_LEGION_WARNING(LEGION_WARNING_EMPTY_OUTPUT_TARGET,
                          "Empty output target_procs from call to 'map_task' "
                          "by mapper %s for task %s (ID %lld). Adding the "
                          "'target_proc' " IDFMT " as the default.",
                          mapper->get_mapper_name(), get_task_name(),
                          get_unique_id(), this->target_proc.id);
          output.target_procs.push_back(this->target_proc);
        }
        else if (runtime->separate_runtime_instances && 
                  (output.target_procs.size() > 1))
        {
          // Ignore additional processors in separate runtime instances
          output.target_procs.resize(1);
        }
        if (!runtime->unsafe_mapper)
          validate_target_processors(output.target_procs);
        // Save the target processors from the output
        target_processors = output.target_procs;
      }
      else
      {
        if (output.target_procs.size() > 1)
        {
          REPORT_LEGION_WARNING(LEGION_WARNING_IGNORING_SPURIOUS_TARGET,
                          "Ignoring spurious additional target processors "
                          "requested in 'map_task' for task %s (ID %lld) "
                          "by mapper %s because task is part of a must "
                          "epoch launch.", get_task_name(), get_unique_id(),
                          mapper->get_mapper_name());
        }
        if (!output.target_procs.empty() && 
                 (output.target_procs[0] != this->target_proc))
        {
          REPORT_LEGION_WARNING(LEGION_WARNING_IGNORING_PROCESSOR_REQUEST,
                          "Ignoring processor request of " IDFMT " for "
                          "task %s (ID %lld) by mapper %s because task "
                          "has already been mapped to processor " IDFMT
                          " as part of a must epoch launch.", 
                          output.target_procs[0].id, get_task_name(), 
                          get_unique_id(), mapper->get_mapper_name(),
                          this->target_proc.id);
        }
        // Only one valid choice in this case, ignore everything else
        target_processors.push_back(this->target_proc);
      }
      // Sort out any profiling requests that we need to perform
      if (!output.task_prof_requests.empty())
      {
        profiling_priority = output.profiling_priority;
        // If we do any legion specific checks, make sure we ask
        // Realm for the proc profiling info so that we can get
        // a callback to report our profiling information
        bool has_proc_request = false;
        // Filter profiling requests into those for copies and the actual task
        for (std::set<ProfilingMeasurementID>::const_iterator it = 
              output.task_prof_requests.requested_measurements.begin(); it !=
              output.task_prof_requests.requested_measurements.end(); it++)
        {
          if ((*it) > Mapping::PMID_LEGION_FIRST)
          {
            // If we haven't seen a proc usage yet, then add it
            // to the realm requests to ensure we get a callback
            // for this task. We know we'll see it before this
            // because the measurement IDs are in order
            if (!has_proc_request)
              task_profiling_requests.push_back(
                  (ProfilingMeasurementID)Realm::PMID_OP_PROC_USAGE);
            // These are legion profiling requests and currently
            // are only profiling task information
            task_profiling_requests.push_back(*it);
            continue;
          }
          switch ((Realm::ProfilingMeasurementID)*it)
          {
            case Realm::PMID_OP_PROC_USAGE:
              has_proc_request = true; // Then fall through
            case Realm::PMID_OP_STATUS:
            case Realm::PMID_OP_BACKTRACE:
            case Realm::PMID_OP_TIMELINE:
            case Realm::PMID_PCTRS_CACHE_L1I:
            case Realm::PMID_PCTRS_CACHE_L1D:
            case Realm::PMID_PCTRS_CACHE_L2:
            case Realm::PMID_PCTRS_CACHE_L3:
            case Realm::PMID_PCTRS_IPC:
            case Realm::PMID_PCTRS_TLB:
            case Realm::PMID_PCTRS_BP:
              {
                // Just task
                task_profiling_requests.push_back(*it);
                break;
              }
            default:
              {
                REPORT_LEGION_WARNING(LEGION_WARNING_MAPPER_REQUESTED_PROFILING,
                              "Mapper %s requested a profiling "
                    "measurement of type %d which is not applicable to "
                    "task %s (UID %lld) and will be ignored.",
                    mapper->get_mapper_name(), *it, get_task_name(),
                    get_unique_id());
              }
          }
        }
      }
      if (!output.copy_prof_requests.empty())
      {
        filter_copy_request_kinds(mapper, 
            output.copy_prof_requests.requested_measurements,
            copy_profiling_requests, true/*warn*/);
        profiling_priority = output.profiling_priority;
      }
      // See whether the mapper picked a variant or a generator
      VariantImpl *variant_impl = NULL;
      if (output.chosen_variant > 0)
        variant_impl = runtime->find_variant_impl(task_id, 
                                output.chosen_variant, true/*can fail*/);
      else // TODO: invoke a generator if one exists
        REPORT_LEGION_ERROR(ERROR_INVALID_MAPPER_OUTPUT,
                      "Invalid mapper output from invocation of '%s' on "
                      "mapper %s. Mapper specified an invalid task variant "
                      "of ID 0 for task %s (ID %lld), but Legion does not yet "
                      "support task generators.", "map_task", 
                      mapper->get_mapper_name(), 
                      get_task_name(), get_unique_id())
      if (variant_impl == NULL)
        // If we couldn't find or make a variant that is bad
        REPORT_LEGION_ERROR(ERROR_INVALID_MAPPER_OUTPUT,
                      "Invalid mapper output from invocation of '%s' on "
                      "mapper %s. Mapper failed to specify a valid "
                      "task variant or generator capable of create a variant "
                      "implementation of task %s (ID %lld).",
                      "map_task", mapper->get_mapper_name(), get_task_name(),
                      get_unique_id())
      // Save variant validation until we know which instances we'll be using 
#ifdef DEBUG_LEGION
      // Check to see if any premapped region mappings changed
      if (!premapped_instances.empty())
      {
        for (std::map<unsigned,std::vector<Mapping::PhysicalInstance> >::
              const_iterator it = premapped_instances.begin(); it !=
              premapped_instances.end(); it++)
        {
          if (it->second.size() != output.chosen_instances[it->first].size())
            REPORT_LEGION_ERROR(ERROR_INVALID_MAPPER_OUTPUT,
                        "Invalid mapper output from invocation of '%s' on "
                        "mapper %s. Mapper modified the premapped output "
                        "for region requirement %d of task %s (ID %lld).",
                        "map_task", mapper->get_mapper_name(), it->first,
                        get_task_name(), get_unique_id())
          for (unsigned idx = 0; idx < it->second.size(); idx++)
            if (it->second[idx] != output.chosen_instances[it->first][idx])
              REPORT_LEGION_ERROR(ERROR_INVALID_MAPPER_OUTPUT,
                        "Invalid mapper output from invocation of '%s' on "
                        "mapper %s. Mapper modified the premapped output "
                        "for region requirement %d of task %s (ID %lld).",
                        "map_task", mapper->get_mapper_name(), it->first,
                        get_task_name(), get_unique_id())
        }
      }
#endif
      // fill in virtual_mapped
      virtual_mapped.resize(regions.size(),false);
      // Convert all the outputs into our set of physical instances and
      // validate them by checking the following properites:
      // - all are either pure virtual or pure physical 
      // - no missing fields
      // - all satisfy the region requirement
      // - all are visible from all the target processors
      physical_instances.resize(regions.size());
      // If we're doing safety checks, we need the set of memories
      // visible from all the target processors
      std::set<Memory> visible_memories;
      if (!runtime->unsafe_mapper)
      {
        if (target_processors.size() > 1)
        {
          // If we have multiple processor, we want the set of 
          // memories visible to all of them
          Machine::MemoryQuery visible_query(runtime->machine);
          for (std::vector<Processor>::const_iterator it = 
                target_processors.begin(); it != target_processors.end(); it++)
            visible_query.has_affinity_to(*it);
          for (Machine::MemoryQuery::iterator it = visible_query.begin();
                it != visible_query.end(); it++)
            visible_memories.insert(*it);
        }
        else
          runtime->find_visible_memories(target_proc, visible_memories);
      }
      for (unsigned idx = 0; idx < regions.size(); idx++)
      {
        // If it was early mapped then it is easy
        std::map<unsigned,InstanceSet>::const_iterator finder = 
          early_mapped_regions.find(idx);
        if (finder != early_mapped_regions.end())
        {
          physical_instances[idx] = finder->second;
          // Check to see if it is visible or not from the target processors
          if (!runtime->unsafe_mapper && !regions[idx].is_no_access())
          {
            InstanceSet &req_instances = physical_instances[idx];
            for (unsigned idx2 = 0; idx2 < req_instances.size(); idx2++)
            {
              Memory mem = req_instances[idx2].get_memory();
              if (visible_memories.find(mem) == visible_memories.end())
              {
                // Not visible from all target processors
                // Different error messages depending on the cause
                if (regions[idx].is_restricted()) 
                  REPORT_LEGION_ERROR(ERROR_INVALID_MAPPER_OUTPUT,
                                "Invalid mapper output from invocation of '%s' "
                                "on mapper %s. Mapper selected processor(s) "
                                "which restricted instance of region "
                                "requirement %d in memory " IDFMT " is not "
                                "visible for task %s (ID %lld).",
                                "map_task", mapper->get_mapper_name(), idx,
                                mem.id, get_task_name(), get_unique_id())
                else 
                  REPORT_LEGION_ERROR(ERROR_INVALID_MAPPER_OUTPUT,
                                "Invalid mapper output from invocation of '%s' "
                                "on mapper %s. Mapper selected processor(s) "
                                "for which premapped instance of region "
                                "requirement %d in memory " IDFMT " is not "
                                "visible for task %s (ID %lld).",
                                "map_task", mapper->get_mapper_name(), idx,
                                mem.id, get_task_name(), get_unique_id())
              }
            }
          }
          if (runtime->legion_spy_enabled)
            runtime->forest->log_mapping_decision(unique_op_id, parent_ctx, 
                                                  idx, regions[idx],
                                                  physical_instances[idx]);
          continue;
        }
        // Skip any NO_ACCESS or empty privilege field regions
        if (no_access_regions[idx])
          continue;
        // Do the conversion
        InstanceSet &result = physical_instances[idx];
        RegionTreeID bad_tree = 0;
        std::vector<FieldID> missing_fields;
        std::vector<PhysicalManager*> unacquired;
        bool free_acquired = false;
        std::map<PhysicalManager*,std::pair<unsigned,bool> > *acquired = NULL;
        // Get the acquired instances only if we are checking
        if (!runtime->unsafe_mapper)
        {
          if (this->must_epoch != NULL)
          {
            acquired = new std::map<PhysicalManager*,
                     std::pair<unsigned,bool> >(*get_acquired_instances_ref());
            free_acquired = true;
            // Merge the must epoch owners acquired instances too 
            // if we need to check for all our instances being acquired
            std::map<PhysicalManager*,std::pair<unsigned,bool> > 
              *epoch_acquired = this->must_epoch->get_acquired_instances_ref();
            if (epoch_acquired != NULL)
              acquired->insert(epoch_acquired->begin(), epoch_acquired->end());
          }
          else
            acquired = get_acquired_instances_ref();
        }
        int composite_idx = 
          runtime->forest->physical_convert_mapping(this, regions[idx],
                output.chosen_instances[idx], result, bad_tree, missing_fields,
                acquired, unacquired, !runtime->unsafe_mapper);
        if (free_acquired)
          delete acquired;
        if (bad_tree > 0)
          REPORT_LEGION_ERROR(ERROR_INVALID_MAPPER_OUTPUT,
                        "Invalid mapper output from invocation of '%s' on "
                        "mapper %s. Mapper specified an instance from region "
                        "tree %d for use with region requirement %d of task "
                        "%s (ID %lld) whose region is from region tree %d.",
                        "map_task",mapper->get_mapper_name(), bad_tree,
                        idx, get_task_name(), get_unique_id(),
                        regions[idx].region.get_tree_id())
        if (!missing_fields.empty())
        {
          for (std::vector<FieldID>::const_iterator it = 
                missing_fields.begin(); it != missing_fields.end(); it++)
          {
            const void *name; size_t name_size;
            if(!runtime->retrieve_semantic_information(
                regions[idx].region.get_field_space(), *it, NAME_SEMANTIC_TAG,
                name, name_size, true/*can fail*/, false))
	          name = "(no name)";
              log_run.error("Missing instance for field %s (FieldID: %d)",
                          static_cast<const char*>(name), *it);
          }
          REPORT_LEGION_ERROR(ERROR_MISSING_INSTANCE_FIELD,
                        "Invalid mapper output from invocation of '%s' on "
                        "mapper %s. Mapper failed to specify an instance for "
                        "%zd fields of region requirement %d on task %s "
                        "(ID %lld). The missing fields are listed below.",
                        "map_task", mapper->get_mapper_name(), 
                        missing_fields.size(), idx, get_task_name(), 
                        get_unique_id())
          
        }
        if (!unacquired.empty())
        {
          std::map<PhysicalManager*,std::pair<unsigned,bool> > 
            *acquired_instances = get_acquired_instances_ref();
          for (std::vector<PhysicalManager*>::const_iterator it = 
                unacquired.begin(); it != unacquired.end(); it++)
          {
            if (acquired_instances->find(*it) == acquired_instances->end())
              REPORT_LEGION_ERROR(ERROR_INVALID_MAPPER_OUTPUT,
                            "Invalid mapper output from 'map_task' "
                            "invocation on mapper %s. Mapper selected "
                            "physical instance for region requirement "
                            "%d of task %s (ID %lld) which has already "
                            "been collected. If the mapper had properly "
                            "acquired this instance as part of the mapper "
                            "call it would have detected this. Please "
                            "update the mapper to abide by proper mapping "
                            "conventions.", mapper->get_mapper_name(),
                            idx, get_task_name(), get_unique_id())
          }
          // Event if we did successfully acquire them, still issue the warning
          REPORT_LEGION_WARNING(LEGION_WARNING_MAPPER_FAILED_ACQUIRE,
                          "mapper %s failed to acquire instances "
                          "for region requirement %d of task %s (ID %lld) "
                          "in 'map_task' call. You may experience "
                          "undefined behavior as a consequence.",
                          mapper->get_mapper_name(), idx, 
                          get_task_name(), get_unique_id())
        }
        // See if they want a virtual mapping
        if (composite_idx >= 0)
        {
          // Everything better be all virtual or all real
          if (result.size() > 1)
            REPORT_LEGION_ERROR(ERROR_INVALID_MAPPER_OUTPUT,
                          "Invalid mapper output from invocation of '%s' on "
                          "mapper %s. Mapper specified mixed composite and "
                          "concrete instances for region requirement %d of "
                          "task %s (ID %lld). Only full concrete instances "
                          "or a single composite instance is supported.",
                          "map_task", mapper->get_mapper_name(), idx, 
                          get_task_name(), get_unique_id())
          if (IS_REDUCE(regions[idx]))
            REPORT_LEGION_ERROR(ERROR_INVALID_MAPPER_OUTPUT,
                          "Invalid mapper output from invocation of '%s' on "
                          "mapper %s. Illegal composite mapping requested on "
                          "region requirement %d of task %s (UID %lld) which "
                          "has only reduction privileges.", 
                          "map_task", mapper->get_mapper_name(), idx, 
                          get_task_name(), get_unique_id())
          if (!IS_EXCLUSIVE(regions[idx]))
            REPORT_LEGION_ERROR(ERROR_INVALID_MAPPER_OUTPUT,
                          "Invalid mapper output from invocation of '%s' on "
                          "mapper %s. Illegal composite instance requested "
                          "on region requirement %d of task %s (ID %lld) "
                          "which has a relaxed coherence mode. Virtual "
                          "mappings are only permitted for exclusive "
                          "coherence.", "map_task", mapper->get_mapper_name(),
                          idx, get_task_name(), get_unique_id())
          virtual_mapped[idx] = true;
        } 
        if (runtime->legion_spy_enabled)
          runtime->forest->log_mapping_decision(unique_op_id, parent_ctx, 
                                                idx, regions[idx],
                                                physical_instances[idx]);
        // Skip checks if the mapper promises it is safe
        if (runtime->unsafe_mapper)
          continue;
        // If this is anything other than a virtual mapping, check that
        // the instances align with the privileges
        if (!virtual_mapped[idx])
        {
          std::vector<LogicalRegion> regions_to_check(1, regions[idx].region);
          for (unsigned idx2 = 0; idx2 < result.size(); idx2++)
          {
            if (!result[idx2].get_manager()->meets_regions(regions_to_check))
              // Doesn't satisfy the region requirement
              REPORT_LEGION_ERROR(ERROR_INVALID_MAPPER_OUTPUT,
                            "Invalid mapper output from invocation of '%s' on "
                            "mapper %s. Mapper specified instance that does "
                            "not meet region requirement %d for task %s "
                            "(ID %lld). The index space for the instance has "
                            "insufficient space for the requested logical "
                            "region.", "map_task", mapper->get_mapper_name(),
                            idx, get_task_name(), get_unique_id())
          }
          if (!regions[idx].is_no_access() &&
              !variant_impl->is_no_access_region(idx))
          {
            for (unsigned idx2 = 0; idx2 < result.size(); idx2++)
            {
              Memory mem = result[idx2].get_memory();
              if (visible_memories.find(mem) == visible_memories.end())
                // Not visible from all target processors
                REPORT_LEGION_ERROR(ERROR_INVALID_MAPPER_OUTPUT,
                              "Invalid mapper output from invocation of '%s' "
                              "on mapper %s. Mapper selected an instance for "
                              "region requirement %d in memory " IDFMT " "
                              "which is not visible from the target processors "
                              "for task %s (ID %lld).", "map_task", 
                              mapper->get_mapper_name(), idx, mem.id, 
                              get_task_name(), get_unique_id())
            }
          }
          // If this is a reduction region requirement make sure all the 
          // managers are reduction instances
          if (IS_REDUCE(regions[idx]))
          {
            std::map<PhysicalManager*,std::pair<unsigned,bool> > 
              *acquired = get_acquired_instances_ref();
            for (unsigned idx2 = 0; idx2 < result.size(); idx2++)
            {
              if (!result[idx2].get_manager()->is_reduction_manager())
                REPORT_LEGION_ERROR(ERROR_INVALID_MAPPER_OUTPUT,
                              "Invalid mapper output from invocation of '%s' "
                              "on mapper %s. Mapper failed to choose a "
                              "specialized reduction instance for region "
                              "requirement %d of task %s (ID %lld) which has "
                              "reduction privileges.", "map_task", 
                              mapper->get_mapper_name(), idx,
                              get_task_name(), get_unique_id())
              std::map<PhysicalManager*,std::pair<unsigned,bool> >::
                const_iterator finder = acquired->find(
                    result[idx2].get_manager());
#ifdef DEBUG_LEGION
              assert(finder != acquired->end());
#endif
              // Permit this if we are doing replay mapping
              if (!finder->second.second && (runtime->replay_file == NULL))
                REPORT_LEGION_ERROR(ERROR_INVALID_MAPPER_OUTPUT,
                              "Invalid mapper output from invocation of '%s' "
                              "on mapper %s. Mapper made an illegal decision "
                              "to re-use a reduction instance for region "
                              "requirement %d of task %s (ID %lld). Reduction "
                              "instances are not currently permitted to be "
                              "recycled.", "map_task",mapper->get_mapper_name(),
                              idx, get_task_name(), get_unique_id())
            }
          }
          else
          {
            for (unsigned idx2 = 0; idx2 < result.size(); idx2++)
            {
              if (!result[idx2].get_manager()->is_instance_manager())
                REPORT_LEGION_ERROR(ERROR_INVALID_MAPPER_OUTPUT,
                              "Invalid mapper output from invocation of '%s' "
                              "on mapper %s. Mapper selected illegal "
                              "specialized reduction instance for region "
                              "requirement %d of task %s (ID %lld) which "
                              "does not have reduction privileges.", "map_task",
                              mapper->get_mapper_name(), idx, 
                              get_task_name(), get_unique_id())
            }
          }
        }
      }
      // Now that we have our physical instances we can validate the variant
      if (!runtime->unsafe_mapper)
      {
#ifdef DEBUG_LEGION
        assert(!target_processors.empty());
#endif
        validate_variant_selection(mapper, variant_impl, 
            target_processors.front().kind(), "map_task");
      }
      // Record anything else that needs to be recorded 
      selected_variant = output.chosen_variant;
      task_priority = output.task_priority;
      perform_postmap = output.postmap_task;
      if (!output.untracked_valid_regions.empty())
      {
        untracked_valid_regions.swap(output.untracked_valid_regions);
        for (std::set<unsigned>::iterator it = untracked_valid_regions.begin();
              it != untracked_valid_regions.end(); /*nothing*/)
        {
          // Remove it if it is too big or 
          if ((*it >= regions.size()) || !IS_READ_ONLY(regions[*it]))
          {
            std::set<unsigned>::iterator to_remove = it++;
            if (*to_remove < regions.size())
              REPORT_LEGION_WARNING(LEGION_WARNING_NON_READ_ONLY_UNTRACK_VALID,
                  "Ignoring request by mapper %s to not track valid instances "
                  "for region requirement %d of task %s (UID %lld) because "
                  "region requirement does not have read-only privileges.",
                  mapper->get_mapper_name(), *to_remove, 
                  get_task_name(), unique_op_id)
            untracked_valid_regions.erase(to_remove);
          }
          else
            it++;
        }
      }
    }

    //--------------------------------------------------------------------------
    void SingleTask::replay_map_task_output(void)
    //--------------------------------------------------------------------------
    {
      std::vector<Processor> procs;
      tpl->get_mapper_output(this, selected_variant,
          task_priority, perform_postmap, procs, physical_instances);

      if (runtime->separate_runtime_instances)
      {
        target_processors.resize(1);
        target_processors[0] = this->target_proc;
      }
      else // the common case
        target_processors = procs;

      virtual_mapped.resize(regions.size(), false);
      for (unsigned idx = 0; idx < regions.size(); idx++)
      {
        InstanceSet &instances = physical_instances[idx];
        if (IS_NO_ACCESS(regions[idx]))
          continue;
        if (instances.is_virtual_mapping())
          virtual_mapped[idx] = true;
        if (runtime->legion_spy_enabled)
          runtime->forest->log_mapping_decision(unique_op_id, parent_ctx,
                                                idx, regions[idx],
                                                instances);
      }
    }

    //--------------------------------------------------------------------------
    InnerContext* SingleTask::create_implicit_context(void)
    //--------------------------------------------------------------------------
    {
      InnerContext *inner_ctx = new InnerContext(runtime, this, 
          get_depth(), false/*is inner*/, regions, 
          parent_req_indexes, virtual_mapped, unique_op_id);
      if (mapper == NULL)
        mapper = runtime->find_mapper(current_proc, map_id);
      inner_ctx->configure_context(mapper, task_priority);
      execution_context = inner_ctx;
      execution_context->add_reference();
      return inner_ctx;
    }

    //--------------------------------------------------------------------------
    void SingleTask::set_shard_manager(ShardManager *manager)
    //--------------------------------------------------------------------------
    {
#ifdef DEBUG_LEGION
      assert(shard_manager == NULL);
#endif
      shard_manager = manager;
      shard_manager->add_reference();
    }

    //--------------------------------------------------------------------------
    void SingleTask::validate_target_processors(
                                 const std::vector<Processor> &processors) const
    //--------------------------------------------------------------------------
    {
#ifdef DEBUG_LEGION
      assert(!processors.empty());
#endif
      // Make sure that they are all on the same node and of the same kind
      const Processor &first = processors.front();
      const Processor::Kind kind = first.kind();
      const AddressSpace space = first.address_space();
      for (unsigned idx = 0; idx < processors.size(); idx++)
      {
        const Processor &proc = processors[idx];
        if (!proc.exists())
          REPORT_LEGION_ERROR(ERROR_INVALID_MAPPER_OUTPUT,
                        "Invalid mapper output. Mapper %s requested an illegal "
                        "NO_PROC for a target processor when mapping task %s "
                        "(ID %lld).", mapper->get_mapper_name(), 
                        get_task_name(), get_unique_id())
        else if (proc.kind() != kind)
          REPORT_LEGION_ERROR(ERROR_INVALID_MAPPER_OUTPUT,
                        "Invalid mapper output. Mapper %s requested processor "
                        IDFMT " which is of kind %s when mapping task %s "
                        "(ID %lld), but the target processor " IDFMT " has "
                        "kind %s. Only one kind of processor is permitted.",
                        mapper->get_mapper_name(), proc.id, 
                        Processor::get_kind_name(proc.kind()), get_task_name(),
                        get_unique_id(), this->target_proc.id, 
                        Processor::get_kind_name(kind))
        if (proc.address_space() != space)
          REPORT_LEGION_ERROR(ERROR_INVALID_MAPPER_OUTPUT,
                        "Invalid mapper output. Mapper %s requested processor "
                        IDFMT " which is in address space %d when mapping "
                        "task %s (ID %lld) but the target processor " IDFMT 
                        "is in address space %d. All target processors must "
                        "be in the same address space.", 
                        mapper->get_mapper_name(), proc.id,
                        proc.address_space(), get_task_name(), get_unique_id(), 
                        this->target_proc.id, space)
      }
    }

    //--------------------------------------------------------------------------
    void SingleTask::validate_variant_selection(MapperManager *local_mapper,
    VariantImpl *impl, Processor::Kind kind, const char *mapper_call_name) const
    //--------------------------------------------------------------------------
    {
      DETAILED_PROFILER(runtime, VALIDATE_VARIANT_SELECTION_CALL);
      // Check the layout constraints first
      const TaskLayoutConstraintSet &layout_constraints = 
        impl->get_layout_constraints();
      for (std::multimap<unsigned,LayoutConstraintID>::const_iterator it = 
            layout_constraints.layouts.begin(); it != 
            layout_constraints.layouts.end(); it++)
      {
        // Might have constraints for extra region requirements
        if (it->first >= physical_instances.size())
          continue;
        const InstanceSet &instances = physical_instances[it->first]; 
        if (no_access_regions[it->first])
          continue;
        LayoutConstraints *constraints = 
          runtime->find_layout_constraints(it->second);
        // If we don't have any fields then this constraint isn't
        // going to apply to any actual instances
        const std::vector<FieldID> &field_vec = 
          constraints->field_constraint.field_set;
        if (field_vec.empty())
          continue;
        FieldSpaceNode *field_node = runtime->forest->get_node(
                            regions[it->first].region.get_field_space());
        std::set<FieldID> field_set(field_vec.begin(), field_vec.end());
        const FieldMask constraint_mask = field_node->get_field_mask(field_set);
        const LayoutConstraint *conflict_constraint = NULL;
        for (unsigned idx = 0; idx < instances.size(); idx++)
        {
          const InstanceRef &ref = instances[idx];
          // Check to see if we have any fields which overlap
          const FieldMask overlap = constraint_mask & ref.get_valid_fields();
          if (!overlap)
            continue;
          PhysicalManager *manager = ref.get_manager();
          if (manager->conflicts(constraints, &conflict_constraint))
            break;
        }
        if (conflict_constraint != NULL)
        {
          if (local_mapper == NULL)
            local_mapper = runtime->find_mapper(current_proc, map_id);
          const char *constraint_names[] = {
#define CONSTRAINT_NAMES(name, desc) desc,
            LEGION_LAYOUT_CONSTRAINT_KINDS(CONSTRAINT_NAMES)
#undef CONSTRAINT_NAMES
          };
          const char *constraint_name = 
            constraint_names[conflict_constraint->get_constraint_kind()];
          REPORT_LEGION_ERROR(ERROR_INVALID_MAPPER_OUTPUT,
                        "Invalid mapper output. Mapper %s selected variant "
                        "%d for task %s (ID %lld). But instance selected "
                        "for region requirement %d fails to satisfy the "
                        "corresponding %s layout constraint.", 
                        local_mapper->get_mapper_name(), impl->vid,
                        get_task_name(), get_unique_id(), it->first,
                        constraint_name)
        }
      }
      // Now we can test against the execution constraints
      const ExecutionConstraintSet &execution_constraints = 
        impl->get_execution_constraints();
      // TODO: Check ISA, resource, and launch constraints
      // First check the processor constraint
      if (execution_constraints.processor_constraint.is_valid())
      {
        // If the constraint is a no processor constraint we can ignore it
        if (!execution_constraints.processor_constraint.can_use(kind))
        {
          if (local_mapper == NULL)
            local_mapper = runtime->find_mapper(current_proc, map_id);
          REPORT_LEGION_ERROR(ERROR_INVALID_MAPPER_OUTPUT,
                      "Invalid mapper output. Mapper %s selected variant %d "
                      "for task %s (ID %lld). However, this variant does not "
                      "permit running on processors of kind %s.",
                      local_mapper->get_mapper_name(),
                      impl->vid, get_task_name(), get_unique_id(),
                      Processor::get_kind_name(kind))
        }
      }
      // Then check the colocation constraints
      for (std::vector<ColocationConstraint>::const_iterator con_it = 
            execution_constraints.colocation_constraints.begin(); con_it !=
            execution_constraints.colocation_constraints.end(); con_it++)
      {
        if (con_it->indexes.size() < 2)
          continue;
        if (con_it->fields.empty())
          continue;
        // First check to make sure that all these region requirements have
        // the same region tree ID.
        bool first = true;
        FieldSpace handle = FieldSpace::NO_SPACE;
        std::vector<InstanceSet*> instances(con_it->indexes.size());
        unsigned idx = 0;
        for (std::set<unsigned>::const_iterator it = con_it->indexes.begin();
              it != con_it->indexes.end(); it++, idx++)
        {
#ifdef DEBUG_LEGION
          assert(regions[*it].handle_type == SINGULAR);
          for (std::set<FieldID>::const_iterator fit = con_it->fields.begin();
                fit != con_it->fields.end(); fit++)
          {
            if (regions[*it].privilege_fields.find(*fit) ==
                regions[*it].privilege_fields.end())
            {
              REPORT_LEGION_ERROR(ERROR_INVALID_LOCATION_CONSTRAINT,
                            "Invalid location constraint. Location constraint "
                            "specifies field %d which is not included in "
                            "region requirement %d of task %s (ID %lld).",
                            *fit, *it, get_task_name(), get_unique_id());
              assert(false);
            }
          }
#endif
          if (first)
          {
            handle = regions[*it].region.get_field_space();
            first = false;
          }
          else
          {
            if (regions[*it].region.get_field_space() != handle)
            {
              if (local_mapper == NULL)
                local_mapper = runtime->find_mapper(current_proc, map_id);
              REPORT_LEGION_ERROR(ERROR_INVALID_MAPPER_OUTPUT,
                            "Invalid mapper output. Mapper %s selected variant "
                            "%d for task %s (ID %lld). However, this variant "
                            "has colocation constraints for indexes %d and %d "
                            "which have region requirements with different "
                            "field spaces which is illegal.",
                            local_mapper->get_mapper_name(), impl->vid, 
                            get_task_name(), get_unique_id(), 
                            *(con_it->indexes.begin()), *it)
            }
          }
          instances[idx] = const_cast<InstanceSet*>(&physical_instances[*it]);
        }
        // Now do the test for colocation
        unsigned bad1 = 0, bad2 = 0; 
        if (!runtime->forest->are_colocated(instances, handle, 
                                            con_it->fields, bad1, bad2))
        {
          // Used for translating the indexes back from their linearized form
          std::vector<unsigned> lin_indexes(con_it->indexes.begin(),
                                            con_it->indexes.end());
          if (local_mapper == NULL)
            local_mapper = runtime->find_mapper(current_proc, map_id);
          REPORT_LEGION_ERROR(ERROR_INVALID_MAPPER_OUTPUT,
                        "Invalid mapper output. Mapper %s selected variant "
                        "%d for task %s (ID %lld). However, this variant "
                        "requires that region requirements %d and %d be "
                        "co-located for some set of field, but they are not.",
                        local_mapper->get_mapper_name(), impl->vid, 
                        get_task_name(), get_unique_id(), lin_indexes[bad1],
                        lin_indexes[bad2])
        }
      }
    }

    //--------------------------------------------------------------------------
    void SingleTask::invoke_mapper(MustEpochOp *must_epoch_owner)
    //--------------------------------------------------------------------------
    {
      Mapper::MapTaskInput input;
      Mapper::MapTaskOutput output;
      output.profiling_priority = LG_THROUGHPUT_WORK_PRIORITY;
      // Initialize the mapping input which also does all the traversal
      // down to the target nodes
      std::vector<InstanceSet> valid_instances(regions.size());
      initialize_map_task_input(input, output, must_epoch_owner, 
                                valid_instances);
      // Now we can invoke the mapper to do the mapping
      if (mapper == NULL)
        mapper = runtime->find_mapper(current_proc, map_id);
      mapper->invoke_map_task(this, &input, &output);
      // Now we can convert the mapper output into our physical instances
      finalize_map_task_output(input, output, must_epoch_owner, 
                               valid_instances);
      if (is_recording())
      {
#ifdef DEBUG_LEGION
        assert(((tpl != NULL) && tpl->is_recording()) ||
               ((remote_trace_info != NULL) && remote_trace_info->recording));
#endif
        if (tpl != NULL)
          tpl->record_mapper_output(this, output, physical_instances);
        else
          remote_trace_info->record_mapper_output(this, output, 
                                                  physical_instances);
      }
    }

    //--------------------------------------------------------------------------
    void SingleTask::invoke_mapper_replicated(MustEpochOp *must_epoch_owner)
    //--------------------------------------------------------------------------
    {
<<<<<<< HEAD
      if (mapper == NULL)
        mapper = runtime->find_mapper(current_proc, map_id);
      if (must_epoch_owner != NULL)
        REPORT_LEGION_ERROR(ERROR_INVALID_MAPPER_OUTPUT,
                      "Mapper %s requested to replicate task %s (UID %lld) "
                      "which is part of a must epoch launch. Replication of "
                      "tasks in must epoch launches is not permitted.",
                      mapper->get_mapper_name(), get_task_name(),
                      get_unique_id())
      Mapper::MapTaskInput input;
      Mapper::MapTaskOutput default_output;
      Mapper::MapReplicateTaskOutput output;
      // Initialize the mapping input which also does all the traversal
      // down to the target nodes
      std::vector<InstanceSet> valid_instances(regions.size());
      initialize_map_task_input(input, default_output, 
                                must_epoch_owner, valid_instances);
      // Now we can invoke the mapper to do the mapping
      mapper->invoke_map_replicate_task(this, &input, &default_output, &output);
      if (output.task_mappings.empty())
        REPORT_LEGION_ERROR(ERROR_INVALID_MAPPER_OUTPUT,
                      "Mapper %s failed to provide any mappings for task %s "
                      "(UID %lld) in 'map_replicate_task' mapper call.",
                      mapper->get_mapper_name(), get_task_name(),
                      get_unique_id())
      // Quick test to see if there is only one output requested in which
      // case then there is no replication
      else if (output.task_mappings.size() == 1)
      {
        // Set replicate back to false since this is no longer replicated
        replicate = false;
        finalize_map_task_output(input, output.task_mappings[0], 
                                 must_epoch_owner, valid_instances);
        return;
      }
      else
      {
#ifdef DEBUG_LEGION
        assert(shard_manager == NULL);
#endif
        // First make a shard manager to handle the all the shard tasks
        const size_t total_shards = output.task_mappings.size();
        const ReplicationID repl_context = runtime->get_unique_replication_id();
        if (runtime->legion_spy_enabled)
          LegionSpy::log_replication(get_unique_id(), repl_context,
                                     !output.control_replication_map.empty());
        if (!output.control_replication_map.empty())
        {
          shard_manager = new ShardManager(runtime, repl_context, true/*cr*/,
              is_top_level_task(), total_shards, runtime->address_space, this);
          shard_manager->add_reference();
          if (output.control_replication_map.size() != total_shards)
            REPORT_LEGION_ERROR(ERROR_INVALID_MAPPER_OUTPUT,
                          "Mapper %s specified a non-empty control replication "
                          "map of size %zd that does not match the requested "
                          "number of %zd shards for task %s (UID %lld).",
                          mapper->get_mapper_name(), 
                          output.control_replication_map.size(), total_shards,
                          get_task_name(), get_unique_id())
          else
            shard_manager->set_shard_mapping(output.control_replication_map);
          if (!runtime->unsafe_mapper)
          {
            // Check to make sure that they all picked the same variant
            // and that it is a replicable variant
            VariantID chosen_variant = output.task_mappings[0].chosen_variant;
            for (unsigned idx = 1; idx < total_shards; idx++)
            {
              if (output.task_mappings[idx].chosen_variant != chosen_variant)
                REPORT_LEGION_ERROR(ERROR_INVALID_MAPPER_OUTPUT,
                              "Invalid mapper output from invocation of '%s' "
                              "on mapper %s. Mapper picked different variants "
                              "%d and %d for task %s (UID %lld) that was "
                              "designated to be control replicated.", 
                              "map_replicate_task", mapper->get_mapper_name(),
                              chosen_variant, 
                              output.task_mappings[idx].chosen_variant,
                              get_task_name(), get_unique_id())
            }
            VariantImpl *var_impl = runtime->find_variant_impl(task_id,
                                      chosen_variant, true/*can_fail*/);
            // If it's NULL we'll catch it later in the checks
            if ((var_impl != NULL) && !var_impl->is_replicable())
              REPORT_LEGION_ERROR(ERROR_INVALID_MAPPER_OUTPUT,
                            "Invalid mapper output from invocation of '%s' on "
                            "mapper %s. Mapper failed to pick a replicable "
                            "variant for task %s (UID %lld) that was designated"
                            " to be control replicated.", "map_replicate_task",
                            mapper->get_mapper_name(), get_task_name(),
                            get_unique_id())
          }
        }
        else
        {
          shard_manager = new ShardManager(runtime, repl_context, false/*cr*/,
              is_top_level_task(), total_shards, runtime->address_space, this);
          shard_manager->add_reference();
          if (!runtime->unsafe_mapper)
          {
            // Currently we only support non-control replication of 
            // leaf task variants because there is no way to guarantee
            // that the physical instances chosen by the sub-operations
            // launched by the replicated tasks are not the same and we
            // could end up with interfering sub-operations
            for (unsigned idx = 0; idx < total_shards; idx++)
            {
              VariantID variant = output.task_mappings[idx].chosen_variant;
              VariantImpl *var_impl = runtime->find_variant_impl(task_id,
                                                variant, true/*can_fail*/);
              // If it's NULL we'll catch it later in the checks
              if ((var_impl != NULL) && !var_impl->is_leaf())
                REPORT_LEGION_ERROR(ERROR_INVALID_MAPPER_OUTPUT,
                              "Invalid mapper output from invocation of '%s' "
                              "on mapper %s. Mapper failed to pick a leaf task "
                              "variant for task %s (UID %lld) that was chosen "
                              "to be replicated. Only leaf task variants are "
                              "currently permitted for non-control-replicated "
                              "task invocations.", "map_replicate_task",
                              mapper->get_mapper_name(), get_task_name(),
                              get_unique_id())
            }
          }
        }
        // We're going to store the needed instances locally so we can
        // do the mapping when we return on behalf of all the shards
        physical_instances.resize(regions.size());
        // Create the shard tasks and have them complete their mapping
        for (unsigned shard_idx = 0; shard_idx < total_shards; shard_idx++)
        {
          Processor target = output.control_replication_map.empty() ? 
            output.task_mappings[shard_idx].target_procs[0] : 
            output.control_replication_map[shard_idx];
          ShardTask *shard = shard_manager->create_shard(shard_idx, target);
          shard->clone_single_from(this);
          // Shard tasks are always effectively mapped locally
          shard->map_origin = true;
          // Finalize the mapping output
          shard->finalize_map_task_output(input,output.task_mappings[shard_idx],
                                          must_epoch_owner, valid_instances);
          // All shards can just record themselves as being done their 
          // mapping now, their mapping effects will actually come back
          // through the shard manager
          shard->complete_mapping();
          // Now record the instances that we need locally
          const std::deque<InstanceSet> &shard_instances = 
            shard->get_physical_instances();
          for (unsigned region_idx = 0; 
                region_idx < regions.size(); region_idx++)
          {
            if (no_access_regions[region_idx] || 
                !regions[region_idx].region.exists())
              continue;
            const InstanceSet &instances = shard_instances[region_idx];
            InstanceSet &local_instances = physical_instances[region_idx];
            const bool is_write = IS_WRITE(regions[region_idx]);
            // No virtual mappings are permitted
            if (instances.is_virtual_mapping())
              REPORT_LEGION_ERROR(ERROR_INVALID_MAPPER_OUTPUT,
                            "Invalid mapper output from invocation of '%s' on "
                            "mapper %s. Mapper selected a virtual mapping for "
                            "region %d of replicated copy %d of task %s "
                            "(UID %lld). Virtual mappings are not permitted "
                            "for replicated tasks.", "map_replicate_task",
                            mapper->get_mapper_name(), region_idx, shard_idx,
                            get_task_name(), get_unique_id())
            // For each of the shard instances
            for (unsigned idx1 = 0; idx1 < instances.size(); idx1++)
            {
              const InstanceRef &shard_ref = instances[idx1];
              bool found = false;
              for (unsigned idx2 = 0; idx2 < local_instances.size(); idx2++)
              {
                InstanceRef &local_ref = local_instances[idx2];
                if (shard_ref.get_manager() != local_ref.get_manager())
                  continue;
                // If this is a write then we need to check for 
                // overlapping fields to prevent common writes
                if (is_write && !(local_ref.get_valid_fields() * 
                                  shard_ref.get_valid_fields()))
                  REPORT_LEGION_ERROR(ERROR_INVALID_MAPPER_OUTPUT,
                                "Invalid mapper output from invocation of '%s' "
                                "on mapper %s. Mapper selected the same "
                                "physical instance for write privilege region "
                                "%d of two different replicated copies of task "
                                "%s (UID %lld). All regions with write "
                                "privileges must be mapped to different "
                                "physical instances for replicated tasks.",
                                "map_replicate_task", mapper->get_mapper_name(),
                                region_idx, get_task_name(), get_unique_id())
                // Update the set of needed fields
                local_ref.update_fields(shard_ref.get_valid_fields());
                found = true;
                break;
              }
              if (!found)
                local_instances.add_instance(shard_ref);
            }
          }
        }
      }
    }

    //--------------------------------------------------------------------------
    RtEvent SingleTask::map_all_regions(ApEvent local_termination_event,
                                        MustEpochOp *must_epoch_op,
                                        const DeferMappingArgs *defer_args)
    //--------------------------------------------------------------------------
    {
      DETAILED_PROFILER(runtime, MAP_ALL_REGIONS_CALL);
      // Only do this the first or second time through
      if ((defer_args == NULL) || (defer_args->invocation_count < 2))
      {
        if (request_valid_instances)
        {
          // If the mapper wants valid instances we first need to do our
          // versioning analysis and then call the mapper
          if (defer_args == NULL/*first invocation*/)
          {
            const RtEvent version_ready_event = 
              perform_versioning_analysis(false/*post mapper*/);
            if (version_ready_event.exists() && 
                !version_ready_event.has_triggered())
            return defer_perform_mapping(version_ready_event, must_epoch_op,
                                         defer_args, 1/*invocation count*/);
          }
          // Now do the mapping call
          if (is_replicated())
            invoke_mapper_replicated(must_epoch_op);
          else
            invoke_mapper(must_epoch_op);
        }
        else
        {
          // If the mapper doesn't need valid instances, we do the mapper
          // call first and then see if we need to do any versioning analysis
          if (defer_args == NULL/*first invocation*/)
          {
            if (is_replicated())
              invoke_mapper_replicated(must_epoch_op);
            else
              invoke_mapper(must_epoch_op);
            const RtEvent version_ready_event = 
              perform_versioning_analysis(true/*post mapper*/);
            if (version_ready_event.exists() && 
                !version_ready_event.has_triggered())
            return defer_perform_mapping(version_ready_event, must_epoch_op,
                                         defer_args, 1/*invocation count*/);
=======
      DETAILED_PROFILER(runtime, MAP_ALL_REGIONS_CALL);
      // Only do this the first or second time through
      if ((defer_args == NULL) || (defer_args->invocation_count < 3))
      {
        if ((defer_args == NULL) || (defer_args->invocation_count < 2))
        {
          if (request_valid_instances)
          {
            // If the mapper wants valid instances we first need to do our
            // versioning analysis and then call the mapper
            if (defer_args == NULL/*first invocation*/)
            {
              const RtEvent version_ready_event = 
                perform_versioning_analysis(false/*post mapper*/);
              if (version_ready_event.exists() && 
                  !version_ready_event.has_triggered())
                return defer_perform_mapping(version_ready_event, must_epoch_op,
                                             defer_args, 1/*invocation count*/);
            }
            // Now do the mapping call
            invoke_mapper(must_epoch_op);
          }
          else
          {
            // If the mapper doesn't need valid instances, we do the mapper
            // call first and then see if we need to do any versioning analysis
            if (defer_args == NULL/*first invocation*/)
            {
              invoke_mapper(must_epoch_op);
              const RtEvent version_ready_event = 
                perform_versioning_analysis(true/*post mapper*/);
              if (version_ready_event.exists() && 
                  !version_ready_event.has_triggered())
                return defer_perform_mapping(version_ready_event, must_epoch_op,
                                             defer_args, 1/*invocation count*/);
            }
>>>>>>> d676c330
          }
        }
        // If we have any intra-space mapping dependences that haven't triggered
        // then we need to defer ourselves until they have occurred
        if (!intra_space_mapping_dependences.empty())
        {
          const RtEvent ready = 
            Runtime::merge_events(intra_space_mapping_dependences);
          intra_space_mapping_dependences.clear();
          if (ready.exists() && !ready.has_triggered())
            return defer_perform_mapping(ready, must_epoch_op,
                                         defer_args, 2/*invocation count*/);
        }
        // See if we have a remote trace info to use, if we don't then make
        // our trace info and do the initialization
        const TraceInfo trace_info = (remote_trace_info == NULL) ? 
          TraceInfo(this, true/*initialize*/) : 
          TraceInfo(*remote_trace_info, this);
        // Record the get term event here if we're remote since we didn't
        // do it automatically as part of the initialization
        if ((remote_trace_info != NULL) && remote_trace_info->recording)
          trace_info.record_get_term_event();
        ApEvent init_precondition = compute_init_precondition(trace_info);
#ifdef LEGION_SPY
        {
          ApEvent local_completion = get_completion_event();
          // Yes, these events actually trigger in the opposite order, but
          // it is the logical entailement that is important here
          if (local_completion != local_termination_event)
            LegionSpy::log_event_dependence(local_completion, 
                                            local_termination_event);
        }
#endif
        // After we've got our results, apply the state to the region tree
        if (!regions.empty())
        {
          const bool track_effects = 
            (!atomic_locks.empty() || !arrive_barriers.empty());
          if (regions.size() == 1)
          {
            if (early_mapped_regions.empty() && 
                !no_access_regions[0] && !virtual_mapped[0])
            {
              const bool record_valid = (untracked_valid_regions.find(0) == 
                                         untracked_valid_regions.end());
              const ApEvent effects = 
                runtime->forest->physical_perform_updates_and_registration(
                    regions[0], version_infos[0], this, 0, 
                    init_precondition, local_termination_event,
                    physical_instances[0], PhysicalTraceInfo(trace_info, 0),
                                          map_applied_conditions,
#ifdef DEBUG_LEGION
                                          get_logging_name(),
                                          unique_op_id,
#endif
                                          track_effects, record_valid);
              if (effects.exists())
                effects_postconditions.insert(effects);
#ifdef DEBUG_LEGION
              dump_physical_state(&regions[0], 0);
#endif
            }
          }
          else
          {
            std::vector<unsigned> performed_regions;
            std::set<RtEvent> registration_postconditions;
            std::vector<UpdateAnalysis*> analyses(regions.size(), NULL);
            std::vector<ApEvent> effects(regions.size(), ApEvent::NO_AP_EVENT);
            std::vector<RtEvent> reg_pre(regions.size(), RtEvent::NO_RT_EVENT);
            for (unsigned idx = 0; idx < regions.size(); idx++)
            {
              if (early_mapped_regions.find(idx) != early_mapped_regions.end())
              {
                if (runtime->legion_spy_enabled)
                  LegionSpy::log_task_premapping(unique_op_id, idx);
                continue;
              }
              if (no_access_regions[idx])
                continue;
              VersionInfo &local_info = get_version_info(idx);
              // If we virtual mapped it, there is nothing to do
              if (virtual_mapped[idx])
                continue;
              performed_regions.push_back(idx);
              const bool record_valid = (untracked_valid_regions.find(idx) ==
                                         untracked_valid_regions.end());
              // apply the results of the mapping to the tree
              reg_pre[idx] = runtime->forest->physical_perform_updates(
                                          regions[idx], local_info, 
                                          this, idx, init_precondition,
                                          local_termination_event,
                                          physical_instances[idx],
                                          PhysicalTraceInfo(trace_info, idx),
                                          map_applied_conditions,
                                          analyses[idx],
#ifdef DEBUG_LEGION
                                          get_logging_name(),
                                          unique_op_id,
#endif
                                          track_effects, record_valid);
            }
            for (std::vector<unsigned>::const_iterator it = 
                 performed_regions.begin(); it != performed_regions.end(); it++)
            {
              // If we have updates for either copy launcher then defer it
              // in order to avoid blocking here, otherwise we can just do
              // it here as we know that we won't block
              if (reg_pre[*it].exists() || analyses[*it]->has_output_updates())
              {
                const RtEvent registration_post = 
                  runtime->forest->defer_physical_perform_registration(
                                          reg_pre[*it], analyses[*it],
                                          physical_instances[*it],
                                          map_applied_conditions, effects[*it],
                                          PhysicalTraceInfo(trace_info, *it));
                registration_postconditions.insert(registration_post);
              }
              else
                effects[*it] = runtime->forest->physical_perform_registration(
                                          analyses[*it],physical_instances[*it],
                                          PhysicalTraceInfo(trace_info, *it),
                                          map_applied_conditions);
            }
            // Wait for all the registrations to be done
            if (!registration_postconditions.empty())
            {
              const RtEvent registration_post = 
                Runtime::merge_events(registration_postconditions);
              if (registration_post.exists() && 
                  !registration_post.has_triggered())
              {
                std::vector<unsigned> *performed_copy = 
                  new std::vector<unsigned>();
                performed_copy->swap(performed_regions);
                std::vector<ApEvent> *effects_copy = 
                  new std::vector<ApEvent>();
                effects_copy->swap(effects);
                // We'll restart down below with the third possible invocation
                return defer_perform_mapping(registration_post, must_epoch_op,
                                            defer_args, 3/*invocation count*/, 
                                            performed_copy, effects_copy);
              }
            }
            // Now we can do the registrations
            for (std::vector<unsigned>::const_iterator it =
                 performed_regions.begin(); it != performed_regions.end(); it++)
            {
              if (effects[*it].exists())
                effects_postconditions.insert(effects[*it]);
#ifdef DEBUG_LEGION
              dump_physical_state(&regions[*it], *it);
#endif
            }
          }
          if (perform_postmap)
            perform_post_mapping(trace_info);
        } // if (!regions.empty())
      }
      else // third invocation
      {
#ifdef DEBUG_LEGION
        assert(defer_args->invocation_count == 3);
        assert(defer_args->performed_regions != NULL);
        assert(defer_args->effects != NULL);
#endif
        // This is in case we had to defer the second part of the invocation
        for (std::vector<unsigned>::const_iterator it =
              defer_args->performed_regions->begin(); it !=
              defer_args->performed_regions->end(); it++)
        {
          if ((*(defer_args->effects))[*it].exists())
            effects_postconditions.insert((*(defer_args->effects))[*it]);
#ifdef DEBUG_LEGION
          dump_physical_state(&regions[*it], *it);
#endif
        }
        delete defer_args->performed_regions;
        delete defer_args->effects;
        if (perform_postmap)
        {
          const TraceInfo trace_info = (remote_trace_info == NULL) ?
            TraceInfo(this) : TraceInfo(*remote_trace_info, this);
          perform_post_mapping(trace_info);
        }
      }
      // If we are replicating the task then we have to extract the conditions
      // under which each of the instances will be ready to be used
      if (shard_manager != NULL)
        shard_manager->extract_event_preconditions(physical_instances);
      if (is_recording())
      {
        const TraceInfo trace_info = (remote_trace_info == NULL) ?
          TraceInfo(this) : TraceInfo(*remote_trace_info, this);
#ifdef DEBUG_LEGION
        assert(((tpl != NULL) && tpl->is_recording()) ||
               ((remote_trace_info != NULL) && remote_trace_info->recording));
#endif
        std::set<ApEvent> ready_events;
        for (unsigned idx = 0; idx < regions.size(); idx++)
        {
          if (!virtual_mapped[idx] && !no_access_regions[idx])
            physical_instances[idx].update_wait_on_events(ready_events);
        }
        if (tpl != NULL)
          tpl->get_reduction_ready_events(this, ready_events);
        else
          remote_trace_info->get_reduction_ready_events(this, ready_events);
        ApEvent ready_event = Runtime::merge_events(&trace_info, ready_events);
        if (tpl != NULL)
          tpl->record_complete_replay(this, ready_event);
        else
          remote_trace_info->record_complete_replay(this, ready_event);
      }
      return RtEvent::NO_RT_EVENT;
    }

    //--------------------------------------------------------------------------
    void SingleTask::perform_post_mapping(const TraceInfo &trace_info)
    //--------------------------------------------------------------------------
    {
      Mapper::PostMapInput input;
      Mapper::PostMapOutput output;
      input.mapped_regions.resize(regions.size());
      input.valid_instances.resize(regions.size());
      output.chosen_instances.resize(regions.size());
      std::vector<InstanceSet> postmap_valid(regions.size());
      for (unsigned idx = 0; idx < regions.size(); idx++)
      {
        if (early_mapped_regions.find(idx) != early_mapped_regions.end())
          continue;
        if (no_access_regions[idx] || virtual_mapped[idx])
          continue;
        // Don't need to actually traverse very far, but we do need the
        // valid instances for all the regions
        RegionTreePath path;
        initialize_mapping_path(path, regions[idx], regions[idx].region);
        if (request_valid_instances)
          runtime->forest->physical_premap_region(this, idx, regions[idx], 
                                                  get_version_info(idx),
                                                  postmap_valid[idx],
                                                  map_applied_conditions);
        // No need to filter these because they are on the way out
        prepare_for_mapping(postmap_valid[idx], input.valid_instances[idx]);  
        prepare_for_mapping(physical_instances[idx], input.mapped_regions[idx]);
      }
      // Now we can do the mapper call
      if (mapper == NULL)
        mapper = runtime->find_mapper(current_proc, map_id);
      mapper->invoke_post_map_task(this, &input, &output);
      // Check and register the results
      for (unsigned idx = 0; idx < regions.size(); idx++)
      {
        if (early_mapped_regions.find(idx) != early_mapped_regions.end())
          continue;
        if (no_access_regions[idx] || virtual_mapped[idx])
          continue;
        if (output.chosen_instances.empty())
          continue;
        RegionRequirement &req = regions[idx];
        if (req.is_restricted())
        {
          REPORT_LEGION_WARNING(LEGION_WARNING_MAPPER_REQUESTED_POST,
                          "Mapper %s requested post mapping "
                          "instances be created for region requirement %d "
                          "of task %s (ID %lld), but this region requirement "
                          "is restricted. The request is being ignored.",
                          mapper->get_mapper_name(), idx, 
                          get_task_name(), get_unique_id());
          continue;
        }
        if (IS_NO_ACCESS(req))
        {
          REPORT_LEGION_WARNING(LEGION_WARNING_MAPPER_REQUESTED_POST,
                          "Mapper %s requested post mapping "
                          "instances be created for region requirement %d "
                          "of task %s (ID %lld), but this region requirement "
                          "has NO_ACCESS privileges. The request is being "
                          "ignored.", mapper->get_mapper_name(), idx,
                          get_task_name(), get_unique_id());
          continue;
        }
        if (IS_REDUCE(req))
        {
          REPORT_LEGION_WARNING(LEGION_WARNING_MAPPER_REQUESTED_POST,
                          "Mapper %s requested post mapping "
                          "instances be created for region requirement %d "
                          "of task %s (ID %lld), but this region requirement "
                          "has REDUCE privileges. The request is being "
                          "ignored.", mapper->get_mapper_name(), idx,
                          get_task_name(), get_unique_id());
          continue;
        }
        // Convert the post-mapping  
        InstanceSet result;
        RegionTreeID bad_tree = 0;
        std::vector<PhysicalManager*> unacquired;
        bool had_composite = 
          runtime->forest->physical_convert_postmapping(this, req,
                              output.chosen_instances[idx], result, bad_tree,
                              runtime->unsafe_mapper ? NULL : 
                                get_acquired_instances_ref(),
                              unacquired, !runtime->unsafe_mapper);
        if (bad_tree > 0)
          REPORT_LEGION_ERROR(ERROR_INVALID_MAPPER_OUTPUT,
                        "Invalid mapper output from 'postmap_task' invocation "
                        "on mapper %s. Mapper provided an instance from region "
                        "tree %d for use in satisfying region requirement %d "
                        "of task %s (ID %lld) whose region is from region tree "
                        "%d.", mapper->get_mapper_name(), bad_tree,
                        idx, get_task_name(), get_unique_id(), 
                        regions[idx].region.get_tree_id())
        if (!unacquired.empty())
        {
          std::map<PhysicalManager*,std::pair<unsigned,bool> > 
            *acquired_instances = get_acquired_instances_ref();
          for (std::vector<PhysicalManager*>::const_iterator uit = 
                unacquired.begin(); uit != unacquired.end(); uit++)
          {
            if (acquired_instances->find(*uit) == acquired_instances->end())
              REPORT_LEGION_ERROR(ERROR_INVALID_MAPPER_OUTPUT,
                            "Invalid mapper output from 'postmap_task' "
                            "invocation on mapper %s. Mapper selected "
                            "physical instance for region requirement "
                            "%d of task %s (ID %lld) which has already "
                            "been collected. If the mapper had properly "
                            "acquired this instance as part of the mapper "
                            "call it would have detected this. Please "
                            "update the mapper to abide by proper mapping "
                            "conventions.", mapper->get_mapper_name(),
                            idx, get_task_name(), get_unique_id())
          }
          // If we did successfully acquire them, still issue the warning
          REPORT_LEGION_WARNING(LEGION_WARNING_MAPPER_FAILED_ACQUIRE,
                          "mapper %s failed to acquires instances "
                          "for region requirement %d of task %s (ID %lld) "
                          "in 'postmap_task' call. You may experience "
                          "undefined behavior as a consequence.",
                          mapper->get_mapper_name(), idx, 
                          get_task_name(), get_unique_id());
        }
        if (had_composite)
        {
          REPORT_LEGION_WARNING(LEGION_WARNING_MAPPER_REQUESTED_COMPOSITE,
                          "Mapper %s requested a composite "
                          "instance be created for region requirement %d "
                          "of task %s (ID %lld) for a post mapping. The "
                          "request is being ignored.",
                          mapper->get_mapper_name(), idx,
                          get_task_name(), get_unique_id());
          continue;
        }
        if (!runtime->unsafe_mapper)
        {
          std::vector<LogicalRegion> regions_to_check(1, 
                                        regions[idx].region);
          for (unsigned check_idx = 0; check_idx < result.size(); check_idx++)
          {
            if (!result[check_idx].get_manager()->meets_regions(
                                                      regions_to_check))
              REPORT_LEGION_ERROR(ERROR_INVALID_MAPPER_OUTPUT,
                            "Invalid mapper output from invocation of "
                            "'postmap_task' on mapper %s. Mapper specified an "
                            "instance region requirement %d of task %s "
                            "(ID %lld) that does not meet the logical region "
                            "requirement.", mapper->get_mapper_name(), idx, 
                            get_task_name(), get_unique_id())
          }
        }
        if (runtime->legion_spy_enabled)
          runtime->forest->log_mapping_decision(unique_op_id, parent_ctx, 
                                                idx, regions[idx], result,
                                                true/*postmapping*/);
        // TODO: Implement physical tracing for postmapped regions
        if (is_memoizing())
          assert(false);
        // Register this with a no-event so that the instance can
        // be used as soon as it is valid from the copy to it
        // We also use read-only privileges to ensure that it doesn't
        // invalidate the other valid instances
        const PrivilegeMode mode = regions[idx].privilege;
        regions[idx].privilege = READ_ONLY; 
        VersionInfo &local_version_info = get_version_info(idx);
        runtime->forest->physical_perform_updates_and_registration(
                          regions[idx], local_version_info, this, idx,
                          completion_event/*wait for task to be done*/,
                          ApEvent::NO_AP_EVENT/*done immediately*/, 
                          result, PhysicalTraceInfo(trace_info, idx), 
                          map_applied_conditions,
#ifdef DEBUG_LEGION
                          get_logging_name(), unique_op_id,
#endif
                          false/*track effects*/);
        regions[idx].privilege = mode; 
      }
    } 

    //--------------------------------------------------------------------------
    void SingleTask::launch_task(void)
    //--------------------------------------------------------------------------
    {
      DETAILED_PROFILER(runtime, LAUNCH_TASK_CALL);
#ifdef DEBUG_LEGION
      assert(regions.size() == physical_instances.size());
      assert(regions.size() == no_access_regions.size());
#endif 
      // If we have a shard manager that means we were replicated so
      // we just do the launch directly from the shard manager
      if ((shard_manager != NULL) && !is_shard_task())
      {
        shard_manager->launch();
        return;
      }
      // If we haven't computed our virtual mapping information
      // yet (e.g. because we origin mapped) then we have to
      // do that now
      if (virtual_mapped.size() != regions.size())
      {
        virtual_mapped.resize(regions.size());
        for (unsigned idx = 0; idx < regions.size(); idx++)
          virtual_mapped[idx] = physical_instances[idx].is_virtual_mapping();
      }
      VariantImpl *variant = 
        runtime->find_variant_impl(task_id, selected_variant);
      // STEP 1: Compute the precondition for the task launch
      std::set<ApEvent> wait_on_events;
      if (execution_fence_event.exists())
        wait_on_events.insert(execution_fence_event);
#ifdef LEGION_SPY
      // TODO: teach legion spy how to check the inner task optimization
      // for now we'll just turn it off whenever we are going to be
      // validating the runtime analysis
      const bool do_inner_task_optimization = false;
#else
      const bool do_inner_task_optimization = variant->is_inner();
#endif
      // Get the event to wait on unless we are 
      // doing the inner task optimization
      if (!do_inner_task_optimization)
      {
        std::set<ApEvent> ready_events;
        for (unsigned idx = 0; idx < regions.size(); idx++)
        {
          if (!virtual_mapped[idx] && !no_access_regions[idx])
            physical_instances[idx].update_wait_on_events(ready_events);
        }
        wait_on_events.insert(Runtime::merge_events(NULL, ready_events));
      }
      // Now add get all the other preconditions for the launch
      for (unsigned idx = 0; idx < futures.size(); idx++)
      {
        FutureImpl *impl = futures[idx].impl; 
        wait_on_events.insert(impl->get_ready_event());
      }
      for (unsigned idx = 0; idx < grants.size(); idx++)
      {
        GrantImpl *impl = grants[idx].impl;
        wait_on_events.insert(impl->acquire_grant());
      }
      for (unsigned idx = 0; idx < wait_barriers.size(); idx++)
      {
	ApEvent e = 
          Runtime::get_previous_phase(wait_barriers[idx].phase_barrier);
        wait_on_events.insert(e);
      }

      // STEP 2: Set up the task's context
      {
        if (!variant->is_leaf())
          execution_context = initialize_inner_execution_context(variant);
        else
          execution_context = new LeafContext(runtime, this);
        // Add a reference to our execution context
        execution_context->add_reference();
        std::vector<ApUserEvent> unmap_events(regions.size());
        std::vector<RegionRequirement> clone_requirements(regions.size());
        // Make physical regions for each our region requirements
        for (unsigned idx = 0; idx < regions.size(); idx++)
        {
#ifdef DEBUG_LEGION
          assert(regions[idx].handle_type == SINGULAR);
#endif
          // If it was virtual mapper so it doesn't matter anyway.
          if (virtual_mapped[idx] || no_access_regions[idx])
          {
            clone_requirements[idx] = regions[idx];
            localize_region_requirement(clone_requirements[idx]);
            execution_context->add_physical_region(clone_requirements[idx],
                false/*mapped*/, map_id, tag, unmap_events[idx],
                virtual_mapped[idx], physical_instances[idx]);
            // Don't switch coherence modes since we virtually
            // mapped it which means we will map in the parent's
            // context
          }
          else if (do_inner_task_optimization)
          {
            // If this is an inner task then we don't map
            // the region with a physical region, but instead
            // we mark that the unmap event which marks when
            // the region can be used by child tasks should
            // be the ready event.
            clone_requirements[idx] = regions[idx];
            localize_region_requirement(clone_requirements[idx]);
            // Also make the region requirement read-write to force
            // people to wait on the value
            if (!IS_REDUCE(regions[idx]))
              clone_requirements[idx].privilege = READ_WRITE;
            unmap_events[idx] = Runtime::create_ap_user_event();
            execution_context->add_physical_region(clone_requirements[idx],
                    false/*mapped*/, map_id, tag, unmap_events[idx],
                    false/*virtual mapped*/, physical_instances[idx]);
            // Trigger the user event when the region is 
            // actually ready to be used
            std::set<ApEvent> ready_events;
            physical_instances[idx].update_wait_on_events(ready_events);
            ApEvent precondition = Runtime::merge_events(NULL, ready_events);
            Runtime::trigger_event(unmap_events[idx], precondition);
          }
          else
          { 
            // If this is not virtual mapped, here is where we
            // switch coherence modes from whatever they are in
            // the enclosing context to exclusive within the
            // context of this task
            clone_requirements[idx] = regions[idx];
            localize_region_requirement(clone_requirements[idx]);
            unmap_events[idx] = Runtime::create_ap_user_event();
            execution_context->add_physical_region(clone_requirements[idx],
                    true/*mapped*/, map_id, tag, unmap_events[idx],
                    false/*virtual mapped*/, physical_instances[idx]);
            // We reset the reference below after we've
            // initialized the local contexts and received
            // back the local instance references
          }
        }
        // Initialize any region tree contexts
        execution_context->initialize_region_tree_contexts(clone_requirements,
            unmap_events, wait_on_events, map_applied_conditions);
      }
      // Merge together all the events for the start condition 
      ApEvent start_condition = Runtime::merge_events(NULL, wait_on_events);
      // Take all the locks in order in the proper way
      if (!atomic_locks.empty())
      {
        const ApEvent term_event = get_task_completion();
        for (std::map<Reservation,bool>::const_iterator it = 
              atomic_locks.begin(); it != atomic_locks.end(); it++)
        {
          start_condition = Runtime::acquire_ap_reservation(it->first, 
                                          it->second, start_condition);
          // We can also issue the release now dependent on this
          // task being complete, this way we do it before we launch
          // the task and the atomic_locks might be cleaned up
          Runtime::release_reservation(it->first, term_event);
        }
      }
      // STEP 3: Finally we get to launch the task
      // Mark that we have an outstanding task in this context 
      parent_ctx->increment_pending();
      // If this is a leaf task and we have no virtual instances
      // and the SingleTask sub-type says it is ok
      // we can trigger the task's completion event as soon as
      // the task is done running.  We first need to mark that this
      // is going to occur before actually launching the task to 
      // avoid the race.
      bool perform_chaining_optimization = false; 
      ApUserEvent chain_complete_event;
      if (variant->is_leaf() && can_early_complete(chain_complete_event))
        perform_chaining_optimization = true;
      // Note there is a potential scary race condition to be aware of here: 
      // once we launch this task it's possible for this task to run and 
      // clean up before we finish the execution of this function thereby
      // invalidating this SingleTask object's fields.  This means
      // that we need to save any variables we need for after the task
      // launch here on the stack before they can be invalidated.
#ifdef DEBUG_LEGION
      assert(!target_processors.empty());
#endif
      Processor launch_processor = target_processors[0];
      if (target_processors.size() > 1)
      {
        // Find the processor group for all the target processors
        launch_processor = runtime->find_processor_group(target_processors);
      }
      Realm::ProfilingRequestSet profiling_requests;
      // If the mapper requested profiling add that now too
      if (!task_profiling_requests.empty())
      {
        // See if we have any realm requests
        std::set<Realm::ProfilingMeasurementID> realm_measurements;
        for (std::vector<ProfilingMeasurementID>::const_iterator it = 
              task_profiling_requests.begin(); it != 
              task_profiling_requests.end(); it++)
        {
          if ((*it) < Mapping::PMID_LEGION_FIRST)
            realm_measurements.insert((Realm::ProfilingMeasurementID)(*it));
          else if ((*it) == Mapping::PMID_RUNTIME_OVERHEAD)
            execution_context->initialize_overhead_tracker();
          else
            assert(false); // should never get here
        }
        if (!realm_measurements.empty())
        {
          ProfilingResponseBase base(this);
          Realm::ProfilingRequest &request = profiling_requests.add_request(
              runtime->find_utility_group(), LG_LEGION_PROFILING_ID, 
              &base, sizeof(base));
          request.add_measurements(realm_measurements);
          int previous = 
            __sync_fetch_and_add(&outstanding_profiling_requests, 1);
          if ((previous == 1) && !profiling_reported.exists())
            profiling_reported = Runtime::create_rt_user_event();
        }
      }
      if (runtime->legion_spy_enabled)
      {
        LegionSpy::log_variant_decision(unique_op_id, selected_variant);
#ifdef LEGION_SPY
        if (perform_chaining_optimization)
          LegionSpy::log_operation_events(unique_op_id, start_condition, 
                                          chain_complete_event);
        else
          LegionSpy::log_operation_events(unique_op_id, start_condition, 
                                          get_task_completion());
#endif
        LegionSpy::log_task_priority(unique_op_id, task_priority);
        for (unsigned idx = 0; idx < futures.size(); idx++)
        {
          FutureImpl *impl = futures[idx].impl;
          if (impl->get_ready_event().exists())
            LegionSpy::log_future_use(unique_op_id, impl->get_ready_event());
        }
      }
      ApEvent task_launch_event = variant->dispatch_task(launch_processor, this,
                                 execution_context, start_condition, true_guard,
                                 task_priority, profiling_requests);
      // Finish the chaining optimization if we're doing it
      if (perform_chaining_optimization)
        Runtime::trigger_event(chain_complete_event, task_launch_event);
      // Finally if this is a predicated task and we have a speculative
      // guard then we need to launch a meta task to handle the case
      // where the task misspeculates
      if (false_guard.exists())
      {
        MisspeculationTaskArgs args(this);
        // Make sure this runs on an application processor where the
        // original task was going to go 
        runtime->issue_runtime_meta_task(args, LG_LATENCY_WORK_PRIORITY, 
                                         RtEvent(false_guard));
        // Fun little trick here: decrement the outstanding meta-task
        // counts for the mis-speculation task in case it doesn't run
        // If it does run, we'll increment the counts again
#ifdef DEBUG_LEGION
        runtime->decrement_total_outstanding_tasks(
            MisspeculationTaskArgs::TASK_ID, true/*meta*/);
#else
        runtime->decrement_total_outstanding_tasks();
#endif
#ifdef DEBUG_SHUTDOWN_HANG
        __sync_fetch_and_add(
            &runtime->outstanding_counts[MisspeculationTaskArgs::TASK_ID],-1);
#endif
      }
    }

    //--------------------------------------------------------------------------
    void SingleTask::pack_profiling_requests(Serializer &rez) const
    //--------------------------------------------------------------------------
    {
      rez.serialize<size_t>(copy_profiling_requests.size());
      if (!copy_profiling_requests.empty())
      {
        for (unsigned idx = 0; idx < copy_profiling_requests.size(); idx++)
          rez.serialize(copy_profiling_requests[idx]);
        rez.serialize(profiling_priority);
        rez.serialize(runtime->find_utility_group());
        rez.serialize(RtEvent::NO_RT_EVENT);
        int previous = __sync_fetch_and_add(&outstanding_profiling_requests,
                                        RemoteOp::REMOTE_PROFILING_MAX_COUNT);
        if ((previous == 1) && !profiling_reported.exists())
          profiling_reported = Runtime::create_rt_user_event();
      }
    }

    //--------------------------------------------------------------------------
    void SingleTask::add_copy_profiling_request(
                                           Realm::ProfilingRequestSet &requests)
    //--------------------------------------------------------------------------
    {
      // Nothing to do if we don't have any copy profiling requests
      if (copy_profiling_requests.empty())
        return;
      ProfilingResponseBase base(this);
      Realm::ProfilingRequest &request = requests.add_request(
        runtime->find_utility_group(), LG_LEGION_PROFILING_ID, 
        &base, sizeof(base));
      for (std::vector<ProfilingMeasurementID>::const_iterator it = 
            copy_profiling_requests.begin(); it != 
            copy_profiling_requests.end(); it++)
        request.add_measurement((Realm::ProfilingMeasurementID)(*it));
      int previous = __sync_fetch_and_add(&outstanding_profiling_requests, 1);
      if ((previous == 1) && !profiling_reported.exists())
        profiling_reported = Runtime::create_rt_user_event();
    }

    //--------------------------------------------------------------------------
    void SingleTask::handle_profiling_response(
                                       const Realm::ProfilingResponse &response)
    //--------------------------------------------------------------------------
    {
      if (mapper == NULL)
        mapper = runtime->find_mapper(current_proc, map_id); 
      Mapping::Mapper::TaskProfilingInfo info;
      info.profiling_responses.attach_realm_profiling_response(response);
      if (response.has_measurement<
           Mapping::ProfilingMeasurements::OperationProcessorUsage>())
      {
        info.task_response = true;
        // If we had an overhead tracker 
        // see if this is the callback for the task
        if (execution_context->overhead_tracker != NULL)
        {
          // This is the callback for the task itself
          info.profiling_responses.attach_overhead(
              execution_context->overhead_tracker);
          // Mapper takes ownership
          execution_context->overhead_tracker = NULL;
        }
      }
      else
        info.task_response = false;
      mapper->invoke_task_report_profiling(this, &info);
      handle_profiling_update(-1);
    } 

    //--------------------------------------------------------------------------
    void SingleTask::handle_profiling_update(int count)
    //--------------------------------------------------------------------------
    {
#ifdef DEBUG_LEGION
      assert(outstanding_profiling_requests > 0);
      assert(profiling_reported.exists());
#endif
      const int remaining = 
        __sync_add_and_fetch(&outstanding_profiling_requests, count);
      if (remaining == 0)
        Runtime::trigger_event(profiling_reported);
    }

    //--------------------------------------------------------------------------
    InnerContext* SingleTask::initialize_inner_execution_context(VariantImpl *v)
    //--------------------------------------------------------------------------
    {
      InnerContext *inner_ctx = new InnerContext(runtime, this, 
          get_depth(), v->is_inner(), regions, parent_req_indexes, 
          virtual_mapped, unique_op_id);
      if (mapper == NULL)
        mapper = runtime->find_mapper(current_proc, map_id);
      inner_ctx->configure_context(mapper, task_priority);
      return inner_ctx;
    }

    /////////////////////////////////////////////////////////////
    // Multi Task 
    /////////////////////////////////////////////////////////////

    //--------------------------------------------------------------------------
    MultiTask::MultiTask(Runtime *rt)
      : TaskOp(rt)
    //--------------------------------------------------------------------------
    {
    }
    
    //--------------------------------------------------------------------------
    MultiTask::~MultiTask(void)
    //--------------------------------------------------------------------------
    {
    }

    //--------------------------------------------------------------------------
    void MultiTask::activate_multi(void)
    //--------------------------------------------------------------------------
    {
      DETAILED_PROFILER(runtime, ACTIVATE_MULTI_CALL);
      activate_task();
      launch_space = NULL;
      internal_space = IndexSpace::NO_SPACE;
      sliced = false;
      redop = 0;
      deterministic_redop = false;
      reduction_op = NULL;
      serdez_redop_fns = NULL;
      reduction_state_size = 0;
      reduction_state = NULL;
      children_complete_invoked = false;
      children_commit_invoked = false;
      predicate_false_result = NULL;
      predicate_false_size = 0;
    }

    //--------------------------------------------------------------------------
    void MultiTask::deactivate_multi(void)
    //--------------------------------------------------------------------------
    {
      DETAILED_PROFILER(runtime, DEACTIVATE_MULTI_CALL);
      if (runtime->profiler != NULL)
        runtime->profiler->register_multi_task(this, task_id);
      deactivate_task();
      if (remove_launch_space_reference(launch_space))
        delete launch_space;
      if (reduction_state != NULL)
      {
        legion_free(REDUCTION_ALLOC, reduction_state, reduction_state_size);
        reduction_state = NULL;
        reduction_state_size = 0;
      }
      if (!temporary_futures.empty())
      {
        for (std::map<DomainPoint,std::pair<void*,size_t> >::const_iterator it =
              temporary_futures.begin(); it != temporary_futures.end(); it++)
        {
          legion_free(FUTURE_RESULT_ALLOC, it->second.first, it->second.second);
        }
        temporary_futures.clear();
      }
      // Remove our reference to the point arguments 
      point_arguments = FutureMap();
      slices.clear(); 
      if (predicate_false_result != NULL)
      {
        legion_free(PREDICATE_ALLOC, predicate_false_result, 
                    predicate_false_size);
        predicate_false_result = NULL;
        predicate_false_size = 0;
      }
      predicate_false_future = Future();
      intra_space_dependences.clear();
    }

    //--------------------------------------------------------------------------
    bool MultiTask::is_sliced(void) const
    //--------------------------------------------------------------------------
    {
      return sliced;
    }

    //--------------------------------------------------------------------------
    void MultiTask::slice_index_space(void)
    //--------------------------------------------------------------------------
    {
      DETAILED_PROFILER(runtime, SLICE_INDEX_SPACE_CALL);
#ifdef DEBUG_LEGION
      assert(!sliced);
#endif
      sliced = true;
      stealable = false; // cannot steal something that has been sliced
      Mapper::SliceTaskInput input;
      Mapper::SliceTaskOutput output;
      input.domain_is = internal_space;
      runtime->forest->find_launch_space_domain(internal_space, input.domain);
      output.verify_correctness = false;
      if (mapper == NULL)
        mapper = runtime->find_mapper(current_proc, map_id);
      mapper->invoke_slice_task(this, &input, &output);
      if (output.slices.empty())
        REPORT_LEGION_ERROR(ERROR_INVALID_MAPPER_OUTPUT,
                      "Invalid mapper output from invocation of 'slice_task' "
                      "call on mapper %s. Mapper failed to specify an slices "
                      "for task %s (ID %lld).", mapper->get_mapper_name(),
                      get_task_name(), get_unique_id())

#ifdef DEBUG_LEGION
      size_t total_points = 0;
#endif
      for (unsigned idx = 0; idx < output.slices.size(); idx++)
      {
        Mapper::TaskSlice &slice = output.slices[idx]; 
        if (!slice.proc.exists())
          REPORT_LEGION_ERROR(ERROR_INVALID_MAPPER_OUTPUT,
                        "Invalid mapper output from invocation of 'slice_task' "
                        "on mapper %s. Mapper returned a slice for task "
                        "%s (ID %lld) with an invalid processor " IDFMT ".",
                        mapper->get_mapper_name(), get_task_name(),
                        get_unique_id(), slice.proc.id)
        // Check to see if we need to get an index space for this domain
        if (!slice.domain_is.exists() && (slice.domain.get_volume() > 0))
          slice.domain_is = 
            runtime->find_or_create_index_slice_space(slice.domain);
        if (slice.domain_is.get_type_tag() != internal_space.get_type_tag())
          REPORT_LEGION_ERROR(ERROR_INVALID_MAPPER_OUTPUT,
                        "Invalid mapper output from invocation of 'slice_task' "
                        "on mapper %s. Mapper returned slice index space %d "
                        "for task %s (UID %lld) with a different type than "
                        "original index space to be sliced.",
                        mapper->get_mapper_name(), slice.domain_is.get_id(),
                        get_task_name(), get_unique_id());
#ifdef DEBUG_LEGION
        // Check to make sure the domain is not empty
        Domain &d = slice.domain;
        if ((d == Domain::NO_DOMAIN) && slice.domain_is.exists())
          runtime->forest->find_launch_space_domain(slice.domain_is, d);
        bool empty = false;
	size_t volume = d.get_volume();
	if (volume == 0)
	  empty = true;
	else
	  total_points += volume;
        if (empty)
          REPORT_LEGION_ERROR(ERROR_INVALID_MAPPER_OUTPUT,
                        "Invalid mapper output from invocation of 'slice_task' "
                        "on mapper %s. Mapper returned an empty slice for task "
                        "%s (ID %lld).", mapper->get_mapper_name(),
                        get_task_name(), get_unique_id())
#endif
        SliceTask *new_slice = this->clone_as_slice_task(slice.domain_is,
                                                         slice.proc,
                                                         slice.recurse,
                                                         slice.stealable);
        slices.push_back(new_slice);
      }
#ifdef DEBUG_LEGION
      // If the volumes don't match, then something bad happend in the mapper
      if (total_points != input.domain.get_volume())
        REPORT_LEGION_ERROR(ERROR_INVALID_MAPPER_OUTPUT,
                      "Invalid mapper output from invocation of 'slice_task' "
                      "on mapper %s. Mapper returned slices with a total "
                      "volume %ld that does not match the expected volume of "
                      "%zd when slicing task %s (ID %lld).", 
                      mapper->get_mapper_name(), long(total_points),
                      input.domain.get_volume(), 
                      get_task_name(), get_unique_id())
#endif
      if (output.verify_correctness)
      {
        std::vector<IndexSpace> slice_spaces(slices.size());
        for (unsigned idx = 0; idx < output.slices.size(); idx++)
          slice_spaces[idx] = output.slices[idx].domain_is;
        runtime->forest->validate_slicing(internal_space, slice_spaces,
                                          this, mapper);
      }
      trigger_slices(); 
      // If we succeeded and this is an intermediate slice task
      // then we can reclaim it, otherwise, if it is the original
      // index task then we want to keep it around. Note it is safe
      // to call get_task_kind here despite the cleanup race because
      // it is a static property of the object.
      if (get_task_kind() == SLICE_TASK_KIND)
        deactivate();
    }

    //--------------------------------------------------------------------------
    void MultiTask::trigger_slices(void)
    //--------------------------------------------------------------------------
    {
      // Add our slices back into the queue of things that are ready to map
      // or send it to its remote node if necessary
      // Watch out for the cleanup race with some acrobatics here
      // to handle the case where the iterator is invalidated
      std::set<RtEvent> wait_for;
      std::list<SliceTask*>::const_iterator it = slices.begin();
      while (true)
      {
        SliceTask *slice = *it;
        // Have to update this before launching the task to avoid 
        // the clean-up race
        it++;
        const bool done = (it == slices.end());
        // Dumb case for must epoch operations, we need these to 
        // be mapped immediately, mapper be damned
        if (must_epoch != NULL)
        {
          TriggerTaskArgs trigger_args(slice);
          RtEvent done = runtime->issue_runtime_meta_task(trigger_args, 
                                           LG_THROUGHPUT_WORK_PRIORITY);
          wait_for.insert(done);
        }
        // Figure out whether this task is local or remote
        else if (!runtime->is_local(slice->target_proc))
        {
          // We can only send it away if it is not origin mapped
          // otherwise it has to stay here until it is fully mapped
          if (!slice->is_origin_mapped())
            runtime->send_task(slice);
          else
            slice->enqueue_ready_task(false/*use target*/);
        }
        else
          slice->enqueue_ready_task(true/*use target*/);
        if (done)
          break;
      }
      // Must-epoch operations are nasty little beasts and have
      // to wait for the effects to finish before returning
      if (!wait_for.empty())
      {
        RtEvent wait_on = Runtime::merge_events(wait_for);
        wait_on.wait();
      }
    }

    //--------------------------------------------------------------------------
    void MultiTask::clone_multi_from(MultiTask *rhs, IndexSpace is,
                                     Processor p, bool recurse, bool stealable)
    //--------------------------------------------------------------------------
    {
      DETAILED_PROFILER(runtime, CLONE_MULTI_CALL);
#ifdef DEBUG_LEGION
      assert(this->launch_space == NULL);
#endif
      this->clone_task_op_from(rhs, p, stealable, false/*duplicate*/);
      this->index_domain = rhs->index_domain;
      this->launch_space = rhs->launch_space;
      add_launch_space_reference(this->launch_space);
      this->internal_space = is;
      this->must_epoch_task = rhs->must_epoch_task;
      this->sliced = !recurse;
      this->redop = rhs->redop;
      if (this->redop != 0)
      {
        this->deterministic_redop = rhs->deterministic_redop;
        if (!this->deterministic_redop)
        {
          // Only need to initialize this if we're not doing a 
          // deterministic reduction operation
          this->reduction_op = rhs->reduction_op;
          this->serdez_redop_fns = rhs->serdez_redop_fns;
          initialize_reduction_state();
        }
      }
      this->point_arguments = rhs->point_arguments;
      this->predicate_false_future = rhs->predicate_false_future;
      this->predicate_false_size = rhs->predicate_false_size;
      if (this->predicate_false_size > 0)
      {
#ifdef DEBUG_LEGION
        assert(this->predicate_false_result == NULL);
#endif
        this->predicate_false_result = malloc(this->predicate_false_size);
        memcpy(this->predicate_false_result, rhs->predicate_false_result,
               this->predicate_false_size);
      }
    }

    //--------------------------------------------------------------------------
    void MultiTask::trigger_mapping(void)
    //--------------------------------------------------------------------------
    {
      DETAILED_PROFILER(runtime, MULTI_TRIGGER_EXECUTION_CALL);
      if (is_remote())
      {
        // distribute, slice, then map/launch
        if (distribute_task())
        {
          // Still local
          if (is_sliced())
          {
            if (is_origin_mapped())
              launch_task();
            else
              map_and_launch();
          }
          else
            slice_index_space();
        }
      }
      else
      {
        // Not remote
        // If we're doing a must epoch launch then we don't
        // need to early map any regions because any interfering
        // regions that would be handled by this will be handled
        // by the map_must_epoch call
        if (must_epoch == NULL)
          early_map_task();
        if (is_origin_mapped())
        {
          if (is_sliced())
          {
            if (must_epoch != NULL)
              register_must_epoch();
            else
            {
              // See if we're going to send it
              // remotely.  If so we need to do
              // the mapping now.  Otherwise we
              // can defer the mapping until we get
              // on the target processor.
              if (target_proc.exists() && !runtime->is_local(target_proc))
              {
                RtEvent done_mapping = perform_mapping();
                if (done_mapping.exists() && !done_mapping.has_triggered())
                  defer_distribute_task(done_mapping);
                else
                {
#ifdef DEBUG_LEGION
#ifndef NDEBUG
                  bool still_local = 
#endif
#endif
                  distribute_task();
#ifdef DEBUG_LEGION
                  assert(!still_local);
#endif
                }
              }
              else
              {
                // We know that it is staying on one
                // of our local processors.  If it is
                // still this processor then map and run it
                if (distribute_task())
                {
                  // Still local so we can map and launch it
                  map_and_launch();
                }
              }
            }
          }
          else
            slice_index_space();
        }
        else
        {
          if (distribute_task())
          {
            // Still local try slicing, mapping, and launching
            if (is_sliced())
              map_and_launch();
            else
              slice_index_space();
          }
        }
      }
    } 

    //--------------------------------------------------------------------------
    void MultiTask::pack_multi_task(Serializer &rez, AddressSpaceID target)
    //--------------------------------------------------------------------------
    {
      DETAILED_PROFILER(runtime, PACK_MULTI_CALL);
      RezCheck z(rez);
      pack_base_task(rez, target);
      rez.serialize(launch_space->handle);
      rez.serialize(sliced);
      rez.serialize(redop);
      if (redop > 0)
        rez.serialize<bool>(deterministic_redop);
    }

    //--------------------------------------------------------------------------
    void MultiTask::unpack_multi_task(Deserializer &derez,
                                      std::set<RtEvent> &ready_events)
    //--------------------------------------------------------------------------
    {
      DETAILED_PROFILER(runtime, UNPACK_MULTI_CALL);
      DerezCheck z(derez);
      unpack_base_task(derez, ready_events); 
      IndexSpace launch_handle;
      derez.deserialize(launch_handle);
#ifdef DEBUG_LEGION
      assert(launch_space == NULL);
#endif
      launch_space = runtime->forest->get_node(launch_handle);
      WrapperReferenceMutator mutator(ready_events);
      launch_space->add_base_valid_ref(CONTEXT_REF, &mutator);
      derez.deserialize(sliced);
      derez.deserialize(redop);
      if (redop > 0)
      {
        derez.deserialize(deterministic_redop);
        // Only need to fill these in if we're not doing a 
        // deterministic reduction operation
        if (!deterministic_redop)
        {
          reduction_op = Runtime::get_reduction_op(redop);
          serdez_redop_fns = Runtime::get_serdez_redop_fns(redop);
          initialize_reduction_state();
        }
      }
    }

    //--------------------------------------------------------------------------
    void MultiTask::initialize_reduction_state(void)
    //--------------------------------------------------------------------------
    {
#ifdef DEBUG_LEGION
      assert(reduction_op != NULL);
      assert(reduction_op->is_foldable);
      assert(reduction_state == NULL);
#endif
      reduction_state_size = reduction_op->sizeof_rhs;
      reduction_state = legion_malloc(REDUCTION_ALLOC, reduction_state_size);
      // If we need to initialize specially, then we do that with a serdez fn
      if (serdez_redop_fns != NULL)
        (*(serdez_redop_fns->init_fn))(reduction_op, reduction_state, 
                                       reduction_state_size);
      else
        reduction_op->init(reduction_state, 1);
    }

    //--------------------------------------------------------------------------
    void MultiTask::fold_reduction_future(const void *result, 
                                          size_t result_size, 
                                          bool owner, bool exclusive)
    //--------------------------------------------------------------------------
    {
      // Apply the reduction operation
#ifdef DEBUG_LEGION
      assert(reduction_op != NULL);
      assert(reduction_op->is_foldable);
      assert(reduction_state != NULL);
#endif
      // Perform the reduction, see if we have to do serdez reductions
      if (serdez_redop_fns != NULL)
      {
        // Need to hold the lock to make the serialize/deserialize
        // process atomic
        AutoLock o_lock(op_lock);
        (*(serdez_redop_fns->fold_fn))(reduction_op, reduction_state,
                                       reduction_state_size, result);
      }
      else
        reduction_op->fold(reduction_state, result, 1, exclusive);

      // If we're the owner, then free the memory
      if (owner)
        free(const_cast<void*>(result));
    } 

    /////////////////////////////////////////////////////////////
    // Individual Task 
    /////////////////////////////////////////////////////////////

    //--------------------------------------------------------------------------
    IndividualTask::IndividualTask(Runtime *rt)
      : SingleTask(rt)
    //--------------------------------------------------------------------------
    {
    }

    //--------------------------------------------------------------------------
    IndividualTask::IndividualTask(const IndividualTask &rhs)
      : SingleTask(NULL)
    //--------------------------------------------------------------------------
    {
      // should never be called
      assert(false);
    }

    //--------------------------------------------------------------------------
    IndividualTask::~IndividualTask(void)
    //--------------------------------------------------------------------------
    {
    }

    //--------------------------------------------------------------------------
    IndividualTask& IndividualTask::operator=(const IndividualTask &rhs)
    //--------------------------------------------------------------------------
    {
      // should never be called
      assert(false);
      return *this;
    }

    //--------------------------------------------------------------------------
    void IndividualTask::activate(void)
    //--------------------------------------------------------------------------
    {
      DETAILED_PROFILER(runtime, ACTIVATE_INDIVIDUAL_CALL);
      activate_individual_task(); 
    }

    //--------------------------------------------------------------------------
    void IndividualTask::activate_individual_task(void)
    //--------------------------------------------------------------------------
    {
      activate_single();
      future_store = NULL;
      future_size = 0;
      predicate_false_result = NULL;
      predicate_false_size = 0;
      orig_task = this;
      remote_owner_uid = 0;
      remote_completion_event = get_completion_event();
      remote_unique_id = get_unique_id();
      sent_remotely = false;
      top_level_task = false;
      implicit_top_level_task = false;
      need_intra_task_alias_analysis = true;
    }

    //--------------------------------------------------------------------------
    void IndividualTask::deactivate(void)
    //--------------------------------------------------------------------------
    {
      DETAILED_PROFILER(runtime, DEACTIVATE_INDIVIDUAL_CALL);
      deactivate_individual_task(); 
      runtime->free_individual_task(this);
    }

    //--------------------------------------------------------------------------
    void IndividualTask::deactivate_individual_task(void)
    //--------------------------------------------------------------------------
    {
      deactivate_single();
      if (future_store != NULL)
      {
        legion_free(FUTURE_RESULT_ALLOC, future_store, future_size);
        future_store = NULL;
        future_size = 0;
      }
      if (predicate_false_result != NULL)
      {
        legion_free(PREDICATE_ALLOC, predicate_false_result, 
                    predicate_false_size);
        predicate_false_result = NULL;
        predicate_false_size = 0;
      }
      // Remove our reference on the future
      result = Future();
      predicate_false_future = Future();
      privilege_paths.clear();
      if (!acquired_instances.empty())
        release_acquired_instances(acquired_instances); 
      acquired_instances.clear();
    }

    //--------------------------------------------------------------------------
    Future IndividualTask::initialize_task(InnerContext *ctx,
                                           const TaskLauncher &launcher,
                                           bool track /*=true*/,
                                           bool top_level /*=false*/,
                                           bool implicit_top_level /*=false*/)
    //--------------------------------------------------------------------------
    {
      parent_ctx = ctx;
      task_id = launcher.task_id;
      indexes = launcher.index_requirements;
      regions = launcher.region_requirements;
      if (!launcher.futures.empty())
      {
        // Only allow non-empty futures on the way in
        for (std::vector<Future>::const_iterator it =
              launcher.futures.begin(); it != launcher.futures.end(); it++)
          if (it->impl != NULL)
            futures.push_back(*it);
      }
      // Can't update these here in case we get restricted postconditions
      grants = launcher.grants;
      wait_barriers = launcher.wait_barriers;
      arrive_barriers = launcher.arrive_barriers;
      arglen = launcher.argument.get_size();
      if (arglen > 0)
      {
        args = legion_malloc(TASK_ARGS_ALLOC, arglen);
        memcpy(args,launcher.argument.get_ptr(),arglen);
      }
      map_id = launcher.map_id;
      tag = launcher.tag;
      index_point = launcher.point;
      index_domain = Domain(index_point, index_point);
      sharding_space = launcher.sharding_space;
      is_index_space = false;
      initialize_base_task(ctx, track, launcher.static_dependences,
                           launcher.predicate, task_id);
      remote_owner_uid = ctx->get_unique_id();
      need_intra_task_alias_analysis = !launcher.independent_requirements;
      if (launcher.predicate != Predicate::TRUE_PRED)
      {
        if (launcher.predicate_false_future.impl != NULL)
          predicate_false_future = launcher.predicate_false_future;
        else
        {
          predicate_false_size = launcher.predicate_false_result.get_size();
          if (predicate_false_size == 0)
          {
            // TODO: Put this check back in
#if 0
            if (variants->return_size > 0)
              log_run.error("Predicated task launch for task %s "
                                  "in parent task %s (UID %lld) has non-void "
                                  "return type but no default value for its "
                                  "future if the task predicate evaluates to "
                                  "false.  Please set either the "
                                  "'predicate_false_result' or "
                                  "'predicate_false_future' fields of the "
                                  "TaskLauncher struct.",
                                  get_task_name(), ctx->get_task_name(),
                                  ctx->get_unique_id())
#endif
          }
          else
          {
            // TODO: Put this check back in
#ifdef PERFORM_PREDICATE_SIZE_CHECKS
            if (predicate_false_size != variants->return_size)
              REPORT_LEGION_ERROR(ERROR_PREDICATED_TASK_LAUNCH,
                            "Predicated task launch for task %s "
                                 "in parent task %s (UID %lld) has predicated "
                                 "false return type of size %ld bytes, but the "
                                 "expected return size is %ld bytes.",
                                 get_task_name(), parent_ctx->get_task_name(),
                                 parent_ctx->get_unique_id(),
                                 predicate_false_size, variants->return_size)
#endif
#ifdef DEBUG_LEGION
            assert(predicate_false_result == NULL);
#endif
            predicate_false_result = 
              legion_malloc(PREDICATE_ALLOC, predicate_false_size);
            memcpy(predicate_false_result, 
                   launcher.predicate_false_result.get_ptr(),
                   predicate_false_size);
          }
        }
      } 
      // Get a future from the parent context to use as the result
      result = Future(new FutureImpl(runtime, true/*register*/,
            runtime->get_available_distributed_id(), 
            runtime->address_space, this));
      check_empty_field_requirements(); 
      // If this is the top-level task we can record some extra properties
      if (top_level)
      {
        this->top_level_task = true;
        this->implicit_top_level_task = implicit_top_level;
        // Top-level tasks never do dependence analysis, so we
        // need to complete those stages now
        resolve_speculation();
      }
      if (runtime->legion_spy_enabled)
      {
        if (top_level)
          LegionSpy::log_top_level_task(task_id, parent_ctx->get_unique_id(),
                                        unique_op_id, get_task_name());
        LegionSpy::log_individual_task(parent_ctx->get_unique_id(),
                                       unique_op_id,
                                       task_id, get_task_name());
        for (std::vector<PhaseBarrier>::const_iterator it = 
              launcher.wait_barriers.begin(); it !=
              launcher.wait_barriers.end(); it++)
        {
          ApEvent e = Runtime::get_previous_phase(it->phase_barrier);
          LegionSpy::log_phase_barrier_wait(unique_op_id, e);
        }
        LegionSpy::log_future_creation(unique_op_id, 
              result.impl->get_ready_event(), index_point);
      }
      return result;
    }

    //--------------------------------------------------------------------------
    void IndividualTask::trigger_prepipeline_stage(void)
    //--------------------------------------------------------------------------
    {
      // First compute the parent indexes
      compute_parent_indexes();
      privilege_paths.resize(regions.size());
      for (unsigned idx = 0; idx < regions.size(); idx++)
        initialize_privilege_path(privilege_paths[idx], regions[idx]);
      update_no_access_regions();
      if (!options_selected)
      {
        const bool inline_task = select_task_options(false/*prioritize*/);
        if (inline_task) 
        {
          REPORT_LEGION_WARNING(LEGION_WARNING_MAPPER_REQUESTED_INLINE,
                          "Mapper %s requested to inline task %s "
                          "(UID %lld) but the 'enable_inlining' option was "
                          "not set on the task launcher so the request is "
                          "being ignored", mapper->get_mapper_name(),
                          get_task_name(), get_unique_id());
        }
      }
      // If we have a trace, it is unsound to do this until the dependence
      // analysis stage when all the operations are serialized in order
      if (need_intra_task_alias_analysis)
      {
        LegionTrace *local_trace = get_trace();
        if (local_trace == NULL)
          perform_intra_task_alias_analysis(false/*tracing*/, NULL/*trace*/,
                                            privilege_paths);
      }
      if (runtime->legion_spy_enabled)
      {
        for (unsigned idx = 0; idx < regions.size(); idx++)
        {
          log_requirement(unique_op_id, idx, regions[idx]);
        }
      }
    }

    //--------------------------------------------------------------------------
    void IndividualTask::trigger_dependence_analysis(void)
    //--------------------------------------------------------------------------
    {
      perform_base_dependence_analysis();
      ProjectionInfo projection_info;
      for (unsigned idx = 0; idx < regions.size(); idx++)
      {
        runtime->forest->perform_dependence_analysis(this, idx, regions[idx], 
                                                     projection_info,
                                                     privilege_paths[idx]);
      }
    }

    //--------------------------------------------------------------------------
    void IndividualTask::perform_base_dependence_analysis(void)
    //--------------------------------------------------------------------------
    {
#ifdef DEBUG_LEGION
      assert(memo_state != MEMO_REQ);
      assert(privilege_paths.size() == regions.size());
#endif
      if (runtime->check_privileges && !is_top_level_task())
        perform_privilege_checks();
      // If we have a trace we do our alias analysis now
      if (need_intra_task_alias_analysis)
      {
        LegionTrace *local_trace = get_trace();
        if (local_trace != NULL)
          perform_intra_task_alias_analysis(is_tracing(), local_trace,
                                            privilege_paths);
      }
      // To be correct with the new scheduler we also have to 
      // register mapping dependences on futures
      for (std::vector<Future>::const_iterator it = futures.begin();
            it != futures.end(); it++)
        it->impl->register_dependence(this);
      if (predicate_false_future.impl != NULL)
        predicate_false_future.impl->register_dependence(this);
      // Also have to register any dependences on our predicate
      register_predicate_dependence();
    }

    //--------------------------------------------------------------------------
    void IndividualTask::trigger_ready(void)
    //--------------------------------------------------------------------------
    {
      // Dumb case for must epoch operations, we need these to 
      // be mapped immediately, mapper be damned
      if (must_epoch != NULL)
      {
        TriggerTaskArgs trigger_args(this);
        runtime->issue_runtime_meta_task(trigger_args, 
                                         LG_THROUGHPUT_WORK_PRIORITY);
      }
      // Figure out whether this task is local or remote
      else if (!runtime->is_local(target_proc))
      {
        // We can only send it away if it is not origin mapped
        // otherwise it has to stay here until it is fully mapped
        if (!is_origin_mapped())
          runtime->send_task(this);
        else
          enqueue_ready_task(false/*use target*/);
      }
      else
        enqueue_ready_task(true/*use target*/);
    } 

    //--------------------------------------------------------------------------
    void IndividualTask::report_interfering_requirements(unsigned idx1, 
                                                         unsigned idx2)
    //--------------------------------------------------------------------------
    {
#if 1
      REPORT_LEGION_ERROR(ERROR_ALIASED_INTERFERING_REGION,
                    "Aliased and interfering region requirements for "
                    "individual tasks are not permitted. Region requirements "
                    "%d and %d of task %s (UID %lld) in parent task %s "
                    "(UID %lld) are interfering.", idx1, idx2, get_task_name(),
                    get_unique_id(), parent_ctx->get_task_name(),
                    parent_ctx->get_unique_id())
#else
      REPORT_LEGION_WARNING(LEGION_WARNING_REGION_REQUIREMENTS_INDIVIDUAL,
                      "Region requirements %d and %d of individual task "
                      "%s (UID %lld) in parent task %s (UID %lld) are "
                      "interfering.  This behavior is currently "
                      "undefined. You better really know what you are "
                      "doing.", idx1, idx2, get_task_name(), 
                      get_unique_id(), parent_ctx->get_task_name(), 
                      parent_ctx->get_unique_id())
#endif
    }

    //--------------------------------------------------------------------------
    std::map<PhysicalManager*,std::pair<unsigned,bool> >* 
                                IndividualTask::get_acquired_instances_ref(void)
    //--------------------------------------------------------------------------
    {
      return &acquired_instances;
    }

    //--------------------------------------------------------------------------
    void IndividualTask::resolve_false(bool speculated, bool launched)
    //--------------------------------------------------------------------------
    {
      // If we already launched, then return, otherwise continue
      // through and do the work to clean up the task 
      if (launched)
        return;
      // Set the future to the false result
      RtEvent execution_condition;
      if (predicate_false_future.impl != NULL)
      {
        ApEvent wait_on = predicate_false_future.impl->get_ready_event();
        if (wait_on.has_triggered())
        {
          const size_t result_size = 
            check_future_size(predicate_false_future.impl);
          if (result_size > 0)
            result.impl->set_result(
                predicate_false_future.impl->get_untyped_result(true,NULL,true),
                result_size, false/*own*/);
        }
        else
        {
          // Add references so they aren't garbage collected
          result.impl->add_base_gc_ref(DEFERRED_TASK_REF, this);
          predicate_false_future.impl->add_base_gc_ref(DEFERRED_TASK_REF, this);
          DeferredFutureSetArgs args(result.impl, 
                predicate_false_future.impl, this);
          execution_condition = 
            runtime->issue_runtime_meta_task(args,LG_LATENCY_WORK_PRIORITY,
                                             Runtime::protect_event(wait_on));
        }
      }
      else
      {
        if (predicate_false_size > 0)
          result.impl->set_result(predicate_false_result,
                                  predicate_false_size, false/*own*/);
      }
      // Then clean up this task instance
      complete_mapping();
      complete_execution(execution_condition);
      resolve_speculation();
      trigger_children_complete();
    }

    //--------------------------------------------------------------------------
    void IndividualTask::early_map_task(void)
    //--------------------------------------------------------------------------
    {
      // Nothing to do for now
    }

    //--------------------------------------------------------------------------
    bool IndividualTask::distribute_task(void)
    //--------------------------------------------------------------------------
    {
      if (target_proc.exists() && (target_proc != current_proc))
      {
        runtime->send_task(this);
        return false;
      }
      return true;
    }

    //--------------------------------------------------------------------------
    RtEvent IndividualTask::perform_mapping(
                                        MustEpochOp *must_epoch_owner/*=NULL*/, 
                                        const DeferMappingArgs *args/* =NULL*/)
    //--------------------------------------------------------------------------
    {
      DETAILED_PROFILER(runtime, INDIVIDUAL_PERFORM_MAPPING_CALL);
      // Now try to do the mapping, we can just use our completion
      // event since we know this task will object will be active
      // throughout the duration of the computation
      const RtEvent deferred = map_all_regions(get_task_completion(), 
                                               must_epoch_owner, args);
      if (deferred.exists())
        return deferred; 
      // If we mapped, then we are no longer stealable
      stealable = false;
      // We can now apply any arrives or releases
      if (!arrive_barriers.empty() || !grants.empty())
      {
        ApEvent done_event = get_task_completion();
        if (!effects_postconditions.empty())
        {
          const TraceInfo trace_info = (remote_trace_info == NULL) ?
            TraceInfo(this) : TraceInfo(*remote_trace_info, this);
          effects_postconditions.insert(done_event);
          done_event = 
            Runtime::merge_events(&trace_info, effects_postconditions);
        }
        for (unsigned idx = 0; idx < grants.size(); idx++)
          grants[idx].impl->register_operation(done_event);
        for (std::vector<PhaseBarrier>::const_iterator it = 
              arrive_barriers.begin(); it != arrive_barriers.end(); it++)
          Runtime::phase_barrier_arrive(*it, 1/*count*/, done_event);
      }
      // If we succeeded in mapping and it's a leaf task
      // then we get to mark that we are done mapping
      RtEvent applied_condition;
      if (!is_replicated())
      { 
        // The common path
        if (is_leaf())
        {
          if (!map_applied_conditions.empty())
          {
            applied_condition = Runtime::merge_events(map_applied_conditions);
            map_applied_conditions.clear();
          }
          // If we mapped remotely we might have a deferred complete mapping
          // that we can trigger now
          if (deferred_complete_mapping.exists())
          {
#ifdef DEBUG_LEGION
            assert(is_remote());
#endif
            Runtime::trigger_event(deferred_complete_mapping,applied_condition);
            applied_condition = deferred_complete_mapping;
            deferred_complete_mapping = RtUserEvent::NO_RT_USER_EVENT;
          }
        }
        else if (!is_remote())
        {
          // We did this mapping on the owner
#ifdef DEBUG_LEGION
          assert(!deferred_complete_mapping.exists());
#endif
          deferred_complete_mapping = Runtime::create_rt_user_event();
          applied_condition = deferred_complete_mapping;
        }
        else
        {
          // We did this mapping remotely so there better be an event
#ifdef DEBUG_LEGION
          assert(deferred_complete_mapping.exists());
#endif
          applied_condition = deferred_complete_mapping;
        }
      }
      else
      {
        // Replciated case
#ifdef DEBUG_LEGION
        assert(!deferred_complete_mapping.exists());
#endif
        deferred_complete_mapping = Runtime::create_rt_user_event();
        applied_condition = deferred_complete_mapping;
#ifdef LEGION_SPY
        // Still need to do this for Legion Spy
        LegionSpy::log_operation_events(unique_op_id,
            ApEvent::NO_AP_EVENT, ApEvent::NO_AP_EVENT);
#endif
      }
      // Mark that we have completed mapping
      complete_mapping(applied_condition);
      return RtEvent::NO_RT_EVENT;
    }

    //--------------------------------------------------------------------------
    bool IndividualTask::is_stealable(void) const
    //--------------------------------------------------------------------------
    {
      return ((!map_origin) && stealable);
    }

    //--------------------------------------------------------------------------
    bool IndividualTask::can_early_complete(ApUserEvent &chain_event)
    //--------------------------------------------------------------------------
    {
      if (is_remote())
        return false;
      if (runtime->program_order_execution)
        return false;
      // Otherwise we're going to do it mark that we
      // don't need to trigger the underlying completion event.
      // Note we need to do this now to avoid any race condition.
      return request_early_complete_no_trigger(chain_event);
    }

    //--------------------------------------------------------------------------
    VersionInfo& IndividualTask::get_version_info(unsigned idx)
    //--------------------------------------------------------------------------
    {
#ifdef DEBUG_LEGION
      assert(idx < version_infos.size());
#endif
      return version_infos[idx];
    }

    //--------------------------------------------------------------------------
    const VersionInfo& IndividualTask::get_version_info(unsigned idx) const
    //--------------------------------------------------------------------------
    {
#ifdef DEBUG_LEGION
      assert(idx < version_infos.size());
#endif
      return version_infos[idx];
    }

    //--------------------------------------------------------------------------
    RegionTreePath& IndividualTask::get_privilege_path(unsigned idx)
    //--------------------------------------------------------------------------
    {
#ifdef DEBUG_LEGION
      assert(idx < privilege_paths.size());
#endif
      return privilege_paths[idx];
    }

    //--------------------------------------------------------------------------
    ApEvent IndividualTask::get_task_completion(void) const
    //--------------------------------------------------------------------------
    {
      if (is_remote())
        return remote_completion_event;
      else
        return completion_event;
    }

    //--------------------------------------------------------------------------
    TaskOp::TaskKind IndividualTask::get_task_kind(void) const
    //--------------------------------------------------------------------------
    {
      return INDIVIDUAL_TASK_KIND;
    } 

    //--------------------------------------------------------------------------
    void IndividualTask::trigger_task_complete(bool deferred /*=false*/)
    //--------------------------------------------------------------------------
    {
      DETAILED_PROFILER(runtime, INDIVIDUAL_TRIGGER_COMPLETE_CALL);
      // Remove profiling our guard and trigger the profiling event if necessary
      if ((__sync_add_and_fetch(&outstanding_profiling_requests, -1) == 0) &&
          profiling_reported.exists())
        Runtime::trigger_event(profiling_reported);
      // Release any acquired instances that we have
      if (!acquired_instances.empty())
        release_acquired_instances(acquired_instances);
      // Invalidate any state that we had if we didn't already
      // Do this before sending the complete message to avoid the
      // race condition in the remote case where the top-level
      // context cleans on the owner node while we still need it
      if (execution_context != NULL)
      {
        execution_context->invalidate_region_tree_contexts();
        if (runtime->legion_spy_enabled)
          execution_context->log_created_requirements();
      }
      // For remote cases we have to keep track of the events for
      // returning any created logical state, we can't commit until
      // it is returned or we might prematurely release the references
      // that we hold on the version state objects
      std::set<RtEvent> completion_preconditions;
      if (!is_remote())
      {
        // Pass back our created and deleted operations
        if (execution_context != NULL)
        {
          if (top_level_task)
            execution_context->report_leaks_and_duplicates(
                                  completion_preconditions);
          else
            execution_context->return_resources(parent_ctx, 
                                  completion_preconditions);
        }
        // The future has already been set so just trigger it
        result.impl->complete_future();
      }
      else
      {
        Serializer rez;
        pack_remote_complete(rez);
        runtime->send_individual_remote_complete(orig_proc,rez);
      }
      // See if we need to trigger that our children are complete
      // Note it is only safe to do this if we were not sent remotely
      bool need_commit = false;
      if (!sent_remotely && (execution_context != NULL))
        need_commit = execution_context->attempt_children_commit();
      if (must_epoch != NULL)
      {
        if (!completion_preconditions.empty())
        {
          const RtEvent wait_on = 
            Runtime::merge_events(completion_preconditions);
          if (wait_on.exists() && !wait_on.has_triggered())
            wait_on.wait();
        }
        must_epoch->notify_subop_complete(this);
        complete_operation(complete_memoizable());
      }
      else
      {
        // Mark that this operation is complete
        if (!completion_preconditions.empty())
        {
          RtEvent complete_precondition =
            Runtime::merge_events(completion_preconditions);
          complete_operation(complete_memoizable(complete_precondition));
        }
        else
          complete_operation(complete_memoizable());
      }
      if (need_commit)
        trigger_children_committed();
    }

    //--------------------------------------------------------------------------
    void IndividualTask::trigger_task_commit(void)
    //--------------------------------------------------------------------------
    {
      DETAILED_PROFILER(runtime, INDIVIDUAL_TRIGGER_COMMIT_CALL);
      if (is_remote())
      {
        Serializer rez;
        pack_remote_commit(rez);
        runtime->send_individual_remote_commit(orig_proc,rez);
      }
      if (must_epoch != NULL)
      {
        if (profiling_reported.exists() && !profiling_reported.has_triggered())
          profiling_reported.wait();
        must_epoch->notify_subop_commit(this);
        commit_operation(true/*deactivate*/);
      }
      else
        commit_operation(true/*deactivate*/, profiling_reported);
    }

    //--------------------------------------------------------------------------
    void IndividualTask::handle_future(const void *res, size_t res_size,
                                       bool owned)
    //--------------------------------------------------------------------------
    {
      // Save our future value so we can set it or send it back later
      if (is_remote())
      {
        if (owned)
        {
          future_store = const_cast<void*>(res);
          future_size = res_size;
        }
        else
        {
          future_size = res_size;
          future_store = legion_malloc(FUTURE_RESULT_ALLOC, future_size);
          memcpy(future_store,res,future_size);
        }
      }
      else
      {
        // Set our future, but don't trigger it yet
        if (must_epoch == NULL)
          result.impl->set_result(res, res_size, owned);
        else
          must_epoch->set_future(index_point, res, res_size, owned);
      }
    }

    //--------------------------------------------------------------------------
    void IndividualTask::handle_post_mapped(bool deferral,
                                            RtEvent mapped_precondition)
    //--------------------------------------------------------------------------
    {
      DETAILED_PROFILER(runtime, INDIVIDUAL_POST_MAPPED_CALL);
      if (deferred_complete_mapping.exists())
      {
        if (mapped_precondition.exists())
          map_applied_conditions.insert(mapped_precondition);
        // Little race condition here so pull it on the stack first
        RtUserEvent to_trigger = deferred_complete_mapping;
        deferred_complete_mapping = RtUserEvent::NO_RT_USER_EVENT;
        if (!map_applied_conditions.empty())
          Runtime::trigger_event(to_trigger, 
              Runtime::merge_events(map_applied_conditions)); 
        else
          Runtime::trigger_event(to_trigger);
      }
      // If we're an implicit top-level we do our complete mapping call here
      else if (top_level_task && implicit_top_level_task)
        complete_mapping(mapped_precondition);
#ifdef DEBUG_LEGION
#ifndef NDEBUG
      else
      {
        assert(!mapped_precondition.exists());
        assert(map_applied_conditions.empty());
      }
#endif
#endif
    } 

    //--------------------------------------------------------------------------
    void IndividualTask::handle_misspeculation(void)
    //--------------------------------------------------------------------------
    {
      // First thing: increment the meta-task counts since we decremented
      // them in case we didn't end up running
#ifdef DEBUG_LEGION
      runtime->increment_total_outstanding_tasks(
          MisspeculationTaskArgs::TASK_ID, true/*meta*/);
#else
      runtime->increment_total_outstanding_tasks();
#endif
#ifdef DEBUG_SHUTDOWN_HANG
      __sync_fetch_and_add(
            &runtime->outstanding_counts[MisspeculationTaskArgs::TASK_ID],1);
#endif
      // Pretend like we executed the task
      execution_context->begin_misspeculation();
      if (predicate_false_future.impl != NULL)
      {
        // Wait for the future to be ready
        ApEvent wait_on = predicate_false_future.impl->get_ready_event();
        wait_on.wait();
        void *ptr = 
          predicate_false_future.impl->get_untyped_result(true, NULL, true);
        size_t size = predicate_false_future.impl->get_untyped_size(true);
        execution_context->end_misspeculation(ptr, size); 
      }
      else
        execution_context->end_misspeculation(predicate_false_result,
                                              predicate_false_size);
    }

    //--------------------------------------------------------------------------
    void IndividualTask::record_reference_mutation_effect(RtEvent event)
    //--------------------------------------------------------------------------
    {
      map_applied_conditions.insert(event);
    }

    //--------------------------------------------------------------------------
    bool IndividualTask::pack_task(Serializer &rez, AddressSpaceID target)
    //--------------------------------------------------------------------------
    {
      DETAILED_PROFILER(runtime, INDIVIDUAL_PACK_TASK_CALL);
      // Check to see if we are stealable, if not and we have not
      // yet been sent remotely, then send the state now
      RezCheck z(rez);
      pack_single_task(rez, target);
      rez.serialize(orig_task);
      rez.serialize(remote_completion_event);
      rez.serialize(remote_unique_id);
      rez.serialize(remote_owner_uid);
      rez.serialize(top_level_task);
      if (predicate_false_future.impl != NULL)
        rez.serialize(predicate_false_future.impl->did);
      else
        rez.serialize<DistributedID>(0);
      rez.serialize(predicate_false_size);
      if (predicate_false_size > 0)
        rez.serialize(predicate_false_result, predicate_false_size);
      // Mark that we sent this task remotely
      sent_remotely = true;
      // If this task is remote, then deactivate it, otherwise
      // we're local so we don't want to be deactivated for when
      // return messages get sent back.
      return is_remote();
    }

    //--------------------------------------------------------------------------
    bool IndividualTask::unpack_task(Deserializer &derez, Processor current,
                                     std::set<RtEvent> &ready_events)
    //--------------------------------------------------------------------------
    {
      DETAILED_PROFILER(runtime, INDIVIDUAL_UNPACK_TASK_CALL);
      DerezCheck z(derez);
      unpack_single_task(derez, ready_events);
      derez.deserialize(orig_task);
      derez.deserialize(remote_completion_event);
      derez.deserialize(remote_unique_id);
      set_current_proc(current);
      derez.deserialize(remote_owner_uid);
      derez.deserialize(top_level_task);
      // Quick check to see if we've been sent back to our original node
      if (!is_remote())
      {
#ifdef DEBUG_LEGION
        // Need to make the deserializer happy in debug mode
        // 2 *sizeof(size_t) since we're two DerezChecks deep
        derez.advance_pointer(derez.get_remaining_bytes() - 2*sizeof(size_t));
#endif
        // If we were sent back then mark that we are no longer remote
        orig_task->sent_remotely = false;
        // Put the original instance back on the mapping queue and
        // deactivate this version of the task
        runtime->add_to_ready_queue(current_proc, orig_task);
        deactivate();
        return false;
      }
      // Unpack the predicate false infos
      DistributedID pred_false_did;
      derez.deserialize(pred_false_did);
      if (pred_false_did != 0)
      {
        WrapperReferenceMutator mutator(ready_events);
        FutureImpl *impl = 
          runtime->find_or_create_future(pred_false_did, &mutator);
        impl->add_base_gc_ref(FUTURE_HANDLE_REF, &mutator);
        predicate_false_future = Future(impl, false/*need reference*/);
      }
      derez.deserialize(predicate_false_size);
      if (predicate_false_size > 0)
      {
#ifdef DEBUG_LEGION
        assert(predicate_false_result == NULL);
#endif
        predicate_false_result = malloc(predicate_false_size);
        derez.deserialize(predicate_false_result, predicate_false_size);
      }
      // Figure out what our parent context is
      RtEvent ctx_ready;
      parent_ctx = runtime->find_context(remote_owner_uid, false, &ctx_ready);
      if (ctx_ready.exists())
        ready_events.insert(ctx_ready);
      // Set our parent task for the user
      parent_task = parent_ctx->get_task();
      // Have to do this before resolving speculation in case
      // we get cleaned up after the resolve speculation call
      if (runtime->legion_spy_enabled)
      {
        LegionSpy::log_point_point(remote_unique_id, get_unique_id());
#ifdef LEGION_SPY
        LegionSpy::log_event_dependence(completion_event, 
                                        remote_completion_event);
#endif
      }
      // If we're remote, we've already resolved speculation for now
      resolve_speculation();
      // Return true to add ourselves to the ready queue
      return true;
    }

    //--------------------------------------------------------------------------
    void IndividualTask::pack_as_shard_task(Serializer &rez,AddressSpace target)
    //--------------------------------------------------------------------------
    {
      pack_single_task(rez, target);
      // Finally pack our context information
      rez.serialize(remote_owner_uid);
    }

    //--------------------------------------------------------------------------
    void IndividualTask::perform_inlining(void)
    //--------------------------------------------------------------------------
    {
      // See if there is anything that we need to wait on before running
      std::set<ApEvent> wait_on_events;
      for (unsigned idx = 0; idx < futures.size(); idx++)
      {
        FutureImpl *impl = futures[idx].impl; 
        wait_on_events.insert(impl->ready_event);
      }
      for (unsigned idx = 0; idx < grants.size(); idx++)
      {
        GrantImpl *impl = grants[idx].impl;
        wait_on_events.insert(impl->acquire_grant());
      }
      for (unsigned idx = 0; idx < wait_barriers.size(); idx++)
      {
        ApEvent e = 
          Runtime::get_previous_phase(wait_barriers[idx].phase_barrier);
        wait_on_events.insert(e);
      }
      // Merge together all the events for the start condition 
      ApEvent start_condition = Runtime::merge_events(NULL, wait_on_events);
      // Get the processor that we will be running on
      Processor current = parent_ctx->get_executing_processor();
      // Select the variant to use
      VariantImpl *variant = parent_ctx->select_inline_variant(this);
      if (!runtime->unsafe_mapper)
      {
        MapperManager *mapper = runtime->find_mapper(current, map_id);
        validate_variant_selection(mapper, variant, current.kind(), 
                                    "select_task_variant");
      }
      // Now make an inline context to use for the execution
      InlineContext *inline_ctx = new InlineContext(runtime, parent_ctx, this);
      // Save this for when we are done executing
      TaskContext *enclosing = parent_ctx;
      // Set the context to be the current inline context
      // parent_ctx = inline_ctx;
      // See if we need to wait for anything
      if (start_condition.exists())
        start_condition.wait();
      variant->dispatch_inline(current, inline_ctx); 
      // Return any created privilege state
      std::set<RtEvent> preconditions;
      inline_ctx->return_resources(enclosing, preconditions);
      if (!preconditions.empty())
      {
        const RtEvent wait_on = Runtime::merge_events(preconditions);
        if (wait_on.exists() && !wait_on.has_triggered())
          wait_on.wait();
      }
      // Then delete the inline context
      delete inline_ctx;
    }

    //--------------------------------------------------------------------------
    void IndividualTask::end_inline_task(const void *res, 
                                         size_t res_size, bool owned) 
    //--------------------------------------------------------------------------
    {
      // Save the future result and trigger it
      result.impl->set_result(res, res_size, owned);
      result.impl->complete_future();
      // Trigger our completion event
      Runtime::trigger_event(completion_event);
      // Now we're done, someone else will deactivate us
    }

    //--------------------------------------------------------------------------
    void IndividualTask::pack_remote_complete(Serializer &rez)
    //--------------------------------------------------------------------------
    {
      DETAILED_PROFILER(runtime, INDIVIDUAL_PACK_REMOTE_COMPLETE_CALL);
      AddressSpaceID target = runtime->find_address_space(orig_proc);
      if ((execution_context != NULL) &&
          execution_context->has_created_requirements())
        execution_context->send_back_created_state(target); 
      // Send back the pointer to the task instance, then serialize
      // everything else that needs to be sent back
      rez.serialize(orig_task);
      RezCheck z(rez);
      // Pack the privilege state
      if (execution_context != NULL)
      {
        rez.serialize<bool>(true);
        execution_context->pack_resources_return(rez, target);
      }
      else
        rez.serialize<bool>(false);
      // Then pack the future result
      {
        RezCheck z2(rez);
        rez.serialize(future_size);
        rez.serialize(future_store,future_size);
      }
    }
    
    //--------------------------------------------------------------------------
    void IndividualTask::unpack_remote_complete(Deserializer &derez)
    //--------------------------------------------------------------------------
    {
      DETAILED_PROFILER(runtime, INDIVIDUAL_UNPACK_REMOTE_COMPLETE_CALL);
      DerezCheck z(derez);
      // First unpack the privilege state
      bool has_privilege_state;
      derez.deserialize(has_privilege_state);
      RtEvent resources_returned;
      if (has_privilege_state)
        resources_returned = 
          ResourceTracker::unpack_resources_return(derez, parent_ctx);
      // Unpack the future result
      {
        DerezCheck z2(derez);
        size_t future_size;
        derez.deserialize(future_size);
        const void *future_ptr = derez.get_current_pointer();
        handle_future(future_ptr, future_size, false/*owned*/); 
        derez.advance_pointer(future_size);
      }
      // Mark that we have both finished executing and that our
      // children are complete
      complete_execution(resources_returned);
      trigger_children_complete();
    }

    //--------------------------------------------------------------------------
    void IndividualTask::pack_remote_commit(Serializer &rez)
    //--------------------------------------------------------------------------
    {
      // Only need to send back the pointer to the task instance
      rez.serialize(orig_task);
    }

    //--------------------------------------------------------------------------
    void IndividualTask::unpack_remote_commit(Deserializer &derez)
    //--------------------------------------------------------------------------
    {
      trigger_children_committed();
    }

    //--------------------------------------------------------------------------
    void IndividualTask::replay_analysis(void)
    //--------------------------------------------------------------------------
    {
#ifdef LEGION_SPY
      LegionSpy::log_replay_operation(unique_op_id);
#endif
      if (runtime->legion_spy_enabled)
      {
        for (unsigned idx = 0; idx < regions.size(); idx++)
          TaskOp::log_requirement(unique_op_id, idx, regions[idx]);
      }
      tpl->register_operation(this);
      complete_mapping();
    }

    //--------------------------------------------------------------------------
    void IndividualTask::complete_replay(ApEvent instance_ready_event)
    //--------------------------------------------------------------------------
    {
#ifdef DEBUG_LEGION
      assert(!target_processors.empty());
#endif
      const AddressSpaceID target_space = 
        runtime->find_address_space(target_processors.front());
      // Check to see if we're replaying this locally or remotely
      if (target_space != runtime->address_space)
      {
        // This is the remote case, pack it up and ship it over
        // Mark that we are effecitvely mapping this at the origin
        map_origin = true;
        // Pack this task up and send it to the remote node
        Serializer rez;
        {
          RezCheck z(rez);
          rez.serialize(instance_ready_event);
          rez.serialize(target_processors.front());
          rez.serialize(INDIVIDUAL_TASK_KIND);
          pack_task(rez, target_space);
        }
        runtime->send_remote_task_replay(target_space, rez);
      }
      else
      { 
        // This is the local case
        if (!arrive_barriers.empty())
        {
          ApEvent done_event = get_task_completion();
          for (std::vector<PhaseBarrier>::const_iterator it =
               arrive_barriers.begin(); it !=
               arrive_barriers.end(); it++)
            Runtime::phase_barrier_arrive(*it, 1/*count*/, done_event);
        }
#ifdef DEBUG_LEGION
        assert(is_leaf());
#endif
        for (std::deque<InstanceSet>::iterator it = physical_instances.begin();
             it != physical_instances.end(); ++it)
          for (unsigned idx = 0; idx < it->size(); ++idx)
            (*it)[idx].set_ready_event(instance_ready_event);
        update_no_access_regions();
        launch_task();
      }
    }

    //--------------------------------------------------------------------------
    /*static*/ void IndividualTask::process_unpack_remote_complete(
                                                            Deserializer &derez)
    //--------------------------------------------------------------------------
    {
      IndividualTask *task;
      derez.deserialize(task);
      task->unpack_remote_complete(derez);
    }

    //--------------------------------------------------------------------------
    /*static*/ void IndividualTask::process_unpack_remote_commit(
                                                            Deserializer &derez)
    //--------------------------------------------------------------------------
    {
      IndividualTask *task;
      derez.deserialize(task);
      task->unpack_remote_commit(derez);
    }

    /////////////////////////////////////////////////////////////
    // Point Task 
    /////////////////////////////////////////////////////////////

    //--------------------------------------------------------------------------
    PointTask::PointTask(Runtime *rt)
      : SingleTask(rt)
    //--------------------------------------------------------------------------
    {
    }

    //--------------------------------------------------------------------------
    PointTask::PointTask(const PointTask &rhs)
      : SingleTask(NULL)
    //--------------------------------------------------------------------------
    {
      // should never be called
      assert(false);
    }

    //--------------------------------------------------------------------------
    PointTask::~PointTask(void)
    //--------------------------------------------------------------------------
    {
    }

    //--------------------------------------------------------------------------
    PointTask& PointTask::operator=(const PointTask &rhs)
    //--------------------------------------------------------------------------
    {
      // should never be called
      assert(false);
      return *this;
    }

    //--------------------------------------------------------------------------
    void PointTask::activate(void)
    //--------------------------------------------------------------------------
    {
      DETAILED_PROFILER(runtime, POINT_ACTIVATE_CALL);
      activate_single();
      // Point tasks never have to resolve speculation
      resolve_speculation();
      slice_owner = NULL;
      point_termination = ApUserEvent::NO_AP_USER_EVENT;
    }

    //--------------------------------------------------------------------------
    void PointTask::deactivate(void)
    //--------------------------------------------------------------------------
    {
      DETAILED_PROFILER(runtime, POINT_DEACTIVATE_CALL);
      if (runtime->profiler != NULL)
        runtime->profiler->register_slice_owner(
            this->slice_owner->get_unique_op_id(),
            this->get_unique_op_id());
      deactivate_single();
      if (!remote_instances.empty())
      {
        UniqueID local_uid = get_unique_id();
        Serializer rez;
        {
          RezCheck z(rez);
          rez.serialize(local_uid);
        }
        for (std::map<AddressSpaceID,RemoteTask*>::const_iterator it = 
              remote_instances.begin(); it != remote_instances.end(); it++)
        {
          runtime->send_remote_context_free(it->first, rez);
        }
        remote_instances.clear();
      }
      runtime->free_point_task(this);
    } 

    //--------------------------------------------------------------------------
    void PointTask::trigger_dependence_analysis(void)
    //--------------------------------------------------------------------------
    {
      // should never be called
      assert(false);
    }

    //--------------------------------------------------------------------------
    void PointTask::report_interfering_requirements(unsigned idx1,
                                                    unsigned idx2)
    //--------------------------------------------------------------------------
    {
      switch (index_point.get_dim())
      {
        case 1:
          {
            REPORT_LEGION_ERROR(ERROR_ALIASED_REGION_REQUIREMENTS,
                    "Aliased and interfering region requirements for "
                    "point tasks are not permitted. Region requirements "
                    "%d and %d of point %lld of index space task %s (UID %lld) "
                    "in parent task %s (UID %lld) are interfering.", 
                    idx1, idx2, index_point[0], get_task_name(),
                    get_unique_id(), parent_ctx->get_task_name(),
                    parent_ctx->get_unique_id());
            break;
          }
#if LEGION_MAX_DIM >= 2
        case 2:
          {
            REPORT_LEGION_ERROR(ERROR_ALIASED_REGION_REQUIREMENTS,
                    "Aliased and interfering region requirements for "
                    "point tasks are not permitted. Region requirements "
                    "%d and %d of point (%lld,%lld) of index space task %s "
                    "(UID %lld) in parent task %s (UID %lld) are interfering.",
                    idx1, idx2, index_point[0], index_point[1], 
                    get_task_name(), get_unique_id(), 
                    parent_ctx->get_task_name(), parent_ctx->get_unique_id());
            break;
          }
#endif
#if LEGION_MAX_DIM >= 3
        case 3:
          {
            REPORT_LEGION_ERROR(ERROR_ALIASED_REGION_REQUIREMENTS,
                    "Aliased and interfering region requirements for "
                    "point tasks are not permitted. Region requirements "
                    "%d and %d of point (%lld,%lld,%lld) of index space task %s"
                    " (UID %lld) in parent task %s (UID %lld) are interfering.",
                    idx1, idx2, index_point[0], index_point[1], 
                    index_point[2], get_task_name(), get_unique_id(), 
                    parent_ctx->get_task_name(), parent_ctx->get_unique_id());
            break;
          }
#endif
#if LEGION_MAX_DIM >= 4
        case 4:
          {
            REPORT_LEGION_ERROR(ERROR_ALIASED_REGION_REQUIREMENTS,
                    "Aliased and interfering region requirements for "
                    "point tasks are not permitted. Region requirements "
                    "%d and %d of point (%lld,%lld,%lld,%lld) of index space " 
                    "task %s (UID %lld) in parent task %s (UID %lld) are "
                    "interfering.", idx1, idx2, index_point[0], index_point[1],
                    index_point[2], index_point[3], get_task_name(), 
                    get_unique_id(), parent_ctx->get_task_name(), 
                    parent_ctx->get_unique_id());
            break;
          }
#endif
#if LEGION_MAX_DIM >= 5
        case 5:
          {
            REPORT_LEGION_ERROR(ERROR_ALIASED_REGION_REQUIREMENTS,
                    "Aliased and interfering region requirements for "
                    "point tasks are not permitted. Region requirements "
                    "%d and %d of point (%lld,%lld,%lld,%lld,%lld) of index "
                    "space task %s (UID %lld) in parent task %s (UID %lld) are "
                    "interfering.", idx1, idx2, index_point[0], index_point[1],
                    index_point[2], index_point[3], index_point[4], 
                    get_task_name(), get_unique_id(), 
                    parent_ctx->get_task_name(), parent_ctx->get_unique_id());
            break;
          }
#endif
#if LEGION_MAX_DIM >= 6
        case 6:
          {
            REPORT_LEGION_ERROR(ERROR_ALIASED_REGION_REQUIREMENTS,
                    "Aliased and interfering region requirements for "
                    "point tasks are not permitted. Region requirements "
                    "%d and %d of point (%lld,%lld,%lld,%lld,%lld,%lld) of "
                    "index space task %s (UID %lld) in parent task %s (UID "
                    "%lld) are interfering.", idx1, idx2, index_point[0], 
                    index_point[1], index_point[2], index_point[3], 
                    index_point[4], index_point[5], get_task_name(), 
                    get_unique_id(), parent_ctx->get_task_name(), 
                    parent_ctx->get_unique_id());
            break;
          }
#endif
#if LEGION_MAX_DIM >= 7
        case 7:
          {
            REPORT_LEGION_ERROR(ERROR_ALIASED_REGION_REQUIREMENTS,
                    "Aliased and interfering region requirements for "
                    "point tasks are not permitted. Region requirements "
                    "%d and %d of point (%lld,%lld,%lld,%lld,%lld,%lld,%lld) of"
                    " index space task %s (UID %lld) in parent task %s (UID "
                    "%lld) are interfering.", idx1, idx2, index_point[0], 
                    index_point[1], index_point[2], index_point[3], 
                    index_point[4], index_point[5], index_point[6],
                    get_task_name(), get_unique_id(), 
                    parent_ctx->get_task_name(), parent_ctx->get_unique_id());
            break;
          }
#endif
#if LEGION_MAX_DIM >= 8
        case 8:
          {
            REPORT_LEGION_ERROR(ERROR_ALIASED_REGION_REQUIREMENTS,
                    "Aliased and interfering region requirements for "
                    "point tasks are not permitted. Region requirements "
                    "%d and %d of point (%lld,%lld,%lld,%lld,%lld,%lld,%lld,"
                    "%lld) of index space task %s (UID %lld) in parent task "
                    "%s (UID %lld) are interfering.", idx1, idx2, 
                    index_point[0], index_point[1], index_point[2], 
                    index_point[3], index_point[4], index_point[5], 
                    index_point[6], index_point[7], get_task_name(), 
                    get_unique_id(), parent_ctx->get_task_name(), 
                    parent_ctx->get_unique_id());
            break;
          }
#endif
#if LEGION_MAX_DIM >= 9
        case 9:
          {
            REPORT_LEGION_ERROR(ERROR_ALIASED_REGION_REQUIREMENTS,
                    "Aliased and interfering region requirements for "
                    "point tasks are not permitted. Region requirements "
                    "%d and %d of point (%lld,%lld,%lld,%lld,%lld,%lld,%lld,"
                    "%lld,%lld) of index space task %s (UID %lld) in parent "
                    "task %s (UID %lld) are interfering.", idx1, idx2, 
                    index_point[0], index_point[1], index_point[2], 
                    index_point[3], index_point[4], index_point[5], 
                    index_point[6], index_point[7], index_point[8],
                    get_task_name(), get_unique_id(), 
                    parent_ctx->get_task_name(), parent_ctx->get_unique_id());
            break;
          }
#endif
        default:
          assert(false);
      }
    }

    //--------------------------------------------------------------------------
    void PointTask::resolve_false(bool speculated, bool launched)
    //--------------------------------------------------------------------------
    {
      // should never be called
      assert(false);
    }

    //--------------------------------------------------------------------------
    void PointTask::early_map_task(void)
    //--------------------------------------------------------------------------
    {
      // Point tasks are always done with early mapping
    }

    //--------------------------------------------------------------------------
    bool PointTask::distribute_task(void)
    //--------------------------------------------------------------------------
    {
      // Point tasks are never sent anywhere
      return true;
    }

    //--------------------------------------------------------------------------
    RtEvent PointTask::perform_mapping(MustEpochOp *must_epoch_owner/*=NULL*/,
                                       const DeferMappingArgs *args/*=NULL*/)
    //--------------------------------------------------------------------------
    {
      // For point tasks we use the point termination event which as the
      // end event for this task since point tasks can be moved and
      // the completion event is therefore not guaranteed to survive
      // the length of the task's execution
      const RtEvent deferred = 
        map_all_regions(point_termination, must_epoch_owner, args);
      if (deferred.exists())
        return deferred;
      RtEvent applied_condition;
      ApEvent effects_condition;
      // If we succeeded in mapping and we're a leaf so we are done mapping
      if (is_leaf() && !is_replicated())
      {
        if (!map_applied_conditions.empty())
        {
          applied_condition = Runtime::merge_events(map_applied_conditions);
          map_applied_conditions.clear();
        }
        if (!effects_postconditions.empty())
        {
          const TraceInfo trace_info = (remote_trace_info == NULL) ? 
            TraceInfo(this) : TraceInfo(*remote_trace_info, this);
          effects_condition = 
            Runtime::merge_events(&trace_info, effects_postconditions);
          effects_postconditions.clear();
        }
        // If we mapped remotely we might have a deferred complete mapping
        // that we can trigger now
        if (deferred_complete_mapping.exists())
        {
#ifdef DEBUG_LEGION
          assert(is_remote());
#endif
          Runtime::trigger_event(deferred_complete_mapping, applied_condition);
          applied_condition = deferred_complete_mapping;
          deferred_complete_mapping = RtUserEvent::NO_RT_USER_EVENT;
        }
        if (deferred_effects.exists())
        {
#ifdef DEBUG_LEGION
          assert(is_remote());
#endif
          Runtime::trigger_event(deferred_effects, effects_condition);
          effects_condition = deferred_effects;
          deferred_effects = ApUserEvent::NO_AP_USER_EVENT;
        }
      }
      else
      {
#ifdef DEBUG_LEGION
        assert(!deferred_complete_mapping.exists());
        assert(!deferred_effects.exists());
#endif
        deferred_complete_mapping = Runtime::create_rt_user_event();
        applied_condition = deferred_complete_mapping;
        deferred_effects = Runtime::create_ap_user_event();
        effects_condition = deferred_effects;
      }
      slice_owner->record_child_mapped(applied_condition, effects_condition);
      complete_mapping(applied_condition);
      return RtEvent::NO_RT_EVENT;
    }

    //--------------------------------------------------------------------------
    void PointTask::shard_off(RtEvent mapped_precondition)
    //--------------------------------------------------------------------------
    {
      slice_owner->record_child_mapped(mapped_precondition, 
                                       ApEvent::NO_AP_EVENT);
      SingleTask::shard_off(mapped_precondition);
    }

    //--------------------------------------------------------------------------
    bool PointTask::is_stealable(void) const
    //--------------------------------------------------------------------------
    {
      // should never be called
      assert(false);
      return false;
    }

    //--------------------------------------------------------------------------
    bool PointTask::can_early_complete(ApUserEvent &chain_event)
    //--------------------------------------------------------------------------
    {
      chain_event = point_termination;
      return true;
    }

    //--------------------------------------------------------------------------
    VersionInfo& PointTask::get_version_info(unsigned idx)
    //--------------------------------------------------------------------------
    {
      // See if we've copied over the versions from our slice
      // if not we can just use our slice owner
      if (idx < version_infos.size())
        return version_infos[idx];
      return slice_owner->get_version_info(idx);
    }

    //--------------------------------------------------------------------------
    const VersionInfo& PointTask::get_version_info(unsigned idx) const
    //--------------------------------------------------------------------------
    {
      // See if we've copied over the versions from our slice
      // if not we can just use our slice owner
      if (idx < version_infos.size())
        return version_infos[idx];
      return slice_owner->get_version_info(idx);
    }

    //--------------------------------------------------------------------------
    ApEvent PointTask::get_task_completion(void) const
    //--------------------------------------------------------------------------
    {
      return point_termination;
    }

    //--------------------------------------------------------------------------
    TaskOp::TaskKind PointTask::get_task_kind(void) const
    //--------------------------------------------------------------------------
    {
      return POINT_TASK_KIND;
    }

    //--------------------------------------------------------------------------
    void PointTask::perform_inlining(void)
    //--------------------------------------------------------------------------
    {
      // Should never be called
      assert(false);
    }

    //--------------------------------------------------------------------------
    std::map<PhysicalManager*,std::pair<unsigned,bool> >* 
                                     PointTask::get_acquired_instances_ref(void)
    //--------------------------------------------------------------------------
    {
      return slice_owner->get_acquired_instances_ref();
    }

    //--------------------------------------------------------------------------
    void PointTask::trigger_task_complete(bool deferred /*=false*/)
    //--------------------------------------------------------------------------
    {
      DETAILED_PROFILER(runtime, POINT_TASK_COMPLETE_CALL);
      // Remove profiling our guard and trigger the profiling event if necessary
      if ((__sync_add_and_fetch(&outstanding_profiling_requests, -1) == 0) &&
          profiling_reported.exists())
        Runtime::trigger_event(profiling_reported);
      // Pass back our created and deleted operations 
      std::set<RtEvent> preconditions;
      if (execution_context != NULL)
      {
        slice_owner->return_privileges(execution_context, preconditions);
        if (runtime->legion_spy_enabled)
          execution_context->log_created_requirements();
        // Invalidate any context that we had so that the child
        // operations can begin committing
        execution_context->invalidate_region_tree_contexts();
        // Since this point is now complete we know
        // that we can trigger it. Note we don't need to do
        // this if we're a leaf task with no virtual mappings
        // because we would have performed the leaf task
        // early complete chaining operation.
        if (!is_leaf())
          Runtime::trigger_event(point_termination);
      }
      else
        Runtime::trigger_event(point_termination);
      if (!preconditions.empty())
        slice_owner->record_child_complete(
            Runtime::merge_events(preconditions));
      else
        slice_owner->record_child_complete(RtEvent::NO_RT_EVENT);
      // See if we need to trigger that our children are complete
      const bool need_commit = (execution_context != NULL) ? 
        execution_context->attempt_children_commit() : false;
      // Mark that this operation is now complete
      complete_operation();
      if (need_commit)
        trigger_children_committed();
    }

    //--------------------------------------------------------------------------
    void PointTask::trigger_task_commit(void)
    //--------------------------------------------------------------------------
    {
      DETAILED_PROFILER(runtime, POINT_TASK_COMMIT_CALL);
      // A little strange here, but we don't directly commit this
      // operation, instead we just tell our slice that we are commited
      // In the deactivation of the slice task is when we will actually
      // have our commit call done
      slice_owner->record_child_committed(profiling_reported);
    }

    //--------------------------------------------------------------------------
    bool PointTask::pack_task(Serializer &rez, AddressSpaceID target)
    //--------------------------------------------------------------------------
    {
      DETAILED_PROFILER(runtime, POINT_PACK_TASK_CALL);
      RezCheck z(rez);
      pack_single_task(rez, target);
      rez.serialize(point_termination); 
#ifdef DEBUG_LEGION
      assert(is_origin_mapped()); // should be origin mapped if we're here
#endif
      rez.serialize(deferred_effects);
      deferred_effects = ApUserEvent::NO_AP_USER_EVENT;
      // Return false since point tasks should always be deactivated
      // once they are sent to a remote node
      return false;
    }

    //--------------------------------------------------------------------------
    bool PointTask::unpack_task(Deserializer &derez, Processor current,
                                std::set<RtEvent> &ready_events)
    //--------------------------------------------------------------------------
    {
      DETAILED_PROFILER(runtime, POINT_UNPACK_TASK_CALL);
      DerezCheck z(derez);
      unpack_single_task(derez, ready_events);
      derez.deserialize(point_termination);
#ifdef DEBUG_LEGION
      assert(!deferred_effects.exists());
#endif
      derez.deserialize(deferred_effects);
      set_current_proc(current);
      // Get the context information from our slice owner
      parent_ctx = slice_owner->get_context();
      parent_task = parent_ctx->get_task();
      // We should always just apply these things now since we were mapped 
      // on the owner node
#ifdef DEBUG_LEGION
      assert(is_origin_mapped());
#endif
      slice_owner->record_child_mapped(deferred_complete_mapping,
                                       deferred_effects);
#ifdef LEGION_SPY
      LegionSpy::log_event_dependence(completion_event, point_termination);
#endif
      return false;
    }

    //--------------------------------------------------------------------------
    void PointTask::pack_as_shard_task(Serializer &rez, AddressSpace target)
    //--------------------------------------------------------------------------
    {
      pack_single_task(rez, target);
      // Finally pack our context information
      rez.serialize(slice_owner->get_remote_owner_uid());
    }

    //--------------------------------------------------------------------------
    void PointTask::handle_future(const void *res, size_t res_size, bool owner)
    //--------------------------------------------------------------------------
    {
      slice_owner->handle_future(index_point, res, res_size, owner);
    }

    //--------------------------------------------------------------------------
    void PointTask::handle_post_mapped(bool deferral, 
                                       RtEvent mapped_precondition)
    //--------------------------------------------------------------------------
    {
      DETAILED_PROFILER(runtime, POINT_TASK_POST_MAPPED_CALL);
      if (deferred_effects.exists())
      {
        if (!effects_postconditions.empty())
        {
          const TraceInfo trace_info = (remote_trace_info == NULL) ?
            TraceInfo(this) : TraceInfo(*remote_trace_info, this);
          Runtime::trigger_event(deferred_effects,
            Runtime::merge_events(&trace_info, effects_postconditions));
        }
        else
          Runtime::trigger_event(deferred_effects);
        deferred_effects = ApUserEvent::NO_AP_USER_EVENT;
      }
#ifdef DEBUG_LEGION
#ifndef NDEBUG
      else
        assert(!effects_postconditions.empty()); 
#endif
#endif
      if (deferred_complete_mapping.exists())
      {
        if (mapped_precondition.exists())
          map_applied_conditions.insert(mapped_precondition);
        // Little race condition here so pull it on the stack first
        RtUserEvent to_trigger = deferred_complete_mapping;
        deferred_complete_mapping = RtUserEvent::NO_RT_USER_EVENT;
        if (!map_applied_conditions.empty())
          Runtime::trigger_event(to_trigger, 
              Runtime::merge_events(map_applied_conditions)); 
        else
          Runtime::trigger_event(to_trigger);
      }
#ifdef DEBUG_LEGION
#ifndef NDEBUG
      else
      {
        assert(!mapped_precondition.exists());
        assert(map_applied_conditions.empty());
      }
#endif
#endif
    }

    //--------------------------------------------------------------------------
    void PointTask::handle_misspeculation(void)
    //--------------------------------------------------------------------------
    {
      // First thing: increment the meta-task counts since we decremented
      // them in case we didn't end up running
#ifdef DEBUG_LEGION
      runtime->increment_total_outstanding_tasks(
          MisspeculationTaskArgs::TASK_ID, true/*meta*/);
#else
      runtime->increment_total_outstanding_tasks();
#endif
#ifdef DEBUG_SHUTDOWN_HANG
      __sync_fetch_and_add(
            &runtime->outstanding_counts[MisspeculationTaskArgs::TASK_ID],1);
#endif
      // Pretend like we executed the task
      execution_context->begin_misspeculation();
      size_t result_size;
      const void *result = slice_owner->get_predicate_false_result(result_size);
      execution_context->end_misspeculation(result, result_size);
    }

    //--------------------------------------------------------------------------
    void PointTask::record_reference_mutation_effect(RtEvent event)
    //--------------------------------------------------------------------------
    {
      map_applied_conditions.insert(event);
    }

    //--------------------------------------------------------------------------
    const DomainPoint& PointTask::get_domain_point(void) const
    //--------------------------------------------------------------------------
    {
      return index_point;
    }

    //--------------------------------------------------------------------------
    void PointTask::set_projection_result(unsigned idx, LogicalRegion result)
    //--------------------------------------------------------------------------
    {
#ifdef DEBUG_LEGION
      assert(idx < regions.size());
#endif
      RegionRequirement &req = regions[idx];
#ifdef DEBUG_LEGION
      assert(req.handle_type != SINGULAR);
#endif
      req.region = result;
      req.handle_type = SINGULAR;
      // Check to see if the region is a NO_REGION,
      // if it is then switch the privilege to NO_ACCESS
      if (req.region == LogicalRegion::NO_REGION)
        req.privilege = NO_ACCESS;
    }

    //--------------------------------------------------------------------------
    void PointTask::initialize_point(SliceTask *owner, const DomainPoint &point,
                                     const FutureMap &point_arguments)
    //--------------------------------------------------------------------------
    {
      slice_owner = owner;
      // Get our point
      index_point = point;
      // Get our argument
      if (point_arguments.impl != NULL)
      {
        Future f = point_arguments.impl->get_future(point, true/*internal*/,
                                                    true/*allow empty*/);
        if (f.impl != NULL)
        {
          ApEvent ready = f.impl->get_ready_event();
          ready.wait();
          local_arglen = f.impl->get_untyped_size(true/*internal*/);
          // Have to make a local copy since the point takes ownership
          if (local_arglen > 0)
          {
            local_args = malloc(local_arglen);
            memcpy(local_args, 
                f.impl->get_untyped_result(true, NULL, true), local_arglen);
          }
        }
      }
      // Really unusual case here, if we're going to be doing remote tracing
      // then we need to get an event from the owner node because some kinds
      // of tracing (e.g. those with control replication) don't work otherwise
      if ((remote_trace_info != NULL) && (remote_trace_info->recording))
        remote_trace_info->request_term_event(point_termination);
      else // Make a new termination event for this point
        point_termination = Runtime::create_ap_user_event();
    }

    //--------------------------------------------------------------------------
    void PointTask::send_back_created_state(AddressSpaceID target)
    //--------------------------------------------------------------------------
    {
      if (execution_context->has_created_requirements())
        execution_context->send_back_created_state(target);
    } 

    //--------------------------------------------------------------------------
    void PointTask::replay_analysis(void)
    //--------------------------------------------------------------------------
    {
#ifdef LEGION_SPY
      LegionSpy::log_replay_operation(unique_op_id);
#endif
      tpl->register_operation(this);
      complete_mapping();
    }

    //--------------------------------------------------------------------------
    void PointTask::complete_replay(ApEvent instance_ready_event)
    //--------------------------------------------------------------------------
    {
#ifdef DEBUG_LEGION
      assert(is_leaf());
      assert(is_origin_mapped());
      assert(!target_processors.empty());
#endif
      const AddressSpaceID target_space = 
        runtime->find_address_space(target_processors.front());
      if (target_space != runtime->address_space)
      {
        // This is the remote case, pack it up and ship it over
        // Update our target_proc so that the sending code is correct 
        Serializer rez;
        {
          RezCheck z(rez);
          rez.serialize(instance_ready_event);
          rez.serialize(target_processors.front());
          rez.serialize(SLICE_TASK_KIND);
          slice_owner->pack_task(rez, target_space);
        }
        runtime->send_remote_task_replay(target_space, rez);
      }
      else
      {
        // This is the local case
        // Check to see if we're replaying this locally or remotely
        for (std::deque<InstanceSet>::iterator it = physical_instances.begin();
             it != physical_instances.end(); ++it)
          for (unsigned idx = 0; idx < it->size(); ++idx)
            (*it)[idx].set_ready_event(instance_ready_event);
        update_no_access_regions();
        launch_task();
      }
    }

    //--------------------------------------------------------------------------
    TraceLocalID PointTask::get_trace_local_id(void) const
    //--------------------------------------------------------------------------
    {
      if (remote_trace_info != NULL)
      {
        TraceLocalID result = 
          slice_owner->remote_trace_info->memo->get_trace_local_id();
        result.second = get_domain_point();
        return result;
      }
      else
        return TraceLocalID(trace_local_id, get_domain_point());
    }

    //--------------------------------------------------------------------------
    void PointTask::record_intra_space_dependences(unsigned index,
                                    const std::vector<DomainPoint> &dependences)
    //--------------------------------------------------------------------------
    {
      // Scan through the list until we find ourself
      for (unsigned idx = 0; idx < dependences.size(); idx++)
      {
        if (dependences[idx] == index_point)
        {
          // If we've got a prior dependence then record it
          if (idx > 0)
          {
            const DomainPoint &prev = dependences[idx-1];
            const RtEvent pre = slice_owner->find_intra_space_dependence(prev);
            intra_space_mapping_dependences.insert(pre);
            if (runtime->legion_spy_enabled)
              LegionSpy::log_intra_space_dependence(unique_op_id, prev);
          }
          // If we're not the last dependence, then send our mapping event
          // so that others can record a dependence on us
          if (idx < (dependences.size()-1))
            slice_owner->record_intra_space_dependence(index_point,
                                                       get_mapped_event());
          return;
        }
      }
      // We should never get here
      assert(false);
    }

    /////////////////////////////////////////////////////////////
    // Shard Task 
    /////////////////////////////////////////////////////////////

    //--------------------------------------------------------------------------
    ShardTask::ShardTask(Runtime *rt, ShardManager *manager,
                         ShardID id, Processor proc)
      : SingleTask(rt), shard_id(id)
    //--------------------------------------------------------------------------
    {
      activate_single();
      target_proc = proc;
      current_proc = proc;
      shard_manager = manager;
      if (manager->original_task != NULL)
        remote_owner_uid = 
          manager->original_task->get_context()->get_unique_id();
    }
    
    //--------------------------------------------------------------------------
    ShardTask::ShardTask(const ShardTask &rhs)
      : SingleTask(NULL), shard_id(0)
    //--------------------------------------------------------------------------
    {
      // should never be called
      assert(false);
    }

    //--------------------------------------------------------------------------
    ShardTask::~ShardTask(void)
    //--------------------------------------------------------------------------
    {
      // Set our shard manager to NULL since we are not supposed to delete it
      shard_manager = NULL;
      // We clear out instance top view here since we know that all
      // our sibling shards are done at this point too, this allows
      // us to remove any references to the context and hopefully to
      // delete it
      if ((execution_context != NULL) && execution_context->is_inner_context())
      {
#ifdef DEBUG_LEGION
        ReplicateContext *repl_ctx = 
          dynamic_cast<ReplicateContext*>(execution_context);
        assert(repl_ctx != NULL);
#else
        ReplicateContext *repl_ctx = 
          static_cast<ReplicateContext*>(execution_context);
#endif
        repl_ctx->clear_instance_top_views();
      }
      deactivate_single();
    }

    //--------------------------------------------------------------------------
    ShardTask& ShardTask::operator=(const ShardTask &rhs)
    //--------------------------------------------------------------------------
    {
      // should never be called
      assert(false);
      return *this;
    }

    //--------------------------------------------------------------------------
    void ShardTask::activate(void)
    //--------------------------------------------------------------------------
    {
      assert(false);
    }

    //--------------------------------------------------------------------------
    void ShardTask::deactivate(void)
    //--------------------------------------------------------------------------
    {
      assert(false);
    }

    //--------------------------------------------------------------------------
    bool ShardTask::is_top_level_task(void) const
    //--------------------------------------------------------------------------
    {
      return shard_manager->top_level_task;
    }

    //--------------------------------------------------------------------------
    void ShardTask::replay_analysis(void)
    //--------------------------------------------------------------------------
    {
      assert(false);
    }

    //--------------------------------------------------------------------------
    void ShardTask::trigger_dependence_analysis(void)
    //--------------------------------------------------------------------------
    {
      assert(false);
    }

    //--------------------------------------------------------------------------
    void ShardTask::resolve_false(bool speculated, bool launched)
    //--------------------------------------------------------------------------
    {
      assert(false);
    }

    //--------------------------------------------------------------------------
    void ShardTask::early_map_task(void)
    //--------------------------------------------------------------------------
    {
      assert(false);
    }

    //--------------------------------------------------------------------------
    bool ShardTask::distribute_task(void)
    //--------------------------------------------------------------------------
    {
      assert(false);
      return false;
    }

    //--------------------------------------------------------------------------
    RtEvent ShardTask::perform_must_epoch_version_analysis(MustEpochOp *own)
    //--------------------------------------------------------------------------
    {
      assert(false);
      return RtEvent::NO_RT_EVENT;
    }

    //--------------------------------------------------------------------------
    RtEvent ShardTask::perform_mapping(MustEpochOp *owner, 
                                       const DeferMappingArgs *args)
    //--------------------------------------------------------------------------
    {
      assert(false);
      return RtEvent::NO_RT_EVENT;
    }
    
    //--------------------------------------------------------------------------
    bool ShardTask::is_stealable(void) const
    //--------------------------------------------------------------------------
    {
      return false;
    }

    //--------------------------------------------------------------------------
    bool ShardTask::can_early_complete(ApUserEvent &chain_event)
    //--------------------------------------------------------------------------
    {
      // no point for early completion for shard tasks
      return false;
    }

    //--------------------------------------------------------------------------
    std::map<PhysicalManager*,std::pair<unsigned,bool> >*
                                     ShardTask::get_acquired_instances_ref(void)
    //--------------------------------------------------------------------------
    {
      // We shouldn't actually have any references for this kind of task
      return NULL;
    }

    //--------------------------------------------------------------------------
    ApEvent ShardTask::get_task_completion(void) const
    //--------------------------------------------------------------------------
    {
      return get_completion_event();
    }

    //--------------------------------------------------------------------------
    TaskOp::TaskKind ShardTask::get_task_kind(void) const
    //--------------------------------------------------------------------------
    {
      return SHARD_TASK_KIND;
    }

    //--------------------------------------------------------------------------
    void ShardTask::trigger_mapping(void)
    //--------------------------------------------------------------------------
    {
      assert(false);
    }

    //--------------------------------------------------------------------------
    void ShardTask::trigger_task_complete(bool deferred /*=false*/)
    //--------------------------------------------------------------------------
    {
      // First do the normal clean-up operations
      // Remove profiling our guard and trigger the profiling event if necessary
      if ((__sync_add_and_fetch(&outstanding_profiling_requests, -1) == 0) &&
          profiling_reported.exists())
        Runtime::trigger_event(profiling_reported);
      // Invalidate any context that we had so that the child
      // operations can begin committing
      execution_context->invalidate_region_tree_contexts();
      if (runtime->legion_spy_enabled)
        execution_context->log_created_requirements();
      // Then invoke the method on the shard manager 
      shard_manager->trigger_task_complete(true/*local*/);
      // See if we need to trigger that our children are complete
      const bool need_commit = execution_context->attempt_children_commit();
      // Mark that this operation is complete
      complete_operation();
      if (need_commit)
        trigger_children_committed();
    }

    //--------------------------------------------------------------------------
    void ShardTask::trigger_task_commit(void)
    //--------------------------------------------------------------------------
    {
      // Commit this operation
      // Dont' deactivate ourselves, the shard manager will do that for us
      commit_operation(false/*deactivate*/, profiling_reported);
      // If we still have to report profiling information then we must
      // block here to avoid a race with the shard manager deactivating
      // us before we are done with this object
      if (profiling_reported.exists() && !profiling_reported.has_triggered())
        profiling_reported.wait();
      // Lastly invoke the method on the shard manager, this could
      // delete us so it has to be last
      shard_manager->trigger_task_commit(true/*local*/);
    }

    //--------------------------------------------------------------------------
    VersionInfo& ShardTask::get_version_info(unsigned idx)
    //--------------------------------------------------------------------------
    {
#ifdef DEBUG_LEGION
      assert(idx < version_infos.size());
#endif
      return version_infos[idx];
    }

    //--------------------------------------------------------------------------
    void ShardTask::perform_physical_traversal(unsigned idx,
                                      RegionTreeContext ctx, InstanceSet &valid)
    //--------------------------------------------------------------------------
    {
      assert(false);
    }

    //--------------------------------------------------------------------------
    bool ShardTask::pack_task(Serializer &rez, AddressSpaceID target)
    //--------------------------------------------------------------------------
    {
      RezCheck z(rez);
      pack_single_task(rez, target);
      rez.serialize(remote_owner_uid);
      return false;
    }

    //--------------------------------------------------------------------------
    bool ShardTask::unpack_task(Deserializer &derez, Processor current,
                                std::set<RtEvent> &ready_events)
    //--------------------------------------------------------------------------
    {
      DerezCheck z(derez);
      unpack_single_task(derez, ready_events);
      derez.deserialize(remote_owner_uid);
      // Figure out what our parent context is
      RtEvent ctx_ready;
      parent_ctx = runtime->find_context(remote_owner_uid, false, &ctx_ready);
      if (ctx_ready.exists())
        ready_events.insert(ctx_ready);
      // Set our parent task for the user
      parent_task = parent_ctx->get_task();
      return false;
    }

    //--------------------------------------------------------------------------
    void ShardTask::pack_as_shard_task(Serializer &rez, AddressSpace target)
    //--------------------------------------------------------------------------
    {
      pack_single_task(rez, target);
      // Finally pack our context information
      rez.serialize(remote_owner_uid);
    }

    //--------------------------------------------------------------------------
    RtEvent ShardTask::unpack_shard_task(Deserializer &derez)
    //--------------------------------------------------------------------------
    {
      std::set<RtEvent> ready_events; 
      unpack_single_task(derez, ready_events);
      derez.deserialize(remote_owner_uid);
      // Figure out our parent context
      RtEvent ctx_ready;
      parent_ctx = runtime->find_context(remote_owner_uid, false, &ctx_ready);
      if (ctx_ready.exists())
        ready_events.insert(ctx_ready);
      // Set our parent task
      parent_task = parent_ctx->get_task();
      if (!ready_events.empty())
        return Runtime::merge_events(ready_events);
      else
        return RtEvent::NO_RT_EVENT;
    }

    //--------------------------------------------------------------------------
    void ShardTask::perform_inlining(void)
    //--------------------------------------------------------------------------
    {
      assert(false);
    }

    //--------------------------------------------------------------------------
    void ShardTask::handle_future(const void *res, size_t res_size, bool owned)
    //--------------------------------------------------------------------------
    {
      shard_manager->handle_post_execution(res, res_size, owned, true/*local*/);
    }

    //--------------------------------------------------------------------------
    void ShardTask::handle_post_mapped(bool deferral, 
                                       RtEvent mapped_precondition)
    //--------------------------------------------------------------------------
    {
      shard_manager->handle_post_mapped(true/*local*/, mapped_precondition);
    }

    //--------------------------------------------------------------------------
    void ShardTask::handle_misspeculation(void)
    //--------------------------------------------------------------------------
    {
      // TODO: figure out how misspeculation works with control replication
      assert(false);
    }

    //--------------------------------------------------------------------------
    InnerContext* ShardTask::initialize_inner_execution_context(VariantImpl *v)
    //--------------------------------------------------------------------------
    {
      if (runtime->legion_spy_enabled)
        LegionSpy::log_shard(shard_manager->repl_id, shard_id, get_unique_id());
      // Check to see if we are control replicated or not
      if (shard_manager->control_replicated)
      {
        // If we have a control replication context then we do the special path
        ReplicateContext *repl_ctx = new ReplicateContext(runtime, this,
            get_depth(), v->is_inner(), regions, parent_req_indexes,
            virtual_mapped, unique_op_id, shard_manager);
        if (mapper == NULL)
          mapper = runtime->find_mapper(current_proc, map_id);
        repl_ctx->configure_context(mapper, task_priority);
        // Save the execution context early since we'll need it
        execution_context = repl_ctx;
        // Wait until all the other shards are ready too
        shard_manager->complete_startup_initialization();
        // Hold a reference during this to prevent collectives 
        // from deleting the context prematurely
        repl_ctx->add_reference();
        // The replicate contexts all need to sync up to exchange resources 
        repl_ctx->exchange_common_resources();
        // Remove our reference, DO NOT CHECK FOR DELETION
        repl_ctx->remove_reference();
        return repl_ctx;
      }
      else // No control replication so do the normal thing
        return SingleTask::initialize_inner_execution_context(v);
    }

    //--------------------------------------------------------------------------
    InnerContext* ShardTask::create_implicit_context(void)
    //--------------------------------------------------------------------------
    {
      ReplicateContext *repl_ctx = new ReplicateContext(runtime, this,
          get_depth(), false/*is inner*/, regions, parent_req_indexes,
          virtual_mapped, unique_op_id, shard_manager);
      if (mapper == NULL)
        mapper = runtime->find_mapper(current_proc, map_id);
      repl_ctx->configure_context(mapper, task_priority);
      // Save the execution context early since we'll need it
      execution_context = repl_ctx;
      // Wait until all the other shards are ready too
      shard_manager->complete_startup_initialization();
      // Hold a reference during this to prevent collectives 
      // from deleting the context prematurely
      repl_ctx->add_reference();
      // The replicate contexts all need to sync up to exchange resources 
      repl_ctx->exchange_common_resources();
      return repl_ctx;
    }

    //--------------------------------------------------------------------------
    void ShardTask::launch_shard(void)
    //--------------------------------------------------------------------------
    {
      // If it is a leaf then we can mark it mapped right now, 
      // otherwise wait for the call back, note we already know
      // that it has no virtual instances because it is a 
      // replicated task
      if (is_leaf())
        shard_manager->handle_post_mapped(true/*local*/, RtEvent::NO_RT_EVENT);
      // Speculation can always be resolved here
      resolve_speculation();
      // Then launch the task for execution
      launch_task();
    }

    //--------------------------------------------------------------------------
    void ShardTask::extract_event_preconditions(
                                   const std::deque<InstanceSet> &all_instances)
    //--------------------------------------------------------------------------
    {
#ifdef DEBUG_LEGION
      assert(all_instances.size() == physical_instances.size());
#endif
      for (unsigned region_idx = 0; 
            region_idx < physical_instances.size(); region_idx++)
      {
        InstanceSet &local_instances = physical_instances[region_idx];
        const InstanceSet &instances = all_instances[region_idx];
        for (unsigned idx1 = 0; idx1 < local_instances.size(); idx1++)
        {
          InstanceRef &ref = local_instances[idx1];
#ifdef DEBUG_LEGION
          bool found = false;
#endif
          for (unsigned idx2 = 0; idx2 < instances.size(); idx2++)
          {
            const InstanceRef &other_ref = instances[idx2];
            if (ref.get_manager() != other_ref.get_manager())
              continue;
            ref.set_ready_event(other_ref.get_ready_event());
#ifdef DEBUG_LEGION
            found = true;
#endif
            break;
          }
#ifdef DEBUG_LEGION
          assert(found);
#endif
        }
      }
    }

    //--------------------------------------------------------------------------
    void ShardTask::return_resources(ResourceTracker *target,
                                     std::set<RtEvent> &preconditions)
    //--------------------------------------------------------------------------
    {
#ifdef DEBUG_LEGION
      assert(execution_context != NULL);
#endif
      execution_context->return_resources(target, preconditions);
    }

    //--------------------------------------------------------------------------
    void ShardTask::report_leaks_and_duplicates(
                                               std::set<RtEvent> &preconditions)
    //--------------------------------------------------------------------------
    {
#ifdef DEBUG_LEGION
      assert(execution_context != NULL);
#endif
      execution_context->report_leaks_and_duplicates(preconditions);
    }

    //--------------------------------------------------------------------------
    void ShardTask::handle_collective_message(Deserializer &derez)
    //--------------------------------------------------------------------------
    {
#ifdef DEBUG_LEGION
      assert(execution_context != NULL);
      ReplicateContext *repl_ctx = 
        dynamic_cast<ReplicateContext*>(execution_context);
      assert(repl_ctx != NULL);
#else
      ReplicateContext *repl_ctx = 
        static_cast<ReplicateContext*>(execution_context);
#endif
      repl_ctx->handle_collective_message(derez);
    }

    //--------------------------------------------------------------------------
    void ShardTask::handle_future_map_request(Deserializer &derez)
    //--------------------------------------------------------------------------
    {
#ifdef DEBUG_LEGION
      assert(execution_context != NULL);
      ReplicateContext *repl_ctx = 
        dynamic_cast<ReplicateContext*>(execution_context);
      assert(repl_ctx != NULL);
#else
      ReplicateContext *repl_ctx = 
        static_cast<ReplicateContext*>(execution_context);
#endif
      repl_ctx->handle_future_map_request(derez);
    }

    //--------------------------------------------------------------------------
    void ShardTask::handle_equivalence_set_request(Deserializer &derez)
    //--------------------------------------------------------------------------
    {
#ifdef DEBUG_LEGION
      assert(execution_context != NULL);
      ReplicateContext *repl_ctx = 
        dynamic_cast<ReplicateContext*>(execution_context);
      assert(repl_ctx != NULL);
#else
      ReplicateContext *repl_ctx = 
        static_cast<ReplicateContext*>(execution_context);
#endif
      repl_ctx->handle_equivalence_set_request(derez);
    }

    //--------------------------------------------------------------------------
    void ShardTask::handle_resource_update(Deserializer &derez,
                                           std::set<RtEvent> &applied)
    //--------------------------------------------------------------------------
    {
#ifdef DEBUG_LEGION
      assert(execution_context != NULL);
      ReplicateContext *repl_ctx = 
        dynamic_cast<ReplicateContext*>(execution_context);
      assert(repl_ctx != NULL);
#else
      ReplicateContext *repl_ctx = 
        static_cast<ReplicateContext*>(execution_context);
#endif
      repl_ctx->handle_resource_update(derez, applied);
    }

    //--------------------------------------------------------------------------
    void ShardTask::handle_trace_update(Deserializer &derez, 
                                        AddressSpaceID source)
    //--------------------------------------------------------------------------
    {
#ifdef DEBUG_LEGION
      assert(execution_context != NULL);
      ReplicateContext *repl_ctx = 
        dynamic_cast<ReplicateContext*>(execution_context);
      assert(repl_ctx != NULL);
#else
      ReplicateContext *repl_ctx = 
        static_cast<ReplicateContext*>(execution_context);
#endif
      repl_ctx->handle_trace_update(derez, source);
    }

    //--------------------------------------------------------------------------
    ApBarrier ShardTask::handle_find_trace_shard_event(size_t template_index,
                                            ApEvent event, ShardID remote_shard)
    //--------------------------------------------------------------------------
    {
#ifdef DEBUG_LEGION
      assert(execution_context != NULL);
      ReplicateContext *repl_ctx = 
        dynamic_cast<ReplicateContext*>(execution_context);
      assert(repl_ctx != NULL);
#else
      ReplicateContext *repl_ctx = 
        static_cast<ReplicateContext*>(execution_context);
#endif
      return repl_ctx->handle_find_trace_shard_event(template_index, event,
                                                     remote_shard);
    }

    //--------------------------------------------------------------------------
    InstanceView* ShardTask::create_instance_top_view(PhysicalManager *manager,
                                                      AddressSpaceID source)
    //--------------------------------------------------------------------------
    {
#ifdef DEBUG_LEGION
      assert(execution_context != NULL);
      ReplicateContext *repl_ctx = 
        dynamic_cast<ReplicateContext*>(execution_context);
      assert(repl_ctx != NULL);
#else
      ReplicateContext *repl_ctx = 
        static_cast<ReplicateContext*>(execution_context);
#endif
      return repl_ctx->create_replicate_instance_top_view(manager, source);
    } 

    //--------------------------------------------------------------------------
    void ShardTask::initialize_implicit_task(InnerContext *context, TaskID tid,
                                             MapperID mid, Processor proxy)
    //--------------------------------------------------------------------------
    {
#ifdef DEBUG_LEGION
      assert(parent_ctx == NULL);
#endif
      parent_ctx = context;
      task_id = tid;
      map_id = mid;
      orig_proc = proxy;
      current_proc = proxy;
    }

    /////////////////////////////////////////////////////////////
    // Index Task 
    /////////////////////////////////////////////////////////////

    //--------------------------------------------------------------------------
    IndexTask::IndexTask(Runtime *rt)
      : MultiTask(rt)
    //--------------------------------------------------------------------------
    {
    }

    //--------------------------------------------------------------------------
    IndexTask::IndexTask(const IndexTask &rhs)
      : MultiTask(NULL)
    //--------------------------------------------------------------------------
    {
      // should never be called
      assert(false);
    }

    //--------------------------------------------------------------------------
    IndexTask::~IndexTask(void)
    //--------------------------------------------------------------------------
    {
    }

    //--------------------------------------------------------------------------
    IndexTask& IndexTask::operator=(const IndexTask &rhs)
    //--------------------------------------------------------------------------
    {
      // should never be called
      assert(false);
      return *this;
    }

    //--------------------------------------------------------------------------
    void IndexTask::activate(void)
    //--------------------------------------------------------------------------
    {
      DETAILED_PROFILER(runtime, INDEX_ACTIVATE_CALL);
      activate_index_task(); 
    }

    //--------------------------------------------------------------------------
    void IndexTask::activate_index_task(void)
    //--------------------------------------------------------------------------
    {
      activate_multi();
      serdez_redop_fns = NULL;
      total_points = 0;
      mapped_points = 0;
      complete_points = 0;
      committed_points = 0;
      need_intra_task_alias_analysis = true;
    }

    //--------------------------------------------------------------------------
    void IndexTask::deactivate(void)
    //--------------------------------------------------------------------------
    {
      DETAILED_PROFILER(runtime, INDEX_DEACTIVATE_CALL);
      deactivate_index_task(); 
      runtime->free_index_task(this);
    }

    //--------------------------------------------------------------------------
    void IndexTask::deactivate_index_task(void)
    //--------------------------------------------------------------------------
    {
      deactivate_multi();
      privilege_paths.clear();
      if (!origin_mapped_slices.empty())
      {
        for (std::deque<SliceTask*>::const_iterator it = 
              origin_mapped_slices.begin(); it != 
              origin_mapped_slices.end(); it++)
        {
          (*it)->deactivate();
        }
        origin_mapped_slices.clear();
      } 
      // Remove our reference to the future map
      future_map = FutureMap(); 
      // Remove our reference to the reduction future
      reduction_future = Future();
      map_applied_conditions.clear();
      complete_preconditions.clear();
      commit_preconditions.clear();
      version_infos.clear();
#ifdef DEBUG_LEGION
      interfering_requirements.clear();
      point_requirements.clear();
      assert(acquired_instances.empty());
      assert(pending_intra_space_dependences.empty());
#endif
      acquired_instances.clear();
    }

    //--------------------------------------------------------------------------
    FutureMap IndexTask::initialize_task(InnerContext *ctx,
                                         const IndexTaskLauncher &launcher,
                                         IndexSpace launch_sp,
                                         bool track /*= true*/)
    //--------------------------------------------------------------------------
    {
      parent_ctx = ctx;
      task_id = launcher.task_id;
      indexes = launcher.index_requirements;
      regions = launcher.region_requirements;
      if (!launcher.futures.empty())
      {
        // Only allow non-empty futures on the way in
        for (std::vector<Future>::const_iterator it =
              launcher.futures.begin(); it != launcher.futures.end(); it++)
          if (it->impl != NULL)
            futures.push_back(*it);
      }
      update_grants(launcher.grants);
      wait_barriers = launcher.wait_barriers;
      update_arrival_barriers(launcher.arrive_barriers);
      arglen = launcher.global_arg.get_size();
      if (arglen > 0)
      {
#ifdef DEBUG_LEGION
        assert(arg_manager == NULL);
#endif
        arg_manager = new AllocManager(arglen);
        arg_manager->add_reference();
        args = arg_manager->get_allocation();
        memcpy(args, launcher.global_arg.get_ptr(), arglen);
      }
      point_arguments = 
        FutureMap(launcher.argument_map.impl->freeze(parent_ctx));
      map_id = launcher.map_id;
      tag = launcher.tag;
      is_index_space = true;
#ifdef DEBUG_LEGION
      assert(launch_sp.exists());
      assert(launch_space == NULL);
#endif
      launch_space = runtime->forest->get_node(launch_sp);
      add_launch_space_reference(launch_space);
      if (!launcher.launch_domain.exists())
        launch_space->get_launch_space_domain(index_domain);
      else
        index_domain = launcher.launch_domain;
      internal_space = launch_space->handle;
      sharding_space = launcher.sharding_space;
      need_intra_task_alias_analysis = !launcher.independent_requirements;
      initialize_base_task(ctx, track, launcher.static_dependences,
                           launcher.predicate, task_id);
      if (launcher.predicate != Predicate::TRUE_PRED)
        initialize_predicate(launcher.predicate_false_future,
                             launcher.predicate_false_result);
      future_map = FutureMap(
        create_future_map(ctx, launch_space->handle, launcher.sharding_space));
#ifdef DEBUG_LEGION
      future_map.impl->add_valid_domain(index_domain);
#endif
      check_empty_field_requirements(); 

      if (runtime->legion_spy_enabled)
      {
        LegionSpy::log_index_task(parent_ctx->get_unique_id(),
                                  unique_op_id, task_id,
                                  get_task_name());
        for (std::vector<PhaseBarrier>::const_iterator it = 
              launcher.wait_barriers.begin(); it !=
              launcher.wait_barriers.end(); it++)
        {
          ApEvent e = Runtime::get_previous_phase(it->phase_barrier);
          LegionSpy::log_phase_barrier_wait(unique_op_id, e);
        }
      }
      return future_map;
    }

    //--------------------------------------------------------------------------
    Future IndexTask::initialize_task(InnerContext *ctx,
                                      const IndexTaskLauncher &launcher,
                                      IndexSpace launch_sp,
                                      ReductionOpID redop_id, 
                                      bool deterministic,
                                      bool track /*= true*/)
    //--------------------------------------------------------------------------
    {
      parent_ctx = ctx;
      task_id = launcher.task_id;
      indexes = launcher.index_requirements;
      regions = launcher.region_requirements;
      if (!launcher.futures.empty())
      {
        // Only allow non-empty futures on the way in
        for (std::vector<Future>::const_iterator it =
              launcher.futures.begin(); it != launcher.futures.end(); it++)
          if (it->impl != NULL)
            futures.push_back(*it);
      }
      update_grants(launcher.grants);
      wait_barriers = launcher.wait_barriers;
      update_arrival_barriers(launcher.arrive_barriers);
      arglen = launcher.global_arg.get_size();
      if (arglen > 0)
      {
#ifdef DEBUG_LEGION
        assert(arg_manager == NULL);
#endif
        arg_manager = new AllocManager(arglen);
        arg_manager->add_reference();
        args = arg_manager->get_allocation();
        memcpy(args, launcher.global_arg.get_ptr(), arglen);
      }
      point_arguments = 
        FutureMap(launcher.argument_map.impl->freeze(parent_ctx));
      map_id = launcher.map_id;
      tag = launcher.tag;
      is_index_space = true;
#ifdef DEBUG_LEGION
      assert(launch_sp.exists());
      assert(launch_space == NULL);
#endif
      launch_space = runtime->forest->get_node(launch_sp);
      add_launch_space_reference(launch_space);
      if (!launcher.launch_domain.exists())
        launch_space->get_launch_space_domain(index_domain);
      else
        index_domain = launcher.launch_domain;
      internal_space = launch_space->handle;
      sharding_space = launcher.sharding_space;
      need_intra_task_alias_analysis = !launcher.independent_requirements;
      redop = redop_id;
      reduction_op = Runtime::get_reduction_op(redop);
      deterministic_redop = deterministic;
      serdez_redop_fns = Runtime::get_serdez_redop_fns(redop);
      if (!reduction_op->is_foldable)
        REPORT_LEGION_ERROR(ERROR_REDUCTION_OPERATION_INDEX,
                      "Reduction operation %d for index task launch %s "
                      "(ID %lld) is not foldable.",
                      redop, get_task_name(), get_unique_id())
      else
        initialize_reduction_state();
      initialize_base_task(ctx, track, launcher.static_dependences,
                           launcher.predicate, task_id);
      if (launcher.predicate != Predicate::TRUE_PRED)
        initialize_predicate(launcher.predicate_false_future,
                             launcher.predicate_false_result);
      reduction_future = Future(new FutureImpl(runtime,
            true/*register*/, runtime->get_available_distributed_id(), 
            runtime->address_space, this));
      check_empty_field_requirements();
      if (runtime->legion_spy_enabled)
      {
        LegionSpy::log_index_task(parent_ctx->get_unique_id(),
                                  unique_op_id, task_id,
                                  get_task_name());
        for (std::vector<PhaseBarrier>::const_iterator it = 
              launcher.wait_barriers.begin(); it !=
              launcher.wait_barriers.end(); it++)
        {
          ApEvent e = Runtime::get_previous_phase(it->phase_barrier);
          LegionSpy::log_phase_barrier_wait(unique_op_id, e);
        }
        LegionSpy::log_future_creation(unique_op_id, 
              reduction_future.impl->get_ready_event(), index_point);
      }
      return reduction_future;
    }

    //--------------------------------------------------------------------------
    void IndexTask::initialize_predicate(const Future &pred_future,
                                         const TaskArgument &pred_arg)
    //--------------------------------------------------------------------------
    {
      if (pred_future.impl != NULL)
        predicate_false_future = pred_future;
      else
      {
        predicate_false_size = pred_arg.get_size();
        if (predicate_false_size == 0)
        {
          // TODO: Reenable this error if we want to track predicate defaults
#if 0
          if (variants->return_size > 0)
            log_run.error("Predicated index task launch for task %s "
                          "in parent task %s (UID %lld) has non-void "
                          "return type but no default value for its "
                          "future if the task predicate evaluates to "
                          "false.  Please set either the "
                          "'predicate_false_result' or "
                          "'predicate_false_future' fields of the "
                          "IndexTaskLauncher struct.",
                          get_task_name(), parent_ctx->get_task_name(),
                          parent_ctx->get_unique_id())
          }
#endif
        }
        else
        {
          // TODO: Reenable this error if we want to track predicate defaults
#ifdef PERFORM_PREDICATE_SIZE_CHECKS
          if (predicate_false_size != variants->return_size)
            REPORT_LEGION_ERROR(ERROR_PREDICATED_INDEX_TASK,
                          "Predicated index task launch for task %s "
                          "in parent task %s (UID %lld) has predicated "
                          "false return type of size %ld bytes, but the "
                          "expected return size is %ld bytes.",
                          get_task_name(), parent_ctx->get_task_name(),
                          parent_ctx->get_unique_id(),
                          predicate_false_size, variants->return_size)
#endif
#ifdef DEBUG_LEGION
          assert(predicate_false_result == NULL);
#endif
          predicate_false_result = 
            legion_malloc(PREDICATE_ALLOC, predicate_false_size);
          memcpy(predicate_false_result, pred_arg.get_ptr(),
                 predicate_false_size);
        }
      }
    }

    //--------------------------------------------------------------------------
    void IndexTask::trigger_prepipeline_stage(void)
    //--------------------------------------------------------------------------
    {
      // First compute the parent indexes
      compute_parent_indexes(); 
      // Count how many total points we need for this index space task
      total_points = index_domain.get_volume();
      // Annotate any regions which are going to need to be early mapped
      for (unsigned idx = 0; idx < regions.size(); idx++)
      {
        if (!IS_WRITE(regions[idx]))
          continue;
        if (regions[idx].handle_type == SINGULAR)
          regions[idx].flags |= MUST_PREMAP_FLAG;
        else if (regions[idx].handle_type == REG_PROJECTION)
        {
          ProjectionFunction *function = runtime->find_projection_function(
                                                    regions[idx].projection);
          if (function->depth == 0)
            regions[idx].flags |= MUST_PREMAP_FLAG;
        }
      }
      // Initialize the privilege paths
      privilege_paths.resize(regions.size());
      for (unsigned idx = 0; idx < regions.size(); idx++)
        initialize_privilege_path(privilege_paths[idx], regions[idx]);
      if (!options_selected)
      {
        const bool inline_task = select_task_options(false/*prioritize*/);
        if (inline_task) 
        {
          REPORT_LEGION_WARNING(LEGION_WARNING_MAPPER_REQUESTED_INLINE,
                          "Mapper %s requested to inline task %s "
                          "(UID %lld) but the 'enable_inlining' option was "
                          "not set on the task launcher so the request is "
                          "being ignored", mapper->get_mapper_name(),
                          get_task_name(), get_unique_id());
        }
      }
      if (need_intra_task_alias_analysis)
      {
        // If we don't have a trace, we do our alias analysis now
        LegionTrace *local_trace = get_trace();
        if (local_trace == NULL)
          perform_intra_task_alias_analysis(false/*tracing*/, NULL/*trace*/,
                                            privilege_paths);
      }
      if (runtime->legion_spy_enabled)
      { 
        for (unsigned idx = 0; idx < regions.size(); idx++)
          TaskOp::log_requirement(unique_op_id, idx, regions[idx]);
        runtime->forest->log_launch_space(launch_space->handle, unique_op_id);
      }
    }

    //--------------------------------------------------------------------------
    void IndexTask::trigger_dependence_analysis(void)
    //--------------------------------------------------------------------------
    {
      perform_base_dependence_analysis();
      for (unsigned idx = 0; idx < regions.size(); idx++)
      {
        ProjectionInfo projection_info(runtime, regions[idx], launch_space);
        runtime->forest->perform_dependence_analysis(this, idx, regions[idx], 
                                                     projection_info,
                                                     privilege_paths[idx]);
      }
    }

    //--------------------------------------------------------------------------
    void IndexTask::perform_base_dependence_analysis(void)
    //--------------------------------------------------------------------------
    {
#ifdef DEBUG_LEGION
      assert(memo_state != MEMO_REQ);
      assert(privilege_paths.size() == regions.size());
#endif 
      if (runtime->check_privileges)
        perform_privilege_checks();
      if (need_intra_task_alias_analysis)
      {
        // If we have a trace we do our alias analysis now
        LegionTrace *local_trace = get_trace();
        if (local_trace != NULL)
          perform_intra_task_alias_analysis(is_tracing(), local_trace,
                                            privilege_paths);
      }
      // To be correct with the new scheduler we also have to 
      // register mapping dependences on futures
      for (std::vector<Future>::const_iterator it = futures.begin();
            it != futures.end(); it++)
        it->impl->register_dependence(this);
      if (predicate_false_future.impl != NULL)
        predicate_false_future.impl->register_dependence(this);
      // Also have to register any dependences on our predicate
      register_predicate_dependence();
    }

    //--------------------------------------------------------------------------
    void IndexTask::report_interfering_requirements(unsigned idx1,unsigned idx2)
    //--------------------------------------------------------------------------
    {
#if 0
      REPORT_LEGION_ERROR(ERROR_ALIASED_REGION_REQUIREMENTS,
                          "Aliased region requirements for index tasks "
                          "are not permitted. Region requirements %d and %d "
                          "of task %s (UID %lld) in parent task %s (UID %lld) "
                          "are interfering.", idx1, idx2, get_task_name(),
                          get_unique_id(), parent_ctx->get_task_name(),
                          parent_ctx->get_unique_id())
#else
      REPORT_LEGION_WARNING(LEGION_WARNING_REGION_REQUIREMENTS_INDEX,
                      "Region requirements %d and %d of index task %s "
                      "(UID %lld) in parent task %s (UID %lld) are potentially "
                      "interfering.  It's possible that this is a false "
                      "positive if there are projection region requirements "
                      "and each of the point tasks are non-interfering. "
                      "If the runtime is built in debug mode then it will "
                      "check that the region requirements of all points are "
                      "actually non-interfering. If you see no further error "
                      "messages for this index task launch then everything "
                      "is good.", idx1, idx2, get_task_name(), get_unique_id(),
                      parent_ctx->get_task_name(), parent_ctx->get_unique_id())
#endif
#ifdef DEBUG_LEGION
      interfering_requirements.insert(std::pair<unsigned,unsigned>(idx1,idx2));
#endif
    }

    //--------------------------------------------------------------------------
    RegionTreePath& IndexTask::get_privilege_path(unsigned idx)
    //--------------------------------------------------------------------------
    {
#ifdef DEBUG_LEGION
      assert(idx < privilege_paths.size());
#endif
      return privilege_paths[idx];
    }

    //--------------------------------------------------------------------------
    void IndexTask::resolve_false(bool speculated, bool launched)
    //--------------------------------------------------------------------------
    {
      // If we already launched, then we can just return
      // otherwise continue through to do the cleanup work
      if (launched)
        return;
      RtEvent execution_condition;
      // Fill in the index task map with the default future value
      if (redop == 0)
      {
        // Only need to do this if the internal domain exists, it
        // might not in a control replication context
        if (internal_space.exists())
        {
          // Get the domain that we will have to iterate over
          Domain local_domain;
          runtime->forest->find_launch_space_domain(internal_space, 
                                                    local_domain);
          // Handling the future map case
          if (predicate_false_future.impl != NULL)
          {
            ApEvent wait_on = predicate_false_future.impl->get_ready_event();
            if (wait_on.has_triggered())
            {
              const size_t result_size = 
                check_future_size(predicate_false_future.impl);
              const void *result = 
                predicate_false_future.impl->get_untyped_result(true,NULL,true);
              for (Domain::DomainPointIterator itr(local_domain); itr; itr++)
              {
                Future f = future_map.impl->get_future(itr.p, true/*internal*/);
                if (result_size > 0)
                  f.impl->set_result(result, result_size, false/*own*/);
              }
            }
            else
            {
              // Add references so things won't be prematurely collected
              future_map.impl->add_base_resource_ref(DEFERRED_TASK_REF);
              predicate_false_future.impl->add_base_gc_ref(DEFERRED_TASK_REF,
                                                           this);
              DeferredFutureMapSetArgs args(future_map.impl,
                  predicate_false_future.impl, local_domain, this);
              execution_condition = 
                runtime->issue_runtime_meta_task(args, LG_LATENCY_WORK_PRIORITY,
                                               Runtime::protect_event(wait_on));
            }
          }
          else
          {
            for (Domain::DomainPointIterator itr(local_domain); itr; itr++)
            {
              Future f = future_map.impl->get_future(itr.p, true/*internal*/);
              if (predicate_false_size > 0)
                f.impl->set_result(predicate_false_result,
                                   predicate_false_size, false/*own*/);
            }
          }
        }
      }
      else
      {
        // Handling a reduction case
        if (predicate_false_future.impl != NULL)
        {
          ApEvent wait_on = predicate_false_future.impl->get_ready_event();
          if (wait_on.has_triggered())
          {
            const size_t result_size = 
                        check_future_size(predicate_false_future.impl);
            if (result_size > 0)
              reduction_future.impl->set_result(
                predicate_false_future.impl->get_untyped_result(true,NULL,true),
                result_size, false/*own*/);
          }
          else
          {
            // Add references so they aren't garbage collected 
            reduction_future.impl->add_base_gc_ref(DEFERRED_TASK_REF, this);
            predicate_false_future.impl->add_base_gc_ref(DEFERRED_TASK_REF, 
                                                         this);
            DeferredFutureSetArgs args(reduction_future.impl,
                                    predicate_false_future.impl, this);
            execution_condition = 
              runtime->issue_runtime_meta_task(args, LG_LATENCY_WORK_PRIORITY,
                                               Runtime::protect_event(wait_on));
          }
        }
        else
        {
          if (predicate_false_size > 0)
            reduction_future.impl->set_result(predicate_false_result,
                                  predicate_false_size, false/*own*/);
        }
      }
      // Then clean up this task execution
      complete_mapping();
      complete_execution(execution_condition);
      resolve_speculation();
      trigger_children_complete();
      trigger_children_committed();
    }

    //--------------------------------------------------------------------------
    void IndexTask::early_map_task(void)
    //--------------------------------------------------------------------------
    {
      DETAILED_PROFILER(runtime, INDEX_EARLY_MAP_TASK_CALL);
      std::vector<unsigned> early_map_indexes;
      for (unsigned idx = 0; idx < regions.size(); idx++)
      {
        const RegionRequirement &req = regions[idx];
        if (req.must_premap())
          early_map_indexes.push_back(idx);
      }
      if (!early_map_indexes.empty())
      {
        early_map_regions(map_applied_conditions, early_map_indexes);
        if (!acquired_instances.empty())
          release_acquired_instances(acquired_instances);
      }
    }

    //--------------------------------------------------------------------------
    bool IndexTask::distribute_task(void)
    //--------------------------------------------------------------------------
    {
      DETAILED_PROFILER(runtime, INDEX_DISTRIBUTE_CALL);
      if (is_origin_mapped())
      {
        // This will only get called if we had slices that couldn't map, but
        // they have now all mapped
#ifdef DEBUG_LEGION
        assert(slices.empty());
#endif
        // We're never actually run
        return false;
      }
      else
      {
        if (!is_sliced() && target_proc.exists() && 
            (target_proc != current_proc))
        {
          // Make a slice copy and send it away
          SliceTask *clone = clone_as_slice_task(internal_space, target_proc,
                                                 true/*needs slice*/,
                                                 stealable);
          runtime->send_task(clone);
          return false; // We have now been sent away
        }
        else
          return true; // Still local so we can be sliced
      }
    }

    //--------------------------------------------------------------------------
    RtEvent IndexTask::perform_mapping(MustEpochOp *owner/*=NULL*/,
                                       const DeferMappingArgs *args/*=NULL*/)
    //--------------------------------------------------------------------------
    {
      DETAILED_PROFILER(runtime, INDEX_PERFORM_MAPPING_CALL);
      // This will only get called if we had slices that failed to origin map 
#ifdef DEBUG_LEGION
      assert(!slices.empty());
      // Should never get duplicate invocations here
      assert(args == NULL);
#endif
      for (std::list<SliceTask*>::iterator it = slices.begin();
            it != slices.end(); /*nothing*/)
      {
        (*it)->trigger_mapping();
        it = slices.erase(it);
      }
      return RtEvent::NO_RT_EVENT;
    }

    //--------------------------------------------------------------------------
    void IndexTask::launch_task(void)
    //--------------------------------------------------------------------------
    {
      // should never be called
      assert(false);
    }

    //--------------------------------------------------------------------------
    bool IndexTask::is_stealable(void) const
    //--------------------------------------------------------------------------
    {
      // Index space tasks are never stealable, they must first be
      // split into slices which can then be stolen.  Note that slicing
      // always happens after premapping so we know stealing is safe.
      return false;
    }

    //--------------------------------------------------------------------------
    void IndexTask::map_and_launch(void)
    //--------------------------------------------------------------------------
    {
      // This should only ever be called if we had slices which failed to map
#ifdef DEBUG_LEGION
      assert(is_sliced());
      assert(!slices.empty());
#endif
      trigger_slices();
    }

    //--------------------------------------------------------------------------
    ApEvent IndexTask::get_task_completion(void) const
    //--------------------------------------------------------------------------
    {
      return get_completion_event();
    }

    //--------------------------------------------------------------------------
    TaskOp::TaskKind IndexTask::get_task_kind(void) const
    //--------------------------------------------------------------------------
    {
      return INDEX_TASK_KIND;
    }

    //--------------------------------------------------------------------------
    void IndexTask::trigger_task_complete(bool deferred /*=false*/)
    //--------------------------------------------------------------------------
    {
      DETAILED_PROFILER(runtime, INDEX_COMPLETE_CALL);
      // Trigger all the futures or set the reduction future result
      // and then trigger it
      if (redop != 0)
      {
        // Set the future if we actually ran the task or we speculated
        if ((speculation_state != RESOLVE_FALSE_STATE) || false_guard.exists())
        {
          // If we're doing a deterministic reduction this is the point
          // at which we can collapse all the futures down to a single
          // value since we know we have them all in the temporary futures
          if (deterministic_redop)
          {
            for (std::map<DomainPoint,std::pair<void*,size_t> >::const_iterator
                  it = temporary_futures.begin();
                  it != temporary_futures.end(); it++)
              fold_reduction_future(it->second.first, it->second.second,
                                    false/*owner*/, true/*exclusive*/);
          }
          reduction_future.impl->set_result(reduction_state,
                                            reduction_state_size, 
                                            false/*owner*/);
        }
        reduction_future.impl->complete_future();
      }
      else
        future_map.impl->complete_all_futures();
      if (must_epoch != NULL)
      {
        if (!complete_preconditions.empty())
        {
          const RtEvent wait_on = Runtime::merge_events(complete_preconditions);
          if (wait_on.exists() && !wait_on.has_triggered())
            wait_on.wait();
        }
        must_epoch->notify_subop_complete(this);
      } 
#ifdef LEGION_SPY
      LegionSpy::log_operation_events(unique_op_id, ApEvent::NO_AP_EVENT,
                                      completion_event);
#endif
      // This will only be non-empty if we're doing program order execution
      if (!effects_postconditions.empty())
      {
#ifdef DEBUG_LEGION
        assert(runtime->program_order_execution);
#endif
        const RtEvent done = 
          Runtime::protect_merge_events(effects_postconditions);
        if (done.exists() && !done.has_triggered())
          done.wait();
      }
      if (!complete_preconditions.empty())
        complete_operation(Runtime::merge_events(complete_preconditions));
      else
        complete_operation();
    }

    //--------------------------------------------------------------------------
    void IndexTask::trigger_task_commit(void)
    //--------------------------------------------------------------------------
    {
      DETAILED_PROFILER(runtime, INDEX_COMMIT_CALL);
      if (must_epoch != NULL)
      {
        if (!commit_preconditions.empty())
        {
          const RtEvent wait_on = Runtime::merge_events(commit_preconditions);
          if (wait_on.exists() && !wait_on.has_triggered())
            wait_on.wait();
        }
        must_epoch->notify_subop_commit(this);
        commit_operation(true/*deactivate*/);
      }
      else
      {
        // Mark that this operation is now committed
        if (!commit_preconditions.empty())
          commit_operation(true/*deactivate*/, 
              Runtime::merge_events(commit_preconditions));
        else
          commit_operation(true/*deactivate*/);
      }
    }

    //--------------------------------------------------------------------------
    bool IndexTask::pack_task(Serializer &rez, AddressSpaceID target)
    //--------------------------------------------------------------------------
    {
      // should never be called
      assert(false);
      return false;
    }

    //--------------------------------------------------------------------------
    bool IndexTask::unpack_task(Deserializer &derez, Processor current,
                                std::set<RtEvent> &ready_events)
    //--------------------------------------------------------------------------
    {
      // should never be called
      assert(false);
      return false;
    }

    //--------------------------------------------------------------------------
    void IndexTask::perform_inlining(void)
    //--------------------------------------------------------------------------
    {
      DETAILED_PROFILER(runtime, INDEX_PERFORM_INLINING_CALL);
      // See if there is anything to wait for
      std::set<ApEvent> wait_on_events;
      for (unsigned idx = 0; idx < futures.size(); idx++)
      {
        FutureImpl *impl = futures[idx].impl; 
        wait_on_events.insert(impl->ready_event);
      }
      for (unsigned idx = 0; idx < grants.size(); idx++)
      {
        GrantImpl *impl = grants[idx].impl;
        wait_on_events.insert(impl->acquire_grant());
      }
      for (unsigned idx = 0; idx < wait_barriers.size(); idx++)
      {
	ApEvent e = 
          Runtime::get_previous_phase(wait_barriers[idx].phase_barrier);
        wait_on_events.insert(e);
      }
      // Merge together all the events for the start condition 
      ApEvent start_condition = Runtime::merge_events(NULL, wait_on_events);
      // Enumerate all of the points of our index space and run
      // the task for each one of them either saving or reducing their futures
      Processor current = parent_ctx->get_executing_processor();
      // Select the variant to use
      VariantImpl *variant = parent_ctx->select_inline_variant(this);
      // See if we need to wait for anything
      if (start_condition.exists())
        start_condition.wait();
      // Save this for when things are being returned
      TaskContext *enclosing = parent_ctx;
      // Make a copy of our region requirements
      std::vector<RegionRequirement> copy_requirements(regions.size());
      for (unsigned idx = 0; idx < regions.size(); idx++)
        copy_requirements[idx] = regions[idx];
      bool first = true;
      for (Domain::DomainPointIterator itr(index_domain); itr; itr++)
      {
        // If this is not the first we have to restore the region
        // requirements from copy that we made before hand
        if (!first)
        {
          for (unsigned idx = 0; idx < regions.size(); idx++)
            regions[idx] = copy_requirements[idx];
        }
        else
          first = false;
        index_point = itr.p; 
        // Get our local args
        if (point_arguments.impl != NULL)
        {
          Future local_arg = 
            point_arguments.impl->get_future(index_point, false/*internal*/);
          if (local_arg.impl != NULL)
          {
            local_args = local_arg.impl->get_untyped_result(true, NULL, true);
            local_arglen = local_arg.impl->get_untyped_size(true);
          }
          else
          {
            local_args = NULL;
            local_arglen = 0;
          }
        }
        else
        {
          local_args = NULL;
          local_arglen = 0;
        }
        compute_point_region_requirements();
        InlineContext *inline_ctx = new InlineContext(runtime, enclosing, this);
        // Save the inner context as the parent ctx
        // parent_ctx = inline_ctx;
        variant->dispatch_inline(current, inline_ctx);
        // Return any created privilege state
        std::set<RtEvent> preconditions;
        inline_ctx->return_resources(enclosing, preconditions);
        if (!preconditions.empty())
        {
          const RtEvent wait_on = Runtime::merge_events(preconditions);
          if (wait_on.exists() && !wait_on.has_triggered())
            wait_on.wait();
        }
        // Then we can delete the inline context
        delete inline_ctx;
      }
      if (redop == 0)
        future_map.impl->complete_all_futures();
      else
      {
        reduction_future.impl->set_result(reduction_state,
                                          reduction_state_size,false/*owner*/);
        reduction_future.impl->complete_future();
      }
      // Trigger all our events event
      Runtime::trigger_event(completion_event);
    }

    //--------------------------------------------------------------------------
    void IndexTask::end_inline_task(const void *res, size_t res_size,bool owned)
    //--------------------------------------------------------------------------
    {
      if (redop == 0)
      {
        Future f = future_map.impl->get_future(index_point, true/*internal*/);
        f.impl->set_result(res, res_size, owned);
      }
      else
        fold_reduction_future(res, res_size, owned, true/*exclusive*/);
    }

    //--------------------------------------------------------------------------
    VersionInfo& IndexTask::get_version_info(unsigned idx)
    //--------------------------------------------------------------------------
    {
      return version_infos[idx];
    }

    //--------------------------------------------------------------------------
    std::map<PhysicalManager*,std::pair<unsigned,bool> >* 
                                     IndexTask::get_acquired_instances_ref(void)
    //--------------------------------------------------------------------------
    {
      return &acquired_instances;
    }

    //--------------------------------------------------------------------------
    SliceTask* IndexTask::clone_as_slice_task(IndexSpace is, Processor p,
                                              bool recurse, bool stealable)
    //--------------------------------------------------------------------------
    {
      DETAILED_PROFILER(runtime, INDEX_CLONE_AS_SLICE_CALL);
      SliceTask *result = runtime->get_available_slice_task(); 
      result->initialize_base_task(parent_ctx, false/*track*/, NULL/*deps*/,
                                   Predicate::TRUE_PRED, this->task_id);
      result->clone_multi_from(this, is, p, recurse, stealable);
      result->index_complete = this->completion_event;
      result->index_owner = this;
      result->remote_owner_uid = parent_ctx->get_unique_id();
      result->tpl = tpl;
      result->memo_state = memo_state;
      if (runtime->legion_spy_enabled)
        LegionSpy::log_index_slice(get_unique_id(), 
                                   result->get_unique_id());
      if (runtime->profiler != NULL)
        runtime->profiler->register_slice_owner(get_unique_op_id(),
                                                result->get_unique_op_id());
      return result;
    }

    //--------------------------------------------------------------------------
    void IndexTask::handle_future(const DomainPoint &point, const void *result,
                                  size_t result_size, bool owner)
    //--------------------------------------------------------------------------
    {
      DETAILED_PROFILER(runtime, INDEX_HANDLE_FUTURE);
      // Need to hold the lock when doing this since it could
      // be going in parallel with other users
      if (reduction_op != NULL)
      {
        // If we're doing a deterministic reduction then we need to 
        // buffer up these future values until we get all of them so
        // that we can fold them in a deterministic way
        if (deterministic_redop)
        {
          // Store it in our temporary futures
          if (owner)
          {
            // Hold the lock to protect the data structure
            AutoLock o_lock(op_lock);
#ifdef DEBUG_LEGION
            assert(temporary_futures.find(point) == temporary_futures.end());
#endif
            temporary_futures[point] = 
              std::pair<void*,size_t>(const_cast<void*>(result),result_size);
          }
          else
          {
            void *copy = legion_malloc(FUTURE_RESULT_ALLOC, result_size);
            memcpy(copy,result,result_size);
            // Hold the lock to protect the data structure
            AutoLock o_lock(op_lock);
#ifdef DEBUG_LEGION
            assert(temporary_futures.find(point) == temporary_futures.end());
#endif
            temporary_futures[point] = 
              std::pair<void*,size_t>(copy,result_size);
          }
        }
        else
          fold_reduction_future(result, result_size, owner, false/*exclusive*/);
      }
      else
      {
        if (must_epoch == NULL)
        {
          Future f = future_map.impl->get_future(point, true/*internal*/);
          f.impl->set_result(result, result_size, owner);
        }
        else
          must_epoch->set_future(point, result, result_size, owner);
      }
    }

    //--------------------------------------------------------------------------
    void IndexTask::add_copy_profiling_request(Realm::ProfilingRequestSet &reqs)
    //--------------------------------------------------------------------------
    {
      // Nothing to do, there are no copy profiling requests for premap_task
      // If that ever changes then we need to put something here
    }

    //--------------------------------------------------------------------------
    void IndexTask::register_must_epoch(void)
    //--------------------------------------------------------------------------
    {
      // should never be called
      assert(false);
    }

    //--------------------------------------------------------------------------
<<<<<<< HEAD
    FutureMapImpl* IndexTask::create_future_map(TaskContext *ctx,
                             IndexSpace launch_space, IndexSpace sharding_space) 
    //--------------------------------------------------------------------------
    {
      return new FutureMapImpl(ctx, this, runtime,
            runtime->get_available_distributed_id(), runtime->address_space);
=======
    RtEvent IndexTask::find_intra_space_dependence(const DomainPoint &point)
    //--------------------------------------------------------------------------
    {
      AutoLock o_lock(op_lock);
      // Check to see if we already have it
      std::map<DomainPoint,RtEvent>::const_iterator finder = 
        intra_space_dependences.find(point);
      if (finder != intra_space_dependences.end())
        return finder->second;
      // Otherwise make a temporary one and record it for now
      const RtUserEvent pending_event = Runtime::create_rt_user_event();
      intra_space_dependences[point] = pending_event;
      pending_intra_space_dependences[point] = pending_event;
      return pending_event;
    }
    
    //--------------------------------------------------------------------------
    void IndexTask::record_intra_space_dependence(const DomainPoint &point,
                                                  RtEvent point_mapped)
    //--------------------------------------------------------------------------
    {
      AutoLock o_lock(op_lock);
      std::map<DomainPoint,RtEvent>::iterator finder = 
        intra_space_dependences.find(point);
      if (finder != intra_space_dependences.end())
      {
#ifdef DEBUG_LEGION
        assert(finder->second != point_mapped);
#endif
        std::map<DomainPoint,RtUserEvent>::iterator pending_finder = 
          pending_intra_space_dependences.find(point);
#ifdef DEBUG_LEGION
        assert(pending_finder != pending_intra_space_dependences.end());
#endif
        Runtime::trigger_event(pending_finder->second, point_mapped);
        pending_intra_space_dependences.erase(pending_finder);
        finder->second = point_mapped;
      }
      else
        intra_space_dependences[point] = point_mapped;
>>>>>>> d676c330
    }

    //--------------------------------------------------------------------------
    void IndexTask::record_reference_mutation_effect(RtEvent event)
    //--------------------------------------------------------------------------
    {
      AutoLock o_lock(op_lock);
      map_applied_conditions.insert(event);
    }

    //--------------------------------------------------------------------------
    void IndexTask::record_origin_mapped_slice(SliceTask *local_slice)
    //--------------------------------------------------------------------------
    {
      AutoLock o_lock(op_lock);
      origin_mapped_slices.push_back(local_slice);
    }

    //--------------------------------------------------------------------------
    void IndexTask::return_slice_mapped(unsigned points,
                                RtEvent applied_condition, ApEvent effects_done)
    //--------------------------------------------------------------------------
    {
      DETAILED_PROFILER(runtime, INDEX_RETURN_SLICE_MAPPED_CALL);
      bool need_trigger = false;
      bool trigger_children_completed = false;
      bool trigger_children_commit = false;
      {
        AutoLock o_lock(op_lock);
        mapped_points += points;
        if (applied_condition.exists())
          map_applied_conditions.insert(applied_condition);
        if (effects_done.exists())
          effects_postconditions.insert(effects_done);
        // Already know that mapped points is the same as total points
        if (mapped_points == total_points)
        {
          need_trigger = true;
          if ((complete_points == total_points) &&
              !children_complete_invoked)
          {
            trigger_children_completed = true;
            children_complete_invoked = true;
          }
          if ((committed_points == total_points) &&
              !children_commit_invoked)
          {
            trigger_children_commit = true;
            children_commit_invoked = true;
          }
        }
      }
      if (need_trigger)
      {
        // Do this before we record ourselves as being mapped or bad
        // things can happen with regards to tracing
        if (!effects_postconditions.empty())
        {
          ApUserEvent to_trigger;
          if (request_early_complete_no_trigger(to_trigger))
          {
            const TraceInfo trace_info(this);
            const ApEvent done = 
              Runtime::merge_events(&trace_info, effects_postconditions);
            effects_postconditions.clear();
            // TODO: Something needs to go here for this to work with tracing
#if 0
            if (is_recording())
            {
#ifdef DEBUG_LEGION
              assert((tpl != NULL) && tpl->is_recording());
#endif
              tpl->record_trigger_event(to_trigger, done);
            }
#endif
            Runtime::trigger_event(to_trigger, done);
          }
          // Don't worry about the else case because that only happens
          // with inorder execution and we'll wait for it before completing
          // See IndexTask::trigger_task_complete
        }
        // Get the mapped precondition note we can now access this
        // without holding the lock because we know we've seen
        // all the responses so no one else will be mutating it.
        if (!map_applied_conditions.empty())
        {
          RtEvent map_condition = Runtime::merge_events(map_applied_conditions);
          complete_mapping(map_condition);
        }
        else
          complete_mapping();
      }
      if (trigger_children_completed)
        trigger_children_complete();
      if (trigger_children_commit)
        trigger_children_committed();
    }

    //--------------------------------------------------------------------------
    void IndexTask::return_slice_complete(unsigned points, 
                                          RtEvent slice_complete)
    //--------------------------------------------------------------------------
    {
      DETAILED_PROFILER(runtime, INDEX_RETURN_SLICE_COMPLETE_CALL);
      bool trigger_execution = false;
      bool need_trigger = false;
      {
        AutoLock o_lock(op_lock);
        if (slice_complete.exists())
          complete_preconditions.insert(slice_complete);
        complete_points += points;
#ifdef DEBUG_LEGION
        assert(!complete_received);
        assert(complete_points <= total_points);
#endif
        if (complete_points == total_points)
        {
          trigger_execution = true;
          if (!children_complete_invoked)
          {
            need_trigger = true;
            children_complete_invoked = true;
          }
        }
      }
      if (trigger_execution)
        complete_execution();
      if (need_trigger)
        trigger_children_complete();
    }

    //--------------------------------------------------------------------------
    void IndexTask::return_slice_commit(unsigned points, 
                                        RtEvent commit_precondition)
    //--------------------------------------------------------------------------
    {
      DETAILED_PROFILER(runtime, INDEX_RETURN_SLICE_COMMIT_CALL);
      bool need_trigger = false;
      {
        AutoLock o_lock(op_lock);
        if (commit_precondition.exists())
          commit_preconditions.insert(commit_precondition);
        committed_points += points;
#ifdef DEBUG_LEGION
        assert(committed_points <= total_points);
#endif
        if ((committed_points == total_points) && !children_commit_invoked)
        {
          need_trigger = true;
          children_commit_invoked = true;
        }
      }
      if (need_trigger)
        trigger_children_committed();
    } 

    //--------------------------------------------------------------------------
    void IndexTask::unpack_slice_mapped(Deserializer &derez, 
                                        AddressSpaceID source)
    //--------------------------------------------------------------------------
    {
      DerezCheck z(derez);
      size_t points;
      derez.deserialize(points);
      RtEvent applied_condition;
      derez.deserialize(applied_condition);
      ApEvent restrict_postcondition;
      derez.deserialize(restrict_postcondition);
#ifdef DEBUG_LEGION
      if (!is_origin_mapped())
      {
        std::map<DomainPoint,std::vector<LogicalRegion> > local_requirements;
        for (unsigned idx = 0; idx < points; idx++)
        {
          DomainPoint point;
          derez.deserialize(point);
          std::vector<LogicalRegion> &reqs = local_requirements[point];
          reqs.resize(regions.size());
          for (unsigned idx2 = 0; idx2 < regions.size(); idx2++)
            derez.deserialize(reqs[idx2]);
        }
        check_point_requirements(local_requirements);
      }
#endif
      return_slice_mapped(points, applied_condition, restrict_postcondition);
    }

    //--------------------------------------------------------------------------
    void IndexTask::unpack_slice_complete(Deserializer &derez)
    //--------------------------------------------------------------------------
    {
      DerezCheck z(derez);
      size_t points;
      derez.deserialize(points);
      RtEvent complete_precondition;
      derez.deserialize(complete_precondition);
      const RtEvent resources_returned =
        ResourceTracker::unpack_resources_return(derez, parent_ctx);
      if (redop == 0)
      {
        // No reduction so we can unpack these futures directly
        for (unsigned idx = 0; idx < points; idx++)
        {
          DomainPoint p;
          derez.deserialize(p);
          DerezCheck z2(derez);
          size_t future_size;
          derez.deserialize(future_size);
          const void *future_ptr = derez.get_current_pointer();
          handle_future(p, future_ptr, future_size, false/*owner*/);
          // Advance the pointer on the deserializer
          derez.advance_pointer(future_size);
        }
      }
      else if (deterministic_redop)
      {
#ifdef DEBUG_LEGION
        assert(reduction_op != NULL);
#endif
        // Unpack these futures and save them so we can do a
        // deterministic reduction fold operation later
        for (unsigned idx = 0; idx < points; idx++)
        {
          DomainPoint p;
          derez.deserialize(p);
          size_t size;
          derez.deserialize(size);
          const void *ptr = derez.get_current_pointer();
          handle_future(p, ptr, size, false/*owner*/);
          derez.advance_pointer(size);
        }
      }
      else
      {
#ifdef DEBUG_LEGION
        assert(reduction_op != NULL);
#endif
        size_t reduc_size;
        derez.deserialize(reduc_size);
        const void *reduc_ptr = derez.get_current_pointer();
        DomainPoint dummy_point;
        handle_future(dummy_point, reduc_ptr, 
                      reduc_size, false/*owner*/);
        // Advance the pointer on the deserializer
        derez.advance_pointer(reduc_size);
      }
      if (resources_returned.exists())
      {
        if (complete_precondition.exists())
          return_slice_complete(points,
              Runtime::merge_events(complete_precondition, resources_returned));
        else
          return_slice_complete(points, resources_returned);
      }
      else
        return_slice_complete(points, complete_precondition);
    }

    //--------------------------------------------------------------------------
    void IndexTask::unpack_slice_commit(Deserializer &derez)
    //--------------------------------------------------------------------------
    {
      DerezCheck z(derez);
      size_t points;
      derez.deserialize(points);
      RtEvent commit_precondition;
      derez.deserialize(commit_precondition);
      return_slice_commit(points, commit_precondition);
    }

    //--------------------------------------------------------------------------
    void IndexTask::replay_analysis(void)
    //--------------------------------------------------------------------------
    {
#ifdef DEBUG_LEGION
      assert(is_replaying());
      assert(current_proc.exists());
#endif
#ifdef LEGION_SPY
      LegionSpy::log_replay_operation(unique_op_id);
#endif
      if (runtime->legion_spy_enabled)
      {
        for (unsigned idx = 0; idx < regions.size(); idx++)
          TaskOp::log_requirement(unique_op_id, idx, regions[idx]);
      }
      // Mark that this is origin mapped effectively in case we
      // have any remote tasks, do this before we clone it
      map_origin = true;
      SliceTask *new_slice = this->clone_as_slice_task(internal_space,
                                                       current_proc,
                                                       false, false);
      // Count how many total points we need for this index space task
      total_points = new_slice->enumerate_points();
      // We need to make one slice per point here in case we need to move
      // points to remote nodes. The way we do slicing right now prevents
      // us from knowing which point tasks are going remote until later in
      // the replay so we have to be pessimistic here
      new_slice->expand_replay_slices(slices);
      // Then do the replay on all the slices
      for (std::list<SliceTask*>::const_iterator it = 
            slices.begin(); it != slices.end(); it++)
        (*it)->replay_analysis();
    }

    //--------------------------------------------------------------------------
    /*static*/ void IndexTask::process_slice_mapped(Deserializer &derez,
                                                    AddressSpaceID source)
    //--------------------------------------------------------------------------
    {
      IndexTask *task;
      derez.deserialize(task);
      task->unpack_slice_mapped(derez, source);
    }

    //--------------------------------------------------------------------------
    /*static*/ void IndexTask::process_slice_complete(Deserializer &derez)
    //--------------------------------------------------------------------------
    {
      IndexTask *task;
      derez.deserialize(task);
      task->unpack_slice_complete(derez);
    }

    //--------------------------------------------------------------------------
    /*static*/ void IndexTask::process_slice_commit(Deserializer &derez)
    //--------------------------------------------------------------------------
    {
      IndexTask *task;
      derez.deserialize(task);
      task->unpack_slice_commit(derez);
    }

    //--------------------------------------------------------------------------
    /*static*/ void IndexTask::process_slice_find_intra_dependence(
                                                            Deserializer &derez)
    //--------------------------------------------------------------------------
    {
      IndexTask *task;
      derez.deserialize(task);
      DomainPoint point;
      derez.deserialize(point);
      RtUserEvent to_trigger;
      derez.deserialize(to_trigger);
      const RtEvent result = task->find_intra_space_dependence(point);
      Runtime::trigger_event(to_trigger, result);
    }

    //--------------------------------------------------------------------------
    /*static*/ void IndexTask::process_slice_record_intra_dependence(
                                                            Deserializer &derez)
    //--------------------------------------------------------------------------
    {
      IndexTask *task;
      derez.deserialize(task);
      DomainPoint point;
      derez.deserialize(point);
      RtEvent mapped_event;
      derez.deserialize(mapped_event);
      task->record_intra_space_dependence(point, mapped_event);
    }

#ifdef DEBUG_LEGION
    //--------------------------------------------------------------------------
    void IndexTask::check_point_requirements(
            const std::map<DomainPoint,std::vector<LogicalRegion> > &point_reqs)
    //--------------------------------------------------------------------------
    {
      std::set<std::pair<unsigned,unsigned> > local_interfering = 
        interfering_requirements;
      // Handle any region requirements that interfere with itself
      for (unsigned idx = 0; idx < regions.size(); idx++)
      {
        const RegionRequirement &req = regions[idx];
        if (!IS_WRITE(req) || (req.must_premap() && !IS_EXCLUSIVE(req)))
          continue;
        local_interfering.insert(std::pair<unsigned,unsigned>(idx,idx));
      }
      // If the projection functions are invertible then we don't have to 
      // worry about interference because the runtime knows how to hook
      // up those kinds of dependences
      for (std::set<std::pair<unsigned,unsigned> >::iterator it = 
            local_interfering.begin(); it != local_interfering.end(); /*none*/)
      {
        if (it->first == it->second)
        {
          const RegionRequirement &req = regions[it->first];
          if (req.handle_type != SINGULAR)
          {
            ProjectionFunction *func = 
              runtime->find_projection_function(req.projection);   
            if (func->is_invertible)
            {
              std::set<std::pair<unsigned,unsigned> >::iterator to_del = it++;
              local_interfering.erase(to_del); 
              continue;
            }
          }
        }
        // If we make it here then keep going
        it++;
      }
      // Nothing to do if there are no interfering requirements
      if (local_interfering.empty())
        return;
      // Make sure that all the slices coming back here are serialized
      AutoLock o_lock(op_lock);
      for (std::map<DomainPoint,std::vector<LogicalRegion> >::const_iterator 
            pit = point_reqs.begin(); pit != point_reqs.end(); pit++)
      { 
        const std::vector<LogicalRegion> &point_reqs = pit->second;
        for (std::map<DomainPoint,std::vector<LogicalRegion> >::const_iterator
              oit = point_requirements.begin(); 
              oit != point_requirements.end(); oit++)
        {
          const std::vector<LogicalRegion> &other_reqs = oit->second;
          const bool same_point = (pit->first == oit->first);
          // Now check for interference with any other points
          for (std::set<std::pair<unsigned,unsigned> >::const_iterator it =
                local_interfering.begin(); it !=
                local_interfering.end(); it++)
          {
            // Skip same region requireemnt for same point
            if (same_point && (it->first == it->second))
              continue;
            // If either one are the NO_REGION then there is no interference
            if (!point_reqs[it->first].exists() || 
                !other_reqs[it->second].exists())
              continue;
            if (!runtime->forest->are_disjoint(
                  point_reqs[it->first].get_index_space(), 
                  other_reqs[it->second].get_index_space()))
            {
              switch (pit->first.get_dim())
              {
                case 1:
                  {
                    REPORT_LEGION_ERROR(ERROR_INDEX_SPACE_TASK,
                              "Index space task launch has intefering "
                              "region requirements %d of point %lld and region "
                              "requirement %d of point %lld of %s (UID %lld) "
                              "in parent task %s (UID %lld) are interfering.",
                              it->first, pit->first[0], it->second,
                              oit->first[0], get_task_name(), get_unique_id(),
                              parent_ctx->get_task_name(),
                              parent_ctx->get_unique_id());
                    break;
                  }
#if LEGION_MAX_DIM >= 2
                case 2:
                  {
                    REPORT_LEGION_ERROR(ERROR_INDEX_SPACE_TASK,
                              "Index space task launch has intefering "
                              "region requirements %d of point (%lld,%lld) and "
                              "region requirement %d of point (%lld,%lld) of "
                              "%s (UID %lld) in parent task %s (UID %lld) are "
                              "interfering.", it->first, pit->first[0],
                              pit->first[1], it->second, oit->first[0],
                              oit->first[1], get_task_name(), get_unique_id(),
                              parent_ctx->get_task_name(),
                              parent_ctx->get_unique_id());
                    break;
                  }
#endif
#if LEGION_MAX_DIM >= 3
                case 3:
                  {
                    REPORT_LEGION_ERROR(ERROR_INDEX_SPACE_TASK,
                              "Index space task launch has intefering "
                              "region requirements %d of point (%lld,%lld,%lld)"
                              " and region requirement %d of point "
                              "(%lld,%lld,%lld) of %s (UID %lld) in parent "
                              "task %s (UID %lld) are interfering.", it->first,
                              pit->first[0], pit->first[1], pit->first[2],
                              it->second, oit->first[0], oit->first[1],
                              oit->first[2], get_task_name(), get_unique_id(),
                              parent_ctx->get_task_name(),
                              parent_ctx->get_unique_id());
                    break;
                  }
#endif
#if LEGION_MAX_DIM >= 4
                case 4:
                  {
                    REPORT_LEGION_ERROR(ERROR_INDEX_SPACE_TASK,
                              "Index space task launch has intefering "
                              "region requirements %d of point "
                              "(%lld,%lld,%lld,%lld)"
                              " and region requirement %d of point "
                              "(%lld,%lld,%lld,%lld) of %s (UID %lld) in parent"
                              " task %s (UID %lld) are interfering.", it->first,
                              pit->first[0], pit->first[1], pit->first[2],
                              pit->first[3], it->second, oit->first[0], 
                              oit->first[1], oit->first[2], oit->first[3],
                              get_task_name(), get_unique_id(),
                              parent_ctx->get_task_name(),
                              parent_ctx->get_unique_id());
                    break;
                  }
#endif
#if LEGION_MAX_DIM >= 5
                case 5:
                  {
                    REPORT_LEGION_ERROR(ERROR_INDEX_SPACE_TASK,
                              "Index space task launch has intefering "
                              "region requirements %d of point "
                              "(%lld,%lld,%lld,%lld,%lld)"
                              " and region requirement %d of point "
                              "(%lld,%lld,%lld,%lld,%lld) of %s (UID %lld) "
                              "in parent task %s (UID %lld) are interfering.",
                              it->first, pit->first[0], pit->first[1], 
                              pit->first[2], pit->first[3], pit->first[4],
                              it->second, oit->first[0], oit->first[1], 
                              oit->first[2], oit->first[3], oit->first[4],
                              get_task_name(), get_unique_id(),
                              parent_ctx->get_task_name(),
                              parent_ctx->get_unique_id());
                    break;
                  }
#endif
#if LEGION_MAX_DIM >= 6
                case 6:
                  {
                    REPORT_LEGION_ERROR(ERROR_INDEX_SPACE_TASK,
                              "Index space task launch has intefering "
                              "region requirements %d of point "
                              "(%lld,%lld,%lld,%lld,%lld,%lld)"
                              " and region requirement %d of point "
                              "(%lld,%lld,%lld,%lld,%lld,%lld) of %s " 
                              "(UID %lld) in parent task %s (UID %lld) "
                              "are interfering.",
                              it->first, pit->first[0], pit->first[1], 
                              pit->first[2], pit->first[3], pit->first[4],
                              pit->first[5], it->second, oit->first[0], 
                              oit->first[1], oit->first[2], oit->first[3], 
                              oit->first[4], oit->first[5],
                              get_task_name(), get_unique_id(),
                              parent_ctx->get_task_name(),
                              parent_ctx->get_unique_id());
                    break;
                  }
#endif
#if LEGION_MAX_DIM >= 7
                case 7:
                  {
                    REPORT_LEGION_ERROR(ERROR_INDEX_SPACE_TASK,
                              "Index space task launch has intefering "
                              "region requirements %d of point "
                              "(%lld,%lld,%lld,%lld,%lld,%lld,%lld)"
                              " and region requirement %d of point "
                              "(%lld,%lld,%lld,%lld,%lld,%lld,%lld) of %s "
                              "(UID %lld) in parent task %s (UID %lld) "
                              "are interfering.",
                              it->first, pit->first[0], pit->first[1], 
                              pit->first[2], pit->first[3], pit->first[4],
                              pit->first[5], pit->first[6], it->second, 
                              oit->first[0], oit->first[1], oit->first[2], 
                              oit->first[3], oit->first[4], oit->first[5],
                              oit->first[6], get_task_name(), get_unique_id(),
                              parent_ctx->get_task_name(),
                              parent_ctx->get_unique_id());
                    break;
                  }
#endif
#if LEGION_MAX_DIM >= 8
                case 8:
                  {
                    REPORT_LEGION_ERROR(ERROR_INDEX_SPACE_TASK,
                              "Index space task launch has intefering "
                              "region requirements %d of point "
                              "(%lld,%lld,%lld,%lld,%lld,%lld,%lld,%lld)"
                              " and region requirement %d of point "
                              "(%lld,%lld,%lld,%lld,%lld,%lld,%lld,%lld) "
                              "of %s (UID %lld) in parent task %s (UID %lld) "
                              "are interfering.",
                              it->first, pit->first[0], pit->first[1], 
                              pit->first[2], pit->first[3], pit->first[4],
                              pit->first[5], pit->first[6], pit->first[7],
                              it->second, oit->first[0], oit->first[1], 
                              oit->first[2], oit->first[3], oit->first[4], 
                              oit->first[5], oit->first[6], oit->first[7],
                              get_task_name(), get_unique_id(),
                              parent_ctx->get_task_name(),
                              parent_ctx->get_unique_id());
                    break;
                  }
#endif
#if LEGION_MAX_DIM >= 9
                case 9:
                  {
                    REPORT_LEGION_ERROR(ERROR_INDEX_SPACE_TASK,
                              "Index space task launch has intefering "
                              "region requirements %d of point "
                              "(%lld,%lld,%lld,%lld,%lld,%lld,%lld,%lld,%lld)"
                              " and region requirement %d of point "
                              "(%lld,%lld,%lld,%lld,%lld,%lld,%lld,%lld,%lld) "
                              "of %s (UID %lld) in parent task %s (UID %lld) "
                              "are interfering.",
                              it->first, pit->first[0], pit->first[1], 
                              pit->first[2], pit->first[3], pit->first[4],
                              pit->first[5], pit->first[6], pit->first[7],
                              pit->first[8], it->second, oit->first[0], 
                              oit->first[1], oit->first[2], oit->first[3], 
                              oit->first[4], oit->first[5], oit->first[6], 
                              oit->first[7], oit->first[8],
                              get_task_name(), get_unique_id(),
                              parent_ctx->get_task_name(),
                              parent_ctx->get_unique_id());
                    break;
                  }
#endif
                default:
                  assert(false);
              }
            }
          }
        }
        // Add it to the set of point requirements
        point_requirements.insert(*pit);
      }
    }
#endif

    /////////////////////////////////////////////////////////////
    // Slice Task 
    /////////////////////////////////////////////////////////////

    //--------------------------------------------------------------------------
    SliceTask::SliceTask(Runtime *rt)
      : MultiTask(rt)
    //--------------------------------------------------------------------------
    {
    }

    //--------------------------------------------------------------------------
    SliceTask::SliceTask(const SliceTask &rhs)
      : MultiTask(NULL)
    //--------------------------------------------------------------------------
    {
      // should never be called
      assert(false);
    }

    //--------------------------------------------------------------------------
    SliceTask::~SliceTask(void)
    //--------------------------------------------------------------------------
    {
    }

    //--------------------------------------------------------------------------
    SliceTask& SliceTask::operator=(const SliceTask &rhs)
    //--------------------------------------------------------------------------
    {
      // should never be called
      assert(false);
      return *this;
    }

    //--------------------------------------------------------------------------
    void SliceTask::activate(void)
    //--------------------------------------------------------------------------
    {
      DETAILED_PROFILER(runtime, SLICE_ACTIVATE_CALL);
      activate_multi();
      // Slice tasks never have to resolve speculation
      resolve_speculation();
      index_complete = ApEvent::NO_AP_EVENT;
      num_unmapped_points = 0;
      num_uncomplete_points = 0;
      num_uncommitted_points = 0;
      index_owner = NULL;
      remote_owner_uid = 0;
      remote_trace_info = NULL;
      remote_unique_id = get_unique_id();
      origin_mapped = false;
    }

    //--------------------------------------------------------------------------
    void SliceTask::deactivate(void)
    //--------------------------------------------------------------------------
    {
      DETAILED_PROFILER(runtime, SLICE_DEACTIVATE_CALL);
      deactivate_multi();
      // Deactivate all our points 
      for (std::vector<PointTask*>::const_iterator it = points.begin();
            it != points.end(); it++)
      {
        // Check to see if we are origin mapped or not which 
        // determines whether we should commit this operation or
        // just deactivate it like normal
        if (is_origin_mapped() && !is_remote())
          (*it)->deactivate();
        else
          (*it)->commit_operation(true/*deactivate*/);
      }
      points.clear(); 
      if (remote_trace_info != NULL)
        delete remote_trace_info;
      if (!acquired_instances.empty())
        release_acquired_instances(acquired_instances);
#ifdef DEBUG_LEGION
      assert(local_regions.empty());
      assert(local_fields.empty());
#endif
      acquired_instances.clear();
      map_applied_conditions.clear();
      complete_preconditions.clear();
      commit_preconditions.clear();
      created_regions.clear();
      created_fields.clear();
      created_field_spaces.clear();
      created_index_spaces.clear();
      created_index_partitions.clear();
      runtime->free_slice_task(this);
    }

    //--------------------------------------------------------------------------
    void SliceTask::trigger_dependence_analysis(void)
    //--------------------------------------------------------------------------
    {
      // should never be called
      assert(false);
    }

    //--------------------------------------------------------------------------
    void SliceTask::resolve_false(bool speculated, bool launched)
    //--------------------------------------------------------------------------
    {
      // should never be called
      assert(false);
    }

    //--------------------------------------------------------------------------
    void SliceTask::early_map_task(void)
    //--------------------------------------------------------------------------
    {
      // Slices are already done with early mapping 
    }

    //--------------------------------------------------------------------------
    std::map<PhysicalManager*,std::pair<unsigned,bool> >* 
                                     SliceTask::get_acquired_instances_ref(void)
    //--------------------------------------------------------------------------
    {
      return &acquired_instances;
    }

    //--------------------------------------------------------------------------
    void SliceTask::check_target_processors(void) const
    //--------------------------------------------------------------------------
    {
#ifdef DEBUG_LEGION
      assert(!points.empty());
#endif
      if (points.size() == 1)
        return;
      const AddressSpaceID target_space = 
        runtime->find_address_space(points[0]->target_proc);
      for (unsigned idx = 1; idx < points.size(); idx++)
      {
        if (target_space != 
            runtime->find_address_space(points[idx]->target_proc))
          REPORT_LEGION_ERROR(ERROR_INVALID_MAPPER_OUTPUT,
                      "Invalid mapper output: two different points in one "
                      "slice of %s (UID %lld) mapped to processors in two"
                      "different address spaces (%d and %d) which is illegal.",
                      get_task_name(), get_unique_id(), target_space,
                      runtime->find_address_space(points[idx]->target_proc))
      }
    }

    //--------------------------------------------------------------------------
    void SliceTask::update_target_processor(void)
    //--------------------------------------------------------------------------
    {
      if (points.empty())
        return;
#ifdef DEBUG_LEGION
      check_target_processors();
#endif
      this->target_proc = points[0]->target_proc;
    }

    //--------------------------------------------------------------------------
    bool SliceTask::distribute_task(void)
    //--------------------------------------------------------------------------
    {
      DETAILED_PROFILER(runtime, SLICE_DISTRIBUTE_CALL);
      update_target_processor();
      if (target_proc.exists() && (target_proc != current_proc))
      {
        runtime->send_task(this);
        // The runtime will deactivate this task
        // after it has been sent
        return false;
      }
      return true;
    }

    //--------------------------------------------------------------------------
    RtEvent SliceTask::perform_mapping(MustEpochOp *epoch_owner/*=NULL*/,
                                       const DeferMappingArgs *args/*=NULL*/)
    //--------------------------------------------------------------------------
    {
      DETAILED_PROFILER(runtime, SLICE_PERFORM_MAPPING_CALL);
#ifdef DEBUG_LEGION
      // Should never get duplicate invocations here
      assert(args == NULL);
#endif
      // Check to see if we already enumerated all the points, if
      // not then do so now
      if (points.empty())
        enumerate_points();
      // Once we start mapping then we are no longer stealable
      stealable = false;
      std::set<RtEvent> mapped_events;
      for (std::vector<PointTask*>::const_iterator it = 
            points.begin(); it != points.end(); it++)
      {
        const RtEvent map_event = (*it)->perform_mapping(epoch_owner);
        if (map_event.exists())
          mapped_events.insert(map_event);
      }
      if (!mapped_events.empty())
        return Runtime::merge_events(mapped_events);
      return RtEvent::NO_RT_EVENT;
    }

    //--------------------------------------------------------------------------
    void SliceTask::launch_task(void)
    //--------------------------------------------------------------------------
    {
      DETAILED_PROFILER(runtime, SLICE_LAUNCH_CALL);
#ifdef DEBUG_LEGION
      assert(!points.empty());
#endif
      // Launch all of our child points
      for (unsigned idx = 0; idx < points.size(); idx++)
        points[idx]->launch_task();
    }

    //--------------------------------------------------------------------------
    bool SliceTask::is_stealable(void) const
    //--------------------------------------------------------------------------
    {
      return ((!map_origin) && stealable);
    }

    //--------------------------------------------------------------------------
    void SliceTask::map_and_launch(void)
    //--------------------------------------------------------------------------
    {
      DETAILED_PROFILER(runtime, SLICE_MAP_AND_LAUNCH_CALL);
      // First enumerate all of our points if we haven't already done so
      if (points.empty())
        enumerate_points();
      // Mark that this task is no longer stealable.  Once we start
      // executing things onto a specific processor slices cannot move.
      stealable = false;
#ifdef DEBUG_LEGION
      assert(!points.empty());
#endif
      const size_t num_points = points.size();
      for (unsigned idx = 0; idx < num_points; idx++)
      {
        PointTask *point = points[idx];
        const RtEvent map_event = point->perform_mapping();
        if (map_event.exists() && !map_event.has_triggered())
          point->defer_launch_task(map_event);
        else
          point->launch_task();
      }
    }

    //--------------------------------------------------------------------------
    ApEvent SliceTask::get_task_completion(void) const
    //--------------------------------------------------------------------------
    {
      return index_complete;
    }

    //--------------------------------------------------------------------------
    TaskOp::TaskKind SliceTask::get_task_kind(void) const
    //--------------------------------------------------------------------------
    {
      return SLICE_TASK_KIND;
    }

    //--------------------------------------------------------------------------
    bool SliceTask::pack_task(Serializer &rez, AddressSpaceID target)
    //--------------------------------------------------------------------------
    {
      DETAILED_PROFILER(runtime, SLICE_PACK_TASK_CALL);
      // Check to see if we are stealable or not yet fully sliced,
      // if both are false and we're not remote, then we can send the state
      // now or check to see if we are remotely mapped
      RezCheck z(rez);
      // Preamble used in TaskOp::unpack
      rez.serialize(points.size());
      pack_multi_task(rez, target);
      rez.serialize(index_owner);
      rez.serialize(index_complete);
      rez.serialize(remote_unique_id);
      rez.serialize(origin_mapped);
      rez.serialize(remote_owner_uid);
      rez.serialize(internal_space);
      if (predicate_false_future.impl != NULL)
        rez.serialize(predicate_false_future.impl->did);
      else
        rez.serialize<DistributedID>(0);
      rez.serialize(predicate_false_size);
      if (predicate_false_size > 0)
        rez.serialize(predicate_false_result, predicate_false_size);
      for (unsigned idx = 0; idx < points.size(); idx++)
      {
        points[idx]->pack_task(rez, target);
      }
      // If we don't have any points, we have to pack up the argument map
      // and any trace info that we need for doing remote tracing
      if (points.empty())
      {
        if (remote_trace_info == NULL)
        {
          const TraceInfo trace_info = (remote_trace_info == NULL) ?
            TraceInfo(this) : *remote_trace_info; 
          std::set<RtEvent> applied;
          trace_info.pack_remote_trace_info(rez, target, applied);
          // Pass any applied events back to the index owner
          if (!applied.empty())
          {
            for (std::set<RtEvent>::const_iterator it =
                  applied.begin(); it != applied.end(); it++)
              index_owner->record_reference_mutation_effect(*it);
          }
        }
        else
        {
#ifdef DEBUG_LEGION
          // Should be empty before
          assert(map_applied_conditions.empty());
#endif
          remote_trace_info->pack_remote_trace_info(rez, target, 
                                                    map_applied_conditions);
#ifdef DEBUG_LEGION
          // Should be empty after too
          assert(map_applied_conditions.empty());
#endif
        }
        if (point_arguments.impl != NULL)
          rez.serialize(point_arguments.impl->did);
        else
          rez.serialize<DistributedID>(0);
      }
      bool deactivate_now = true;
      if (!is_remote() && is_origin_mapped())
      {
        // If we're not remote and origin mapped then we need
        // to hold onto these version infos until we are done
        // with the whole index space task, so tell our owner
        index_owner->record_origin_mapped_slice(this);
        deactivate_now = false;
      }
      // Always return true for slice tasks since they should
      // always be deactivated after they are sent somewhere else
      return deactivate_now;
    }
    
    //--------------------------------------------------------------------------
    bool SliceTask::unpack_task(Deserializer &derez, Processor current,
                                std::set<RtEvent> &ready_events)
    //--------------------------------------------------------------------------
    {
      DETAILED_PROFILER(runtime, SLICE_UNPACK_TASK_CALL);
      DerezCheck z(derez);
      size_t num_points;
      derez.deserialize(num_points);
      unpack_multi_task(derez, ready_events);
      set_current_proc(current);
      derez.deserialize(index_owner);
      derez.deserialize(index_complete);
      derez.deserialize(remote_unique_id); 
      derez.deserialize(origin_mapped);
      derez.deserialize(remote_owner_uid);
      derez.deserialize(internal_space);
      if (runtime->legion_spy_enabled)
        LegionSpy::log_slice_slice(remote_unique_id, get_unique_id());
      if (runtime->profiler != NULL)
        runtime->profiler->register_slice_owner(remote_unique_id,
            get_unique_op_id());
      num_unmapped_points = num_points;
      num_uncomplete_points = num_points;
      num_uncommitted_points = num_points;
      // Check to see if we ended up back on the original node
      // We have to do this before unpacking the points
      if (is_remote())
      {
        RtEvent ctx_ready;
        parent_ctx = runtime->find_context(remote_owner_uid, false, &ctx_ready);
        if (ctx_ready.exists())
          ready_events.insert(ctx_ready);
      }
      else
        parent_ctx = index_owner->parent_ctx;
      // Unpack the predicate false infos
      DistributedID pred_false_did;
      derez.deserialize(pred_false_did);
      if (pred_false_did != 0)
      {
        WrapperReferenceMutator mutator(ready_events);
        FutureImpl *impl = 
          runtime->find_or_create_future(pred_false_did, &mutator);
        impl->add_base_gc_ref(FUTURE_HANDLE_REF, &mutator);
        predicate_false_future = Future(impl, false/*need reference*/);
      }
      derez.deserialize(predicate_false_size);
      if (predicate_false_size > 0)
      {
#ifdef DEBUG_LEGION
        assert(predicate_false_result == NULL);
#endif
        predicate_false_result = malloc(predicate_false_size);
        derez.deserialize(predicate_false_result, predicate_false_size);
      }
      for (unsigned idx = 0; idx < num_points; idx++)
      {
        PointTask *point = runtime->get_available_point_task(); 
        point->slice_owner = this;
        point->unpack_task(derez, current, ready_events);
        point->parent_ctx = parent_ctx;
        points.push_back(point);
        if (runtime->legion_spy_enabled)
          LegionSpy::log_slice_point(get_unique_id(), 
                                     point->get_unique_id(),
                                     point->index_point);
      }
      if (num_points == 0)
      {
#ifdef DEBUG_LEGION
        assert(remote_trace_info == NULL);
#endif
        remote_trace_info = 
          TraceInfo::unpack_remote_trace_info(derez, this, runtime);
        DistributedID future_map_did;
        derez.deserialize(future_map_did);
        if (future_map_did > 0)
        {
          WrapperReferenceMutator mutator(ready_events);
          FutureMapImpl *impl = runtime->find_or_create_future_map(
                                  future_map_did, parent_ctx, &mutator);
          impl->add_base_gc_ref(FUTURE_HANDLE_REF, &mutator);
          point_arguments = FutureMap(impl, false/*need reference*/);
        }
      }
      // Return true to add this to the ready queue
      return true;
    }

    //--------------------------------------------------------------------------
    void SliceTask::perform_inlining(void)
    //--------------------------------------------------------------------------
    {
      // should never be called
      assert(false);
    }

    //--------------------------------------------------------------------------
    SliceTask* SliceTask::clone_as_slice_task(IndexSpace is, Processor p,
                                              bool recurse, bool stealable)
    //--------------------------------------------------------------------------
    {
      DETAILED_PROFILER(runtime, SLICE_CLONE_AS_SLICE_CALL);
      SliceTask *result = runtime->get_available_slice_task(); 
      result->initialize_base_task(parent_ctx,  false/*track*/, NULL/*deps*/,
                                   Predicate::TRUE_PRED, this->task_id);
      result->clone_multi_from(this, is, p, recurse, stealable);
      result->index_complete = this->index_complete;
      result->index_owner = this->index_owner;
      result->remote_owner_uid = this->remote_owner_uid;
      result->tpl = tpl;
      result->memo_state = memo_state;
      if (runtime->legion_spy_enabled)
        LegionSpy::log_slice_slice(get_unique_id(), 
                                   result->get_unique_id());
      if (runtime->profiler != NULL)
        runtime->profiler->register_slice_owner(get_unique_op_id(),
            result->get_unique_op_id());
      return result;
    }

    //--------------------------------------------------------------------------
    void SliceTask::handle_future(const DomainPoint &point, const void *result,
                                  size_t result_size, bool owner)
    //--------------------------------------------------------------------------
    {
      DETAILED_PROFILER(runtime, SLICE_HANDLE_FUTURE_CALL);
      // If we're remote, just handle it ourselves, otherwise pass
      // it back to the enclosing index owner
      if (is_remote())
      {
        // Store the future result in our temporary futures unless we're 
        // doing a non-deterministic reduction in which case we can eagerly
        // fold this now into our reduction buffer
        if ((redop == 0) || deterministic_redop)
        {
          // Store it in our temporary futures
          if (owner)
          {
            // Hold the lock to protect the data structure
            AutoLock o_lock(op_lock);
#ifdef DEBUG_LEGION
            assert(temporary_futures.find(point) == temporary_futures.end());
#endif
            temporary_futures[point] = 
              std::pair<void*,size_t>(const_cast<void*>(result),result_size);
          }
          else
          {
            void *copy = legion_malloc(FUTURE_RESULT_ALLOC, result_size);
            memcpy(copy,result,result_size);
            // Hold the lock to protect the data structure
            AutoLock o_lock(op_lock);
#ifdef DEBUG_LEGION
            assert(temporary_futures.find(point) == temporary_futures.end());
#endif
            temporary_futures[point] = 
              std::pair<void*,size_t>(copy,result_size);
          }
        }
        else
          fold_reduction_future(result, result_size, owner, false/*exclusive*/);
      }
      else
        index_owner->handle_future(point, result, result_size, owner);
    }

    //--------------------------------------------------------------------------
    void SliceTask::register_must_epoch(void)
    //--------------------------------------------------------------------------
    {
#ifdef DEBUG_LEGION
      assert(must_epoch != NULL);
#endif
      if (points.empty())
        enumerate_points();
      must_epoch->register_slice_task(this);
      for (unsigned idx = 0; idx < points.size(); idx++)
      {
        PointTask *point = points[idx];
        must_epoch->register_single_task(point, must_epoch_index);
      }
    }

    //--------------------------------------------------------------------------
    PointTask* SliceTask::clone_as_point_task(const DomainPoint &point)
    //--------------------------------------------------------------------------
    {
      DETAILED_PROFILER(runtime, SLICE_CLONE_AS_POINT_CALL);
      PointTask *result = runtime->get_available_point_task();
      result->initialize_base_task(parent_ctx, false/*track*/, NULL/*deps*/,
                                   Predicate::TRUE_PRED, this->task_id);
      result->clone_task_op_from(this, this->target_proc, 
                                 false/*stealable*/, true/*duplicate*/);
      result->is_index_space = true;
      result->must_epoch_task = this->must_epoch_task;
      result->index_domain = this->index_domain;
      result->tpl = tpl;
      result->memo_state = memo_state;
      // Grab any remote trace info that we need from the slice
      if (remote_trace_info != NULL)
      {
#ifdef DEBUG_LEGION
        assert(result->remote_trace_info == NULL);
#endif
        result->remote_trace_info = new TraceInfo(*remote_trace_info, result);
      }
      // Now figure out our local point information
      result->initialize_point(this, point, point_arguments);
      if (runtime->legion_spy_enabled)
        LegionSpy::log_slice_point(get_unique_id(), 
                                   result->get_unique_id(),
                                   result->index_point);
      return result;
    }

    //--------------------------------------------------------------------------
    size_t SliceTask::enumerate_points(void)
    //--------------------------------------------------------------------------
    {
      DETAILED_PROFILER(runtime, SLICE_ENUMERATE_POINTS_CALL);
      Domain internal_domain;
      runtime->forest->find_launch_space_domain(internal_space,internal_domain);
      const size_t num_points = internal_domain.get_volume();
#ifdef DEBUG_LEGION
      assert(num_points > 0);
#endif
      unsigned point_idx = 0;
      points.resize(num_points);
      // Enumerate all the points in our slice and make point tasks
      for (Domain::DomainPointIterator itr(internal_domain); 
            itr; itr++, point_idx++)
        points[point_idx] = clone_as_point_task(itr.p);
      // Compute any projection region requirements
      for (unsigned idx = 0; idx < regions.size(); idx++)
      {
        if (regions[idx].handle_type == SINGULAR)
          continue;
        else 
        {
          ProjectionFunction *function = 
            runtime->find_projection_function(regions[idx].projection);
          function->project_points(regions[idx], idx, runtime, 
<<<<<<< HEAD
                                   index_domain, points);
=======
                                   points, launch_space);
>>>>>>> d676c330
        }
      }
      // Update the no access regions
      for (unsigned idx = 0; idx < num_points; idx++)
        points[idx]->complete_point_projection();
      // Mark how many points we have
      num_unmapped_points = num_points;
      num_uncomplete_points = num_points;
      num_uncommitted_points = num_points;
      return num_points;
    } 

    //--------------------------------------------------------------------------
    const void* SliceTask::get_predicate_false_result(size_t &result_size)
    //--------------------------------------------------------------------------
    {
      if (predicate_false_future.impl != NULL)
      {
        // Wait for the future to be ready
        ApEvent wait_on = predicate_false_future.impl->get_ready_event();
        wait_on.wait(); 
        result_size = predicate_false_future.impl->get_untyped_size(true);
        return predicate_false_future.impl->get_untyped_result(true,NULL,true);
      }
      else
      {
        result_size = predicate_false_size;
        return predicate_false_result;
      }
    }

    //--------------------------------------------------------------------------
    void SliceTask::trigger_task_complete(bool deferred /*=false*/)
    //--------------------------------------------------------------------------
    {
      trigger_slice_complete();
    }

    //--------------------------------------------------------------------------
    void SliceTask::trigger_task_commit(void)
    //--------------------------------------------------------------------------
    {
      trigger_slice_commit();
    } 

    //--------------------------------------------------------------------------
    void SliceTask::record_reference_mutation_effect(RtEvent event)
    //--------------------------------------------------------------------------
    {
      map_applied_conditions.insert(event);
    }

    //--------------------------------------------------------------------------
    void SliceTask::return_privileges(TaskContext *point_context,
                                      std::set<RtEvent> &preconditions)
    //--------------------------------------------------------------------------
    {
      // If we're remote, pass our privileges back to ourself
      // otherwise pass them directly back to the index owner
      if (is_remote())
        point_context->return_resources(this, preconditions);
      else
        point_context->return_resources(parent_ctx, preconditions);
    }

    //--------------------------------------------------------------------------
    void SliceTask::record_child_mapped(RtEvent child_complete,
                                        ApEvent effects_done)
    //--------------------------------------------------------------------------
    {
      bool needs_trigger = false;
      {
        AutoLock o_lock(op_lock);
        if (child_complete.exists())
          map_applied_conditions.insert(child_complete);
        if (effects_done.exists())
          effects_postconditions.insert(effects_done);
#ifdef DEBUG_LEGION
        assert(num_unmapped_points > 0);
#endif
        num_unmapped_points--;
        if (num_unmapped_points == 0)
          needs_trigger = true;
      }
      if (needs_trigger)
        trigger_slice_mapped();
    }

    //--------------------------------------------------------------------------
    void SliceTask::record_child_complete(RtEvent child_complete)
    //--------------------------------------------------------------------------
    {
      bool needs_trigger = false;
      {
        AutoLock o_lock(op_lock);
        if (child_complete.exists())
          complete_preconditions.insert(child_complete);
#ifdef DEBUG_LEGION
        assert(num_uncomplete_points > 0);
#endif
        num_uncomplete_points--;
        if ((num_uncomplete_points == 0) && !children_complete_invoked)
        {
          needs_trigger = true;
          children_complete_invoked = true;
        }
      }
      if (needs_trigger)
        trigger_children_complete();
    }

    //--------------------------------------------------------------------------
    void SliceTask::record_child_committed(RtEvent commit_precondition)
    //--------------------------------------------------------------------------
    {
      bool needs_trigger = false;
      {
        AutoLock o_lock(op_lock);
#ifdef DEBUG_LEGION
        assert(num_uncommitted_points > 0);
#endif
        if (commit_precondition.exists())
          commit_preconditions.insert(commit_precondition);
        num_uncommitted_points--;
        if ((num_uncommitted_points == 0) && !children_commit_invoked)
        {
          needs_trigger = true;
          children_commit_invoked = true;
        }
      }
      if (needs_trigger)
        trigger_children_committed();
    }

    //--------------------------------------------------------------------------
    void SliceTask::trigger_slice_mapped(void)
    //--------------------------------------------------------------------------
    {
      DETAILED_PROFILER(runtime, SLICE_MAPPED_CALL);
      RtEvent applied_condition;
      if (!map_applied_conditions.empty())
        applied_condition = Runtime::merge_events(map_applied_conditions);
      // Include all the points in the effects postcondition
      // since they all need to be merged into the summary for the index task
      for (unsigned idx = 0; idx < points.size(); idx++)
      {
        const ApEvent point_completion = points[idx]->get_task_completion();
        // Always record this for tracing purposes
        if (((tpl != NULL) && tpl->is_recording()) ||
            ((remote_trace_info != NULL) && remote_trace_info->recording))
        {
          effects_postconditions.insert(point_completion);
        }
        else
        {
#ifndef LEGION_SPY
          if (!point_completion.has_triggered())
#endif
            effects_postconditions.insert(point_completion);
        }
      }
      if (is_remote())
      {
        // Only need to send something back if this wasn't origin mapped 
        if (!is_origin_mapped())
        {
          Serializer rez;
          pack_remote_mapped(rez, applied_condition);
          runtime->send_slice_remote_mapped(orig_proc, rez);
        }
      }
      else
      {
#ifdef DEBUG_LEGION
        // In debug mode, get all our point region requirements and
        // then pass them back to the index space task
        std::map<DomainPoint,std::vector<LogicalRegion> > local_requirements;
        for (std::vector<PointTask*>::const_iterator it = 
              points.begin(); it != points.end(); it++)
        {
          std::vector<LogicalRegion> &reqs = 
            local_requirements[(*it)->index_point];
          reqs.resize(regions.size());
          for (unsigned idx = 0; idx < regions.size(); idx++)
            reqs[idx] = (*it)->regions[idx].region;
        }
        index_owner->check_point_requirements(local_requirements);
#endif
        if (!effects_postconditions.empty())
        {
          const TraceInfo trace_info = (remote_trace_info == NULL) ?
            TraceInfo(this) : *remote_trace_info;
          ApEvent effects_done = 
            Runtime::merge_events(&trace_info, effects_postconditions);
          index_owner->return_slice_mapped(points.size(),
                                           applied_condition, effects_done);
        }
        else
          index_owner->return_slice_mapped(points.size(),
                             applied_condition, ApEvent::NO_AP_EVENT);
      }
      complete_mapping(applied_condition); 
      complete_execution();
    }

    //--------------------------------------------------------------------------
    void SliceTask::trigger_slice_complete(void)
    //--------------------------------------------------------------------------
    {
      DETAILED_PROFILER(runtime, SLICE_COMPLETE_CALL);
      RtEvent complete_precondition;
      if (!complete_preconditions.empty())
        complete_precondition = Runtime::merge_events(complete_preconditions);
      // For remote cases we have to keep track of the events for
      // returning any created logical state, we can't commit until
      // it is returned or we might prematurely release the references
      // that we hold on the version state objects
      if (is_remote())
      {
#ifdef DEBUG_LEGION
        // Should have no resource return preconditions
        assert(complete_preconditions.empty());
#endif
        // Send back the message saying that this slice is complete
        Serializer rez;
        pack_remote_complete(rez, complete_precondition);
        runtime->send_slice_remote_complete(orig_proc, rez);
      }
      else
      {
        index_owner->return_slice_complete(points.size(),complete_precondition);
      }
      if (!acquired_instances.empty())
        release_acquired_instances(acquired_instances);
      complete_operation();
    }

    //--------------------------------------------------------------------------
    void SliceTask::trigger_slice_commit(void)
    //--------------------------------------------------------------------------
    {
      DETAILED_PROFILER(runtime, SLICE_COMMIT_CALL);
      RtEvent commit_precondition;
      if (!commit_preconditions.empty())
        commit_precondition = Runtime::merge_events(commit_preconditions);
      if (is_remote())
      {
        Serializer rez;
        pack_remote_commit(rez, commit_precondition);
        runtime->send_slice_remote_commit(orig_proc, rez);
      }
      else
      {
        // created and deleted privilege information already passed back
        // futures already sent back
        index_owner->return_slice_commit(points.size(), commit_precondition);
      }
      if (!commit_preconditions.empty())
        commit_operation(true/*deactivate*/, commit_precondition);
      else
        commit_operation(true/*deactivate*/);
    }

    //--------------------------------------------------------------------------
    void SliceTask::pack_remote_mapped(Serializer &rez, 
                                       RtEvent applied_condition)
    //--------------------------------------------------------------------------
    {
      rez.serialize(index_owner);
      RezCheck z(rez);
      rez.serialize(points.size());
      rez.serialize(applied_condition);
      if (!effects_postconditions.empty())
      {
        const TraceInfo trace_info = (remote_trace_info == NULL) ?
          TraceInfo(this) : *remote_trace_info;
        ApEvent effects_done =
          Runtime::merge_events(&trace_info, effects_postconditions);
        rez.serialize(effects_done);
      }
      else
        rez.serialize(ApEvent::NO_AP_EVENT);
#ifdef DEBUG_LEGION
      if (!is_origin_mapped())
      {
        for (std::vector<PointTask*>::const_iterator it = 
              points.begin(); it != points.end(); it++)
        {
          rez.serialize((*it)->index_point);
          for (unsigned idx = 0; idx < regions.size(); idx++)
            rez.serialize((*it)->regions[idx].region);
        }
      }
#endif
    }

    //--------------------------------------------------------------------------
    void SliceTask::pack_remote_complete(Serializer &rez, 
                                         RtEvent applied_condition)
    //--------------------------------------------------------------------------
    {
      // Send back any created state that our point tasks made
      AddressSpaceID target = runtime->find_address_space(orig_proc);
      for (std::vector<PointTask*>::const_iterator it = points.begin();
            it != points.end(); it++)
        (*it)->send_back_created_state(target);
      rez.serialize(index_owner);
      RezCheck z(rez);
      rez.serialize<size_t>(points.size());
      rez.serialize(applied_condition);
      // Serialize the privilege state
      pack_resources_return(rez, target); 
      // Now pack up the future results
      if (redop == 0)
      {
        // Already know how many futures we are packing 
#ifdef DEBUG_LEGION
        assert(temporary_futures.size() == points.size());
#endif
        for (std::map<DomainPoint,std::pair<void*,size_t> >::const_iterator it =
              temporary_futures.begin(); it != temporary_futures.end(); it++)
        {
          rez.serialize(it->first);
          RezCheck z2(rez);
          rez.serialize(it->second.second);
          rez.serialize(it->second.first,it->second.second);
        }
      }
      else if (deterministic_redop)
      {
        // Same as above but without the extra rez check
#ifdef DEBUG_LEGION
        assert(temporary_futures.size() == points.size());
#endif
        for (std::map<DomainPoint,std::pair<void*,size_t> >::const_iterator it =
              temporary_futures.begin(); it != temporary_futures.end(); it++)
        {
          rez.serialize(it->first);
          rez.serialize(it->second.second);
          rez.serialize(it->second.first,it->second.second);
        }
      }
      else
      {
        rez.serialize<size_t>(reduction_state_size);
        rez.serialize(reduction_state,reduction_state_size);
      }
    }

    //--------------------------------------------------------------------------
    void SliceTask::pack_remote_commit(Serializer &rez, 
                                       RtEvent applied_condition)
    //--------------------------------------------------------------------------
    {
      rez.serialize(index_owner);
      RezCheck z(rez);
      rez.serialize(points.size());
      rez.serialize(applied_condition);
    }

    //--------------------------------------------------------------------------
    /*static*/ void SliceTask::handle_slice_return(Runtime *rt, 
                                                   Deserializer &derez)
    //--------------------------------------------------------------------------
    {
      DerezCheck z(derez);
      RtUserEvent ready_event;
      derez.deserialize(ready_event);
      Runtime::trigger_event(ready_event);
    }

    //--------------------------------------------------------------------------
    void SliceTask::register_region_creations(std::set<LogicalRegion> &regs)
    //--------------------------------------------------------------------------
    {
      AutoLock o_lock(op_lock);
      if (!created_regions.empty())
      {
        for (std::set<LogicalRegion>::const_iterator it = regs.begin();
              it != regs.end(); it++)
        {
#ifdef DEBUG_LEGION
          assert(created_regions.find(*it) == created_regions.end());
#endif
          created_regions.insert(*it);
        }
      }
      else
        created_regions.swap(regs);
    }

    //--------------------------------------------------------------------------
    void SliceTask::register_region_deletions(std::vector<LogicalRegion> &regs,
                                              std::set<RtEvent> &preconditions)
    //--------------------------------------------------------------------------
    {
      AutoLock o_lock(op_lock);
      if (!deleted_regions.empty())
        deleted_regions.insert(deleted_regions.end(), regs.begin(), regs.end());
      else
        deleted_regions.swap(regs);
    }

    //--------------------------------------------------------------------------
    void SliceTask::register_field_creations(
                               std::set<std::pair<FieldSpace,FieldID> > &fields)
    //--------------------------------------------------------------------------
    {
      AutoLock o_lock(op_lock);
      if (!created_fields.empty())
      {
        for (std::set<std::pair<FieldSpace,FieldID> >::const_iterator it = 
              fields.begin(); it != fields.end(); it++)
        {
#ifdef DEBUG_LEGION
          assert(created_fields.find(*it) == created_fields.end());
#endif
          created_fields.insert(*it);
        }
      }
      else
        created_fields.swap(fields);
    }

    //--------------------------------------------------------------------------
    void SliceTask::register_field_deletions(
                            std::vector<std::pair<FieldSpace,FieldID> > &fields,
                            std::set<RtEvent> &preconditions)
    //--------------------------------------------------------------------------
    {
      AutoLock o_lock(op_lock);
      if (!deleted_fields.empty())
        deleted_fields.insert(deleted_fields.end(), 
                              fields.begin(), fields.end());
      else
        deleted_fields.swap(fields);
    }

    //--------------------------------------------------------------------------
    void SliceTask::register_field_space_creations(std::set<FieldSpace> &spaces)
    //--------------------------------------------------------------------------
    {
      AutoLock o_lock(op_lock);
      if (!created_field_spaces.empty())
      {
        for (std::set<FieldSpace>::const_iterator it = spaces.begin();
              it != spaces.end(); it++)
        {
#ifdef DEBUG_LEGION
          assert(created_field_spaces.find(*it) == created_field_spaces.end());
#endif
          created_field_spaces.insert(*it);
        }
      }
      else
        created_field_spaces.swap(spaces);
    }

    //--------------------------------------------------------------------------
    void SliceTask::register_latent_field_spaces(
                                          std::map<FieldSpace,unsigned> &spaces)
    //--------------------------------------------------------------------------
    {
      AutoLock o_lock(op_lock);
      if (!latent_field_spaces.empty())
      {
        for (std::map<FieldSpace,unsigned>::const_iterator it = 
              spaces.begin(); it != spaces.end(); it++)
        {
          std::map<FieldSpace,unsigned>::iterator finder = 
            latent_field_spaces.find(it->first);
          if (finder == latent_field_spaces.end())
            latent_field_spaces.insert(*it);
          else
            finder->second += it->second;
        }
      }
      else
        latent_field_spaces.swap(spaces);
    }

    //--------------------------------------------------------------------------
    void SliceTask::register_field_space_deletions(std::vector<FieldSpace> &sps,
                                               std::set<RtEvent> &preconditions)
    //--------------------------------------------------------------------------
    {
      AutoLock o_lock(op_lock);
      if (!deleted_field_spaces.empty())
        deleted_field_spaces.insert(deleted_field_spaces.end(), 
                                    sps.begin(), sps.end());
      else
        deleted_field_spaces.swap(sps);
    }

    //--------------------------------------------------------------------------
    void SliceTask::register_index_space_creations(std::set<IndexSpace> &spaces)
    //--------------------------------------------------------------------------
    {
      AutoLock o_lock(op_lock);
      if (!created_index_spaces.empty())
      {
        for (std::set<IndexSpace>::const_iterator it = spaces.begin();
              it != spaces.end(); it++)
        {
#ifdef DEBUG_LEGION
          assert(created_index_spaces.find(*it) == created_index_spaces.end());
#endif
          created_index_spaces.insert(*it);
        }
      }
      else
        created_index_spaces.swap(spaces);
    }

    //--------------------------------------------------------------------------
    void SliceTask::register_index_space_deletions(std::vector<IndexSpace> &sps,
                                               std::set<RtEvent> &preconditions)
    //--------------------------------------------------------------------------
    {
      AutoLock o_lock(op_lock);
      if (!deleted_index_spaces.empty())
        deleted_index_spaces.insert(deleted_index_spaces.end(), 
                                    sps.begin(), sps.end());
      else
        deleted_index_spaces.swap(sps);
    }

    //--------------------------------------------------------------------------
    void SliceTask::register_index_partition_creations(
                                                std::set<IndexPartition> &parts)
    //--------------------------------------------------------------------------
    {
      AutoLock o_lock(op_lock);
      if (!created_index_partitions.empty())
      {
        for (std::set<IndexPartition>::const_iterator it = parts.begin();
              it != parts.end(); it++)
        {
#ifdef DEBUG_LEGION
          assert(created_index_partitions.find(*it) == 
                 created_index_partitions.end());
#endif
          created_index_partitions.insert(*it);
        }
      }
      else
        created_index_partitions.swap(parts);
    }

    //--------------------------------------------------------------------------
    void SliceTask::register_index_partition_deletions(
           std::vector<IndexPartition> &parts, std::set<RtEvent> &preconditions)
    //--------------------------------------------------------------------------
    {
      AutoLock o_lock(op_lock);
      if (!deleted_index_partitions.empty())
        deleted_index_partitions.insert(deleted_index_partitions.end(),
                                        parts.begin(), parts.end());
      else
        deleted_index_partitions.swap(parts);
    }

    //--------------------------------------------------------------------------
    void SliceTask::expand_replay_slices(std::list<SliceTask*> &slices)
    //--------------------------------------------------------------------------
    {
#ifdef DEBUG_LEGION
      assert(!points.empty());
      assert(is_origin_mapped());
#endif
      // For each point give it its own slice owner in case we need to
      // to move it remotely as part of the replay
      while (points.size() > 1)
      {
        PointTask *point = points.back();
        points.pop_back();
        SliceTask *new_owner = clone_as_slice_task(internal_space,
                current_proc, false/*recurse*/, false/*stealable*/);
        point->slice_owner = new_owner;
        new_owner->points.push_back(point);
        new_owner->num_unmapped_points = 1;
        new_owner->num_uncomplete_points = 1;
        new_owner->num_uncommitted_points = 1;
        slices.push_back(new_owner);
      }
      // Always add ourselves as the last point
      slices.push_back(this);
      num_unmapped_points = points.size();
      num_uncomplete_points = points.size();
      num_uncommitted_points = points.size();
    }

    //--------------------------------------------------------------------------
    void SliceTask::replay_analysis(void)
    //--------------------------------------------------------------------------
    {
      for (unsigned idx = 0; idx < points.size(); idx++)
      {
        PointTask *point = points[idx];
        point->replay_analysis();
        record_child_mapped(RtEvent::NO_RT_EVENT, ApEvent::NO_AP_EVENT);
      }
    }

    //--------------------------------------------------------------------------
    void SliceTask::complete_replay(ApEvent instance_ready_event)
    //--------------------------------------------------------------------------
    {
      for (unsigned idx = 0; idx < points.size(); idx++)
        points[idx]->complete_replay(instance_ready_event);
    }

    //--------------------------------------------------------------------------
    RtEvent SliceTask::find_intra_space_dependence(const DomainPoint &point)
    //--------------------------------------------------------------------------
    {
      // See if we can find or make it
      {
        AutoLock o_lock(op_lock);
        std::map<DomainPoint,RtEvent>::const_iterator finder = 
          intra_space_dependences.find(point);
        // If we've already got it then we're done
        if (finder != intra_space_dependences.end())
          return finder->second;
#ifdef DEBUG_LEGION
        assert(!points.empty());
#endif
        // Next see if it is one of our local points
        for (std::vector<PointTask*>::const_iterator it = 
              points.begin(); it != points.end(); it++)
        {
          if ((*it)->index_point != point)
            continue;
          // Don't save this in our intra_space_dependences data structure!
          // Doing so could mess up our optimization for detecting when 
          // we need to send dependences back to the origin
          // See SliceTask::record_intra_space_dependence
          return (*it)->get_mapped_event();
        }
        // If we're remote, make up an event and send a message to go find it
        if (is_remote())
        {
          const RtUserEvent temp_event = Runtime::create_rt_user_event();
          // Send the message to the owner to go find it
          Serializer rez;
          rez.serialize(index_owner);
          rez.serialize(point);
          rez.serialize(temp_event);
          runtime->send_slice_find_intra_space_dependence(orig_proc, rez);
          // Save this is for ourselves
          intra_space_dependences[point] = temp_event;
          return temp_event;
        }
      }
      // If we make it down here then we're on the same node as the 
      // index_owner so we can just as it what the answer and save it
      const RtEvent result = index_owner->find_intra_space_dependence(point);
      AutoLock o_lock(op_lock);
      intra_space_dependences[point] = result;
      return result;
    }

    //--------------------------------------------------------------------------
    void SliceTask::record_intra_space_dependence(const DomainPoint &point,
                                                  RtEvent point_mapped)
    //--------------------------------------------------------------------------
    {
      // Check to see if we already sent it already
      {
        AutoLock o_lock(op_lock);
        std::map<DomainPoint,RtEvent>::const_iterator finder = 
          intra_space_dependences.find(point);
        if (finder != intra_space_dependences.end())
        {
#ifdef DEBUG_LEGION
          assert(finder->second == point_mapped);
#endif
          return;
        }
        // Otherwise save it and then let it flow back to the index owner
        intra_space_dependences[point] = point_mapped;
      }
      if (is_remote())
      {
        Serializer rez;
        {
          RezCheck z(rez);
          rez.serialize(index_owner);
          rez.serialize(point);
          rez.serialize(point_mapped);
        }
        runtime->send_slice_record_intra_space_dependence(orig_proc, rez);
      }
      else
        index_owner->record_intra_space_dependence(point, point_mapped);
    }

  }; // namespace Internal 
}; // namespace Legion 

#undef PRINT_REG

// EOF
<|MERGE_RESOLUTION|>--- conflicted
+++ resolved
@@ -1742,15 +1742,10 @@
         {
           ProjectionFunction *function = 
             runtime->find_projection_function(regions[idx].projection);
-<<<<<<< HEAD
+          if (function->is_invertible)
+            assert(false); // TODO: implement dependent launches for inline
           regions[idx].region = function->project_point(this, idx, runtime, 
                                                 index_domain, index_point);
-=======
-          if (function->is_invertible)
-            assert(false); // TODO: implement dependent launches for inline
-          regions[idx].region = 
-            function->project_point(this, idx, runtime, index_point);
->>>>>>> d676c330
           // Update the region requirement kind 
           regions[idx].handle_type = SINGULAR;
         }
@@ -3636,7 +3631,6 @@
     void SingleTask::invoke_mapper_replicated(MustEpochOp *must_epoch_owner)
     //--------------------------------------------------------------------------
     {
-<<<<<<< HEAD
       if (mapper == NULL)
         mapper = runtime->find_mapper(current_proc, map_id);
       if (must_epoch_owner != NULL)
@@ -3847,46 +3841,6 @@
     {
       DETAILED_PROFILER(runtime, MAP_ALL_REGIONS_CALL);
       // Only do this the first or second time through
-      if ((defer_args == NULL) || (defer_args->invocation_count < 2))
-      {
-        if (request_valid_instances)
-        {
-          // If the mapper wants valid instances we first need to do our
-          // versioning analysis and then call the mapper
-          if (defer_args == NULL/*first invocation*/)
-          {
-            const RtEvent version_ready_event = 
-              perform_versioning_analysis(false/*post mapper*/);
-            if (version_ready_event.exists() && 
-                !version_ready_event.has_triggered())
-            return defer_perform_mapping(version_ready_event, must_epoch_op,
-                                         defer_args, 1/*invocation count*/);
-          }
-          // Now do the mapping call
-          if (is_replicated())
-            invoke_mapper_replicated(must_epoch_op);
-          else
-            invoke_mapper(must_epoch_op);
-        }
-        else
-        {
-          // If the mapper doesn't need valid instances, we do the mapper
-          // call first and then see if we need to do any versioning analysis
-          if (defer_args == NULL/*first invocation*/)
-          {
-            if (is_replicated())
-              invoke_mapper_replicated(must_epoch_op);
-            else
-              invoke_mapper(must_epoch_op);
-            const RtEvent version_ready_event = 
-              perform_versioning_analysis(true/*post mapper*/);
-            if (version_ready_event.exists() && 
-                !version_ready_event.has_triggered())
-            return defer_perform_mapping(version_ready_event, must_epoch_op,
-                                         defer_args, 1/*invocation count*/);
-=======
-      DETAILED_PROFILER(runtime, MAP_ALL_REGIONS_CALL);
-      // Only do this the first or second time through
       if ((defer_args == NULL) || (defer_args->invocation_count < 3))
       {
         if ((defer_args == NULL) || (defer_args->invocation_count < 2))
@@ -3901,11 +3855,14 @@
                 perform_versioning_analysis(false/*post mapper*/);
               if (version_ready_event.exists() && 
                   !version_ready_event.has_triggered())
-                return defer_perform_mapping(version_ready_event, must_epoch_op,
-                                             defer_args, 1/*invocation count*/);
+              return defer_perform_mapping(version_ready_event, must_epoch_op,
+                                           defer_args, 1/*invocation count*/);
             }
             // Now do the mapping call
-            invoke_mapper(must_epoch_op);
+            if (is_replicated())
+              invoke_mapper_replicated(must_epoch_op);
+            else
+              invoke_mapper(must_epoch_op);
           }
           else
           {
@@ -3913,15 +3870,17 @@
             // call first and then see if we need to do any versioning analysis
             if (defer_args == NULL/*first invocation*/)
             {
-              invoke_mapper(must_epoch_op);
+              if (is_replicated())
+                invoke_mapper_replicated(must_epoch_op);
+              else
+                invoke_mapper(must_epoch_op);
               const RtEvent version_ready_event = 
                 perform_versioning_analysis(true/*post mapper*/);
               if (version_ready_event.exists() && 
                   !version_ready_event.has_triggered())
-                return defer_perform_mapping(version_ready_event, must_epoch_op,
-                                             defer_args, 1/*invocation count*/);
+              return defer_perform_mapping(version_ready_event, must_epoch_op,
+                                           defer_args, 1/*invocation count*/);
             }
->>>>>>> d676c330
           }
         }
         // If we have any intra-space mapping dependences that haven't triggered
@@ -8658,14 +8617,15 @@
     }
 
     //--------------------------------------------------------------------------
-<<<<<<< HEAD
     FutureMapImpl* IndexTask::create_future_map(TaskContext *ctx,
                              IndexSpace launch_space, IndexSpace sharding_space) 
     //--------------------------------------------------------------------------
     {
       return new FutureMapImpl(ctx, this, runtime,
             runtime->get_available_distributed_id(), runtime->address_space);
-=======
+    }
+
+    //--------------------------------------------------------------------------
     RtEvent IndexTask::find_intra_space_dependence(const DomainPoint &point)
     //--------------------------------------------------------------------------
     {
@@ -8706,7 +8666,6 @@
       }
       else
         intra_space_dependences[point] = point_mapped;
->>>>>>> d676c330
     }
 
     //--------------------------------------------------------------------------
@@ -9918,11 +9877,7 @@
           ProjectionFunction *function = 
             runtime->find_projection_function(regions[idx].projection);
           function->project_points(regions[idx], idx, runtime, 
-<<<<<<< HEAD
                                    index_domain, points);
-=======
-                                   points, launch_space);
->>>>>>> d676c330
         }
       }
       // Update the no access regions
