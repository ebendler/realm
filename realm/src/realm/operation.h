/*
 * Copyright 2025 Stanford University, NVIDIA Corporation
 * SPDX-License-Identifier: Apache-2.0
 *
 * Licensed under the Apache License, Version 2.0 (the "License");
 * you may not use this file except in compliance with the License.
 * You may obtain a copy of the License at
 *
 *     http://www.apache.org/licenses/LICENSE-2.0
 *
 * Unless required by applicable law or agreed to in writing, software
 * distributed under the License is distributed on an "AS IS" BASIS,
 * WITHOUT WARRANTIES OR CONDITIONS OF ANY KIND, either express or implied.
 * See the License for the specific language governing permissions and
 * limitations under the License.
 */

#ifndef REALM_OPERATION_H
#define REALM_OPERATION_H

#include "realm/profiling.h"
#include "realm/event_impl.h"
#include "realm/atomics.h"

#include "realm/network.h"

#include <set>
#include <iostream>

namespace Realm {

  class Operation {
  protected:
    // must be subclassed
    Operation(GenEventImpl *_finish_event, EventImpl::gen_t _finish_gen,
              const ProfilingRequestSet &_requests);

    // can't destroy directly either - done when last reference is removed
    // (subclasses may still override the method - just not call it directly)
    virtual ~Operation(void);

  public:
    void add_reference(void);
    void remove_reference(void);

    // marks operation ready - returns true if it should be enqueued for execution
    //  (i.e. it hasn't been cancelled)
    virtual bool mark_ready(void);

    // marks operation started - returns true if successful, false if a cancellation
    //  request has arrived
    virtual bool mark_started(void);

    virtual void mark_finished(bool successful);
    virtual void mark_terminated(int error_code, const ByteArray &details);

    // returns true if its able to perform the cancellation (or if nothing can be done)
    // returns false if a subclass wants to try some other means to cancel an operation
    virtual bool attempt_cancellation(int error_code, const void *reason_data,
                                      size_t reason_size);

    virtual void set_priority(int new_priority);

    // a common reason for cancellation is a poisoned precondition - this helper takes
    // care
    //  of recording the error code and marking the operation as (unsuccessfully) finished
    virtual void handle_poisoned_precondition(Event pre);

    bool cancellation_requested(void) const;

    virtual void print(std::ostream &os) const = 0;

    // abstract class to describe asynchronous work started by an operation
    //  that must finish for the operation to become "complete"
    class AsyncWorkItem {
    public:
      AsyncWorkItem(Operation *_op);
      virtual ~AsyncWorkItem(void);

      virtual void mark_finished(bool successful);

      virtual void request_cancellation(void) = 0;

      virtual void print(std::ostream &os) const = 0;

    protected:
      Operation *op;

      // the next_item field is effectively owned by the Operation class
      friend class Operation;
      friend std::ostream &operator<<(std::ostream &os, Operation *op);

      AsyncWorkItem *next_item;
    };

    // once added, the item belongs to the operation (i.e. will be deleted with
    //  the operation)
    void add_async_work_item(AsyncWorkItem *item);

    // used to record event wait intervals, if desired
    ProfilingMeasurements::OperationEventWaits::WaitInterval *
    create_wait_interval(Event e);

    // used to measure when device-side work starts for a gpu task
    bool wants_gpu_work_start() const;
    void mark_gpu_work_start();
    void add_gpu_work_start(uint64_t timestamp);
    void add_gpu_work_end(uint64_t timestamp);

  protected:
    // called by AsyncWorkItem::mark_finished from an arbitrary thread
    void work_item_finished(AsyncWorkItem *item, bool successful);
    virtual void mark_completed(void);

    void clear_profiling(void);
    void reconstruct_measurements();

    void trigger_finish_event(bool poisoned);

    void send_profiling_data(void);

    GenEventImpl *finish_event;
    EventImpl::gen_t finish_gen;
    atomic<int> refcount;

  public:
    Event get_finish_event(void) const;
<<<<<<< HEAD
    void add_finish_event_precondition(Event precondition);
=======
>>>>>>> e6de8e9c

  protected:
    typedef ProfilingMeasurements::OperationStatus Status;
    atomic<Status::Result> state;

    // allow operations to lazily update their state
    virtual Status::Result get_state(void);

    ProfilingMeasurements::OperationStatus status;
    bool wants_timeline;
    ProfilingMeasurements::OperationTimeline timeline;
    bool wants_gpu_timeline;
    ProfilingMeasurements::OperationTimelineGPU timeline_gpu; // gpu start/end times
    bool wants_event_waits;
    ProfilingMeasurements::OperationEventWaits waits;
    ProfilingRequestSet requests;
    ProfilingMeasurementCollection measurements;

    // append-only list (until Operation destruction)
    atomic<AsyncWorkItem *> all_work_items;
    atomic<int> pending_work_items; // uses atomics so we don't have to take lock to check
    atomic<int> failed_work_items;

    friend std::ostream &operator<<(std::ostream &os, Operation *op);
  };

  class OperationTable {
  public:
    OperationTable(void);
    ~OperationTable(void);

    // Operations are 'owned' by the table - the table will free them once it
    //  gets the completion event for it
    void add_local_operation(Event finish_event, Operation *local_op);
    void add_remote_operation(Event finish_event, int remote_note);

    void request_cancellation(Event finish_event, const void *reason_data,
                              size_t reason_size);

    void set_priority(Event finish_event, int new_priority);

    void print_operations(std::ostream &os);

    static void register_handlers(void);

    // checks that all operations have finished before shutdown
    void shutdown_check(void);

  protected:
    void event_triggered(Event e);

#if 0
    class TableCleaner : public EventWaiter {
    public:
      TableCleaner(OperationTable *_table);
      virtual bool event_triggered(bool poisoned);
      virtual void print(std::ostream& os) const;
      virtual Event get_finish_event(void) const;

    protected:
      OperationTable *table;
    };
#endif

    struct TableEntry : public EventWaiter {
      virtual void event_triggered(bool poisoned, TimeLimit work_until);
      virtual void print(std::ostream &os) const;
      virtual Event get_finish_event(void) const;

      OperationTable *table;
      Event finish_event;
      Operation *local_op;
      int remote_node;
      bool pending_cancellation;
      void *reason_data;
      size_t reason_size;
    };
    typedef std::map<Event, TableEntry> Table;

#ifdef REALM_USE_OPERATION_TABLE
    // event table is protected by a mutex
    // try to avoid a serial bottleneck by splitting events over 4 different tables
    static const int NUM_TABLES = 4;

    Mutex mutexes[NUM_TABLES];
    Table tables[NUM_TABLES];
    // TableCleaner cleaner;
#endif
  };

  struct CancelOperationMessage {
    Event finish_event;

    static void handle_message(NodeID sender, const CancelOperationMessage &msg,
                               const void *data, size_t datalen);
  };

}; // namespace Realm

#include "realm/operation.inl"

#endif // REALM_OPERATION_H<|MERGE_RESOLUTION|>--- conflicted
+++ resolved
@@ -125,10 +125,7 @@
 
   public:
     Event get_finish_event(void) const;
-<<<<<<< HEAD
     void add_finish_event_precondition(Event precondition);
-=======
->>>>>>> e6de8e9c
 
   protected:
     typedef ProfilingMeasurements::OperationStatus Status;
