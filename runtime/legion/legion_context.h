--- conflicted
+++ resolved
@@ -949,7 +949,6 @@
         const PartitionKind kind;
         const char *const func;
       };
-<<<<<<< HEAD
       struct DeferRemoveRemoteReferenceArgs : 
         public LgTaskArgs<DeferRemoveRemoteReferenceArgs> {
       public:
@@ -960,7 +959,7 @@
           : LgTaskArgs<DeferRemoveRemoteReferenceArgs>(uid), to_remove(r) { }
       public:
         std::vector<DistributedCollectable*> *const to_remove;
-=======
+      };
       template<typename T>
       struct QueueEntry {
       public:
@@ -969,7 +968,6 @@
       public:
         T op;
         RtEvent ready;
->>>>>>> e63605a9
       };
       struct LocalFieldInfo {
       public:
@@ -1452,14 +1450,12 @@
                                            bool unordered = false,
                                            bool outermost = true);
       void process_dependence_stage(void);
-<<<<<<< HEAD
       void add_to_post_task_queue(TaskContext *ctx, RtEvent wait_on,
                                   FutureInstance *instance,
                                   FutureFunctor *callback_functor,
                                   bool own_callback_functor,
                                   const void *metadataptr,
                                   size_t metadatasize);
-=======
     public:
       template<typename T, typename ARGS, bool HAS_BOUNDS>
       void add_to_queue(QueueEntry<T> entry, LocalLock &lock,
@@ -1504,14 +1500,6 @@
       void add_to_deferred_commit_queue(Operation *op, RtEvent ready,
                                         bool deactivate);
       bool process_deferred_commit_queue(void);
-    public:
-      virtual void add_to_post_task_queue(TaskContext *ctx, RtEvent wait_on,
-                                          const void *result, size_t size, 
-                                          PhysicalInstance instance =
-                                            PhysicalInstance::NO_INST,
-                                          FutureFunctor *callback_functor=NULL,
-                                          bool own_functor = false);
->>>>>>> e63605a9
       bool process_post_end_tasks(void);
     public:
       virtual void register_executing_child(Operation *op);
@@ -1650,9 +1638,6 @@
                        const std::vector<DistributedCollectable*> &to_remove);
       static void handle_remove_remote_references(const void *args);
     public:
-<<<<<<< HEAD
-      void clear_instance_top_views(void); 
-=======
       static void handle_prepipeline_stage(const void *args);
       static void handle_dependence_stage(const void *args);
       static void handle_ready_queue(const void *args);
@@ -1667,7 +1652,8 @@
       static void handle_trigger_commit_queue(const void *args);
       static void handle_deferred_commit_queue(const void *args);
       static void handle_post_end_task(const void *args);
->>>>>>> e63605a9
+    public:
+      void clear_instance_top_views(void); 
     public:
       void free_remote_contexts(void);
       void send_remote_context(AddressSpaceID remote_instance, 
@@ -1702,10 +1688,6 @@
 #ifdef LEGION_SPY
       void register_implicit_replay_dependence(Operation *op);
 #endif
-    public:
-      static void handle_prepipeline_stage(const void *args);
-      static void handle_dependence_stage(const void *args);
-      static void handle_post_end_task(const void *args);
     public:
       const RegionTreeContext tree_context; 
       const UniqueID context_uid;
