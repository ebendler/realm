--- conflicted
+++ resolved
@@ -607,11 +607,8 @@
   LEGION_WARNING_UNUSED_PROFILING_FILE_NAME = 1092,
   LEGION_WARNING_INVALID_PRIORITY_CHANGE = 1093,
   LEGION_WARNING_EXTERNAL_ATTACH_OPERATION = 1094,
-<<<<<<< HEAD
-  LEGION_WARNING_NON_REPLAYABLE_COUNT_EXCEEDED = 1095,
-=======
   LEGION_WARNING_EXTERNAL_GARBAGE_PRIORITY = 1095,
->>>>>>> 008550f2
+  LEGION_WARNING_NON_REPLAYABLE_COUNT_EXCEEDED = 1096,
   
   
   LEGION_FATAL_MUST_EPOCH_NOADDRESS = 2000,
