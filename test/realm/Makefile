# Copyright 2016 Stanford University
#
# Licensed under the Apache License, Version 2.0 (the "License");
# you may not use this file except in compliance with the License.
# You may obtain a copy of the License at
#
#     http://www.apache.org/licenses/LICENSE-2.0
#
# Unless required by applicable law or agreed to in writing, software
# distributed under the License is distributed on an "AS IS" BASIS,
# WITHOUT WARRANTIES OR CONDITIONS OF ANY KIND, either express or implied.
# See the License for the specific language governing permissions and
# limitations under the License.
#


ifndef LG_RT_DIR
$(error LG_RT_DIR variable is not defined, aborting build)
endif

#Flags for directing the runtime makefile what to include
DEBUG=1                   # Include debugging symbols
OUTPUT_LEVEL=LEVEL_DEBUG  # Compile time print level
SHARED_LOWLEVEL=0	  # Use the shared low level
#ALT_MAPPERS=1		  # Compile the alternative mappers

# Put the binary file name here
OUTFILE		:= 
# List all the application source files here
GEN_SRC		:= 				# .cc files
GEN_GPU_SRC	:=				# .cu files

# You can modify these variables, some will be appended to by the runtime makefile
INC_FLAGS	:=
CC_FLAGS	?=
NVCC_FLAGS	:=
GASNET_FLAGS	:=
LD_FLAGS	:=

CXX ?= g++

# we're going to include runtime.mk to get variable settings, but then
#  do our own build steps
NO_BUILD_RULES=1
include $(LG_RT_DIR)/runtime.mk

# since we're just doing Realm and not Legion, we need to strip out a few
#  things that might have come in from CC_FLAGS that require Legion goo
override CC_FLAGS := $(filter-out -DBOUNDS_CHECKS, \
                     $(filter-out -DPRIVILEGE_CHECKS, \
                     $(filter-out -DLEGION_SPY, \
                       $(CC_FLAGS))))

<<<<<<< HEAD
TESTS := serializing test_profiling ctxswitch proc_group barrier_reduce deppart
=======
TESTS := serializing test_profiling ctxswitch proc_group barrier_reduce taskreg
>>>>>>> 3c3d98bd

# can set arguments to be passed to a test when running
TESTARGS_ctxswitch := -ll:io 1 -t 20 -i 10000
TESTARGS_proc_group := -ll:cpu 4

REALM_OBJS := $(patsubst %.cc,%.o,$(notdir $(LOW_RUNTIME_SRC))) \
              $(patsubst %.S,%.o,$(notdir $(ASM_SRC)))
EMPTY :=
SPACE := $(EMPTY) $(EMPTY)
RUNTIME_VPATH := $(subst $(SPACE),:,$(sort $(dir $(LOW_RUNTIME_SRC))))
vpath %.cc .:$(RUNTIME_VPATH)
vpath %.S .:$(RUNTIME_VPATH)
#VPATH = .:$(RUNTIME_VPATH)

REALM_LIB := librealm.a

run_all : $(TESTS:%=run_%)

run_% : %
	./$* $(TESTARGS_$*)

build : $(TESTS)

clean :
	rm -f $(REALM_LIB) $(REALM_OBJS) $(TESTS)

$(TESTS) : % : %.cc librealm.a
	$(CXX) -o $@ $< -L. -lrealm $(INC_FLAGS) $(CC_FLAGS) $(LEGION_LD_FLAGS)

$(REALM_LIB) : $(REALM_OBJS)
	rm -f $(REALM_LIB)
	ar rcv $(REALM_LIB) $(REALM_OBJS)

%.o : %.cc
	$(CXX) -fPIC -o $@ -c $< $(INC_FLAGS) $(CC_FLAGS)

%.o : %.S
	$(CXX) -fPIC -o $@ -c $< $(INC_FLAGS) $(CC_FLAGS)<|MERGE_RESOLUTION|>--- conflicted
+++ resolved
@@ -51,11 +51,8 @@
                      $(filter-out -DLEGION_SPY, \
                        $(CC_FLAGS))))
 
-<<<<<<< HEAD
-TESTS := serializing test_profiling ctxswitch proc_group barrier_reduce deppart
-=======
 TESTS := serializing test_profiling ctxswitch proc_group barrier_reduce taskreg
->>>>>>> 3c3d98bd
+TESTS += deppart
 
 # can set arguments to be passed to a test when running
 TESTARGS_ctxswitch := -ll:io 1 -t 20 -i 10000
