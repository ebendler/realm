/* Copyright 2020 Stanford University, NVIDIA Corporation
 *
 * Licensed under the Apache License, Version 2.0 (the "License");
 * you may not use this file except in compliance with the License.
 * You may obtain a copy of the License at
 *
 *     http://www.apache.org/licenses/LICENSE-2.0
 *
 * Unless required by applicable law or agreed to in writing, software
 * distributed under the License is distributed on an "AS IS" BASIS,
 * WITHOUT WARRANTIES OR CONDITIONS OF ANY KIND, either express or implied.
 * See the License for the specific language governing permissions and
 * limitations under the License.
 */


#ifndef __RUNTIME_H__
#define __RUNTIME_H__

#include "legion.h"
#include "legion/legion_spy.h"
#include "legion/region_tree.h"
#include "legion/mapper_manager.h"
#include "legion/legion_analysis.h"
#include "legion/legion_utilities.h"
#include "legion/legion_profiling.h"
#include "legion/legion_allocation.h"
#include "legion/garbage_collection.h"

#define REPORT_LEGION_FATAL(code, fmt, ...)               \
{                                                         \
char message[4096];                                       \
snprintf(message, 4096, fmt, ##__VA_ARGS__);              \
Legion::Internal::Runtime::report_fatal_message(          \
code, __FILE__, __LINE__, message);                       \
}

#define REPORT_LEGION_ERROR(code, fmt, ...)               \
{                                                         \
char message[4096];                                       \
snprintf(message, 4096, fmt, ##__VA_ARGS__);              \
Legion::Internal::Runtime::report_error_message(          \
code, __FILE__, __LINE__, message);                       \
}

#define REPORT_LEGION_WARNING(code, fmt, ...)             \
{                                                         \
char message[4096];                                       \
snprintf(message, 4096, fmt, ##__VA_ARGS__);              \
Legion::Internal::Runtime::report_warning_message(        \
code, __FILE__, __LINE__, message);                       \
}

namespace Legion {
  namespace Internal { 

    // Special helper for when we need a dummy context
#define DUMMY_CONTEXT       0

    /**
     * A class for deduplicating memory used with task arguments
     * and knowing when to collect the data associated with it
     */
    class AllocManager : public Collectable,
                         public LegionHeapify<AllocManager> {
    public:
      static const AllocationType alloc_type = ALLOC_MANAGER_ALLOC;
    public:
      AllocManager(size_t arglen)
        : Collectable(), 
          allocation(legion_malloc(ALLOC_INTERNAL_ALLOC, arglen)), 
          allocation_size(arglen) { }
      AllocManager(const AllocManager &rhs)
        : Collectable(), allocation(NULL), allocation_size(0)
      { assert(false); /*should never be called*/ }
      ~AllocManager(void)
      { legion_free(ALLOC_INTERNAL_ALLOC, allocation, allocation_size); }
    public:
      AllocManager& operator=(const AllocManager &rhs)
      { assert(false); /*should never be called*/ return *this; }
    public:
      inline void* get_allocation(void) const { return allocation; }
      inline size_t get_allocation_size(void) const
      { return allocation_size; }
    private:
      void *const allocation;
      size_t allocation_size;
    };

    /**
     * \class ArgumentMapImpl
     * An argument map implementation that provides
     * the backing store for an argument map handle.
     * Argument maps maintain pairs of domain points
     * and task arguments.  To make re-use of argument
     * maps efficient with small deltas, argument map
     * implementations provide a nice versionining system
     * with all argument map implementations sharing
     * a single backing store to de-duplicate domain
     * points and values.
     */
    class ArgumentMapImpl : public Collectable,
                            public LegionHeapify<ArgumentMapImpl> {
    public:
      static const AllocationType alloc_type = ARGUMENT_MAP_ALLOC;
    public:
      ArgumentMapImpl(void);
      ArgumentMapImpl(const FutureMap &rhs);
      ArgumentMapImpl(const ArgumentMapImpl &impl);
      ~ArgumentMapImpl(void);
    public:
      ArgumentMapImpl& operator=(const ArgumentMapImpl &rhs);
    public:
      bool has_point(const DomainPoint &point);
      void set_point(const DomainPoint &point, const TaskArgument &arg,
                     bool replace);
      void set_point(const DomainPoint &point, const Future &f, bool replace);
      bool remove_point(const DomainPoint &point);
      TaskArgument get_point(const DomainPoint &point);
    public:
      FutureMapImpl* freeze(TaskContext *ctx);
      void unfreeze(void);
    protected:
      void free_point_set(void);
    public:
      Runtime *const runtime;
    private:
      FutureMapImpl *future_map;
      std::map<DomainPoint,Future> arguments;
      std::set<RtEvent> point_set_deletion_preconditions;
      Domain point_set;
      unsigned dimensionality;
      bool update_point_set;
      bool own_point_set;
      bool equivalent; // argument and future_map the same
    };

    /**
     * \class FieldAllocatorImpl
     * The base implementation of a field allocator object. This
     * tracks how many outstanding copies of a field allocator
     * object there are for a task and once they've all been
     * destroyed it informs the context that there are no more
     * outstanding allocations.
     */
    class FieldAllocatorImpl : public Collectable {
    public:
      FieldAllocatorImpl(FieldSpace space, TaskContext *context);
      FieldAllocatorImpl(const FieldAllocatorImpl &rhs);
      ~FieldAllocatorImpl(void);
    public:
      FieldAllocatorImpl& operator=(const FieldAllocatorImpl &rhs);
    public:
      inline FieldSpace get_field_space(void) const { return field_space; }
    public:
      FieldID allocate_field(size_t field_size, 
                             FieldID desired_fieldid,
                             CustomSerdezID serdez_id, bool local);
      void free_field(FieldID fid, const bool unordered);
    public:
      void allocate_fields(const std::vector<size_t> &field_sizes,
                           std::vector<FieldID> &resulting_fields,
                           CustomSerdezID serdez_id, bool local);
      void free_fields(const std::set<FieldID> &to_free, const bool unordered);
    public:
      const FieldSpace field_space;
      TaskContext *const context;
    };

    /**
     * \class FutureImpl
     * The base implementation of a future object.  The runtime
     * manages future implementation objects and knows how to
     * copy them from one node to another.  Future implementations
     * are always made first on the owner node and then moved
     * remotely.  We use the distributed collectable scheme
     * to manage garbage collection of distributed futures
     */
    class FutureImpl : public DistributedCollectable,
                       public LegionHeapify<FutureImpl> {
    public:
      static const AllocationType alloc_type = FUTURE_ALLOC;
    public:
      struct ContributeCollectiveArgs : 
        public LgTaskArgs<ContributeCollectiveArgs> {
      public:
        static const LgTaskID TASK_ID = LG_CONTRIBUTE_COLLECTIVE_ID;
      public:
        ContributeCollectiveArgs(FutureImpl *i, DynamicCollective d, unsigned c)
          : LgTaskArgs<ContributeCollectiveArgs>(implicit_provenance),
            impl(i), dc(d), count(c) { }
      public:
        FutureImpl *const impl;
        const DynamicCollective dc;
        const unsigned count;
      };
    public:
      FutureImpl(Runtime *rt, bool register_future, DistributedID did, 
                 AddressSpaceID owner_space, ApEvent complete,
                 Operation *op = NULL);
      FutureImpl(Runtime *rt, bool register_future, DistributedID did, 
                 AddressSpaceID owner_space, ApEvent complete, 
                 Operation *op, GenerationID gen,
#ifdef LEGION_SPY
                 UniqueID op_uid,
#endif
                 int op_depth);
      FutureImpl(const FutureImpl &rhs);
      virtual ~FutureImpl(void);
    public:
      FutureImpl& operator=(const FutureImpl &rhs);
    public:
      // Wait without subscribing to the payload
      void wait(bool silence_warnings, const char *warning_string);
      void* get_untyped_result(bool silence_warnings = true,
                               const char *warning_string = NULL,
                               bool internal = false,
                               bool check_size = false,
                               size_t future_size = 0);
      bool is_empty(bool block, bool silence_warnings = true,
                    const char *warning_string = NULL,
                    bool internal = false);
      size_t get_untyped_size(bool internal = false);
      ApEvent get_ready_event(void) const { return future_complete; }
    public:
      // This will simply save the value of the future
      void set_result(const void *args, size_t arglen, bool own);
      // This will save the value of the future locally
      void unpack_future(Deserializer &derez);
      // Reset the future in case we need to restart the
      // computation for resiliency reasons
      bool reset_future(void);
      // A special function for predicates to peek
      // at the boolean value of a future if it is set
      bool get_boolean_value(bool &valid);
      // Request that the value be made ready on this node
      ApEvent subscribe(void);
      // Request the value be made ready on this node for
      // internal use which means we can see the value before
      // the future actually completes
      RtEvent subscribe_internal(void);
    public:
      virtual void notify_active(ReferenceMutator *mutator);
      virtual void notify_valid(ReferenceMutator *mutator);
      virtual void notify_invalid(ReferenceMutator *mutator);
      virtual void notify_inactive(ReferenceMutator *mutator);
    public:
      void register_dependence(Operation *consumer_op);
      void register_remote(AddressSpaceID sid, ReferenceMutator *mutator);
    protected:
      void mark_sampled(void);
      void broadcast_result(std::set<AddressSpaceID> &targets,
                            ApEvent complete, const bool need_lock);
      void record_subscription(AddressSpaceID subscriber, bool need_lock);
      void notify_remote_set(AddressSpaceID remote_space);
    public:
      void record_future_registered(ReferenceMutator *mutator);
      static void handle_future_result(Deserializer &derez, Runtime *rt);
      static void handle_future_subscription(Deserializer &derez, Runtime *rt,
                                             AddressSpaceID source);
      static void handle_future_notification(Deserializer &derez, Runtime *rt,
                                             AddressSpaceID source);
      static void handle_future_broadcast(Deserializer &derez, Runtime *rt);
    public:
      void contribute_to_collective(const DynamicCollective &dc,unsigned count);
      static void handle_contribute_to_collective(const void *args);
    public:
      // These three fields are only valid on the owner node
      Operation *const producer_op;
      const GenerationID op_gen;
      // The depth of the context in which this was made
      const int producer_depth;
#ifdef LEGION_SPY
      const UniqueID producer_uid;
#endif
    private:
      FRIEND_ALL_RUNTIME_CLASSES
      mutable LocalLock future_lock;
      ApEvent future_complete;
      ApUserEvent subscription_event;
      RtUserEvent subscription_internal;
      // On the owner node, keep track of the registered waiters
      std::set<AddressSpaceID> subscribers;
      void *result; 
      size_t result_size;
      AddressSpaceID result_set_space; // space on which the result was set
      volatile bool empty;
      volatile bool sampled;
    };

    /**
     * \class FutureMapImpl
     * The base implementation of a future map object. Note
     * that this is now a distributed collectable object too
     * that can be used to find the name of a future for a
     * given point anywhere in the machine.
     */
    class FutureMapImpl : public DistributedCollectable,
                          public LegionHeapify<FutureMapImpl> {
    public:
      static const AllocationType alloc_type = FUTURE_MAP_ALLOC;
    public:
      FutureMapImpl(TaskContext *ctx, Operation *op, 
                    RtEvent ready, const Domain &domain,
                    Runtime *rt, DistributedID did, AddressSpaceID owner_space,
                    RtUserEvent deletion_trigger=RtUserEvent::NO_RT_USER_EVENT);
      FutureMapImpl(TaskContext *ctx, Runtime *rt, const Domain &domain,
                    DistributedID did, AddressSpaceID owner_space,
                    RtEvent ready_event, bool register_now = true, // remote
                    RtUserEvent deletion_trigger=RtUserEvent::NO_RT_USER_EVENT);
      FutureMapImpl(const FutureMapImpl &rhs);
      virtual ~FutureMapImpl(void);
    public:
      FutureMapImpl& operator=(const FutureMapImpl &rhs);
    public:
      inline RtEvent get_ready_event(void) const { return ready_event; }
      inline const Domain& get_domain(void) const { return future_map_domain; }
      virtual bool is_replicate_future_map(void) const { return false; }
    public:
      virtual void notify_active(ReferenceMutator *mutator);
      virtual void notify_valid(ReferenceMutator *mutator);
      virtual void notify_invalid(ReferenceMutator *mutator);
      virtual void notify_inactive(ReferenceMutator *mutator);
    public:
      virtual Future get_future(const DomainPoint &point, 
                                bool internal_only,
                                RtEvent *wait_on = NULL); 
      void set_future(const DomainPoint &point, FutureImpl *impl,
                      ReferenceMutator *mutator);
      void get_void_result(const DomainPoint &point, 
                            bool silence_warnings = true,
                            const char *warning_string = NULL);
      virtual void wait_all_results(bool silence_warnings = true,
                                    const char *warning_string = NULL);
      bool reset_all_futures(RtEvent new_ready_event);
      // Use this method to detect when we're wrapped by an argument
      // map which is mainly needed in control replication
      virtual void argument_map_wrap(void) { }
    public:
      virtual void get_all_futures(std::map<DomainPoint,Future> &futures);
      void set_all_futures(const std::map<DomainPoint,Future> &futures);
      // Dump helper method for template classes
      static inline FutureImpl* unpack_future(const Future &future)
        { return future.impl; }
    public:
      // Will return NULL if it does not exist
      virtual FutureImpl* find_shard_local_future(const DomainPoint &point);
      virtual void get_shard_local_futures(
                                std::map<DomainPoint,FutureImpl*> &futures);
    public:
      void register_dependence(Operation *consumer_op);
    public:
      void record_future_map_registered(ReferenceMutator *creator);
      static void handle_future_map_future_request(Deserializer &derez,
                              Runtime *runtime, AddressSpaceID source);
      static void handle_future_map_future_response(Deserializer &derez,
                                                    Runtime *runtime);
    public:
      TaskContext *const context;
      // Either an index space task or a must epoch op
      Operation *const op;
      const GenerationID op_gen;
      const int op_depth;
#ifdef LEGION_SPY
      const UniqueID op_uid;
#endif
      const Domain future_map_domain;
    protected:
      mutable LocalLock future_map_lock;
      RtEvent ready_event;
      RtUserEvent delete_event;
      std::map<DomainPoint,Future> futures;
    };

    /**
     * \class ReplFutureMapImpl
     * This a special kind of future map that is created
     * in control replication contexts
     */
    class ReplFutureMapImpl : public FutureMapImpl {
    public:
      struct PendingRequest {
      public:
        PendingRequest(void) { }
        PendingRequest(const DomainPoint &p, DistributedID src,
                       RtUserEvent done, bool intern)
          : point(p), src_did(src), done_event(done), internal(intern) { }
      public:
        DomainPoint point;
        DistributedID src_did;
        RtUserEvent done_event;
        bool internal;
      };
      struct ReclaimFutureMapArgs :
        public LgTaskArgs<ReclaimFutureMapArgs> {
      public:
        static const LgTaskID TASK_ID = LG_RECLAIM_FUTURE_MAP_TASK_ID;
      public:
        ReclaimFutureMapArgs(ReplicateContext *c, 
                             ReplFutureMapImpl *map, UniqueID uid)
          : LgTaskArgs<ReclaimFutureMapArgs>(uid),
            ctx(c), impl(map) { }
      public:
        ReplicateContext *const ctx;
        ReplFutureMapImpl *const impl;
      };
    public:
      ReplFutureMapImpl(ReplicateContext *ctx, Operation *op, RtEvent ready, 
                        const Domain &domain, const Domain &shard_domain, 
                        Runtime *rt, DistributedID did, AddressSpaceID owner,
                        RtUserEvent deletion_trigger=
                                              RtUserEvent::NO_RT_USER_EVENT);
      ReplFutureMapImpl(const ReplFutureMapImpl &rhs);
      virtual ~ReplFutureMapImpl(void);
    public:
      ReplFutureMapImpl& operator=(const ReplFutureMapImpl &rhs);
    public:
      virtual bool is_replicate_future_map(void) const { return true; }
    public:
      // Override this so we can trigger our deletion barrier
      virtual void notify_inactive(ReferenceMutator *mutator);
    public:
      virtual Future get_future(const DomainPoint &point,
                                bool internal, RtEvent *wait_on = NULL);
      virtual void get_all_futures(std::map<DomainPoint,Future> &futures);
      virtual void wait_all_results(bool silence_warnings = true,
                                    const char *warning_string = NULL);
      virtual void argument_map_wrap(void) { has_non_trivial_call = true; }
    public:
      // Will return NULL if it does not exist
      virtual FutureImpl* find_shard_local_future(const DomainPoint &point);
      virtual void get_shard_local_futures(
                                std::map<DomainPoint,FutureImpl*> &futures);
    public:
      void set_sharding_function(ShardingFunction *function);
      void handle_future_map_request(Deserializer &derez);
    protected:
      void process_future_map_request(const DomainPoint &point,
                                      DistributedID src_did,
                                      const bool internal,
                                      RtUserEvent done_event);
    public:
      static void handle_future_map_response(Deserializer &derez,
                                             Runtime *runtime);
      static void handle_future_map_reclaim(const void *args);
    public:
      ReplicateContext *const repl_ctx;
      const Domain shard_domain;
      const unsigned future_map_barrier_index;
      const RtBarrier future_map_barrier;
      const CollectiveID collective_index; // in case we have to do all-to-all
      // Unlike normal future maps, we know these only ever exist on the
      // node where they are made so we store their producer op information
      // in case they have to make futures from remote shards
      const int op_depth; 
      const UniqueID op_uid;
    protected:
      std::vector<PendingRequest> pending_future_map_requests;
      std::set<RtEvent> exchange_events;
      RtUserEvent sharding_function_ready;
      ShardingFunction *sharding_function;
      bool collective_performed;
      // For replicated future maps we track whether there have been any
      // non-triival calls to this shard of the future map. If there are
      // then we know there could be non-trivial calls in other shards.
      // Conversely, if there are no non-trivial calls here then there
      // shouldn't be in other shards as well because of the rules of
      // control replication.
      bool has_non_trivial_call;
    };

    /**
     * \class PhysicalRegionImpl
     * The base implementation of a physical region object.
     * Physical region objects are not allowed to move from the
     * node in which they are created.  Like other objects
     * available to both the user and runtime they are reference
     * counted to know when they can be deleted.
     *
     * Note that we don't need to protect physical region impls
     * with any kind of synchronization mechanism since they
     * will only be manipulated by a single task which is 
     * guaranteed to only be running on one processor.
     */
    class PhysicalRegionImpl : public Collectable,
                               public LegionHeapify<PhysicalRegionImpl> {
    public:
      static const AllocationType alloc_type = PHYSICAL_REGION_ALLOC;
    public:
      PhysicalRegionImpl(const RegionRequirement &req, ApEvent mapped_event,
                         bool mapped, TaskContext *ctx, MapperID mid,
                         MappingTagID tag, bool leaf, bool virt, Runtime *rt);
      PhysicalRegionImpl(const PhysicalRegionImpl &rhs);
      ~PhysicalRegionImpl(void);
    public:
      PhysicalRegionImpl& operator=(const PhysicalRegionImpl &rhs);
    public:
      inline bool created_accessor(void) const { return made_accessor; }
    public:
      void set_sharded_view(ShardedView *view);
      inline ShardedView* get_sharded_view(void) const { return sharded_view; }
    public:
      void wait_until_valid(bool silence_warnings, const char *warning_string, 
                            bool warn = false, const char *src = NULL);
      bool is_valid(void) const;
      bool is_mapped(void) const;
      bool is_external_region(void) const;
      LogicalRegion get_logical_region(void) const;
      LegionRuntime::Accessor::RegionAccessor<
        LegionRuntime::Accessor::AccessorType::Generic>
          get_accessor(bool silence_warnings = true);
      LegionRuntime::Accessor::RegionAccessor<
        LegionRuntime::Accessor::AccessorType::Generic> 
          get_field_accessor(FieldID field, bool silence_warnings = true);
    public:
      void unmap_region(void);
      void remap_region(ApEvent new_mapped_event);
      const RegionRequirement& get_requirement(void) const;
      void set_reference(const InstanceRef &references);
      void reset_references(const InstanceSet &instances,ApUserEvent term_event,
                            ApEvent wait_for = ApEvent::NO_AP_EVENT);
      ApEvent get_mapped_event(void) const;
      bool has_references(void) const;
      void get_references(InstanceSet &instances) const;
      void get_memories(std::set<Memory>& memories) const;
      void get_fields(std::vector<FieldID>& fields) const;
#if defined(PRIVILEGE_CHECKS) || defined(BOUNDS_CHECKS)
    public:
      const char* get_task_name(void) const;
#endif
#ifdef BOUNDS_CHECKS
    public:
      bool contains_ptr(ptr_t ptr);
      bool contains_point(const DomainPoint &dp);
#endif
    public:
      void get_bounds(void *realm_is, TypeTag type_tag);
      PhysicalInstance get_instance_info(PrivilegeMode mode, 
                                         FieldID fid, size_t field_size, 
                                         void *realm_is, TypeTag type_tag,
                                         const char *warning_string,
                                         bool silence_warnings, 
                                         bool generic_accessor,
                                         bool check_field_size,
                                         ReductionOpID redop);
      void fail_bounds_check(DomainPoint p, FieldID fid, PrivilegeMode mode);
      void fail_bounds_check(Domain d, FieldID fid, PrivilegeMode mode);
      void report_incompatible_accessor(const char *accessor_kind,
                             PhysicalInstance instance, FieldID fid);
    public:
      Runtime *const runtime;
      TaskContext *const context;
      const MapperID map_id;
      const MappingTagID tag;
      const bool leaf_region;
      const bool virtual_mapped;
      const bool replaying;
    private:
      // Event for when the instance ref is ready
      ApEvent mapped_event;
      // Instance ref
      InstanceSet references;
      RegionRequirement req;
      // Only used for control replication
      ShardedView *sharded_view;
      bool mapped; // whether it is currently mapped
      bool valid; // whether it is currently valid
      // whether to trigger the termination event
      // upon unmap
      bool trigger_on_unmap;
      bool made_accessor;
      ApUserEvent termination_event;
      ApEvent wait_for_unmap;
#ifdef BOUNDS_CHECKS
    private:
      Domain bounds;
#endif
    };

    /**
     * \class GrantImpl
     * This is the base implementation of a grant object.
     * The grant implementation remembers the locks that
     * must be acquired and gives out an precondition event
     * for acquiring the locks whenever a user attempts
     * to register as using the grant.  Registering requires
     * providing a completion event for the operation which
     * the grant object then knows to use when releasing the
     * locks.  Grants continues accepting registrations
     * until the runtime marks that it is no longer active.
     */
    class GrantImpl : public Collectable, public LegionHeapify<GrantImpl> {
    public:
      static const AllocationType alloc_type = GRANT_ALLOC;
    public:
      struct ReservationRequest {
      public:
        ReservationRequest(void)
          : reservation(Reservation::NO_RESERVATION),
            mode(0), exclusive(true) { }
        ReservationRequest(Reservation r, unsigned m, bool e)
          : reservation(r), mode(m), exclusive(e) { }
      public:
        Reservation reservation;
        unsigned mode;
        bool exclusive;
      };
    public:
      GrantImpl(void);
      GrantImpl(const std::vector<ReservationRequest> &requests);
      GrantImpl(const GrantImpl &rhs);
      ~GrantImpl(void);
    public:
      GrantImpl& operator=(const GrantImpl &rhs);
    public:
      void register_operation(ApEvent completion_event);
      ApEvent acquire_grant(void);
      void release_grant(void);
    public:
      void pack_grant(Serializer &rez);
      void unpack_grant(Deserializer &derez);
    private:
      std::vector<ReservationRequest> requests;
      bool acquired;
      ApEvent grant_event;
      std::set<ApEvent> completion_events;
      mutable LocalLock grant_lock;
    };

    class LegionHandshakeImpl : public Collectable,
                       public LegionHeapify<LegionHandshakeImpl> {
    public:
      static const AllocationType alloc_type = MPI_HANDSHAKE_ALLOC;
    public:
      LegionHandshakeImpl(bool init_in_ext, int ext_participants, 
                          int legion_participants);
      LegionHandshakeImpl(const LegionHandshakeImpl &rhs);
      ~LegionHandshakeImpl(void);
    public:
      LegionHandshakeImpl& operator=(const LegionHandshakeImpl &rhs);
    public:
      void initialize(void);
    public:
      void ext_handoff_to_legion(void);
      void ext_wait_on_legion(void);
    public:
      void legion_handoff_to_ext(void);
      void legion_wait_on_ext(void);
    public:
      PhaseBarrier get_legion_wait_phase_barrier(void);
      PhaseBarrier get_legion_arrive_phase_barrier(void);
      void advance_legion_handshake(void);
    private:
      const bool init_in_ext;
      const int ext_participants;
      const int legion_participants;
    private:
      PhaseBarrier ext_wait_barrier;
      PhaseBarrier ext_arrive_barrier;
      PhaseBarrier legion_wait_barrier; // copy of mpi_arrive_barrier
      PhaseBarrier legion_arrive_barrier; // copy of mpi_wait_barrier
    };

    class MPIRankTable {
    public:
      MPIRankTable(Runtime *runtime);
      MPIRankTable(const MPIRankTable &rhs);
      ~MPIRankTable(void);
    public:
      MPIRankTable& operator=(const MPIRankTable &rhs);
    public:
      void perform_rank_exchange(void);
      void handle_mpi_rank_exchange(Deserializer &derez);
    protected:
      bool initiate_exchange(void);
      void send_remainder_stage(void);
      bool send_ready_stages(const int start_stage=1);
      void unpack_exchange(int stage, Deserializer &derez);
      void complete_exchange(void);
    public:
      Runtime *const runtime;
      bool participating;
    public:
      std::map<int,AddressSpace> forward_mapping;
      std::map<AddressSpace,int> reverse_mapping;
    protected:
      mutable LocalLock reservation;
      RtUserEvent done_event;
      std::vector<int> stage_notifications;
      std::vector<bool> sent_stages;
    protected:
      int collective_radix;
      int collective_log_radix;
      int collective_stages;
      int collective_participating_spaces;
      int collective_last_radix;
      // Handle a small race on deciding who gets to
      // trigger the done event
      bool done_triggered;
    }; 

    /**
     * \class ImplicitShardManager
     * This is a class for helping to construct implicitly 
     * control replicated top-level tasks from external threads.
     * It helps to setup tasks just as though they had been 
     * control replicated, except everything was already control
     * replicated remotely.
     */
    class ImplicitShardManager : public Collectable {
    public:
      ImplicitShardManager(Runtime *rt, TaskID tid, MapperID mid, 
           Processor::Kind k, unsigned shards_per_address_space);
      ImplicitShardManager(const ImplicitShardManager &rhs);
      ~ImplicitShardManager(void);
    public:
      ImplicitShardManager& operator=(const ImplicitShardManager &rhs);
    public:
      bool record_arrival(bool local);
      ShardTask* create_shard(int shard_id, Processor proxy, 
                              const char *task_name);
    protected:
      void create_shard_manager(Processor proxy, const char *task_name);
      void request_shard_manager(void);
    public:
      void process_implicit_request(void *remote, AddressSpaceID space);
      RtUserEvent process_implicit_response(ShardManager *manager,
                                            InnerContext *context);
    public:
      static void handle_remote_request(Deserializer &derez, Runtime *runtime, 
                                        AddressSpaceID remote_space);
      static void handle_remote_response(Deserializer &derez, Runtime *runtime);
    public:
      Runtime *const runtime;
      const TaskID task_id;
      const MapperID mapper_id;
      const Processor::Kind kind;
      const unsigned shards_per_address_space;
    protected:
      mutable LocalLock manager_lock;
      unsigned expected_local_arrivals;
      unsigned expected_remote_arrivals;
      unsigned local_shard_id;
      InnerContext *top_context;
      ShardManager *volatile shard_manager;
      RtUserEvent manager_ready;
      std::vector<std::pair<AddressSpaceID,void*> > remote_spaces;
    };

    /**
     * \class ProcessorManager
     * This class manages all the state for a single processor
     * within a given instance of the Internal runtime.  It keeps
     * queues for each of the different stages that operations
     * undergo and also tracks when the scheduling task needs
     * to be run for a processor.
     */
    class ProcessorManager {
    public: 
      struct SchedulerArgs : public LgTaskArgs<SchedulerArgs> {
      public:
        static const LgTaskID TASK_ID = LG_SCHEDULER_ID;
      public:
        SchedulerArgs(Processor p)
          : LgTaskArgs<SchedulerArgs>(0), proc(p) { }
      public:
        const Processor proc;
      }; 
      struct DeferMapperSchedulerArgs : 
        public LgTaskArgs<DeferMapperSchedulerArgs> {
      public:
        static const LgTaskID TASK_ID = LG_DEFER_MAPPER_SCHEDULER_TASK_ID;
      public:
        DeferMapperSchedulerArgs(ProcessorManager *proxy,
                                 MapperID mid, RtEvent defer)
          : LgTaskArgs<DeferMapperSchedulerArgs>(implicit_provenance),
            proxy_this(proxy), map_id(mid), deferral_event(defer) { }
      public:
        ProcessorManager *const proxy_this;
        const MapperID map_id;
        const RtEvent deferral_event;
      };
      struct MapperMessage {
      public:
        MapperMessage(void)
          : target(Processor::NO_PROC), message(NULL), length(0), radix(0) { }
        MapperMessage(Processor t, void *mes, size_t l)
          : target(t), message(mes), length(l), radix(-1) { }
        MapperMessage(void *mes, size_t l, int r)
          : target(Processor::NO_PROC), message(mes), length(l), radix(r) { }
      public:
        Processor target;
        void *message;
        size_t length;
        int radix;
      };
    public:
      ProcessorManager(Processor proc, Processor::Kind proc_kind,
                       Runtime *rt, unsigned default_mappers,  
                       bool no_steal, bool replay);
      ProcessorManager(const ProcessorManager &rhs);
      ~ProcessorManager(void);
    public:
      ProcessorManager& operator=(const ProcessorManager &rhs);
    public:
      void prepare_for_shutdown(void);
    public:
      void startup_mappers(void);
      void add_mapper(MapperID mid, MapperManager *m, 
                      bool check, bool own, bool skip_replay = false);
      void replace_default_mapper(MapperManager *m, bool own);
      MapperManager* find_mapper(MapperID mid) const;
    public:
      void perform_scheduling(void);
      void launch_task_scheduler(void);
      void notify_deferred_mapper(MapperID map_id, RtEvent deferred_event);
      static void handle_defer_mapper(const void *args);
    public:
      void activate_context(InnerContext *context);
      void deactivate_context(InnerContext *context);
      void update_max_context_count(unsigned max_contexts);
    public:
      void process_steal_request(Processor thief, 
                                 const std::vector<MapperID> &thieves);
      void process_advertisement(Processor advertiser, MapperID mid);
    public:
      void add_to_ready_queue(TaskOp *op);
      void add_to_local_ready_queue(Operation *op, LgPriority priority,
                                    RtEvent wait_on);
    public:
      inline void find_visible_memories(std::set<Memory> &visible) const
        { visible = visible_memories; }
    protected:
      void perform_mapping_operations(void);
      void issue_advertisements(MapperID mid);
    protected:
      void increment_active_contexts(void);
      void decrement_active_contexts(void);
    protected:
      void increment_active_mappers(void);
      void decrement_active_mappers(void);
    public:
      // Immutable state
      Runtime *const runtime;
      const Processor local_proc;
      const Processor::Kind proc_kind;
      // Is stealing disabled 
      const bool stealing_disabled;
      // are we doing replay execution
      const bool replay_execution;
    protected:
      // Local queue state
      mutable LocalLock local_queue_lock;
      unsigned next_local_index;
    protected:
      // Scheduling state
      mutable LocalLock queue_lock;
      bool task_scheduler_enabled;
      bool outstanding_task_scheduler;
      unsigned total_active_contexts;
      unsigned total_active_mappers;
      struct ContextState {
      public:
        ContextState(void)
          : owned_tasks(0), active(false) { }
      public:
        unsigned owned_tasks;
        bool active;
      };
      std::vector<ContextState> context_states;
    protected:
      // Mapper objects
      std::map<MapperID,std::pair<MapperManager*,bool/*own*/> > mappers;
      // For each mapper something to track its state
      struct MapperState {
      public:
        MapperState(void)
          : queue_guard(false) { }
      public:
        std::list<TaskOp*> ready_queue;
        RtEvent deferral_event;
        RtUserEvent queue_waiter;
        bool queue_guard;
      };
      // State for each mapper for scheduling purposes
      std::map<MapperID,MapperState> mapper_states;
      // Lock for accessing mappers
      mutable LocalLock mapper_lock;
      // The set of visible memories from this processor
      std::set<Memory> visible_memories;
    };

    /**
     * \class MemoryManager
     * The goal of the memory manager is to keep track of all of
     * the physical instances that the runtime knows about in various
     * memories throughout the system.  This will then allow for
     * feedback when mapping to know when memories are nearing
     * their capacity.
     */
    class MemoryManager {
    public:
      enum RequestKind {
        CREATE_INSTANCE_CONSTRAINTS,
        CREATE_INSTANCE_LAYOUT,
        FIND_OR_CREATE_CONSTRAINTS,
        FIND_OR_CREATE_LAYOUT,
        FIND_ONLY_CONSTRAINTS,
        FIND_ONLY_LAYOUT,
      };
      enum InstanceState {
        COLLECTABLE_STATE = 0,
        ACTIVE_STATE = 1,
        PENDING_COLLECTED_STATE = 2, // sticky
        VALID_STATE = 3,
        PENDING_ACQUIRE_STATE = 4,
      };
    public:
      struct InstanceInfo {
      public:
        InstanceInfo(void)
          : current_state(COLLECTABLE_STATE), 
            deferred_collect(RtUserEvent::NO_RT_USER_EVENT),
            instance_size(0), pending_acquires(0), min_priority(0) { }
      public:
        InstanceState current_state;
        RtUserEvent deferred_collect;
        size_t instance_size;
        unsigned pending_acquires;
        GCPriority min_priority;
        std::map<std::pair<MapperID,Processor>,GCPriority> mapper_priorities;
        // For tracking external instances and whether they can be used
      };
    public:
      MemoryManager(Memory mem, Runtime *rt);
      MemoryManager(const MemoryManager &rhs);
      ~MemoryManager(void);
    public:
      MemoryManager& operator=(const MemoryManager &rhs);
    public:
      void find_shutdown_preconditions(std::set<ApEvent> &preconditions);
      void prepare_for_shutdown(void);
      void finalize(void);
    public:
      void register_remote_instance(PhysicalManager *manager);
      void unregister_remote_instance(PhysicalManager *manager);
    public:
      void activate_instance(PhysicalManager *manager);
      void deactivate_instance(PhysicalManager *manager);
      void validate_instance(PhysicalManager *manager);
      void invalidate_instance(PhysicalManager *manager);
      bool attempt_acquire(PhysicalManager *manager);
      void complete_acquire(PhysicalManager *manager);
    public:
      bool create_physical_instance(const LayoutConstraintSet &contraints,
                                    const std::vector<LogicalRegion> &regions,
                                    MappingInstance &result, MapperID mapper_id,
                                    Processor processor, bool acquire, 
                                    GCPriority priority, bool tight_bounds,
                                    size_t *footprint, UniqueID creator_id,
                                    bool remote = false);
      bool create_physical_instance(LayoutConstraints *constraints,
                                    const std::vector<LogicalRegion> &regions,
                                    MappingInstance &result, MapperID mapper_id,
                                    Processor processor, bool acquire, 
                                    GCPriority priority, bool tight_bounds,
                                    size_t *footprint, UniqueID creator_id,
                                    bool remote = false);
      bool find_or_create_physical_instance(
                                    const LayoutConstraintSet &constraints,
                                    const std::vector<LogicalRegion> &regions,
                                    MappingInstance &result, bool &created, 
                                    MapperID mapper_id, Processor processor,
                                    bool acquire, GCPriority priority, 
                                    bool tight_region_bounds, size_t *footprint,
                                    UniqueID creator_id, bool remote = false);
      bool find_or_create_physical_instance(
                                    LayoutConstraints *constraints,
                                    const std::vector<LogicalRegion> &regions,
                                    MappingInstance &result, bool &created, 
                                    MapperID mapper_id, Processor processor,
                                    bool acquire, GCPriority priority, 
                                    bool tight_region_bounds, size_t *footprint,
                                    UniqueID creator_id, bool remote = false);
      bool find_physical_instance(  const LayoutConstraintSet &constraints,
                                    const std::vector<LogicalRegion> &regions,
                                    MappingInstance &result, bool acquire,
                                    bool tight_bounds, bool remote = false);
      bool find_physical_instance(  LayoutConstraints *constraints,
                                    const std::vector<LogicalRegion> &regions,
                                    MappingInstance &result, bool acquire,
                                    bool tight_bounds, bool remote = false);
      void release_tree_instances(RegionTreeID tid);
      void set_garbage_collection_priority(PhysicalManager *manager,
                                    MapperID mapper_id, Processor proc,
                                    GCPriority priority);
      RtEvent acquire_instances(const std::set<PhysicalManager*> &managers,
                                    std::vector<bool> &results);
      void record_created_instance( PhysicalManager *manager, bool acquire,
                                    MapperID mapper_id, Processor proc,
                                    GCPriority priority, bool remote);
    public:
      void process_instance_request(Deserializer &derez, AddressSpaceID source);
      void process_instance_response(Deserializer &derez,AddressSpaceID source);
      void process_gc_priority_update(Deserializer &derez, AddressSpaceID src);
      void process_never_gc_response(Deserializer &derez);
      void process_acquire_request(Deserializer &derez, AddressSpaceID source);
      void process_acquire_response(Deserializer &derez, AddressSpaceID src);
    protected:
      bool find_satisfying_instance(const LayoutConstraintSet &constraints,
                                    const std::vector<LogicalRegion> &regions,
                                    MappingInstance &result, bool acquire, 
                                    bool tight_region_bounds, bool remote);
      bool find_satisfying_instance(LayoutConstraints *constraints,
                                    const std::vector<LogicalRegion> &regions,
                                    MappingInstance &result, bool acquire, 
                                    bool tight_region_bounds, bool remote);
      bool find_valid_instance(     const LayoutConstraintSet &constraints,
                                    const std::vector<LogicalRegion> &regions,
                                    MappingInstance &result, bool acquire, 
                                    bool tight_region_bounds, bool remote);
      bool find_valid_instance(     LayoutConstraints *constraints,
                                    const std::vector<LogicalRegion> &regions,
                                    MappingInstance &result, bool acquire, 
                                    bool tight_region_bounds, bool remote);
      void release_candidate_references(const std::deque<PhysicalManager*>
                                                        &candidates) const;
    protected:
      // We serialize all allocation attempts in a memory in order to 
      // ensure find_and_create calls will remain atomic
      RtEvent acquire_allocation_privilege(void);
      void release_allocation_privilege(void);
      PhysicalManager* allocate_physical_instance(InstanceBuilder &builder,
                                                  size_t *footprint);
    public:
      bool delete_by_size_and_state(const size_t needed_size, 
                                    InstanceState state, bool larger_only); 
      RtEvent attach_external_instance(PhysicalManager *manager);
      RtEvent detach_external_instance(PhysicalManager *manager);
    public:
      // The memory that we are managing
      const Memory memory;
      // The owner address space
      const AddressSpaceID owner_space;
      // Is this the owner memory or not
      const bool is_owner;
      // The capacity in bytes of this memory
      const size_t capacity;
      // The remaining capacity in this memory
      size_t remaining_capacity;
      // The runtime we are associate with
      Runtime *const runtime;
    protected:
      // Lock for controlling access to the data
      // structures in this memory manager
      mutable LocalLock manager_lock;
      // We maintain several sets of instances here
      // This is a generic list that tracks all the allocated instances
      typedef LegionMap<PhysicalManager*,InstanceInfo,
                        MEMORY_INSTANCES_ALLOC>::tracked TreeInstances;
      std::map<RegionTreeID,TreeInstances> current_instances;
      // Keep track of outstanding requuests for allocations which 
      // will be tried in the order that they arrive
      std::deque<RtUserEvent> pending_allocation_attempts;
    };

    /**
     * \class VirtualChannel
     * This class provides the basic support for sending and receiving
     * messages for a single virtual channel.
     */
    class VirtualChannel {
    public:
      // Implement a three-state state-machine for sending
      // messages.  Either fully self-contained messages
      // or chains of partial messages followed by a final
      // message.
      enum MessageHeader {
        FULL_MESSAGE = 0x1,
        PARTIAL_MESSAGE = 0x2,
        FINAL_MESSAGE = 0x3,
      };
      struct PartialMessage {
      public:
        PartialMessage(void)
          : buffer(NULL), size(0), index(0), messages(0), total(0) { }
      public:
        char *buffer;
        size_t size;
        unsigned index;
        unsigned messages;
        unsigned total;
      };
    public:
      VirtualChannel(VirtualChannelKind kind,AddressSpaceID local_address_space,
                     size_t max_message_size, LegionProfiler *profiler);
      VirtualChannel(const VirtualChannel &rhs);
      ~VirtualChannel(void);
    public:
      VirtualChannel& operator=(const VirtualChannel &rhs);
    public:
      void package_message(Serializer &rez, MessageKind k, bool flush,
                           Runtime *runtime, Processor target, 
                           bool response, bool shutdown);
      void process_message(const void *args, size_t arglen, 
                        Runtime *runtime, AddressSpaceID remote_address_space);
      void confirm_shutdown(ShutdownManager *shutdown_manager, bool phase_one);
    private:
      void send_message(bool complete, Runtime *runtime, 
                        Processor target, bool response, bool shutdown);
      bool handle_messages(unsigned num_messages, Runtime *runtime, 
                           AddressSpaceID remote_address_space,
                           const char *args, size_t arglen) const;
      static void buffer_messages(unsigned num_messages,
                                  const void *args, size_t arglen,
                                  char *&receiving_buffer,
                                  size_t &receiving_buffer_size,
                                  unsigned &receiving_index,
                                  unsigned &received_messages,
                                  unsigned &partial_messages);
      void filter_unordered_events(void);
    private:
      mutable LocalLock channel_lock;
      char *const sending_buffer;
      unsigned sending_index;
      const size_t sending_buffer_size;
      RtEvent last_message_event;
      MessageHeader header;
      unsigned packaged_messages;
      // For unordered channels so we can group partial
      // messages from remote nodes
      unsigned partial_message_id;
      bool partial;
    private:
      const bool ordered_channel;
      const LgPriority request_priority;
      const LgPriority response_priority;
      static const unsigned MAX_UNORDERED_EVENTS = 32;
      std::set<RtEvent> unordered_events;
    private:
      // State for receiving messages
      // No lock for receiving messages since we know
      // that they are ordered for ordered virtual
      // channels, for un-ordered virtual channels then
      // we know that we do need the lock
      char *receiving_buffer;
      size_t receiving_buffer_size;
      unsigned receiving_index;
      unsigned received_messages;
      unsigned partial_messages;
      std::map<unsigned/*message id*/,PartialMessage> *partial_assembly;
      mutable bool observed_recent;
    private:
      LegionProfiler *const profiler;
    }; 

    /**
     * \class MessageManager
     * This class manages sending and receiving of message between
     * instances of the Internal runtime residing on different nodes.
     * The manager also abstracts some of the details of sending these
     * messages.  Messages can be accumulated together in bulk messages
     * for performance reason.  The runtime can also place an upper
     * bound on the size of the data communicated between runtimes in
     * an active message, which the message manager then uses to
     * break down larger messages into smaller active messages.
     *
     * On the receiving side, the message manager unpacks the messages
     * that have been sent and then call the appropriate runtime
     * methods for handling the messages.  In cases where larger
     * messages were broken down into smaller messages, then message
     * manager waits until it has received all the active messages
     * before handling the message.
     */
    class MessageManager { 
    public:
      MessageManager(AddressSpaceID remote, 
                     Runtime *rt, size_t max,
                     const Processor remote_util_group);
      MessageManager(const MessageManager &rhs);
      ~MessageManager(void);
    public:
      MessageManager& operator=(const MessageManager &rhs);
    public:
      void send_message(Serializer &rez, MessageKind kind, 
                        VirtualChannelKind channel, bool flush, 
                        bool response = false, bool shutdown = false);
      void receive_message(const void *args, size_t arglen);
      void confirm_shutdown(ShutdownManager *shutdown_manager,
                            bool phase_one);
    public:
      const AddressSpaceID remote_address_space;
    public:
      Runtime *const runtime;
      // State for sending messages
      const Processor target;
    private:
      VirtualChannel *const channels; 
    };

    /**
     * \class ShutdownManager
     * A class for helping to manage the shutdown of the 
     * runtime after the application has finished
     */
    class ShutdownManager {
    public:
      enum ShutdownPhase {
        CHECK_TERMINATION = 1,
        CONFIRM_TERMINATION = 2,
        CHECK_SHUTDOWN = 3,
        CONFIRM_SHUTDOWN = 4,
      };
    public:
      struct RetryShutdownArgs : public LgTaskArgs<RetryShutdownArgs> {
      public:
        static const LgTaskID TASK_ID = LG_RETRY_SHUTDOWN_TASK_ID;
      public:
        RetryShutdownArgs(ShutdownPhase p)
          : LgTaskArgs<RetryShutdownArgs>(0), phase(p) { }
      public:
        const ShutdownPhase phase;
      };
    public:
      ShutdownManager(ShutdownPhase phase, Runtime *rt, AddressSpaceID source,
                      unsigned radix, ShutdownManager *owner = NULL);
      ShutdownManager(const ShutdownManager &rhs);
      ~ShutdownManager(void);
    public:
      ShutdownManager& operator=(const ShutdownManager &rhs);
    public:
      bool attempt_shutdown(void);
      bool handle_response(bool success, const std::set<RtEvent> &to_add);
    protected:
      void finalize(void);
    public:
      static void handle_shutdown_notification(Deserializer &derez, 
                          Runtime *runtime, AddressSpaceID source);
      static void handle_shutdown_response(Deserializer &derez);
    public:
      void record_outstanding_tasks(void);
      void record_recent_message(void);
      void record_pending_message(RtEvent pending_event);
    public:
      const ShutdownPhase phase;
      Runtime *const runtime;
      const AddressSpaceID source; 
      const unsigned radix;
      ShutdownManager *const owner;
    protected:
      mutable LocalLock shutdown_lock;
      unsigned needed_responses;
      std::set<RtEvent> wait_for;
      bool result;
    };

    /**
     * \struct RegionTreeContext
     * A struct for storing the necessary data for managering a context
     * in the region tree.
     */
    class RegionTreeContext {
    public:
      RegionTreeContext(void)
        : ctx(-1) { }
      RegionTreeContext(ContextID c)
        : ctx(c) { }
    public:
      inline bool exists(void) const { return (ctx >= 0); }
      inline ContextID get_id(void) const 
      {
#ifdef DEBUG_LEGION
        assert(exists());
#endif
        return ContextID(ctx);
      }
      inline bool operator==(const RegionTreeContext &rhs) const
      {
        return (ctx == rhs.ctx);
      }
      inline bool operator!=(const RegionTreeContext &rhs) const
      {
        return (ctx != rhs.ctx);
      }
    private:
      int ctx;
    };

    /**
     * \class PendingVariantRegistration
     * A small helper class for deferring the restration of task
     * variants until the runtime is started.
     */
    class PendingVariantRegistration {
    public:
      PendingVariantRegistration(VariantID vid, bool has_return,
                                 const TaskVariantRegistrar &registrar,
                                 const void *user_data, size_t user_data_size,
                                 CodeDescriptor *realm_desc, 
                                 const char *task_name);
      PendingVariantRegistration(const PendingVariantRegistration &rhs);
      ~PendingVariantRegistration(void);
    public:
      PendingVariantRegistration& operator=(
                                      const PendingVariantRegistration &rhs);
    public:
      void perform_registration(Runtime *runtime);
    private:
      VariantID vid;
      bool has_return;
      TaskVariantRegistrar registrar;
      void *user_data;
      size_t user_data_size;
      CodeDescriptor *realm_desc; 
      char *logical_task_name; // optional semantic info to attach to the task
    };

    /**
     * \class TaskImpl
     * This class is used for storing all the meta-data associated 
     * with a logical task
     */
    class TaskImpl : public LegionHeapify<TaskImpl> {
    public:
      static const AllocationType alloc_type = TASK_IMPL_ALLOC;
    public:
      struct SemanticRequestArgs : public LgTaskArgs<SemanticRequestArgs> {
      public:
        static const LgTaskID TASK_ID = LG_TASK_IMPL_SEMANTIC_INFO_REQ_TASK_ID;
      public:
        SemanticRequestArgs(TaskImpl *proxy, SemanticTag t, AddressSpaceID src)
          : LgTaskArgs<SemanticRequestArgs>(implicit_provenance),
            proxy_this(proxy), tag(t), source(src) { }
      public:
        TaskImpl *const proxy_this;
        const SemanticTag tag;
        const AddressSpaceID source;
      };
    public:
      TaskImpl(TaskID tid, Runtime *rt, const char *name = NULL);
      TaskImpl(const TaskImpl &rhs);
      ~TaskImpl(void);
    public:
      TaskImpl& operator=(const TaskImpl &rhs);
    public:
      inline bool returns_value(void) const { return has_return_type; }
    public:
      VariantID get_unique_variant_id(void);
      void add_variant(VariantImpl *impl);
      VariantImpl* find_variant_impl(VariantID variant_id, bool can_fail);
      void find_valid_variants(std::vector<VariantID> &valid_variants, 
                               Processor::Kind kind) const;
    public:
      const char* get_name(bool needs_lock = true);
      void attach_semantic_information(SemanticTag tag, AddressSpaceID source,
         const void *buffer, size_t size, bool is_mutable, bool send_to_owner);
      bool retrieve_semantic_information(SemanticTag tag,
                                         const void *&buffer, size_t &size,
                                         bool can_fail, bool wait_until);
      void send_semantic_info(AddressSpaceID target, SemanticTag tag,
                        const void *value, size_t size, bool is_mutable,
                        RtUserEvent to_trigger = RtUserEvent::NO_RT_USER_EVENT);
      void send_semantic_request(AddressSpaceID target, SemanticTag tag, 
                             bool can_fail, bool wait_until, RtUserEvent ready);
      void process_semantic_request(SemanticTag tag, AddressSpaceID target, 
                             bool can_fail, bool wait_until, RtUserEvent ready);
    public:
      inline AddressSpaceID get_owner_space(void) const
        { return get_owner_space(task_id, runtime); }
      static AddressSpaceID get_owner_space(TaskID task_id, Runtime *runtime);
    public:
      static void handle_semantic_request(Runtime *runtime, 
                          Deserializer &derez, AddressSpaceID source);
      static void handle_semantic_info(Runtime *runtime,
                          Deserializer &derez, AddressSpaceID source);
      static void handle_variant_request(Runtime *runtime,
                          Deserializer &derez, AddressSpaceID source);
    public:
      const TaskID task_id;
      Runtime *const runtime;
      char *const initial_name;
    private:
      mutable LocalLock task_lock;
      std::map<VariantID,VariantImpl*> variants;
      // VariantIDs that we've handed out but haven't registered yet
      std::set<VariantID> pending_variants;
      std::map<SemanticTag,SemanticInfo> semantic_infos;
      // Track whether all these variants have a return type or not
      bool has_return_type;
      // Track whether all these variants are idempotent or not
      bool all_idempotent;
    };

    /**
     * \class VariantImpl
     * This class is used for storing all the meta-data associated
     * with a particular variant implementation of a task
     */
    class VariantImpl : public LegionHeapify<VariantImpl> { 
    public:
      static const AllocationType alloc_type = VARIANT_IMPL_ALLOC;
    public:
      VariantImpl(Runtime *runtime, VariantID vid, TaskImpl *owner, 
                  const TaskVariantRegistrar &registrar, bool ret_val, 
                  CodeDescriptor *realm_desc,
                  const void *user_data = NULL, size_t user_data_size = 0);
      VariantImpl(const VariantImpl &rhs);
      ~VariantImpl(void);
    public:
      VariantImpl& operator=(const VariantImpl &rhs);
    public:
      inline bool is_leaf(void) const { return leaf_variant; }
      inline bool is_inner(void) const { return inner_variant; }
      inline bool is_idempotent(void) const { return idempotent_variant; }
      inline bool is_replicable(void) const { return replicable_variant; }
      inline bool returns_value(void) const { return has_return_value; }
      inline const char* get_name(void) const { return variant_name; }
      inline const ExecutionConstraintSet&
        get_execution_constraints(void) const { return execution_constraints; }
      inline const TaskLayoutConstraintSet& 
        get_layout_constraints(void) const { return layout_constraints; } 
    public:
      bool is_no_access_region(unsigned idx) const;
    public:
      ApEvent dispatch_task(Processor target, SingleTask *task, 
          TaskContext *ctx, ApEvent precondition, PredEvent pred,
          int priority, Realm::ProfilingRequestSet &requests);
      void dispatch_inline(Processor current, InlineContext *ctx);
    public:
      bool can_use(Processor::Kind kind, bool warn) const;
    public:
      void broadcast_variant(RtUserEvent done, AddressSpaceID origin,
                             AddressSpaceID local);
    public:
      static void handle_variant_broadcast(Runtime *runtime, 
                                           Deserializer &derez);
    public:
      const VariantID vid;
      TaskImpl *const owner;
      Runtime *const runtime;
      const bool global; // globally valid variant
      const bool has_return_value; // has a return value
    public:
      const CodeDescriptorID descriptor_id;
      CodeDescriptor *const realm_descriptor;
    private:
      ExecutionConstraintSet execution_constraints;
      TaskLayoutConstraintSet   layout_constraints;
    private:
      void *user_data;
      size_t user_data_size;
      ApEvent ready_event;
    private: // properties
      bool leaf_variant;
      bool inner_variant;
      bool idempotent_variant;
      bool replicable_variant;
    private:
      char *variant_name; 
    };

    /**
     * \class LayoutConstraints
     * A class for tracking a long-lived set of constraints
     * These can be moved around the system and referred to in 
     * variout places so we make it a distributed collectable
     */
    class LayoutConstraints : 
      public LayoutConstraintSet, public DistributedCollectable,
      public LegionHeapify<LayoutConstraints> {
    public:
      static const AllocationType alloc_type = LAYOUT_CONSTRAINTS_ALLOC; 
    public:
      LayoutConstraints(LayoutConstraintID layout_id, FieldSpace handle, 
                        Runtime *runtime, bool inter, DistributedID did = 0);
      LayoutConstraints(LayoutConstraintID layout_id, Runtime *runtime, 
                        const LayoutConstraintRegistrar &registrar, 
                        bool inter, DistributedID did = 0);
      LayoutConstraints(LayoutConstraintID layout_id,
                        Runtime *runtime, const LayoutConstraintSet &cons,
                        FieldSpace handle, bool inter);
      LayoutConstraints(const LayoutConstraints &rhs);
      virtual ~LayoutConstraints(void);
    public:
      LayoutConstraints& operator=(const LayoutConstraints &rhs);
    public:
      virtual void notify_active(ReferenceMutator *mutator);
      virtual void notify_inactive(ReferenceMutator *mutator);
      virtual void notify_valid(ReferenceMutator *mutator);
      virtual void notify_invalid(ReferenceMutator *mutator);
    public:
      inline FieldSpace get_field_space(void) const { return handle; }
      inline const char* get_name(void) const { return constraints_name; }
    public:
      void send_constraint_response(AddressSpaceID source,
                                    RtUserEvent done_event);
      void update_constraints(Deserializer &derez);
    public:
      bool entails(LayoutConstraints *other_constraints, unsigned total_dims,
                   const LayoutConstraint **failed_constraint);
      bool entails(const LayoutConstraintSet &other, unsigned total_dims,
                   const LayoutConstraint **failed_constraint) const;
      bool conflicts(LayoutConstraints *other_constraints, unsigned total_dims,
                     const LayoutConstraint **conflict_constraint);
      bool conflicts(const LayoutConstraintSet &other, unsigned total_dims,
                     const LayoutConstraint **conflict_constraint) const;
      bool entails_without_pointer(LayoutConstraints *other,unsigned total_dims,
                                   const LayoutConstraint **failed_constraint);
      bool entails_without_pointer(const LayoutConstraintSet &other,
         unsigned total_dims, const LayoutConstraint **failed_constraint) const;
    public:
      static AddressSpaceID get_owner_space(LayoutConstraintID layout_id,
                                            Runtime *runtime);
    public:
      static void process_request(Runtime *runtime, Deserializer &derez,
                                  AddressSpaceID source);
      static void process_response(Runtime *runtime, Deserializer &derez, 
                                   AddressSpaceID source);
    public:
      const LayoutConstraintID layout_id;
      const FieldSpace handle;
      // True if this layout constraint object was made by the runtime
      // False if it was made by the application or the mapper
      const bool internal;
    protected:
      char *constraints_name;
      mutable LocalLock layout_lock;
    protected:
      std::map<std::pair<LayoutConstraintID,unsigned/*total dims*/>,
                const LayoutConstraint*> conflict_cache;
      std::map<std::pair<LayoutConstraintID,unsigned/*total dims*/>,
                const LayoutConstraint*> entailment_cache;
      std::map<std::pair<LayoutConstraintID,unsigned/*total dims*/>,
                const LayoutConstraint*> no_pointer_entailment_cache;
    };

    /**
     * Identity Projection Functor
     * A class that implements the identity projection function
     */
    class IdentityProjectionFunctor : public ProjectionFunctor {
    public:
      IdentityProjectionFunctor(Legion::Runtime *rt);
      virtual ~IdentityProjectionFunctor(void);
    public:
      virtual LogicalRegion project(const Mappable *mappable, unsigned index,
                                    LogicalRegion upper_bound,
                                    const DomainPoint &point);
      virtual LogicalRegion project(const Mappable *mappable, unsigned index,
                                    LogicalPartition upper_bound,
                                    const DomainPoint &point);
      virtual LogicalRegion project(LogicalRegion upper_bound,
                                    const DomainPoint &point,
                                    const Domain &launch_domain);
      virtual LogicalRegion project(LogicalPartition upper_bound,
                                    const DomainPoint &point,
                                    const Domain &launch_domain);
      virtual bool is_functional(void) const;
      virtual bool is_exclusive(void) const;
      virtual unsigned get_depth(void) const;
    };

    /**
     * \class ProjectionPoint
     * An abstract class for passing to projection functions
     * for recording the results of a projection
     */
    class ProjectionPoint {
    public:
      virtual const DomainPoint& get_domain_point(void) const = 0;
      virtual void set_projection_result(unsigned idx,LogicalRegion result) = 0;
    }; 

    /**
     * \class ProjectionFunction
     * A class for wrapping projection functors
     */
    class ProjectionFunction {
    public:
      class ElideCloseResult {
      public:
        ElideCloseResult(void);
        ElideCloseResult(IndexTreeNode *node, 
            const std::set<ProjectionSummary> &projections, bool result);
      public:
        bool matches(IndexTreeNode *node, 
                     const std::set<ProjectionSummary> &projections) const;
      public:
        IndexTreeNode *node;
        std::set<ProjectionSummary> projections;
        bool result;
      };
    public:
      ProjectionFunction(ProjectionID pid, ProjectionFunctor *functor);
      ProjectionFunction(const ProjectionFunction &rhs);
      ~ProjectionFunction(void);
    public:
      ProjectionFunction& operator=(const ProjectionFunction &rhs);
    public:
      // The old path explicitly for tasks
      LogicalRegion project_point(Task *task, unsigned idx, Runtime *runtime,
                       const Domain &launch_domain, const DomainPoint &point);
      void project_points(const RegionRequirement &req, unsigned idx,
                          Runtime *runtime, const Domain &launch_domain,
                          const std::vector<PointTask*> &point_tasks);
      // Generalized and annonymized
      void project_points(Operation *op, unsigned idx, 
                          const RegionRequirement &req, 
                          Runtime *runtime, const Domain &launch_domain,
                          const std::vector<ProjectionPoint*> &points);
    protected:
      // Old checking code explicitly for tasks
      void check_projection_region_result(const RegionRequirement &req,
                                          const Task *task, unsigned idx,
                                          LogicalRegion result, Runtime *rt);
      void check_projection_partition_result(const RegionRequirement &req,
                                             const Task *task, unsigned idx,
                                             LogicalRegion result, Runtime *rt);
      // Annonymized checking code
      void check_projection_region_result(const RegionRequirement &req,
                                          Operation *op, unsigned idx,
                                          LogicalRegion result, Runtime *rt);
      void check_projection_partition_result(const RegionRequirement &req,
                                          Operation *op, unsigned idx,
                                          LogicalRegion result, Runtime *rt);
      // Checking for inversion
      void check_inversion(const Task *task, unsigned idx,
                           const std::vector<DomainPoint> &ordered_points);
      void check_containment(const Task *task, unsigned idx,
                             const std::vector<DomainPoint> &ordered_points);
    public:
      bool find_elide_close_result(const ProjectionInfo &info, 
                  const std::set<ProjectionSummary> &projections, 
                  RegionTreeNode *node, bool &result) const;
      void record_elide_close_result(const ProjectionInfo &info,
                  const std::set<ProjectionSummary> &projections,
                  RegionTreeNode *node, bool result);
      // From scratch
      ProjectionTree* construct_projection_tree(Operation *op, unsigned index,
                  RegionTreeNode *root, IndexSpaceNode *launch_domain, 
                  ShardingFunction *sharding, 
                  IndexSpaceNode *shard_domain) const;
      // Contribute to an existing tree
      void construct_projection_tree(Operation *op, unsigned index,
                  RegionTreeNode *root, IndexSpaceNode *launch_domain, 
                  ShardingFunction *sharding, IndexSpaceNode *sharding_domain,
                  std::map<IndexTreeNode*,ProjectionTree*> &node_map) const;
      static void add_to_projection_tree(LogicalRegion region,
                  IndexTreeNode *root, RegionTreeForest *context, 
                  std::map<IndexTreeNode*,ProjectionTree*> &node_map,
                  ShardID owner_shard = 0);
    public:
      const int depth; 
      const bool is_exclusive;
      const bool is_functional;
      const bool is_invertible;
      const ProjectionID projection_id;
      ProjectionFunctor *const functor;
    protected:
      mutable LocalLock projection_reservation;
      std::map<ProjectionSummary,
               std::vector<ElideCloseResult> > elide_close_results;
    }; 

    /**
     * \class CyclicShardingFunctor
     * The cyclic sharding functor just round-robins the points
     * onto the available set of shards
     */
    class CyclicShardingFunctor : public ShardingFunctor {
    public:
      CyclicShardingFunctor(void);
      CyclicShardingFunctor(const CyclicShardingFunctor &rhs);
      virtual ~CyclicShardingFunctor(void);
    public:
      CyclicShardingFunctor& operator=(const CyclicShardingFunctor &rhs);
    public:
      template<int DIM>
      size_t linearize_point(const Realm::IndexSpace<DIM,coord_t> &is,
                              const Realm::Point<DIM,coord_t> &point) const;
    public:
      virtual ShardID shard(const DomainPoint &point,
                            const Domain &full_space,
                            const size_t total_shards);
    };

    /**
     * \class ShardingFunction
     * The sharding function class wraps a sharding functor and will
     * cache results for queries so that we don't need to constantly
     * be inverting the results of the sharding functor.
     */
    class ShardingFunction {
    public:
      struct ShardKey {
      public:
        ShardKey(void) 
          : sid(0), full_space(IndexSpace::NO_SPACE), 
            shard_space(IndexSpace::NO_SPACE) { }
        ShardKey(ShardID s, IndexSpace f, IndexSpace sh)
          : sid(s), full_space(f), shard_space(sh) { }
      public:
        inline bool operator<(const ShardKey &rhs) const
        {
          if (sid < rhs.sid)
            return true;
          if (sid > rhs.sid)
            return false;
          if (full_space < rhs.full_space)
            return true;
          if (full_space > rhs.full_space)
            return false;
          return shard_space < rhs.shard_space;
        }
        inline bool operator==(const ShardKey &rhs) const
        {
          if (sid != rhs.sid)
            return false;
          if (full_space != rhs.full_space)
            return false;
          return shard_space == rhs.shard_space;
        }
      public:
        ShardID sid;
        IndexSpace full_space, shard_space;
      };
    public:
      ShardingFunction(ShardingFunctor *functor, RegionTreeForest *forest,
                       ShardingID sharding_id, size_t total_shards);
      ShardingFunction(const ShardingFunction &rhs);
      virtual ~ShardingFunction(void);
    public:
      ShardingFunction& operator=(const ShardingFunction &rhs);
    public:
      ShardID find_owner(const DomainPoint &point,const Domain &sharding_space);
      IndexSpace find_shard_space(ShardID shard, IndexSpaceNode *full_space,
                                  IndexSpace sharding_space);
    public:
      ShardingFunctor *const functor;
      RegionTreeForest *const forest;
      const ShardingID sharding_id;
      const size_t total_shards;
    protected:
      mutable LocalLock sharding_lock;
      std::map<ShardKey,IndexSpace/*result*/> shard_index_spaces;
    };

    /**
     * \class Runtime 
     * This is the actual implementation of the Legion runtime functionality
     * that implements the underlying interface for the Runtime 
     * objects.  Most of the calls in the Runtime class translate
     * directly to calls to this interface.  Unfortunately this adds
     * an extra function call overhead to every runtime call because C++
     * is terrible and doesn't have mix-in classes.
     */
    class Runtime {
    public:
      struct LegionConfiguration {
      public:
        LegionConfiguration(void)
          : delay_start(0),
            legion_collective_radix(LEGION_COLLECTIVE_RADIX),
            initial_task_window_size(LEGION_DEFAULT_MAX_TASK_WINDOW),
            initial_task_window_hysteresis(
                LEGION_DEFAULT_TASK_WINDOW_HYSTERESIS),
            initial_tasks_to_schedule(LEGION_DEFAULT_MIN_TASKS_TO_SCHEDULE),
            initial_meta_task_vector_width(
                LEGION_DEFAULT_META_TASK_VECTOR_WIDTH),
            max_message_size(LEGION_DEFAULT_MAX_MESSAGE_SIZE),
            gc_epoch_size(LEGION_DEFAULT_GC_EPOCH_SIZE),
            max_control_replication_contexts(
                        LEGION_DEFAULT_MAX_CONTROL_REPLICATION_CONTEXTS),
            max_local_fields(LEGION_DEFAULT_LOCAL_FIELDS),
            max_replay_parallelism(LEGION_DEFAULT_MAX_REPLAY_PARALLELISM),
            program_order_execution(false),
            dump_physical_traces(false),
            no_tracing(false),
            no_physical_tracing(false),
            no_trace_optimization(false),
            no_fence_elision(false),
            replay_on_cpus(false),
            verify_disjointness(false),
            runtime_warnings(false),
            warnings_backtrace(false),
            report_leaks(false),
            separate_runtime_instances(false),
            record_registration(false),
            stealing_disabled(false),
            resilient_mode(false),
            unsafe_launch(false),
            unsafe_mapper(false),
            safe_mapper(false),
            disable_independence_tests(false),
            legion_spy_enabled(false),
            enable_test_mapper(false),
            slow_config_ok(false),
#ifdef DEBUG_LEGION
            logging_region_tree_state(false),
            verbose_logging(false),
            logical_logging_only(false),
            physical_logging_only(false),
            check_privileges(true),
#else
            check_privileges(false),
#endif
            num_profiling_nodes(0),
            serializer_type("binary"),
            prof_footprint_threshold(128 << 20),
            prof_target_latency(100) { }
      public:
        int delay_start;
        int legion_collective_radix;
        int initial_task_window_size;
        unsigned initial_task_window_hysteresis;
        unsigned initial_tasks_to_schedule;
        unsigned initial_meta_task_vector_width;
        unsigned max_message_size;
        unsigned gc_epoch_size;
        unsigned max_control_replication_contexts;
        unsigned max_local_fields;
        unsigned max_replay_parallelism;
      public:
        bool program_order_execution;
        bool dump_physical_traces;
        bool no_tracing;
        bool no_physical_tracing;
        bool no_trace_optimization;
        bool no_fence_elision;
        bool replay_on_cpus;
        bool verify_disjointness;
        bool runtime_warnings;
        bool warnings_backtrace;
        bool report_leaks;
        bool separate_runtime_instances;
        bool record_registration;
        bool stealing_disabled;
        bool resilient_mode;
        bool unsafe_launch;
        bool unsafe_mapper;
        bool safe_mapper;
        bool disable_independence_tests;
        bool legion_spy_enabled;
        bool enable_test_mapper;
        std::string replay_file;
        std::string ldb_file;
        bool slow_config_ok;
#ifdef DEBUG_LEGION
        bool logging_region_tree_state;
        bool verbose_logging;
        bool logical_logging_only;
        bool physical_logging_only;
#endif
        bool check_privileges;
      public:
        unsigned num_profiling_nodes;
        std::string serializer_type;
        std::string prof_logfile;
        size_t prof_footprint_threshold;
        size_t prof_target_latency;
      };
    public:
      struct DeferredRecycleArgs : public LgTaskArgs<DeferredRecycleArgs> {
      public:
        static const LgTaskID TASK_ID = LG_DEFERRED_RECYCLE_ID;
      public:
        DeferredRecycleArgs(DistributedID id)
          : LgTaskArgs<DeferredRecycleArgs>(implicit_provenance), did(id) { }
      public:
        const DistributedID did;
      }; 
      struct TopFinishArgs : public LgTaskArgs<TopFinishArgs> {
      public:
        static const LgTaskID TASK_ID = LG_TOP_FINISH_TASK_ID;
      public:
        TopFinishArgs(TopLevelContext *c)
          : LgTaskArgs<TopFinishArgs>(0), ctx(c) { }
      public:
        TopLevelContext *const ctx;
      };
      struct MapperTaskArgs : public LgTaskArgs<MapperTaskArgs> {
      public:
        static const LgTaskID TASK_ID = LG_MAPPER_TASK_ID;
      public:
        MapperTaskArgs(FutureImpl *f, MapperID mid, Processor p,
                       ApEvent ae, TopLevelContext *c)
          : LgTaskArgs<MapperTaskArgs>(implicit_provenance),
            future(f), map_id(mid), proc(p), event(ae), ctx(c) { }
      public:
        FutureImpl *const future;
        const MapperID map_id;
        const Processor proc;
        const ApEvent event;
        TopLevelContext *const ctx;
      }; 
      struct SelectTunableArgs : public LgTaskArgs<SelectTunableArgs> {
      public:
        static const LgTaskID TASK_ID = LG_SELECT_TUNABLE_TASK_ID;
      public:
        SelectTunableArgs(UniqueID uid, MapperID mid, MappingTagID t,
                          TunableID tune, const void *arg, size_t size,
                          TaskContext *c, FutureImpl *f, ApUserEvent trig)
          : LgTaskArgs<SelectTunableArgs>(uid), mapper_id(mid), tag(t),
            tunable_id(tune), args((size > 0) ? malloc(size) : NULL),
            argsize(size), ctx(c), result(f), to_trigger(trig)
            { if (argsize > 0) memcpy(args, arg, argsize); }
      public:
        const MapperID mapper_id;
        const MappingTagID tag;
        const TunableID tunable_id;
        void *const args;
        const size_t argsize;
        unsigned tunable_index; // only valid for LegionSpy
        TaskContext *const ctx;
        FutureImpl *const result;
        const ApUserEvent to_trigger;
      }; 
    public:
      struct ProcessorGroupInfo {
      public:
        ProcessorGroupInfo(void)
          : processor_group(Processor::NO_PROC) { }
        ProcessorGroupInfo(Processor p, const ProcessorMask &m)
          : processor_group(p), processor_mask(m) { }
      public:
        Processor           processor_group;
        ProcessorMask       processor_mask;
      };
    public:
      Runtime(Machine m, const LegionConfiguration &config,
              InputArgs input_args, AddressSpaceID space_id,
              const std::set<Processor> &local_procs,
              const std::set<Processor> &local_util_procs,
              const std::set<AddressSpaceID> &address_spaces,
              const std::map<Processor,AddressSpaceID> &proc_spaces);
      Runtime(const Runtime &rhs);
      ~Runtime(void);
    public:
      Runtime& operator=(const Runtime &rhs);
    public:
      // The Runtime wrapper for this class
      Legion::Runtime *const external;
      // The Mapper Runtime for this class
      Legion::Mapping::MapperRuntime *const mapper_runtime;
      // The machine object for this runtime
      const Machine machine;
      const AddressSpaceID address_space; 
      const unsigned total_address_spaces;
      // stride for uniqueness, may or may not be the same depending
      // on the number of available control replication contexts
      const unsigned runtime_stride; // stride for uniqueness
      LegionProfiler *profiler;
      RegionTreeForest *const forest;
      VirtualManager *virtual_manager;
      Processor utility_group;
      const size_t num_utility_procs;
    public:
      const InputArgs input_args;
      const int initial_task_window_size;
      const unsigned initial_task_window_hysteresis;
      const unsigned initial_tasks_to_schedule;
      const unsigned initial_meta_task_vector_width;
      const unsigned max_message_size;
      const unsigned gc_epoch_size;
      const unsigned max_control_replication_contexts;
      const unsigned max_local_fields;
      const unsigned max_replay_parallelism;
    public:
      const bool program_order_execution;
      const bool dump_physical_traces;
      const bool no_tracing;
      const bool no_physical_tracing;
      const bool no_trace_optimization;
      const bool no_fence_elision;
      const bool replay_on_cpus;
      const bool verify_disjointness;
      const bool runtime_warnings;
      const bool warnings_backtrace;
      const bool report_leaks;
      const bool separate_runtime_instances;
      const bool record_registration;
      const bool stealing_disabled;
      const bool resilient_mode;
      const bool unsafe_launch;
      const bool unsafe_mapper;
      const bool disable_independence_tests;
      const bool legion_spy_enabled;
      const bool enable_test_mapper;
      const bool legion_ldb_enabled;
      const std::string replay_file;
#ifdef DEBUG_LEGION
      const bool logging_region_tree_state;
      const bool verbose_logging;
      const bool logical_logging_only;
      const bool physical_logging_only;
#endif
      const bool check_privileges;
    public:
      const unsigned num_profiling_nodes;
    public:
      const int legion_collective_radix;
      MPIRankTable *const mpi_rank_table;
    public:
      void register_static_variants(void);
      void register_static_constraints(void);
      void register_static_projections(void);
      void register_static_sharding_functors(void);
      void initialize_legion_prof(const LegionConfiguration &config);
      void log_machine(Machine machine) const;
      void initialize_mappers(void);
      void initialize_virtual_manager(void);
      void initialize_runtime(void);
      void perform_registration_callback(RegistrationCallbackFnptr callback);
      void startup_runtime(void);
      void finalize_runtime(void);
      ApEvent launch_mapper_task(Mapper *mapper, Processor proc, 
                                 TaskID tid,
                                 const TaskArgument &arg, MapperID map_id);
      void process_mapper_task_result(const MapperTaskArgs *args); 
    public:
      IndexSpace union_index_spaces(Context ctx, 
                                    const std::vector<IndexSpace> &spaces);
      IndexSpace intersect_index_spaces(Context ctx,
                                    const std::vector<IndexSpace> &spaces);
      IndexSpace subtract_index_spaces(Context ctx,
                                    IndexSpace left, IndexSpace right);
      void destroy_index_space(Context ctx, IndexSpace handle,
                               const bool unordered);
    public:
      void destroy_index_partition(Context ctx, IndexPartition handle,
                                   const bool unordered);
    public:
      IndexPartition create_equal_partition(Context ctx, IndexSpace parent,
                                            IndexSpace color_space, 
                                            size_t granuarlity, Color color);
      IndexPartition create_partition_by_union(Context ctx, IndexSpace parent,
                                               IndexPartition handle1,
                                               IndexPartition handle2,
                                               IndexSpace color_space,
                                               PartitionKind kind, Color color);
      IndexPartition create_partition_by_intersection(Context ctx, 
                                               IndexSpace parent,
                                               IndexPartition handle1,
                                               IndexPartition handle2,
                                               IndexSpace color_space,
                                               PartitionKind kind, Color color);
      IndexPartition create_partition_by_intersection(Context ctx,
                                               IndexSpace parent,
                                               IndexPartition partition,
                                               PartitionKind kind,
                                               Color color, bool dominates);
      IndexPartition create_partition_by_difference(Context ctx, 
                                               IndexSpace parent,
                                               IndexPartition handle1,
                                               IndexPartition handle2,
                                               IndexSpace color_space,
                                               PartitionKind kind, Color color);
      Color create_cross_product_partitions(Context ctx, 
                                            IndexPartition handle1,
                                            IndexPartition handle2,
                                std::map<IndexSpace,IndexPartition> &handles,
                                            PartitionKind kind, Color color);
      void create_association(Context ctx,
                              LogicalRegion domain,
                              LogicalRegion domain_parent,
                              FieldID domain_fid,
                              IndexSpace range,
                              MapperID id, MappingTagID tag);
      IndexPartition create_restricted_partition(Context ctx,
                                                 IndexSpace parent,
                                                 IndexSpace color_space,
                                                 const void *transform,
                                                 size_t transform_size,
                                                 const void *extent,
                                                 size_t extent_size,
                                                 PartitionKind part_kind,
                                                 Color color);
      IndexPartition create_partition_by_domain(Context ctx, IndexSpace parent,
                                                const FutureMap &domains,
                                                IndexSpace color_space,
                                                bool perform_intersections,
                                                PartitionKind part_kind,
                                                Color color);
      IndexPartition create_partition_by_field(Context ctx, 
                                               LogicalRegion handle,
                                               LogicalRegion parent,
                                               FieldID fid,
                                               IndexSpace color_space,
                                               Color color,
                                               MapperID id, MappingTagID tag,
                                               PartitionKind part_kind);
      IndexPartition create_partition_by_image(Context ctx,
                                               IndexSpace handle,
                                               LogicalPartition projection,
                                               LogicalRegion parent,
                                               FieldID fid, 
                                               IndexSpace color_space,
                                               PartitionKind part_kind,
                                               Color color,
                                               MapperID id, MappingTagID tag);
      IndexPartition create_partition_by_image_range(Context ctx,
                                               IndexSpace handle,
                                               LogicalPartition projection,
                                               LogicalRegion parent,
                                               FieldID fid, 
                                               IndexSpace color_space,
                                               PartitionKind part_kind,
                                               Color color,
                                               MapperID id, MappingTagID tag);
      IndexPartition create_partition_by_preimage(Context ctx,
                                               IndexPartition projection,
                                               LogicalRegion handle,
                                               LogicalRegion parent,
                                               FieldID fid,
                                               IndexSpace color_space,
                                               PartitionKind part_kind,
                                               Color color,
                                               MapperID id, MappingTagID tag);
      IndexPartition create_partition_by_preimage_range(Context ctx,
                                               IndexPartition projection,
                                               LogicalRegion handle,
                                               LogicalRegion parent,
                                               FieldID fid,
                                               IndexSpace color_space,
                                               PartitionKind part_kind,
                                               Color color,
                                               MapperID id, MappingTagID tag);
      IndexPartition create_pending_partition(Context ctx, IndexSpace parent,
                                              IndexSpace color_space,
                                              PartitionKind part_kind,
                                              Color color);
      IndexSpace create_index_space_union(Context ctx, IndexPartition parent,
                                          const void *realm_color, 
                                          TypeTag type_tag,
                                        const std::vector<IndexSpace> &handles);
      IndexSpace create_index_space_union(Context ctx, IndexPartition parent,
                                          const void *realm_color,
                                          TypeTag type_tag,
                                          IndexPartition handle);
      IndexSpace create_index_space_intersection(Context ctx, 
                                                 IndexPartition parent,
                                                 const void *realm_color,
                                                 TypeTag type_tag,
                                       const std::vector<IndexSpace> &handles);
      IndexSpace create_index_space_intersection(Context ctx,
                                                 IndexPartition parent,
                                                 const void *realm_color,
                                                 TypeTag type_tag,
                                                 IndexPartition handle); 
      IndexSpace create_index_space_difference(Context ctx, 
                                               IndexPartition parent,
                                               const void *realm_color,
                                               TypeTag type_tag,
                                               IndexSpace initial,
                                       const std::vector<IndexSpace> &handles);
    public:
      IndexPartition get_index_partition(Context ctx, IndexSpace parent, 
                                         Color color);
      IndexPartition get_index_partition(IndexSpace parent, Color color);
      bool has_index_partition(Context ctx, IndexSpace parent, Color color);
      bool has_index_partition(IndexSpace parent, Color color); 
      IndexSpace get_index_subspace(Context ctx, IndexPartition p,
                                    const void *realm_color, TypeTag type_tag);
      IndexSpace get_index_subspace(IndexPartition p, 
                                    const void *realm_color, TypeTag type_tag);
      bool has_index_subspace(Context ctx, IndexPartition p,
                              const void *realm_color, TypeTag type_tag);
      bool has_index_subspace(IndexPartition p, 
                              const void *realm_color, TypeTag type_tag);
      void get_index_space_domain(Context ctx, IndexSpace handle,
                                  void *realm_is, TypeTag type_tag);
      void get_index_space_domain(IndexSpace handle, 
                                  void *realm_is, TypeTag type_tag);
      Domain get_index_partition_color_space(Context ctx, IndexPartition p);
      Domain get_index_partition_color_space(IndexPartition p);
      void get_index_partition_color_space(IndexPartition p, 
                                           void *realm_is, TypeTag type_tag);
      IndexSpace get_index_partition_color_space_name(Context ctx,
                                                      IndexPartition p);
      IndexSpace get_index_partition_color_space_name(IndexPartition p);
      void get_index_space_partition_colors(Context ctx, IndexSpace handle,
                                            std::set<Color> &colors);
      void get_index_space_partition_colors(IndexSpace handle,
                                            std::set<Color> &colors);
      bool is_index_partition_disjoint(Context ctx, IndexPartition p);
      bool is_index_partition_disjoint(IndexPartition p);
      bool is_index_partition_complete(Context ctx, IndexPartition p);
      bool is_index_partition_complete(IndexPartition p);
      void get_index_space_color_point(Context ctx, IndexSpace handle,
                                       void *realm_color, TypeTag type_tag);
      void get_index_space_color_point(IndexSpace handle,
                                       void *realm_color, TypeTag type_tag);
      DomainPoint get_index_space_color_point(Context ctx, IndexSpace handle);
      DomainPoint get_index_space_color_point(IndexSpace handle);
      Color get_index_partition_color(Context ctx, IndexPartition handle);
      Color get_index_partition_color(IndexPartition handle);
      IndexSpace get_parent_index_space(Context ctx, IndexPartition handle);
      IndexSpace get_parent_index_space(IndexPartition handle);
      bool has_parent_index_partition(Context ctx, IndexSpace handle);
      bool has_parent_index_partition(IndexSpace handle);
      IndexPartition get_parent_index_partition(Context ctx, IndexSpace handle);
      IndexPartition get_parent_index_partition(IndexSpace handle);
      unsigned get_index_space_depth(Context ctx, IndexSpace handle);
      unsigned get_index_space_depth(IndexSpace handle);
      unsigned get_index_partition_depth(Context ctx, IndexPartition handle);
      unsigned get_index_partition_depth(IndexPartition handle);
    public:
      bool safe_cast(Context ctx, LogicalRegion region,
                     const void *realm_point, TypeTag type_tag);
    public:
      FieldSpace create_field_space(Context ctx);
      void destroy_field_space(Context ctx, FieldSpace handle,
                               const bool unordered);
      size_t get_field_size(Context ctx, FieldSpace handle, FieldID fid);
      size_t get_field_size(FieldSpace handle, FieldID fid);
      void get_field_space_fields(Context ctx, FieldSpace handle,
                                  std::vector<FieldID> &fields);
      void get_field_space_fields(FieldSpace handle, 
                                  std::vector<FieldID> &fields);
    public:
      LogicalRegion create_logical_region(Context ctx, IndexSpace index,
                                          FieldSpace fields, bool task_local);
      void destroy_logical_region(Context ctx, LogicalRegion handle,
                                  const bool unordered);
      void destroy_logical_partition(Context ctx, LogicalPartition handle,
                                     const bool unordered);
    public:
      LogicalPartition get_logical_partition(Context ctx, LogicalRegion parent, 
                                             IndexPartition handle);
      LogicalPartition get_logical_partition(LogicalRegion parent,
                                             IndexPartition handle);
      LogicalPartition get_logical_partition_by_color(Context ctx, 
                                                      LogicalRegion parent, 
                                                      Color c);
      LogicalPartition get_logical_partition_by_color(LogicalRegion parent,
                                                      Color c);
      bool has_logical_partition_by_color(Context ctx, LogicalRegion parent,
                                          Color c);
      bool has_logical_partition_by_color(LogicalRegion parent, Color c);
      LogicalPartition get_logical_partition_by_tree(Context ctx, 
                                                     IndexPartition handle, 
                                                     FieldSpace fspace, 
                                                     RegionTreeID tid); 
      LogicalPartition get_logical_partition_by_tree(IndexPartition handle,
                                                     FieldSpace fspace,
                                                     RegionTreeID tid);
      LogicalRegion get_logical_subregion(Context ctx, LogicalPartition parent, 
                                          IndexSpace handle);
      LogicalRegion get_logical_subregion(LogicalPartition parent,
                                          IndexSpace handle);
      LogicalRegion get_logical_subregion_by_color(Context ctx,
                                                   LogicalPartition parent,
                                                   const void *realm_color,
                                                   TypeTag type_tag);
      LogicalRegion get_logical_subregion_by_color(LogicalPartition parent,
                                                   const void *realm_color,
                                                   TypeTag type_tag);
      bool has_logical_subregion_by_color(Context ctx, LogicalPartition parent,
                                          const void *realm_color, 
                                          TypeTag type_tag);
      bool has_logical_subregion_by_color(LogicalPartition parent,
                                          const void *realm_color,
                                          TypeTag type_tag);
      LogicalRegion get_logical_subregion_by_tree(Context ctx, 
                                                  IndexSpace handle, 
                                                  FieldSpace fspace, 
                                                  RegionTreeID tid);
      LogicalRegion get_logical_subregion_by_tree(IndexSpace handle,
                                                  FieldSpace fspace,
                                                  RegionTreeID tid);
      void get_logical_region_color(Context ctx, LogicalRegion handle,
                                    void *realm_color, TypeTag type_tag);
      void get_logical_region_color(LogicalRegion handle, 
                                    void *realm_color, TypeTag type_tag);
      DomainPoint get_logical_region_color_point(Context ctx, 
                                                 LogicalRegion handle);
      DomainPoint get_logical_region_color_point(LogicalRegion handle);
      Color get_logical_partition_color(Context ctx, LogicalPartition handle);
      Color get_logical_partition_color(LogicalPartition handle);
      LogicalRegion get_parent_logical_region(Context ctx, 
                                              LogicalPartition handle);
      LogicalRegion get_parent_logical_region(LogicalPartition handle);
      bool has_parent_logical_partition(Context ctx, LogicalRegion handle);
      bool has_parent_logical_partition(LogicalRegion handle);
      LogicalPartition get_parent_logical_partition(Context ctx, 
                                                    LogicalRegion handle);
      LogicalPartition get_parent_logical_partition(LogicalRegion handle);
    public:
      FieldAllocator create_field_allocator(Context ctx, FieldSpace handle);
      ArgumentMap create_argument_map(void);
    public:
      Future execute_task(Context ctx, const TaskLauncher &launcher);
      FutureMap execute_index_space(Context ctx, 
                                    const IndexTaskLauncher &launcher);
      Future execute_index_space(Context ctx, const IndexTaskLauncher &launcher,
                                 ReductionOpID redop, bool deterministic);
    public:
      PhysicalRegion map_region(Context ctx, 
                                const InlineLauncher &launcher);
      PhysicalRegion map_region(Context ctx, unsigned idx, 
                                MapperID id = 0, MappingTagID tag = 0);
      void remap_region(Context ctx, PhysicalRegion region);
      void unmap_region(Context ctx, PhysicalRegion region);
      void unmap_all_regions(Context ctx);
    public:
      void fill_fields(Context ctx, const FillLauncher &launcher);
      void fill_fields(Context ctx, const IndexFillLauncher &launcher);
      PhysicalRegion attach_external_resource(Context ctx,
                                              const AttachLauncher &launcher);
      Future detach_external_resource(Context ctx, PhysicalRegion region, 
                                      const bool flush, const bool unordered);
      void progress_unordered_operations(Context ctx);
      void issue_copy_operation(Context ctx, const CopyLauncher &launcher);
      void issue_copy_operation(Context ctx, const IndexCopyLauncher &launcher);
    public:
      Predicate create_predicate(Context ctx, const Future &f);
      Predicate predicate_not(Context ctx, const Predicate &p);
      Predicate create_predicate(Context ctx,const PredicateLauncher &launcher);
      Future get_predicate_future(Context ctx, const Predicate &p);
    public:
      Lock create_lock(Context ctx);
      void destroy_lock(Context ctx, Lock l);
      Grant acquire_grant(Context ctx, 
                          const std::vector<LockRequest> &requests);
      void release_grant(Context ctx, Grant grant);
    public:
      PhaseBarrier create_phase_barrier(Context ctx, unsigned arrivals);
      void destroy_phase_barrier(Context ctx, PhaseBarrier pb);
      PhaseBarrier advance_phase_barrier(Context ctx, PhaseBarrier pb);
    public:
      DynamicCollective create_dynamic_collective(Context ctx,
                                                  unsigned arrivals,
                                                  ReductionOpID redop,
                                                  const void *init_value,
                                                  size_t init_size);
      void destroy_dynamic_collective(Context ctx, DynamicCollective dc);
      void arrive_dynamic_collective(Context ctx, DynamicCollective dc,
                                     const void *buffer, size_t size,
                                     unsigned count);
      void defer_dynamic_collective_arrival(Context ctx, 
                                            DynamicCollective dc,
                                            const Future &f, unsigned count);
      Future get_dynamic_collective_result(Context ctx, DynamicCollective dc);
      DynamicCollective advance_dynamic_collective(Context ctx,
                                                   DynamicCollective dc);
    public:
      void issue_acquire(Context ctx, const AcquireLauncher &launcher);
      void issue_release(Context ctx, const ReleaseLauncher &launcher);
      Future issue_mapping_fence(Context ctx);
      Future issue_execution_fence(Context ctx);
      void begin_trace(Context ctx, TraceID tid, bool logical_only);
      void end_trace(Context ctx, TraceID tid);
      void begin_static_trace(Context ctx, 
                              const std::set<RegionTreeID> *managed);
      void end_static_trace(Context ctx);
      TraceID generate_dynamic_trace_id(void);
      TraceID generate_library_trace_ids(const char *name, size_t count);
      static TraceID& get_current_static_trace_id(void);
      static TraceID generate_static_trace_id(void);
      void complete_frame(Context ctx);
      FutureMap execute_must_epoch(Context ctx, 
                                   const MustEpochLauncher &launcher);
      Future issue_timing_measurement(Context ctx,
                                      const TimingLauncher &launcher);
    public:
      Future select_tunable_value(Context ctx, TunableID tid,
                                  MapperID mid, MappingTagID tag,
                                  const void *args, size_t argsize);
      int get_tunable_value(Context ctx, TunableID tid, 
                            MapperID mid, MappingTagID tag);
      void perform_tunable_selection(const SelectTunableArgs *args);
    public:
      void* get_local_task_variable(Context ctx, LocalVariableID id);
      void set_local_task_variable(Context ctx, LocalVariableID id,
                      const void *value, void (*destructor)(void*));
    public:
      Mapper* get_mapper(Context ctx, MapperID id, Processor target);
      Processor get_executing_processor(Context ctx);
      void raise_region_exception(Context ctx, PhysicalRegion region, 
                                  bool nuclear);
      void yield(Context ctx);
    public:
      void print_once(Context ctx, FILE *f, const char *message);
      void log_once(Context ctx, Realm::LoggerMessage &message);
    public:
      bool is_MPI_interop_configured(void);
      const std::map<int,AddressSpace>& find_forward_MPI_mapping(void);
      const std::map<AddressSpace,int>& find_reverse_MPI_mapping(void);
      int find_local_MPI_rank(void);
    public:
      Mapping::MapperRuntime* get_mapper_runtime(void);
      MapperID generate_dynamic_mapper_id(void);
      MapperID generate_library_mapper_ids(const char *name, size_t count);
      static MapperID& get_current_static_mapper_id(void);
      static MapperID generate_static_mapper_id(void);
      void add_mapper(MapperID map_id, Mapper *mapper, Processor proc);
      void replace_default_mapper(Mapper *mapper, Processor proc);
      MapperManager* find_mapper(MapperID map_id);
      MapperManager* find_mapper(Processor target, MapperID map_id);
      static MapperManager* wrap_mapper(Runtime *runtime, Mapper *mapper,
                                        MapperID map_id, Processor proc);
    public:
      ProjectionID generate_dynamic_projection_id(void);
      ProjectionID generate_library_projection_ids(const char *name,size_t cnt);
      static ProjectionID& get_current_static_projection_id(void);
      static ProjectionID generate_static_projection_id(void);
      void register_projection_functor(ProjectionID pid, 
                                       ProjectionFunctor *func,
                                       bool need_zero_check = true,
                                       bool silence_warnings = false,
                                       const char *warning_string = NULL);
      static void preregister_projection_functor(ProjectionID pid,
                                       ProjectionFunctor *func);
      ProjectionFunction* find_projection_function(ProjectionID pid);
    public:
      ShardingID generate_dynamic_sharding_id(void);
      ShardingID generate_library_sharding_ids(const char *name, size_t count);
      static ShardingID& get_current_static_sharding_id(void);
      static ShardingID generate_static_sharding_id(void);
      void register_sharding_functor(ShardingID sid,
                                     ShardingFunctor *func,
                                     bool need_zero_check = true,
                                     bool silence_warnings= false,
                                     const char *warning_string = NULL);
      static void preregister_sharding_functor(ShardingID sid,
                                     ShardingFunctor *func);
      ShardingFunctor* find_sharding_functor(ShardingID sid);
    public:
      void register_reduction(ReductionOpID redop_id,
                              ReductionOp *redop,
                              SerdezInitFnptr init_fnptr,
                              SerdezFoldFnptr fold_fnptr,
                              bool permit_duplicates);
      void register_serdez(CustomSerdezID serdez_id,
                           SerdezOp *serdez_op,
                           bool permit_duplicates);
      const ReductionOp* get_reduction(ReductionOpID redop_id);
      const SerdezOp* get_serdez(CustomSerdezID serdez_id);
      const SerdezRedopFns* get_serdez_redop(ReductionOpID redop_id);
    public:
      void attach_semantic_information(TaskID task_id, SemanticTag,
                                   const void *buffer, size_t size, 
                                   bool is_mutable, bool send_to_owner = true);
      void attach_semantic_information(IndexSpace handle, SemanticTag tag,
                       const void *buffer, size_t size, bool is_mutable);
      void attach_semantic_information(IndexPartition handle, SemanticTag tag,
                       const void *buffer, size_t size, bool is_mutable);
      void attach_semantic_information(FieldSpace handle, SemanticTag tag,
                       const void *buffer, size_t size, bool is_mutable);
      void attach_semantic_information(FieldSpace handle, FieldID fid,
                                       SemanticTag tag, const void *buffer, 
                                       size_t size, bool is_mutable);
      void attach_semantic_information(LogicalRegion handle, SemanticTag tag,
                       const void *buffer, size_t size, bool is_mutable);
      void attach_semantic_information(LogicalPartition handle, SemanticTag tag,
                       const void *buffer, size_t size, bool is_mutable);
    public:
      bool retrieve_semantic_information(TaskID task_id, SemanticTag tag,
                                         const void *&result, size_t &size,
                                         bool can_fail, bool wait_until);
      bool retrieve_semantic_information(IndexSpace handle, SemanticTag tag,
                                         const void *&result, size_t &size,
                                         bool can_fail, bool wait_until);
      bool retrieve_semantic_information(IndexPartition handle, SemanticTag tag,
                                         const void *&result, size_t &size,
                                         bool can_fail, bool wait_until);
      bool retrieve_semantic_information(FieldSpace handle, SemanticTag tag,
                                         const void *&result, size_t &size,
                                         bool can_fail, bool wait_until);
      bool retrieve_semantic_information(FieldSpace handle, FieldID fid,
                                         SemanticTag tag,
                                         const void *&result, size_t &size,
                                         bool can_fail, bool wait_until);
      bool retrieve_semantic_information(LogicalRegion handle, SemanticTag tag,
                                         const void *&result, size_t &size,
                                         bool can_fail, bool wait_until);
      bool retrieve_semantic_information(LogicalPartition part, SemanticTag tag,
                                         const void *&result, size_t &size,
                                         bool can_fail, bool wait_until);
    public:
      TaskID generate_dynamic_task_id(void);
      TaskID generate_library_task_ids(const char *name, size_t count);
      VariantID register_variant(const TaskVariantRegistrar &registrar,
                                 const void *user_data, size_t user_data_size,
                                 CodeDescriptor *realm,
                                 bool ret, VariantID vid = AUTO_GENERATE_ID,
                                 bool check_task_id = true);
      TaskImpl* find_or_create_task_impl(TaskID task_id);
      TaskImpl* find_task_impl(TaskID task_id);
      VariantImpl* find_variant_impl(TaskID task_id, VariantID variant_id,
                                     bool can_fail = false);
    public:
      ReductionOpID generate_dynamic_reduction_id(void);
      ReductionOpID generate_library_reduction_ids(const char *name, 
                                                   size_t count);
    public:
      CustomSerdezID generate_dynamic_serdez_id(void);
      CustomSerdezID generate_library_serdez_ids(const char *name,size_t count);
    public:
      // Memory manager functions
      MemoryManager* find_memory_manager(Memory mem);
      AddressSpaceID find_address_space(Memory handle) const;
    public:
      // Messaging functions
      MessageManager* find_messenger(AddressSpaceID sid);
      MessageManager* find_messenger(Processor target);
      AddressSpaceID find_address_space(Processor target) const;
      void handle_endpoint_creation(Deserializer &derez);
    public:
      void process_mapper_message(Processor target, MapperID map_id,
                                  Processor source, const void *message, 
                                  size_t message_size, unsigned message_kind);
      void process_mapper_broadcast(MapperID map_id, Processor source,
                                    const void *message, size_t message_size, 
                                    unsigned message_kind, int radix,int index);
    public:
      void send_task(TaskOp *task);
      void send_tasks(Processor target, const std::set<TaskOp*> &tasks);
      void send_steal_request(const std::multimap<Processor,MapperID> &targets,
                              Processor thief);
      void send_advertisements(const std::set<Processor> &targets,
                              MapperID map_id, Processor source);
      void send_remote_task_replay(AddressSpaceID target, Serializer &rez);
      void send_index_space_node(AddressSpaceID target, Serializer &rez);
      void send_index_space_request(AddressSpaceID target, Serializer &rez);
      void send_index_space_return(AddressSpaceID target, Serializer &rez);
      void send_index_space_set(AddressSpaceID target, Serializer &rez);
      void send_index_space_child_request(AddressSpaceID target, 
                                          Serializer &rez);
      void send_index_space_child_response(AddressSpaceID target,
                                           Serializer &rez);
      void send_index_space_colors_request(AddressSpaceID target,
                                           Serializer &rez);
      void send_index_space_colors_response(AddressSpaceID target,
                                            Serializer &rez);
      void send_index_space_remote_expression_request(AddressSpaceID target,
                                                      Serializer &rez);
      void send_index_space_remote_expression_response(AddressSpaceID target,
                                                       Serializer &rez);
      void send_index_space_remote_expression_invalidation(
                                    AddressSpaceID target, Serializer &rez);
      void send_index_partition_notification(AddressSpaceID target, 
                                             Serializer &rez);
      void send_index_partition_node(AddressSpaceID target, Serializer &rez);
      void send_index_partition_request(AddressSpaceID target, Serializer &rez);
      void send_index_partition_return(AddressSpaceID target, Serializer &rez);
      void send_index_partition_child_request(AddressSpaceID target,
                                              Serializer &rez);
      void send_index_partition_child_response(AddressSpaceID target,
                                               Serializer &rez);
      void send_index_partition_disjoint_update(AddressSpaceID target,
                                                Serializer &rez);
      void send_field_space_node(AddressSpaceID target, Serializer &rez);
      void send_field_space_request(AddressSpaceID target, Serializer &rez);
      void send_field_space_return(AddressSpaceID target, Serializer &rez);
      void send_field_alloc_request(AddressSpaceID target, Serializer &rez);
      void send_field_alloc_notification(AddressSpaceID target,Serializer &rez);
      void send_field_space_top_alloc(AddressSpaceID target, Serializer &rez);
      void send_field_free(AddressSpaceID target, Serializer &rez);
      void send_local_field_alloc_request(AddressSpaceID target, 
                                          Serializer &rez);
      void send_local_field_alloc_response(AddressSpaceID target,
                                           Serializer &rez);
      void send_local_field_free(AddressSpaceID target, Serializer &rez);
      void send_local_field_update(AddressSpaceID target, Serializer &rez);
      void send_top_level_region_request(AddressSpaceID target,Serializer &rez);
      void send_top_level_region_return(AddressSpaceID target, Serializer &rez);
      void send_logical_region_node(AddressSpaceID target, Serializer &rez);
      void send_index_space_destruction(IndexSpace handle, 
                                        AddressSpaceID target,
                                        std::set<RtEvent> &applied);
      void send_index_partition_destruction(IndexPartition handle, 
                                            AddressSpaceID target,
                                            std::set<RtEvent> &applied);
      void send_field_space_destruction(FieldSpace handle, 
                                        AddressSpaceID target,
                                        std::set<RtEvent> &applied);
      void send_logical_region_destruction(LogicalRegion handle, 
                                           AddressSpaceID target,
                                           std::set<RtEvent> *applied);
      void send_logical_partition_destruction(LogicalPartition handle,
                                              AddressSpaceID target,
                                              std::set<RtEvent> *applied);
      void send_individual_remote_complete(Processor target, Serializer &rez);
      void send_individual_remote_commit(Processor target, Serializer &rez);
      void send_slice_remote_mapped(Processor target, Serializer &rez);
      void send_slice_remote_complete(Processor target, Serializer &rez);
      void send_slice_remote_commit(Processor target, Serializer &rez);
      void send_slice_find_intra_space_dependence(Processor target, 
                                                  Serializer &rez);
      void send_slice_record_intra_space_dependence(Processor target,
                                                    Serializer &rez);
      void send_did_remote_registration(AddressSpaceID target, Serializer &rez);
      void send_did_remote_valid_update(AddressSpaceID target, Serializer &rez);
      void send_did_remote_gc_update(AddressSpaceID target, Serializer &rez);
      void send_did_add_create_reference(AddressSpaceID target,Serializer &rez);
      void send_did_remove_create_reference(AddressSpaceID target,
                                            Serializer &rez, bool flush = true);
      void send_did_remote_unregister(AddressSpaceID target, Serializer &rez,
                                      VirtualChannelKind vc);
      void send_back_logical_state(AddressSpaceID target, Serializer &rez);
      void send_back_atomic(AddressSpaceID target, Serializer &rez);
      void send_atomic_reservation_request(AddressSpaceID target, 
                                           Serializer &rez);
      void send_atomic_reservation_response(AddressSpaceID target, 
                                            Serializer &rez);
      void send_materialized_view(AddressSpaceID target, Serializer &rez);
      void send_fill_view(AddressSpaceID target, Serializer &rez);
      void send_phi_view(AddressSpaceID target, Serializer &rez);
      void send_sharded_view(AddressSpaceID target, Serializer &rez);
      void send_reduction_view(AddressSpaceID target, Serializer &rez);
      void send_instance_manager(AddressSpaceID target, Serializer &rez);
      void send_reduction_manager(AddressSpaceID target, Serializer &rez);
      void send_create_top_view_request(AddressSpaceID target, Serializer &rez);
      void send_create_top_view_response(AddressSpaceID target,Serializer &rez);
      void send_view_register_user(AddressSpaceID target, Serializer &rez);
      void send_view_find_copy_preconditions_request(AddressSpaceID target,
                                                     Serializer &rez);
      void send_view_find_copy_preconditions_response(AddressSpaceID target,
                                                      Serializer &rez);
      void send_view_add_copy_user(AddressSpaceID target, Serializer &rez);
#ifdef ENABLE_VIEW_REPLICATION
      void send_view_replication_request(AddressSpaceID target,Serializer &rez);
      void send_view_replication_response(AddressSpaceID target,
                                          Serializer &rez);
      void send_view_replication_removal(AddressSpaceID target,Serializer &rez);
#endif
      void send_future_result(AddressSpaceID target, Serializer &rez);
      void send_future_subscription(AddressSpaceID target, Serializer &rez);
      void send_future_notification(AddressSpaceID target, Serializer &rez);
      void send_future_broadcast(AddressSpaceID target, Serializer &rez);
      void send_future_map_request_future(AddressSpaceID target, 
                                          Serializer &rez);
      void send_future_map_response_future(AddressSpaceID target,
                                           Serializer &rez);
      void send_control_replicate_future_map_request(AddressSpaceID target, 
                                                     Serializer &rez);
      void send_control_replicate_future_map_response(AddressSpaceID target,
                                                      Serializer &rez);
      void send_control_replicate_top_view_request(AddressSpaceID target,
                                                   Serializer &rez);
      void send_control_replicate_top_view_response(AddressSpaceID target,
                                                    Serializer &rez);
      void send_control_replicate_equivalence_set_request(AddressSpaceID target,
                                                          Serializer &rez);
      void send_control_replicate_equivalence_set_response(
                                        AddressSpaceID target, Serializer &rez);
      void send_control_replicate_intra_space_dependence(AddressSpaceID target,
                                                         Serializer &rez);
      void send_control_replicate_resource_update(AddressSpaceID target,
                                                  Serializer &rez);
      void send_control_replicate_trace_event_request(AddressSpaceID target,
                                                      Serializer &rez);
      void send_control_replicate_trace_event_response(AddressSpaceID target,
                                                       Serializer &rez);
      void send_control_replicate_trace_update(AddressSpaceID target,
                                               Serializer &rez);
      void send_control_replicate_implicit_request(AddressSpaceID target,
                                                   Serializer &rez);
      void send_control_replicate_implicit_response(AddressSpaceID target,
                                                    Serializer &rez);
      void send_mapper_message(AddressSpaceID target, Serializer &rez);
      void send_mapper_broadcast(AddressSpaceID target, Serializer &rez);
      void send_task_impl_semantic_request(AddressSpaceID target, 
                                           Serializer &rez);
      void send_index_space_semantic_request(AddressSpaceID target, 
                                             Serializer &rez);
      void send_index_partition_semantic_request(AddressSpaceID target,
                                                 Serializer &rez);
      void send_field_space_semantic_request(AddressSpaceID target,
                                             Serializer &rez);
      void send_field_semantic_request(AddressSpaceID target, Serializer &rez);
      void send_logical_region_semantic_request(AddressSpaceID target,
                                                Serializer &rez);
      void send_logical_partition_semantic_request(AddressSpaceID target,
                                                   Serializer &rez);
      void send_task_impl_semantic_info(AddressSpaceID target,
                                        Serializer &rez);
      void send_index_space_semantic_info(AddressSpaceID target, 
                                          Serializer &rez);
      void send_index_partition_semantic_info(AddressSpaceID target,
                                              Serializer &rez);
      void send_field_space_semantic_info(AddressSpaceID target,
                                          Serializer &rez);
      void send_field_semantic_info(AddressSpaceID target, Serializer &rez);
      void send_logical_region_semantic_info(AddressSpaceID target,
                                             Serializer &rez);
      void send_logical_partition_semantic_info(AddressSpaceID target,
                                                Serializer &rez);
      void send_remote_context_request(AddressSpaceID target, Serializer &rez);
      void send_remote_context_response(AddressSpaceID target, Serializer &rez);
      void send_remote_context_release(AddressSpaceID target, Serializer &rez);
      void send_remote_context_free(AddressSpaceID target, Serializer &rez);
      void send_remote_context_physical_request(AddressSpaceID target, 
                                                Serializer &rez);
      void send_remote_context_physical_response(AddressSpaceID target,
                                                 Serializer &rez);
      void send_compute_equivalence_sets_request(AddressSpaceID target, 
                                                 Serializer &rez);
      void send_equivalence_set_response(AddressSpaceID target,Serializer &rez);
      void send_equivalence_set_subset_request(AddressSpaceID target, 
                                               Serializer &rez);
      void send_equivalence_set_subset_response(AddressSpaceID target, 
                                                Serializer &rez);
      void send_equivalence_set_subset_update(AddressSpaceID target,
                                              Serializer &rez);
      void send_equivalence_set_ray_trace_request(AddressSpaceID target,
                                                  Serializer &rez);
      void send_equivalence_set_ray_trace_response(AddressSpaceID target,
                                                   Serializer &rez);
      void send_equivalence_set_migration(AddressSpaceID target, 
                                          Serializer &rez);
      void send_equivalence_set_owner_update(AddressSpaceID target,
                                             Serializer &rez);
      void send_equivalence_set_remote_refinement(AddressSpaceID target,
                                                  Serializer &rez);
      void send_equivalence_set_remote_request_instances(AddressSpaceID target,
                                                         Serializer &rez);
      void send_equivalence_set_remote_request_invalid(AddressSpaceID target,
                                                       Serializer &rez);
      void send_equivalence_set_remote_updates(AddressSpaceID target,
                                               Serializer &rez);
      void send_equivalence_set_remote_acquires(AddressSpaceID target,
                                                Serializer &rez);
      void send_equivalence_set_remote_releases(AddressSpaceID target,
                                                Serializer &rez);
      void send_equivalence_set_remote_copies_across(AddressSpaceID target,
                                                     Serializer &rez);
      void send_equivalence_set_remote_overwrites(AddressSpaceID target,
                                                  Serializer &rez);
      void send_equivalence_set_remote_filters(AddressSpaceID target,
                                               Serializer &rez);
      void send_equivalence_set_remote_instances(AddressSpaceID target,
                                                 Serializer &rez);
      void send_equivalence_set_stale_update(AddressSpaceID target, 
                                             Serializer &rez);
      void send_instance_request(AddressSpaceID target, Serializer &rez);
      void send_instance_response(AddressSpaceID target, Serializer &rez);
      void send_external_create_request(AddressSpaceID target, Serializer &rez);
      void send_external_create_response(AddressSpaceID target,Serializer &rez);
      void send_external_attach(AddressSpaceID target, Serializer &rez);
      void send_external_detach(AddressSpaceID target, Serializer &rez);
      void send_gc_priority_update(AddressSpaceID target, Serializer &rez);
      void send_never_gc_response(AddressSpaceID target, Serializer &rez);
      void send_acquire_request(AddressSpaceID target, Serializer &rez);
      void send_acquire_response(AddressSpaceID target, Serializer &rez);
      void send_variant_broadcast(AddressSpaceID target, Serializer &rez);
      void send_constraint_request(AddressSpaceID target, Serializer &rez);
      void send_constraint_response(AddressSpaceID target, Serializer &rez);
      void send_constraint_release(AddressSpaceID target, Serializer &rez);
      void send_mpi_rank_exchange(AddressSpaceID target, Serializer &rez);
      void send_replicate_launch(AddressSpaceID target, Serializer &rez);
      void send_replicate_delete(AddressSpaceID target, Serializer &rez);
      void send_replicate_post_mapped(AddressSpaceID target, Serializer &rez);
      void send_replicate_post_execution(AddressSpaceID target,
                                         Serializer &rez);
      void send_replicate_trigger_complete(AddressSpaceID target, 
                                           Serializer &rez);
      void send_replicate_trigger_commit(AddressSpaceID target,
                                         Serializer &rez);
      void send_control_replicate_collective_message(AddressSpaceID target,
                                                     Serializer &rez);
      void send_library_mapper_request(AddressSpaceID target, Serializer &rez);
      void send_library_mapper_response(AddressSpaceID target, Serializer &rez);
      void send_library_trace_request(AddressSpaceID target, Serializer &rez);
      void send_library_trace_response(AddressSpaceID target, Serializer &rez);
      void send_library_projection_request(AddressSpaceID target, 
                                           Serializer &rez);
      void send_library_projection_response(AddressSpaceID target,
                                            Serializer &rez);
      void send_library_sharding_request(AddressSpaceID target,Serializer &rez);
      void send_library_sharding_response(AddressSpaceID target, 
                                          Serializer &rez);
      void send_library_task_request(AddressSpaceID target, Serializer &rez);
      void send_library_task_response(AddressSpaceID target, Serializer &rez);
      void send_library_redop_request(AddressSpaceID target, Serializer &rez);
      void send_library_redop_response(AddressSpaceID target, Serializer &rez);
      void send_library_serdez_request(AddressSpaceID target, Serializer &rez);
      void send_library_serdez_response(AddressSpaceID target, Serializer &rez);
      void send_remote_op_report_uninitialized(AddressSpaceID target,
                                               Serializer &rez);
      void send_remote_op_profiling_count_update(AddressSpaceID target,
                                                 Serializer &rez);
      void send_remote_trace_update(AddressSpaceID target, Serializer &rez);
      void send_remote_trace_response(AddressSpaceID target, Serializer &rez);
      void send_remote_trace_equivalence_sets_request(AddressSpaceID target,
                                                      Serializer &rez);
      void send_remote_trace_equivalence_sets_response(AddressSpaceID target,
                                                       Serializer &rez);
      void send_shutdown_notification(AddressSpaceID target, Serializer &rez);
      void send_shutdown_response(AddressSpaceID target, Serializer &rez);
    public:
      // Complementary tasks for handling messages
      void handle_task(Deserializer &derez);
      void handle_steal(Deserializer &derez);
      void handle_advertisement(Deserializer &derez);
      void handle_remote_task_replay(Deserializer &derez);
      void handle_index_space_node(Deserializer &derez, AddressSpaceID source);
      void handle_index_space_request(Deserializer &derez, 
                                      AddressSpaceID source);
      void handle_index_space_return(Deserializer &derez); 
      void handle_index_space_set(Deserializer &derez, AddressSpaceID source);
      void handle_index_space_child_request(Deserializer &derez, 
                                            AddressSpaceID source); 
      void handle_index_space_child_response(Deserializer &derez);
      void handle_index_space_colors_request(Deserializer &derez,
                                             AddressSpaceID source);
      void handle_index_space_colors_response(Deserializer &derez);
      void handle_index_space_remote_expression_request(Deserializer &derez,
                                                        AddressSpaceID source);
      void handle_index_space_remote_expression_response(Deserializer &derez,
                                                         AddressSpaceID source);
      void handle_index_space_remote_expression_invalidation(
                                                         Deserializer &derez);
      void handle_index_partition_notification(Deserializer &derez);
      void handle_index_partition_node(Deserializer &derez,
                                       AddressSpaceID source);
      void handle_index_partition_request(Deserializer &derez,
                                          AddressSpaceID source);
      void handle_index_partition_return(Deserializer &derez);
      void handle_index_partition_child_request(Deserializer &derez,
                                                AddressSpaceID source);
      void handle_index_partition_child_response(Deserializer &derez);
      void handle_index_partition_disjoint_update(Deserializer &derez);
      void handle_field_space_node(Deserializer &derez, AddressSpaceID source);
      void handle_field_space_request(Deserializer &derez,
                                      AddressSpaceID source);
      void handle_field_space_return(Deserializer &derez);
      void handle_field_alloc_request(Deserializer &derez);
      void handle_field_alloc_notification(Deserializer &derez);
      void handle_field_space_top_alloc(Deserializer &derez,
                                        AddressSpaceID source);
      void handle_field_free(Deserializer &derez, AddressSpaceID source);
      void handle_local_field_alloc_request(Deserializer &derez,
                                            AddressSpaceID source);
      void handle_local_field_alloc_response(Deserializer &derez);
      void handle_local_field_free(Deserializer &derez);
      void handle_local_field_update(Deserializer &derez);
      void handle_top_level_region_request(Deserializer &derez,
                                           AddressSpaceID source);
      void handle_top_level_region_return(Deserializer &derez);
      void handle_logical_region_node(Deserializer &derez, 
                                      AddressSpaceID source);
      void handle_index_space_destruction(Deserializer &derez,
                                          AddressSpaceID source);
      void handle_index_partition_destruction(Deserializer &derez,
                                              AddressSpaceID source);
      void handle_field_space_destruction(Deserializer &derez,
                                          AddressSpaceID source);
      void handle_logical_region_destruction(Deserializer &derez,
                                             AddressSpaceID source);
      void handle_logical_partition_destruction(Deserializer &derez,
                                                AddressSpaceID source);
      void handle_individual_remote_complete(Deserializer &derez);
      void handle_individual_remote_commit(Deserializer &derez);
      void handle_slice_remote_mapped(Deserializer &derez, 
                                      AddressSpaceID source);
      void handle_slice_remote_complete(Deserializer &derez);
      void handle_slice_remote_commit(Deserializer &derez);
      void handle_slice_find_intra_dependence(Deserializer &derez);
      void handle_slice_record_intra_dependence(Deserializer &derez);
      void handle_did_remote_registration(Deserializer &derez, 
                                          AddressSpaceID source);
      void handle_did_remote_valid_update(Deserializer &derez);
      void handle_did_remote_gc_update(Deserializer &derez);
      void handle_did_create_add(Deserializer &derez);
      void handle_did_create_remove(Deserializer &derez);
      void handle_did_remote_unregister(Deserializer &derez);
      void handle_send_back_logical_state(Deserializer &derez,
                                          AddressSpaceID source);
      void handle_send_atomic_reservation_request(Deserializer &derez,
                                                  AddressSpaceID source);
      void handle_send_atomic_reservation_response(Deserializer &derez);
      void handle_send_materialized_view(Deserializer &derez, 
                                         AddressSpaceID source);
      void handle_send_fill_view(Deserializer &derez, AddressSpaceID source);
      void handle_send_phi_view(Deserializer &derez, AddressSpaceID source);
      void handle_send_sharded_view(Deserializer &derez, AddressSpaceID source);
      void handle_send_reduction_view(Deserializer &derez,
                                      AddressSpaceID source);
      void handle_send_instance_manager(Deserializer &derez,
                                        AddressSpaceID source);
      void handle_send_reduction_manager(Deserializer &derez,
                                         AddressSpaceID source);
      void handle_create_top_view_request(Deserializer &derez,
                                          AddressSpaceID source);
      void handle_create_top_view_response(Deserializer &derez);
      void handle_view_request(Deserializer &derez, AddressSpaceID source);
      void handle_view_register_user(Deserializer &derez,AddressSpaceID source);
      void handle_view_copy_pre_request(Deserializer &derez,
                                        AddressSpaceID source);
      void handle_view_copy_pre_response(Deserializer &derez,
                                         AddressSpaceID source);
      void handle_view_add_copy_user(Deserializer &derez,AddressSpaceID source);
#ifdef ENABLE_VIEW_REPLICATION
      void handle_view_replication_request(Deserializer &derez,
                                           AddressSpaceID source);
      void handle_view_replication_response(Deserializer &derez);
      void handle_view_replication_removal(Deserializer &derez, 
                                           AddressSpaceID source);
#endif
      void handle_manager_request(Deserializer &derez, AddressSpaceID source);
      void handle_future_result(Deserializer &derez);
      void handle_future_subscription(Deserializer &derez, 
                                      AddressSpaceID source);
      void handle_future_notification(Deserializer &derez,
                                      AddressSpaceID source);
      void handle_future_broadcast(Deserializer &derez);
      void handle_future_map_future_request(Deserializer &derez,
                                            AddressSpaceID source);
      void handle_future_map_future_response(Deserializer &derez);
      void handle_mapper_message(Deserializer &derez);
      void handle_mapper_broadcast(Deserializer &derez);
      void handle_task_impl_semantic_request(Deserializer &derez,
                                             AddressSpaceID source);
      void handle_index_space_semantic_request(Deserializer &derez,
                                               AddressSpaceID source);
      void handle_index_partition_semantic_request(Deserializer &derez,
                                                   AddressSpaceID source);
      void handle_field_space_semantic_request(Deserializer &derez,
                                               AddressSpaceID source);
      void handle_field_semantic_request(Deserializer &derez,
                                         AddressSpaceID source);
      void handle_logical_region_semantic_request(Deserializer &derez,
                                                  AddressSpaceID source);
      void handle_logical_partition_semantic_request(Deserializer &derez,
                                                     AddressSpaceID source);
      void handle_task_impl_semantic_info(Deserializer &derez,
                                          AddressSpaceID source);
      void handle_index_space_semantic_info(Deserializer &derez,
                                            AddressSpaceID source);
      void handle_index_partition_semantic_info(Deserializer &derez,
                                                AddressSpaceID source);
      void handle_field_space_semantic_info(Deserializer &derez,
                                            AddressSpaceID source);
      void handle_field_semantic_info(Deserializer &derez,
                                      AddressSpaceID source);
      void handle_logical_region_semantic_info(Deserializer &derez,
                                               AddressSpaceID source);
      void handle_logical_partition_semantic_info(Deserializer &derez,
                                                  AddressSpaceID source);
      void handle_remote_context_request(Deserializer &derez,
                                         AddressSpaceID source);
      void handle_remote_context_response(Deserializer &derez);
      void handle_remote_context_release(Deserializer &derez);
      void handle_remote_context_free(Deserializer &derez);
      void handle_remote_context_physical_request(Deserializer &derez,
                                                  AddressSpaceID source);
      void handle_remote_context_physical_response(Deserializer &derez);
      void handle_compute_equivalence_sets_request(Deserializer &derez, 
                                                   AddressSpaceID source);
      void handle_equivalence_set_request(Deserializer &derez,
                                          AddressSpaceID source);
      void handle_equivalence_set_response(Deserializer &derez,
                                           AddressSpaceID source);
      void handle_equivalence_set_subset_request(Deserializer &derez);
      void handle_equivalence_set_subset_response(Deserializer &derez);
      void handle_equivalence_set_subset_update(Deserializer &derez);
      void handle_equivalence_set_ray_trace_request(Deserializer &derez,
                                                    AddressSpaceID source);
      void handle_equivalence_set_ray_trace_response(Deserializer &derez);
      void handle_equivalence_set_migration(Deserializer &derez,
                                            AddressSpaceID source);
      void handle_equivalence_set_owner_update(Deserializer &derez);
      void handle_equivalence_set_remote_refinement(Deserializer &derez);
      void handle_equivalence_set_remote_request_instances(Deserializer &derez, 
                                                         AddressSpaceID srouce);
      void handle_equivalence_set_remote_request_invalid(Deserializer &derez, 
                                                         AddressSpaceID srouce);
      void handle_equivalence_set_remote_updates(Deserializer &derez,
                                                 AddressSpaceID source);
      void handle_equivalence_set_remote_acquires(Deserializer &derez,
                                                  AddressSpaceID source);
      void handle_equivalence_set_remote_releases(Deserializer &derez,
                                                  AddressSpaceID source);
      void handle_equivalence_set_remote_copies_across(Deserializer &derez,
                                                       AddressSpaceID source);
      void handle_equivalence_set_remote_overwrites(Deserializer &derez,
                                                    AddressSpaceID source);
      void handle_equivalence_set_remote_filters(Deserializer &derez,
                                                 AddressSpaceID source);
      void handle_equivalence_set_remote_instances(Deserializer &derez);
      void handle_equivalence_set_stale_update(Deserializer &derez); 
      void handle_instance_request(Deserializer &derez, AddressSpaceID source);
      void handle_instance_response(Deserializer &derez,AddressSpaceID source);
      void handle_external_create_request(Deserializer &derez,
                                          AddressSpaceID source);
      void handle_external_create_response(Deserializer &derez);
      void handle_external_attach(Deserializer &derez);
      void handle_external_detach(Deserializer &derez);
      void handle_gc_priority_update(Deserializer &derez,AddressSpaceID source);
      void handle_never_gc_response(Deserializer &derez);
      void handle_acquire_request(Deserializer &derez, AddressSpaceID source);
      void handle_acquire_response(Deserializer &derez, AddressSpaceID source);
      void handle_variant_request(Deserializer &derez, AddressSpaceID source);
      void handle_variant_response(Deserializer &derez);
      void handle_variant_broadcast(Deserializer &derez);
      void handle_constraint_request(Deserializer &derez,AddressSpaceID source);
      void handle_constraint_response(Deserializer &derez,AddressSpaceID src);
      void handle_constraint_release(Deserializer &derez);
      void handle_top_level_task_request(Deserializer &derez);
      void handle_top_level_task_complete(Deserializer &derez);
      void handle_mpi_rank_exchange(Deserializer &derez);
      void handle_replicate_launch(Deserializer &derez,AddressSpaceID source);
      void handle_replicate_delete(Deserializer &derez);
      void handle_replicate_post_mapped(Deserializer &derez);
      void handle_replicate_post_execution(Deserializer &derez);
      void handle_replicate_trigger_complete(Deserializer &derez);
      void handle_replicate_trigger_commit(Deserializer &derez);
      void handle_control_replicate_collective_message(Deserializer &derez);
      void handle_control_replicate_future_map_request(Deserializer &derez);
      void handle_control_replicate_future_map_response(Deserializer &derez);
      void handle_control_replicate_top_view_request(Deserializer &derez,
                                                     AddressSpaceID source);
      void handle_control_replicate_top_view_response(Deserializer &derez);
      void handle_control_replicate_eq_request(Deserializer &derez);
      void handle_control_replicate_eq_response(Deserializer &derez);
      void handle_control_replicate_intra_space_dependence(Deserializer &derez);
      void handle_control_replicate_resource_update(Deserializer &derez);
      void handle_control_replicate_trace_event_request(Deserializer &derez,
                                                        AddressSpaceID source);
      void handle_control_replicate_trace_event_response(Deserializer &derez);
      void handle_control_replicate_trace_update(Deserializer &derez,
                                                 AddressSpaceID source);
      void handle_control_replicate_implicit_request(Deserializer &derez,
                                                     AddressSpaceID source);
      void handle_control_replicate_implicit_response(Deserializer &derez);
      void handle_library_mapper_request(Deserializer &derez,
                                         AddressSpaceID source);
      void handle_library_mapper_response(Deserializer &derez);
      void handle_library_trace_request(Deserializer &derez,
                                        AddressSpaceID source);
      void handle_library_trace_response(Deserializer &derez);
      void handle_library_projection_request(Deserializer &derez,
                                             AddressSpaceID source);
      void handle_library_projection_response(Deserializer &derez);
      void handle_library_sharding_request(Deserializer &derez,
                                           AddressSpaceID source);
      void handle_library_sharding_response(Deserializer &derez);
      void handle_library_task_request(Deserializer &derez,
                                       AddressSpaceID source);
      void handle_library_task_response(Deserializer &derez);
      void handle_library_redop_request(Deserializer &derez,
                                        AddressSpaceID source);
      void handle_library_redop_response(Deserializer &derez);
      void handle_library_serdez_request(Deserializer &derez,
                                         AddressSpaceID source);
      void handle_library_serdez_response(Deserializer &derez);
      void handle_remote_op_report_uninitialized(Deserializer &derez);
      void handle_remote_op_profiling_count_update(Deserializer &derez);
      void handle_remote_tracing_update(Deserializer &derez,
                                        AddressSpaceID source);
      void handle_remote_tracing_response(Deserializer &derez);
      void handle_remote_tracing_eq_request(Deserializer &derez,
                                            AddressSpaceID source);
      void handle_remote_tracing_eq_response(Deserializer &derez);
      void handle_shutdown_notification(Deserializer &derez, 
                                        AddressSpaceID source);
      void handle_shutdown_response(Deserializer &derez);
    public: // Calls to handle mapper requests
      bool create_physical_instance(Memory target_memory,
                                    const LayoutConstraintSet &constraints,
                                    const std::vector<LogicalRegion> &regions,
                                    MappingInstance &result, MapperID mapper_id,
                                    Processor processor, bool acquire, 
                                    GCPriority priority, bool tight_bounds,
                                    size_t *footprint, UniqueID creator_id);
      bool create_physical_instance(Memory target_memory, 
                                    LayoutConstraintID layout_id,
                                    const std::vector<LogicalRegion> &regions,
                                    MappingInstance &result, MapperID mapper_id,
                                    Processor processor, bool acquire, 
                                    GCPriority priority, bool tight_bounds,
                                    size_t *footprint, UniqueID creator_id);
      bool find_or_create_physical_instance(Memory target_memory,
                                    const LayoutConstraintSet &constraints,
                                    const std::vector<LogicalRegion> &regions,
                                    MappingInstance &result, bool &created, 
                                    MapperID mapper_id, Processor processor,
                                    bool acquire, GCPriority priority,
                                    bool tight_bounds, size_t *footprint,
                                    UniqueID creator_id);
      bool find_or_create_physical_instance(Memory target_memory,
                                    LayoutConstraintID layout_id,
                                    const std::vector<LogicalRegion> &regions,
                                    MappingInstance &result, bool &created, 
                                    MapperID mapper_id, Processor processor,
                                    bool acquire, GCPriority priority,
                                    bool tight_bounds, size_t *footprint,
                                    UniqueID creator_id);
      bool find_physical_instance(Memory target_memory,
                                    const LayoutConstraintSet &constraints,
                                    const std::vector<LogicalRegion> &regions,
                                    MappingInstance &result, bool acquire,
                                    bool tight_region_bounds);
      bool find_physical_instance(Memory target_memory,
                                    LayoutConstraintID layout_id,
                                    const std::vector<LogicalRegion> &regions,
                                    MappingInstance &result, bool acquire,
                                    bool tight_region_bounds);
      void release_tree_instances(RegionTreeID tid);
    public:
      // Helper methods for the RegionTreeForest
      inline unsigned get_context_count(void) { return total_contexts; }
      inline unsigned get_start_color(void) const { return address_space; }
      inline unsigned get_color_modulus(void) const 
        { return total_address_spaces; }
    public:
      // Manage the execution of tasks within a context
      void activate_context(InnerContext *context);
      void deactivate_context(InnerContext *context);
    public:
      void add_to_dependence_queue(TaskContext *ctx, Processor p,
                                   Operation *op, const bool unordered = false);
      void add_to_ready_queue(Processor p, TaskOp *task_op, 
                              RtEvent wait_on = RtEvent::NO_RT_EVENT);
      void add_to_local_queue(Processor p, Operation *op, LgPriority priority,
                              RtEvent wait_on = RtEvent::NO_RT_EVENT);
    public:
      inline Processor find_utility_group(void) { return utility_group; }
      Processor find_processor_group(const std::vector<Processor> &procs);
      ProcessorMask find_processor_mask(const std::vector<Processor> &procs);
      template<typename T>
      inline RtEvent issue_runtime_meta_task(const LgTaskArgs<T> &args,
                                             LgPriority lg_priority,
                                   RtEvent precondition = RtEvent::NO_RT_EVENT,
                                   Processor proc = Processor::NO_PROC);
    public:
      DistributedID get_available_distributed_id(void); 
      void free_distributed_id(DistributedID did);
      RtEvent recycle_distributed_id(DistributedID did, RtEvent recycle_event);
      AddressSpaceID determine_owner(DistributedID did) const;
    public:
      void register_distributed_collectable(DistributedID did,
                                            DistributedCollectable *dc);
      void unregister_distributed_collectable(DistributedID did);
      bool has_distributed_collectable(DistributedID did);
      DistributedCollectable* find_distributed_collectable(DistributedID did);
      DistributedCollectable* find_distributed_collectable(DistributedID did,
                                                           RtEvent &ready);
      DistributedCollectable* weak_find_distributed_collectable(
                                                           DistributedID did);
      bool find_pending_collectable_location(DistributedID did,void *&location);
    public:
      LogicalView* find_or_request_logical_view(DistributedID did,
                                                RtEvent &ready);
      PhysicalManager* find_or_request_physical_manager(DistributedID did, 
                                                        RtEvent &ready);
      EquivalenceSet* find_or_request_equivalence_set(DistributedID did,
                                                      RtEvent &ready);
    protected:
      template<typename T, MessageKind MK, VirtualChannelKind VC>
      DistributedCollectable* find_or_request_distributed_collectable(
                                            DistributedID did, RtEvent &ready);
    public:
      FutureImpl* find_or_create_future(DistributedID did,
                                        ReferenceMutator *mutator,
                                        Operation *op = NULL,
                                        GenerationID op_gen = 0, 
#ifdef LEGION_SPY
                                        UniqueID op_uid = 0,
#endif
                                        int op_depth = 0);
      FutureMapImpl* find_or_create_future_map(DistributedID did, 
<<<<<<< HEAD
                          TaskContext *ctx, const Domain &domain, 
                          RtEvent complete, ReferenceMutator *mutator);
      IndexSpace find_or_create_index_slice_space(const Domain &launch_domain);
=======
                TaskContext *ctx, RtEvent complete, ReferenceMutator *mutator);
>>>>>>> fc6ce432
      IndexSpace find_or_create_index_slice_space(const Domain &launch_domain,
                                                  TypeTag type_tag);
    public:
      void increment_outstanding_top_level_tasks(void);
      void decrement_outstanding_top_level_tasks(void);
    public:
      void issue_runtime_shutdown_attempt(void);
      void initiate_runtime_shutdown(AddressSpaceID source, 
                                     ShutdownManager::ShutdownPhase phase,
                                     ShutdownManager *owner = NULL);
      void confirm_runtime_shutdown(ShutdownManager *shutdown_manager, 
                                    bool phase_one);
      void prepare_runtime_shutdown(void);
      void finalize_runtime_shutdown(void);
    public:
      bool has_outstanding_tasks(void);
#ifdef DEBUG_LEGION
      void increment_total_outstanding_tasks(unsigned tid, bool meta);
      void decrement_total_outstanding_tasks(unsigned tid, bool meta);
#else
      inline void increment_total_outstanding_tasks(void)
        { __sync_fetch_and_add(&total_outstanding_tasks,1); }
      inline void decrement_total_outstanding_tasks(void)
        { __sync_fetch_and_sub(&total_outstanding_tasks,1); }
#endif
    public:
      template<typename T>
      inline T* get_available(LocalLock &local_lock, std::deque<T*> &queue);

      template<bool CAN_BE_DELETED, typename T>
      inline void release_operation(std::deque<T*> &queue, T* operation);
    public:
      IndividualTask*       get_available_individual_task(void);
      PointTask*            get_available_point_task(void);
      IndexTask*            get_available_index_task(void);
      SliceTask*            get_available_slice_task(void);
      MapOp*                get_available_map_op(void);
      CopyOp*               get_available_copy_op(void);
      IndexCopyOp*          get_available_index_copy_op(void);
      PointCopyOp*          get_available_point_copy_op(void);
      FenceOp*              get_available_fence_op(void);
      FrameOp*              get_available_frame_op(void);
      CreationOp*           get_available_creation_op(void);
      DeletionOp*           get_available_deletion_op(void);
      MergeCloseOp*         get_available_merge_close_op(void);
      PostCloseOp*          get_available_post_close_op(void);
      VirtualCloseOp*       get_available_virtual_close_op(void);
      DynamicCollectiveOp*  get_available_dynamic_collective_op(void);
      FuturePredOp*         get_available_future_pred_op(void);
      NotPredOp*            get_available_not_pred_op(void);
      AndPredOp*            get_available_and_pred_op(void);
      OrPredOp*             get_available_or_pred_op(void);
      AcquireOp*            get_available_acquire_op(void);
      ReleaseOp*            get_available_release_op(void);
      TraceCaptureOp*       get_available_capture_op(void);
      TraceCompleteOp*      get_available_trace_op(void);
      TraceReplayOp*        get_available_replay_op(void);
      TraceBeginOp*         get_available_begin_op(void);
      TraceSummaryOp*       get_available_summary_op(void);
      MustEpochOp*          get_available_epoch_op(void);
      PendingPartitionOp*   get_available_pending_partition_op(void);
      DependentPartitionOp* get_available_dependent_partition_op(void);
      PointDepPartOp*       get_available_point_dep_part_op(void);
      FillOp*               get_available_fill_op(void);
      IndexFillOp*          get_available_index_fill_op(void);
      PointFillOp*          get_available_point_fill_op(void);
      AttachOp*             get_available_attach_op(void);
      DetachOp*             get_available_detach_op(void);
      TimingOp*             get_available_timing_op(void);
      AllReduceOp*          get_available_all_reduce_op(void);
    public: // Control replication operations
      ReplIndividualTask*   get_available_repl_individual_task(void);
      ReplIndexTask*        get_available_repl_index_task(void);
      ReplMergeCloseOp*     get_available_repl_merge_close_op(void);
      ReplFillOp*           get_available_repl_fill_op(void);
      ReplIndexFillOp*      get_available_repl_index_fill_op(void);
      ReplCopyOp*           get_available_repl_copy_op(void);
      ReplIndexCopyOp*      get_available_repl_index_copy_op(void);
      ReplDeletionOp*       get_available_repl_deletion_op(void);
      ReplPendingPartitionOp* get_available_repl_pending_partition_op(void);
      ReplDependentPartitionOp* get_available_repl_dependent_partition_op(void);
      ReplMustEpochOp*      get_available_repl_epoch_op(void);
      ReplTimingOp*         get_available_repl_timing_op(void);
      ReplAllReduceOp*      get_available_repl_all_reduce_op(void);
      ReplFenceOp*          get_available_repl_fence_op(void);
      ReplMapOp*            get_available_repl_map_op(void);
      ReplAttachOp*         get_available_repl_attach_op(void);
      ReplDetachOp*         get_available_repl_detach_op(void);
      ReplTraceCaptureOp*   get_available_repl_capture_op(void);
      ReplTraceCompleteOp*  get_available_repl_trace_op(void);
      ReplTraceReplayOp*    get_available_repl_replay_op(void);
      ReplTraceBeginOp*     get_available_repl_begin_op(void);
      ReplTraceSummaryOp*   get_available_repl_summary_op(void);
    public:
      void free_individual_task(IndividualTask *task);
      void free_point_task(PointTask *task);
      void free_index_task(IndexTask *task);
      void free_slice_task(SliceTask *task);
      void free_map_op(MapOp *op);
      void free_copy_op(CopyOp *op);
      void free_index_copy_op(IndexCopyOp *op);
      void free_point_copy_op(PointCopyOp *op);
      void free_fence_op(FenceOp *op);
      void free_frame_op(FrameOp *op);
      void free_creation_op(CreationOp *op);
      void free_deletion_op(DeletionOp *op);
      void free_merge_close_op(MergeCloseOp *op); 
      void free_post_close_op(PostCloseOp *op);
      void free_virtual_close_op(VirtualCloseOp *op);
      void free_dynamic_collective_op(DynamicCollectiveOp *op);
      void free_future_predicate_op(FuturePredOp *op);
      void free_not_predicate_op(NotPredOp *op);
      void free_and_predicate_op(AndPredOp *op);
      void free_or_predicate_op(OrPredOp *op);
      void free_acquire_op(AcquireOp *op);
      void free_release_op(ReleaseOp *op);
      void free_capture_op(TraceCaptureOp *op);
      void free_trace_op(TraceCompleteOp *op);
      void free_replay_op(TraceReplayOp *op);
      void free_begin_op(TraceBeginOp *op);
      void free_summary_op(TraceSummaryOp *op);
      void free_epoch_op(MustEpochOp *op);
      void free_pending_partition_op(PendingPartitionOp *op);
      void free_dependent_partition_op(DependentPartitionOp* op);
      void free_point_dep_part_op(PointDepPartOp *op);
      void free_fill_op(FillOp *op);
      void free_index_fill_op(IndexFillOp *op);
      void free_point_fill_op(PointFillOp *op);
      void free_attach_op(AttachOp *op);
      void free_detach_op(DetachOp *op);
      void free_timing_op(TimingOp *op);
      void free_all_reduce_op(AllReduceOp *op);
    public: // Control replication operations
      void free_repl_individual_task(ReplIndividualTask *task);
      void free_repl_index_task(ReplIndexTask *task);
      void free_repl_merge_close_op(ReplMergeCloseOp *op);
      void free_repl_fill_op(ReplFillOp *op);
      void free_repl_index_fill_op(ReplIndexFillOp *op);
      void free_repl_copy_op(ReplCopyOp *op);
      void free_repl_index_copy_op(ReplIndexCopyOp *op);
      void free_repl_deletion_op(ReplDeletionOp *op);
      void free_repl_pending_partition_op(ReplPendingPartitionOp *op);
      void free_repl_dependent_partition_op(ReplDependentPartitionOp *op);
      void free_repl_epoch_op(ReplMustEpochOp *op);
      void free_repl_timing_op(ReplTimingOp *op);
      void free_repl_all_reduce_op(ReplAllReduceOp *op);
      void free_repl_fence_op(ReplFenceOp *op);
      void free_repl_map_op(ReplMapOp *op);
      void free_repl_attach_op(ReplAttachOp *op);
      void free_repl_detach_op(ReplDetachOp *op);
      void free_repl_capture_op(ReplTraceCaptureOp *op);
      void free_repl_trace_op(ReplTraceCompleteOp *op);
      void free_repl_replay_op(ReplTraceReplayOp *op);
      void free_repl_begin_op(ReplTraceBeginOp *op);
      void free_repl_summary_op(ReplTraceSummaryOp *op);
    public:
      RegionTreeContext allocate_region_tree_context(void);
      void free_region_tree_context(RegionTreeContext tree_ctx); 
      void register_local_context(UniqueID context_uid, InnerContext *ctx);
      void unregister_local_context(UniqueID context_uid);
      void register_remote_context(UniqueID context_uid, RemoteContext *ctx,
                                   std::set<RtEvent> &preconditions);
      void unregister_remote_context(UniqueID context_uid);
      InnerContext* find_context(UniqueID context_uid, 
                                 bool return_null_if_not_found = false,
                                 RtEvent *wait_for = NULL);
      inline AddressSpaceID get_runtime_owner(UniqueID uid) const
        { return (uid % total_address_spaces); }
    public:
      void register_shard_manager(ReplicationID repl_id, 
                                  ShardManager *manager);
      void unregister_shard_manager(ReplicationID repl_id, 
                                    bool reclaim_id);
      ShardManager* find_shard_manager(ReplicationID repl_id, 
                                       bool can_fail = false);
    public:
      bool is_local(Processor proc) const;
      void find_visible_memories(Processor proc, std::set<Memory> &visible);
    public:
      IndexSpaceID       get_unique_index_space_id(void);
      IndexPartitionID   get_unique_index_partition_id(void);
      FieldSpaceID       get_unique_field_space_id(void);
      IndexTreeID        get_unique_index_tree_id(void);
      RegionTreeID       get_unique_region_tree_id(void);
      UniqueID           get_unique_operation_id(void);
      FieldID            get_unique_field_id(void);
      CodeDescriptorID   get_unique_code_descriptor_id(void);
      LayoutConstraintID get_unique_constraint_id(void);
      IndexSpaceExprID   get_unique_index_space_expr_id(void);
      ReplicationID      get_unique_replication_id(void);
    public:
      // Verify that a region requirement is valid
      LegionErrorType verify_requirement(const RegionRequirement &req,
                                         FieldID &bad_field);
    public:
      // Methods for helping with dumb nested class scoping problems
      Future help_create_future(ApEvent complete, Operation *op = NULL);
      bool help_reset_future(const Future &f);
      IndexSpace help_create_index_space_handle(TypeTag type_tag);
    public:
      unsigned generate_random_integer(void);
#ifdef TRACE_ALLOCATION
    public:
      void trace_allocation(AllocationType type, size_t size, int elems);
      void trace_free(AllocationType type, size_t size, int elems);
      void dump_allocation_info(void);
      static const char* get_allocation_name(AllocationType type);
#endif
    public:
      // These are the static methods that become the meta-tasks
      // for performing all the needed runtime operations
      static void initialize_runtime_task(
                          const void *args, size_t arglen, 
			  const void *userdata, size_t userlen,
			  Processor p);
      static void shutdown_runtime_task(
                          const void *args, size_t arglen, 
			  const void *userdata, size_t userlen,
			  Processor p);
      static void legion_runtime_task(
                          const void *args, size_t arglen, 
			  const void *userdata, size_t userlen,
			  Processor p);
      static void profiling_runtime_task(
                          const void *args, size_t arglen, 
			  const void *userdata, size_t userlen,
			  Processor p);
      static void startup_runtime_task(
                          const void *args, size_t arglen, 
			  const void *userdata, size_t userlen,
			  Processor p);
      static void endpoint_runtime_task(
                          const void *args, size_t arglen, 
			  const void *userdata, size_t userlen,
			  Processor p);
    protected:
      // Internal runtime methods invoked by the above static methods
      // after the find the right runtime instance to call
      void process_schedule_request(Processor p);
      void process_message_task(const void *args, size_t arglen); 
    protected:
      bool prepared_for_shutdown;
    protected:
#ifdef DEBUG_LEGION
      mutable LocalLock outstanding_task_lock;
      std::map<std::pair<unsigned,bool>,unsigned> outstanding_task_counts;
#endif
      unsigned total_outstanding_tasks;
      unsigned outstanding_top_level_tasks;
#ifdef DEBUG_SHUTDOWN_HANG
    public:
      std::vector<int> outstanding_counts;
#endif
    public:
      // Internal runtime state 
      // The local processor managed by this runtime
      const std::set<Processor> local_procs;
    protected:
      // The local utility processors owned by this runtime
      const std::set<Processor> local_utils;
      // Processor managers for each of the local processors
      std::map<Processor,ProcessorManager*> proc_managers;
      // Lock for looking up memory managers
      mutable LocalLock memory_manager_lock;
      // Lock for initializing message managers
      mutable LocalLock message_manager_lock;
      // Memory managers for all the memories we know about
      std::map<Memory,MemoryManager*> memory_managers;
      // Message managers for each of the other runtimes
      MessageManager *message_managers[LEGION_MAX_NUM_NODES];
      // Pending message manager requests
      std::map<AddressSpaceID,RtUserEvent> pending_endpoint_requests;
      // For every processor map it to its address space
      const std::map<Processor,AddressSpaceID> proc_spaces;
      // For every endpoint processor map to its address space
      std::map<Processor,AddressSpaceID> endpoint_spaces;
    protected:
      // The task table 
      mutable LocalLock task_variant_lock;
      std::map<TaskID,TaskImpl*> task_table;
      std::deque<VariantImpl*> variant_table;
    protected:
      // Constraint sets
      mutable LocalLock layout_constraints_lock;
      std::map<LayoutConstraintID,LayoutConstraints*> layout_constraints_table;
      std::map<LayoutConstraintID,RtEvent> pending_constraint_requests;
    protected:
      struct MapperInfo {
        MapperInfo(void)
          : proc(Processor::NO_PROC), map_id(0) { }
        MapperInfo(Processor p, MapperID mid)
          : proc(p), map_id(mid) { }
      public:
        Processor proc;
        MapperID map_id;
      };
      mutable LocalLock mapper_info_lock;
      // For every mapper remember its mapper ID and processor
      std::map<Mapper*,MapperInfo> mapper_infos;
#ifdef DEBUG_LEGION
    protected:
      friend class TreeStateLogger;
      TreeStateLogger *get_tree_state_logger(void) { return tree_state_logger; }
#endif
    protected:
      unsigned unique_index_space_id;
      unsigned unique_index_partition_id;
      unsigned unique_field_space_id;
      unsigned unique_index_tree_id;
      unsigned unique_region_tree_id;
      unsigned unique_operation_id;
      unsigned unique_field_id; 
      unsigned unique_code_descriptor_id;
      unsigned unique_constraint_id;
      unsigned unique_is_expr_id;
      unsigned unique_control_replication_id;
      unsigned unique_task_id;
      unsigned unique_mapper_id;
      unsigned unique_trace_id;
      unsigned unique_projection_id;
      unsigned unique_sharding_id;
      unsigned unique_redop_id;
      unsigned unique_serdez_id;
    protected:
      mutable LocalLock library_lock;
      struct LibraryMapperIDs {
      public:
        MapperID result;
        size_t count;
        RtEvent ready;
        bool result_set;
      };
      std::map<std::string,LibraryMapperIDs> library_mapper_ids;
      // This is only valid on node 0
      unsigned unique_library_mapper_id;
    protected:
      struct LibraryTraceIDs {
        TraceID result;
        size_t count;
        RtEvent ready;
        bool result_set;
      };
      std::map<std::string,LibraryTraceIDs> library_trace_ids;
      // This is only valid on node 0
      unsigned unique_library_trace_id;
    protected:
      struct LibraryProjectionIDs {
      public:
        ProjectionID result;
        size_t count;
        RtEvent ready;
        bool result_set;
      };
      std::map<std::string,LibraryProjectionIDs> library_projection_ids;
      // This is only valid on node 0
      unsigned unique_library_projection_id;
    protected:
      struct LibraryShardingIDs {
      public:
        ShardingID result;
        size_t count;
        RtEvent ready;
        bool result_set;
      };
      std::map<std::string,LibraryShardingIDs> library_sharding_ids;
      // This is only valid on node 0
      unsigned unique_library_sharding_id;
    protected:
      struct LibraryTaskIDs {
      public:
        TaskID result;
        size_t count;
        RtEvent ready;
        bool result_set;
      };
      std::map<std::string,LibraryTaskIDs> library_task_ids;
      // This is only valid on node 0
      unsigned unique_library_task_id;
    protected:
      struct LibraryRedopIDs {
      public:
        ReductionOpID result;
        size_t count;
        RtEvent ready;
        bool result_set;
      };
      std::map<std::string,LibraryRedopIDs> library_redop_ids;
      // This is only valid on node 0
      unsigned unique_library_redop_id;
    protected:
      struct LibrarySerdezIDs {
      public:
        CustomSerdezID result;
        size_t count;
        RtEvent ready;
        bool result_set;
      };
      std::map<std::string,LibrarySerdezIDs> library_serdez_ids;
      // This is only valid on node 0
      unsigned unique_library_serdez_id;
    protected:
      mutable LocalLock redop_lock;
      mutable LocalLock serdez_lock;
    protected:
      mutable LocalLock projection_lock;
      std::map<ProjectionID,ProjectionFunction*> projection_functions;
    protected:
      mutable LocalLock sharding_lock;
      std::map<ShardingID,ShardingFunctor*> sharding_functors;
    protected:
      mutable LocalLock group_lock;
      LegionMap<uint64_t,LegionDeque<ProcessorGroupInfo>::aligned,
                PROCESSOR_GROUP_ALLOC>::tracked processor_groups;
    protected:
      mutable LocalLock processor_mapping_lock;
      std::map<Processor,unsigned> processor_mapping;
    protected:
      mutable LocalLock distributed_id_lock;
      DistributedID unique_distributed_id;
      LegionDeque<DistributedID,
          RUNTIME_DISTRIBUTED_ALLOC>::tracked available_distributed_ids;
    protected:
      mutable LocalLock distributed_collectable_lock;
      LegionMap<DistributedID,DistributedCollectable*,
                RUNTIME_DIST_COLLECT_ALLOC>::tracked dist_collectables;
      std::map<DistributedID,
        std::pair<DistributedCollectable*,RtUserEvent> > pending_collectables;
    protected:
      mutable LocalLock is_slice_lock;
      std::map<std::pair<Domain,TypeTag>,IndexSpace> index_slice_spaces;
    protected:
      // The runtime keeps track of remote contexts so they
      // can be re-used by multiple tasks that get sent remotely
      mutable LocalLock context_lock;
      std::map<UniqueID,InnerContext*> local_contexts;
      LegionMap<UniqueID,RemoteContext*,
                RUNTIME_REMOTE_ALLOC>::tracked remote_contexts;
      std::map<UniqueID,
        std::pair<RtUserEvent,RemoteContext*> > pending_remote_contexts;
      unsigned total_contexts;
      std::deque<RegionTreeContext> available_contexts;
    protected:
      // Keep track of managers for control replication execution
      mutable LocalLock shard_lock;
      std::map<ReplicationID,ShardManager*> shard_managers;
      std::map<TaskID,ImplicitShardManager*> implicit_shard_managers;
    protected:
      // For generating random numbers
      mutable LocalLock random_lock;
      unsigned short random_state[3];
#ifdef TRACE_ALLOCATION
    protected:
      struct AllocationTracker {
      public:
        AllocationTracker(void)
          : total_allocations(0), total_bytes(0),
            diff_allocations(0), diff_bytes(0) { }
      public:
        unsigned total_allocations;
        size_t         total_bytes;
        int       diff_allocations;
        off_t           diff_bytes;
      };
      mutable LocalLock allocation_lock; // leak this lock intentionally
      std::map<AllocationType,AllocationTracker> allocation_manager;
      unsigned long long allocation_tracing_count;
#endif
    protected:
      mutable LocalLock individual_task_lock;
      mutable LocalLock point_task_lock;
      mutable LocalLock index_task_lock;
      mutable LocalLock slice_task_lock;
      mutable LocalLock map_op_lock;
      mutable LocalLock copy_op_lock;
      mutable LocalLock fence_op_lock;
      mutable LocalLock frame_op_lock;
      mutable LocalLock creation_op_lock;
      mutable LocalLock deletion_op_lock;
      mutable LocalLock merge_close_op_lock;
      mutable LocalLock post_close_op_lock;
      mutable LocalLock virtual_close_op_lock;
      mutable LocalLock dynamic_collective_op_lock;
      mutable LocalLock future_pred_op_lock;
      mutable LocalLock not_pred_op_lock;
      mutable LocalLock and_pred_op_lock;
      mutable LocalLock or_pred_op_lock;
      mutable LocalLock acquire_op_lock;
      mutable LocalLock release_op_lock;
      mutable LocalLock capture_op_lock;
      mutable LocalLock trace_op_lock;
      mutable LocalLock replay_op_lock;
      mutable LocalLock begin_op_lock;
      mutable LocalLock summary_op_lock;
      mutable LocalLock epoch_op_lock;
      mutable LocalLock pending_partition_op_lock;
      mutable LocalLock dependent_partition_op_lock;
      mutable LocalLock fill_op_lock;
      mutable LocalLock attach_op_lock;
      mutable LocalLock detach_op_lock;
      mutable LocalLock timing_op_lock;
      mutable LocalLock all_reduce_op_lock;
    protected:
      std::deque<IndividualTask*>       available_individual_tasks;
      std::deque<PointTask*>            available_point_tasks;
      std::deque<IndexTask*>            available_index_tasks;
      std::deque<SliceTask*>            available_slice_tasks;
      std::deque<MapOp*>                available_map_ops;
      std::deque<CopyOp*>               available_copy_ops;
      std::deque<IndexCopyOp*>          available_index_copy_ops;
      std::deque<PointCopyOp*>          available_point_copy_ops;
      std::deque<FenceOp*>              available_fence_ops;
      std::deque<FrameOp*>              available_frame_ops;
      std::deque<CreationOp*>           available_creation_ops;
      std::deque<DeletionOp*>           available_deletion_ops;
      std::deque<MergeCloseOp*>         available_merge_close_ops;
      std::deque<PostCloseOp*>          available_post_close_ops;
      std::deque<VirtualCloseOp*>       available_virtual_close_ops;
      std::deque<DynamicCollectiveOp*>  available_dynamic_collective_ops;
      std::deque<FuturePredOp*>         available_future_pred_ops;
      std::deque<NotPredOp*>            available_not_pred_ops;
      std::deque<AndPredOp*>            available_and_pred_ops;
      std::deque<OrPredOp*>             available_or_pred_ops;
      std::deque<AcquireOp*>            available_acquire_ops;
      std::deque<ReleaseOp*>            available_release_ops;
      std::deque<TraceCaptureOp*>       available_capture_ops;
      std::deque<TraceCompleteOp*>      available_trace_ops;
      std::deque<TraceReplayOp*>        available_replay_ops;
      std::deque<TraceBeginOp*>         available_begin_ops;
      std::deque<TraceSummaryOp*>       available_summary_ops;
      std::deque<MustEpochOp*>          available_epoch_ops;
      std::deque<PendingPartitionOp*>   available_pending_partition_ops;
      std::deque<DependentPartitionOp*> available_dependent_partition_ops;
      std::deque<PointDepPartOp*>       available_point_dep_part_ops;
      std::deque<FillOp*>               available_fill_ops;
      std::deque<IndexFillOp*>          available_index_fill_ops;
      std::deque<PointFillOp*>          available_point_fill_ops;
      std::deque<AttachOp*>             available_attach_ops;
      std::deque<DetachOp*>             available_detach_ops;
      std::deque<TimingOp*>             available_timing_ops;
      std::deque<AllReduceOp*>          available_all_reduce_ops;
    protected: // Control replication operations
      std::deque<ReplIndividualTask*>   available_repl_individual_tasks;
      std::deque<ReplIndexTask*>        available_repl_index_tasks;
      std::deque<ReplMergeCloseOp*>     available_repl_merge_close_ops;
      std::deque<ReplFillOp*>           available_repl_fill_ops;
      std::deque<ReplIndexFillOp*>      available_repl_index_fill_ops;
      std::deque<ReplCopyOp*>           available_repl_copy_ops;
      std::deque<ReplIndexCopyOp*>      available_repl_index_copy_ops;
      std::deque<ReplDeletionOp*>       available_repl_deletion_ops;
      std::deque<ReplPendingPartitionOp*> 
                                        available_repl_pending_partition_ops;
      std::deque<ReplDependentPartitionOp*> 
                                        available_repl_dependent_partition_ops;
      std::deque<ReplMustEpochOp*>      available_repl_must_epoch_ops;
      std::deque<ReplTimingOp*>         available_repl_timing_ops;
      std::deque<ReplAllReduceOp*>      available_repl_all_reduce_ops;
      std::deque<ReplFenceOp*>          available_repl_fence_ops;
      std::deque<ReplMapOp*>            available_repl_map_ops;
      std::deque<ReplAttachOp*>         available_repl_attach_ops;
      std::deque<ReplDetachOp*>         available_repl_detach_ops;
      std::deque<ReplTraceCaptureOp*>   available_repl_capture_ops;
      std::deque<ReplTraceCompleteOp*>  available_repl_trace_ops;
      std::deque<ReplTraceReplayOp*>    available_repl_replay_ops;
      std::deque<ReplTraceBeginOp*>     available_repl_begin_ops;
      std::deque<ReplTraceSummaryOp*>   available_repl_summary_ops;
#ifdef DEBUG_LEGION
      TreeStateLogger *tree_state_logger;
      // For debugging purposes keep track of
      // some of the outstanding tasks
      std::set<IndividualTask*> out_individual_tasks;
      std::set<PointTask*>      out_point_tasks;
      std::set<IndexTask*>      out_index_tasks;
      std::set<SliceTask*>      out_slice_tasks;
      std::set<MustEpochOp*>    out_must_epoch;
    public:
      // These are debugging method for the above data
      // structures.  They are not called anywhere in
      // actual code.
      void print_out_individual_tasks(FILE *f = stdout, int cnt = -1);
      void print_out_index_tasks(FILE *f = stdout, int cnt = -1);
      void print_out_slice_tasks(FILE *f = stdout, int cnt = -1);
      void print_out_point_tasks(FILE *f = stdout, int cnt = -1);
      void print_outstanding_tasks(FILE *f = stdout, int cnt = -1);
#endif
    public:
      LayoutConstraintID register_layout(
          const LayoutConstraintRegistrar &registrar, 
          LayoutConstraintID id, DistributedID did = 0);
      LayoutConstraints* register_layout(FieldSpace handle,
               const LayoutConstraintSet &cons, bool internal);
      bool register_layout(LayoutConstraints *new_constraints,
                           ReferenceMutator *mutator);
      void release_layout(LayoutConstraintID layout_id);
      void unregister_layout(LayoutConstraintID layout_id);
      static LayoutConstraintID preregister_layout(
                                     const LayoutConstraintRegistrar &registrar,
                                     LayoutConstraintID layout_id);
      FieldSpace get_layout_constraint_field_space(LayoutConstraintID id);
      void get_layout_constraints(LayoutConstraintID layout_id,
                                  LayoutConstraintSet &layout_constraints);
      const char* get_layout_constraints_name(LayoutConstraintID layout_id);
      LayoutConstraints* find_layout_constraints(LayoutConstraintID layout_id,
                                                 bool can_fail = false,
                                                 RtEvent *wait_for = NULL);
    public:
      // Static methods for start-up and callback phases
      static int start(int argc, char **argv, bool background);
      static void register_builtin_reduction_operators(void);
      static const LegionConfiguration& initialize(int *argc, char ***argv, 
                                                   bool filter);
      static LegionConfiguration parse_arguments(int argc, char **argv);
      static void perform_slow_config_checks(const LegionConfiguration &config);
      static void configure_interoperability(bool separate_runtimes);
      static RtEvent configure_runtime(int argc, char **argv,
          const LegionConfiguration &config, RealmRuntime &realm,
          Processor::Kind &startup_kind);
      static int wait_for_shutdown(void);
      Future launch_top_level_task(const TaskLauncher &launcher);
      IndividualTask* create_implicit_top_level(TaskID top_task_id,
                                                MapperID top_mapper_id,
                                                Processor proxy,
                                                const char *task_name);
      ImplicitShardManager* find_implicit_shard_manager(TaskID top_task_id,
                                                MapperID top_mapper_id,
                                                Processor::Kind kind,
                                                unsigned shards_per_space,
                                                bool local);
      Context begin_implicit_task(TaskID top_task_id,
                                  MapperID top_mapper_id,
                                  Processor::Kind proc_kind,
                                  const char *task_name,
                                  bool control_replicable,
                                  unsigned shard_per_address_space,
                                  int shard_id);
      void finish_implicit_task(Context ctx);
      static void set_top_level_task_id(TaskID top_id);
      static void set_top_level_task_mapper_id(MapperID mapper_id);
      static void configure_MPI_interoperability(int rank);
      static void register_handshake(LegionHandshake &handshake);
      static const ReductionOp* get_reduction_op(ReductionOpID redop_id,
                                                 bool has_lock = false);
      static const SerdezOp* get_serdez_op(CustomSerdezID serdez_id,
                                           bool has_lock = false);
      static const SerdezRedopFns* get_serdez_redop_fns(ReductionOpID redop_id,
                                                        bool has_lock = false);
      static void add_registration_callback(RegistrationCallbackFnptr callback);
      static ReductionOpTable& get_reduction_table(bool safe);
      static SerdezOpTable& get_serdez_table(bool safe);
      static SerdezRedopTable& get_serdez_redop_table(bool safe);
      static void register_reduction_op(ReductionOpID redop_id,
                                        ReductionOp *redop,
                                        SerdezInitFnptr init_fnptr,
                                        SerdezFoldFnptr fold_fnptr,
                                        bool permit_duplicates,
                                        bool has_lock = false);
      static void register_serdez_op(CustomSerdezID serdez_id,
                                     SerdezOp *serdez_op,
                                     bool permit_duplicates,
                                     bool has_lock = false);
      static std::deque<PendingVariantRegistration*>&
                                get_pending_variant_table(void);
      static std::map<LayoutConstraintID,LayoutConstraintRegistrar>&
                                get_pending_constraint_table(void);
      static std::map<ProjectionID,ProjectionFunctor*>&
                                get_pending_projection_table(void);
      static std::map<ShardingID,ShardingFunctor*>&
                                get_pending_sharding_table(void);
      static std::vector<LegionHandshake>&
                                get_pending_handshake_table(void);
      static std::vector<RegistrationCallbackFnptr>&
                                get_pending_registration_callbacks(void);
      static TaskID& get_current_static_task_id(void);
      static TaskID generate_static_task_id(void);
      static VariantID preregister_variant(
                      const TaskVariantRegistrar &registrar,
                      const void *user_data, size_t user_data_size,
                      CodeDescriptor *realm_desc, bool has_ret, 
                      const char *task_name,VariantID vid,bool check_id = true);
    public:
      static ReductionOpID& get_current_static_reduction_id(void);
      static ReductionOpID generate_static_reduction_id(void);
      static CustomSerdezID& get_current_static_serdez_id(void);
      static CustomSerdezID generate_static_serdez_id(void);
    public:
      static void report_fatal_message(int code,
                                       const char *file_name,
                                       const int line_number,
                                       const char *message);
      static void report_error_message(int code,
                                       const char *file_name,
                                       const int line_number,
                                       const char *message);
      static void report_warning_message(int code,
                                         const char *file_name, 
                                         const int line_number,
                                         const char *message);
#if defined(PRIVILEGE_CHECKS) || defined(BOUNDS_CHECKS)
    public:
      static const char* find_privilege_task_name(void *impl);
#endif
#ifdef BOUNDS_CHECKS
    public:
      static void check_bounds(void *impl, ptr_t ptr);
      static void check_bounds(void *impl, const DomainPoint &dp);
#endif
    public:
      // Static member variables
      static TaskID legion_main_id;
      static MapperID legion_main_mapper_id;
      static std::vector<RegistrationCallbackFnptr> registration_callbacks;
      static bool legion_main_set;
      static bool runtime_initialized;
      static bool runtime_started;
      static bool runtime_backgrounded;
      static Runtime *the_runtime;
      static RtUserEvent runtime_started_event;
      // Static member variables for MPI interop
      static int mpi_rank;
    public:
      static inline ApEvent merge_events(const TraceInfo *info,
                                         ApEvent e1, ApEvent e2);
      static inline ApEvent merge_events(const TraceInfo *info,
                                         ApEvent e1, ApEvent e2, ApEvent e3);
      static inline ApEvent merge_events(const TraceInfo *info,
                                         const std::set<ApEvent> &events);
    public:
      static inline RtEvent merge_events(RtEvent e1, RtEvent e2);
      static inline RtEvent merge_events(RtEvent e1, RtEvent e2, RtEvent e3);
      static inline RtEvent merge_events(const std::set<RtEvent> &events);
    public:
      static inline ApUserEvent create_ap_user_event(
                                                  const TraceInfo *info = NULL);
      static inline void trigger_event(ApUserEvent to_trigger,
                                   ApEvent precondition = ApEvent::NO_AP_EVENT);
      static inline void poison_event(ApUserEvent to_poison);
    public:
      static inline RtUserEvent create_rt_user_event(void);
      static inline void trigger_event(RtUserEvent to_trigger,
                                   RtEvent precondition = RtEvent::NO_RT_EVENT);
      static inline void poison_event(RtUserEvent to_poison);
    public:
      static inline PredEvent create_pred_event(void);
      static inline void trigger_event(PredEvent to_trigger);
      static inline void poison_event(PredEvent to_poison);
    public:
      static inline ApEvent ignorefaults(Realm::Event e);
      static inline RtEvent protect_event(ApEvent to_protect);
      static inline RtEvent protect_merge_events(
                                          const std::set<ApEvent> &events);
    public:
      static inline ApBarrier get_previous_phase(const PhaseBarrier &bar);
      static inline void phase_barrier_arrive(const PhaseBarrier &bar, 
                unsigned cnt, ApEvent precondition = ApEvent::NO_AP_EVENT,
                const void *reduce_value = NULL, size_t reduce_value_size = 0);
      static inline void advance_barrier(PhaseBarrier &bar);
      static inline void alter_arrival_count(PhaseBarrier &bar, int delta);
    public:
      static inline ApBarrier get_previous_phase(const ApBarrier &bar);
      static inline void phase_barrier_arrive(const ApBarrier &bar, 
                unsigned cnt, ApEvent precondition = ApEvent::NO_AP_EVENT,
                const void *reduce_value = NULL, size_t reduce_value_size = 0);
      static inline void advance_barrier(ApBarrier &bar);
      static inline bool get_barrier_result(ApBarrier bar, void *result,
                                            size_t result_size);
    public:
      static inline RtBarrier get_previous_phase(const RtBarrier &bar);
      static inline void phase_barrier_arrive(const RtBarrier &bar,
                unsigned cnt, RtEvent precondition = RtEvent::NO_RT_EVENT,
                const void *reduce_value = NULL, size_t reduce_value_size = 0);
      static inline void advance_barrier(RtBarrier &bar);
      static inline bool get_barrier_result(RtBarrier bar, void *result,
                                            size_t result_size);
      static inline void alter_arrival_count(RtBarrier &bar, int delta);
    public:
      static inline ApEvent acquire_ap_reservation(Reservation r,bool exclusive,
                                   ApEvent precondition = ApEvent::NO_AP_EVENT);
      static inline RtEvent acquire_rt_reservation(Reservation r,bool exclusive,
                                   RtEvent precondition = RtEvent::NO_RT_EVENT);
      static inline void release_reservation(Reservation r,
                                   LgEvent precondition = LgEvent::NO_LG_EVENT);
    };

    //--------------------------------------------------------------------------
    template<typename T>
    inline T* Runtime::get_available(LocalLock &local_lock, 
                                     std::deque<T*> &queue)
    //--------------------------------------------------------------------------
    {
      T *result = NULL;
      {
        AutoLock l_lock(local_lock);
        if (!queue.empty())
        {
          result = queue.front();
          queue.pop_front();
        }
      }
      // Couldn't find one so make one
      if (result == NULL)
        result = new T(this);
#ifdef DEBUG_LEGION
      assert(result != NULL);
#endif
      result->activate();
      return result;
    }

    //--------------------------------------------------------------------------
    template<bool CAN_BE_DELETED, typename T>
    inline void Runtime::release_operation(std::deque<T*> &queue, T* operation)
    //--------------------------------------------------------------------------
    {
      if (CAN_BE_DELETED && (queue.size() == LEGION_MAX_RECYCLABLE_OBJECTS))
        delete (operation);
      else
        queue.push_front(operation);
    }

    //--------------------------------------------------------------------------
    template<typename T>
    inline RtEvent Runtime::issue_runtime_meta_task(const LgTaskArgs<T> &args,
                    LgPriority priority, RtEvent precondition, Processor target)
    //--------------------------------------------------------------------------
    {
      // If this is not a task directly related to shutdown or is a message, 
      // to a remote node then increment the number of outstanding tasks
#ifdef DEBUG_LEGION
      if (T::TASK_ID < LG_MESSAGE_ID)
        increment_total_outstanding_tasks(args.lg_task_id, true/*meta*/);
#else
      if (T::TASK_ID < LG_MESSAGE_ID)
        increment_total_outstanding_tasks();
#endif
#ifdef DEBUG_SHUTDOWN_HANG
      __sync_fetch_and_add(&outstanding_counts[T::TASK_ID],1);
#endif
      if (!target.exists())
      {
        // If we don't have a processor to explicitly target, figure
        // out which of our utility processors to use
        target = utility_group;
      }
#ifdef DEBUG_LEGION
      assert(target.exists());
#endif
      DETAILED_PROFILER(this, REALM_SPAWN_META_CALL);
      if ((T::TASK_ID < LG_MESSAGE_ID) && (profiler != NULL))
      {
        Realm::ProfilingRequestSet requests;
        profiler->add_meta_request(requests, T::TASK_ID, args.provenance);
#ifdef LEGION_SEPARATE_META_TASKS
        return RtEvent(target.spawn(LG_TASK_ID + T::TASK_ID, &args, sizeof(T),
                                    requests, precondition, priority));
#else
        return RtEvent(target.spawn(LG_TASK_ID, &args, sizeof(T),
                                    requests, precondition, priority));
#endif
      }
      else
#ifdef LEGION_SEPARATE_META_TASKS
        return RtEvent(target.spawn(LG_TASK_ID + T::TASK_ID, &args, sizeof(T),
                                    precondition, priority));
#else
        return RtEvent(target.spawn(LG_TASK_ID, &args, sizeof(T), 
                                    precondition, priority));
#endif
    }

    //--------------------------------------------------------------------------
    /*static*/ inline ApEvent Runtime::merge_events(
                                  const TraceInfo *info, ApEvent e1, ApEvent e2)
    //--------------------------------------------------------------------------
    {
      ApEvent result(Realm::Event::merge_events(e1, e2)); 
#ifdef LEGION_DISABLE_EVENT_PRUNING
      if (!result.exists() || (result == e1) || (result == e2))
      {
        Realm::UserEvent rename(Realm::UserEvent::create_user_event());
        if (result == e1)
          rename.trigger(e1);
        else if (result == e2)
          rename.trigger(e2);
        else
          rename.trigger();
        result = ApEvent(rename);
      }
#endif
#ifdef LEGION_SPY
      LegionSpy::log_event_dependence(e1, result);
      LegionSpy::log_event_dependence(e2, result);
#endif
      if ((info != NULL) && info->recording)
        info->record_merge_events(result, e1, e2);
      return result;
    }

    //--------------------------------------------------------------------------
    /*static*/ inline ApEvent Runtime::merge_events(
                      const TraceInfo *info, ApEvent e1, ApEvent e2, ApEvent e3) 
    //--------------------------------------------------------------------------
    {
      ApEvent result(Realm::Event::merge_events(e1, e2, e3)); 
#ifdef LEGION_DISABLE_EVENT_PRUNING
      if (!result.exists() || (result == e1) || (result == e2) ||(result == e3))
      {
        Realm::UserEvent rename(Realm::UserEvent::create_user_event());
        if (result == e1)
          rename.trigger(e1);
        else if (result == e2)
          rename.trigger(e2);
        else if (result == e3)
          rename.trigger(e3);
        else
          rename.trigger();
        result = ApEvent(rename);
      }
#endif
#ifdef LEGION_SPY
      LegionSpy::log_event_dependence(e1, result);
      LegionSpy::log_event_dependence(e2, result);
      LegionSpy::log_event_dependence(e3, result);
#endif
      if ((info != NULL) && info->recording)
        info->record_merge_events(result, e1, e2, e3);
      return result;
    }

    //--------------------------------------------------------------------------
    /*static*/ inline ApEvent Runtime::merge_events(
                         const TraceInfo *info, const std::set<ApEvent> &events)
    //--------------------------------------------------------------------------
    {
#ifndef LEGION_DISABLE_EVENT_PRUNING
      if (events.empty())
      {
        // Still need to do this for tracing because of merge filter code
        if ((info != NULL) && info->recording)
        {
          ApEvent result;
          info->record_merge_events(result, events);
          return result;
        }
        else
          return ApEvent::NO_AP_EVENT;
      }
      if (events.size() == 1)
      {
        // Still need to do this for tracing because of merge filter code
        if ((info != NULL) && info->recording)
        {
          ApEvent result = *(events.begin());
          info->record_merge_events(result, events);
          return result;
        }
        else
          return *(events.begin());
      }
#endif
      const std::set<Realm::Event> *realm_events = 
        reinterpret_cast<const std::set<Realm::Event>*>(&events);
      ApEvent result(Realm::Event::merge_events(*realm_events));
#ifdef LEGION_DISABLE_EVENT_PRUNING
      if (!result.exists() || (events.find(result) != events.end()))
      {
        Realm::UserEvent rename(Realm::UserEvent::create_user_event());
        if (events.find(result) != events.end())
          rename.trigger(result);
        else
          rename.trigger();
        result = ApEvent(rename);
      }
#endif
#ifdef LEGION_SPY
      for (std::set<ApEvent>::const_iterator it = events.begin();
            it != events.end(); it++)
        LegionSpy::log_event_dependence(*it, result);
#endif
      if ((info != NULL) && info->recording)
        info->record_merge_events(result, events);
      return result;
    }

    //--------------------------------------------------------------------------
    /*static*/ inline RtEvent Runtime::merge_events(RtEvent e1, RtEvent e2)
    //--------------------------------------------------------------------------
    {
      // No logging for runtime operations currently
      return RtEvent(Realm::Event::merge_events(e1, e2)); 
    }

    //--------------------------------------------------------------------------
    /*static*/ inline RtEvent Runtime::merge_events(RtEvent e1, 
                                                    RtEvent e2, RtEvent e3) 
    //--------------------------------------------------------------------------
    {
      // No logging for runtime operations currently
      return RtEvent(Realm::Event::merge_events(e1, e2, e3)); 
    }

    //--------------------------------------------------------------------------
    /*static*/ inline RtEvent Runtime::merge_events(
                                                const std::set<RtEvent> &events)
    //--------------------------------------------------------------------------
    {
#ifndef LEGION_DISABLE_EVENT_PRUNING
      if (events.empty())
        return RtEvent::NO_RT_EVENT;
      if (events.size() == 1)
        return *(events.begin());
#endif
      // No logging for runtime operations currently
      const std::set<Realm::Event> *realm_events = 
        reinterpret_cast<const std::set<Realm::Event>*>(&events);
      return RtEvent(Realm::Event::merge_events(*realm_events));
    }

    //--------------------------------------------------------------------------
    /*static*/ inline ApUserEvent Runtime::create_ap_user_event(
                                                          const TraceInfo *info)
    //--------------------------------------------------------------------------
    {
#ifdef LEGION_SPY
      ApUserEvent result(Realm::UserEvent::create_user_event());
      LegionSpy::log_ap_user_event(result);
#else
      ApUserEvent result(Realm::UserEvent::create_user_event());
#endif
      if ((info != NULL) && info->recording)
        info->record_create_ap_user_event(result);
      return result;
    }

    //--------------------------------------------------------------------------
    /*static*/ inline void Runtime::trigger_event(ApUserEvent to_trigger,
                                                  ApEvent precondition)
    //--------------------------------------------------------------------------
    {
      Realm::UserEvent copy = to_trigger;
      copy.trigger(precondition);
#ifdef LEGION_SPY
      LegionSpy::log_ap_user_event_trigger(to_trigger);
      if (precondition.exists())
        LegionSpy::log_event_dependence(precondition, to_trigger);
#endif
    }

    //--------------------------------------------------------------------------
    /*static*/ inline void Runtime::poison_event(ApUserEvent to_poison)
    //--------------------------------------------------------------------------
    {
      Realm::UserEvent copy = to_poison;
      copy.cancel();
#ifdef LEGION_SPY
      // This counts as triggering
      LegionSpy::log_ap_user_event_trigger(to_poison);
#endif
    }

    //--------------------------------------------------------------------------
    /*static*/ inline RtUserEvent Runtime::create_rt_user_event(void)
    //--------------------------------------------------------------------------
    {
#ifdef LEGION_SPY
      RtUserEvent result(Realm::UserEvent::create_user_event());
      LegionSpy::log_rt_user_event(result);
      return result;
#else
      return RtUserEvent(Realm::UserEvent::create_user_event());
#endif
    }

    //--------------------------------------------------------------------------
    /*static*/ inline void Runtime::trigger_event(RtUserEvent to_trigger,
                                                  RtEvent precondition) 
    //--------------------------------------------------------------------------
    {
      Realm::UserEvent copy = to_trigger;
      copy.trigger(precondition);
#ifdef LEGION_SPY
      LegionSpy::log_rt_user_event_trigger(to_trigger);
#endif
    }

    //--------------------------------------------------------------------------
    /*static*/ inline void Runtime::poison_event(RtUserEvent to_poison)
    //--------------------------------------------------------------------------
    {
      Realm::UserEvent copy = to_poison;
      copy.cancel();
#ifdef LEGION_SPY
      // This counts as triggering
      LegionSpy::log_rt_user_event_trigger(to_poison);
#endif
    }

    //--------------------------------------------------------------------------
    /*static*/ inline PredEvent Runtime::create_pred_event(void)
    //--------------------------------------------------------------------------
    {
#ifdef LEGION_SPY
      PredEvent result(Realm::UserEvent::create_user_event());
      LegionSpy::log_pred_event(result);
      return result;
#else
      return PredEvent(Realm::UserEvent::create_user_event());
#endif
    }

    //--------------------------------------------------------------------------
    /*static*/ inline void Runtime::trigger_event(PredEvent to_trigger)
    //--------------------------------------------------------------------------
    {
      Realm::UserEvent copy = to_trigger;
      copy.trigger();
#ifdef LEGION_SPY
      LegionSpy::log_pred_event_trigger(to_trigger);
#endif
    }

    //--------------------------------------------------------------------------
    /*static*/ inline void Runtime::poison_event(PredEvent to_poison)
    //--------------------------------------------------------------------------
    {
      Realm::UserEvent copy = to_poison;
      copy.cancel();
#ifdef LEGION_SPY
      // This counts as triggering
      LegionSpy::log_pred_event_trigger(to_poison);
#endif
    }

    //--------------------------------------------------------------------------
    /*static*/ inline ApEvent Runtime::ignorefaults(Realm::Event e)
    //--------------------------------------------------------------------------
    {
      ApEvent result(Realm::Event::ignorefaults(e));
#ifdef LEGION_DISABLE_EVENT_PRUNING
      if (!result.exists())
      {
        Realm::UserEvent rename(Realm::UserEvent::create_user_event());
        rename.trigger();
        result = ApEvent(rename);
      }
#ifdef LEGION_SPY
      LegionSpy::log_event_dependence(ApEvent(e), result);
#endif
#endif
      return ApEvent(result);
    }

    //--------------------------------------------------------------------------
    /*static*/ inline RtEvent Runtime::protect_event(ApEvent to_protect)
    //--------------------------------------------------------------------------
    {
      if (to_protect.exists())
        return RtEvent(Realm::Event::ignorefaults(to_protect));
      else
        return RtEvent::NO_RT_EVENT;
    }

    //--------------------------------------------------------------------------
    /*static*/ inline RtEvent Runtime::protect_merge_events(
                                                const std::set<ApEvent> &events)
    //--------------------------------------------------------------------------
    {
      const std::set<Realm::Event> *realm_events = 
        reinterpret_cast<const std::set<Realm::Event>*>(&events);
      return RtEvent(Realm::Event::merge_events_ignorefaults(*realm_events));
    }

    //--------------------------------------------------------------------------
    /*static*/ inline void Runtime::phase_barrier_arrive(
                  const PhaseBarrier &bar, unsigned count, ApEvent precondition,
                  const void *reduce_value, size_t reduce_value_size)
    //--------------------------------------------------------------------------
    {
      Realm::Barrier copy = bar.phase_barrier;
      copy.arrive(count, precondition, reduce_value, reduce_value_size);
#ifdef LEGION_SPY
      if (precondition.exists())
        LegionSpy::log_event_dependence(precondition, bar.phase_barrier);
#endif
    }

    //--------------------------------------------------------------------------
    /*static*/ inline ApBarrier Runtime::get_previous_phase(
                                                        const PhaseBarrier &bar)
    //--------------------------------------------------------------------------
    {
      Realm::Barrier copy = bar.phase_barrier;
      return ApBarrier(copy.get_previous_phase());
    }

    //--------------------------------------------------------------------------
    /*static*/ inline void Runtime::alter_arrival_count(PhaseBarrier &bar,
                                                        int delta)
    //--------------------------------------------------------------------------
    {
      Realm::Barrier copy = bar.phase_barrier;
      bar.phase_barrier = ApBarrier(copy.alter_arrival_count(delta));
    }

    //--------------------------------------------------------------------------
    /*static*/ inline void Runtime::advance_barrier(PhaseBarrier &bar)
    //--------------------------------------------------------------------------
    {
      Realm::Barrier copy = bar.phase_barrier;
      bar.phase_barrier = ApBarrier(copy.advance_barrier());
    }

    //--------------------------------------------------------------------------
    /*static*/ inline ApBarrier Runtime::get_previous_phase(
                                                           const ApBarrier &bar)
    //--------------------------------------------------------------------------
    {
      Realm::Barrier copy = bar;
      return ApBarrier(copy.get_previous_phase());
    }

    //--------------------------------------------------------------------------
    /*static*/ inline void Runtime::phase_barrier_arrive(
                  const ApBarrier &bar, unsigned count, ApEvent precondition,
                  const void *reduce_value, size_t reduce_value_size)
    //--------------------------------------------------------------------------
    {
      Realm::Barrier copy = bar;
      copy.arrive(count, precondition, reduce_value, reduce_value_size);
#ifdef LEGION_SPY
      if (precondition.exists())
        LegionSpy::log_event_dependence(precondition, bar);
#endif
    }

    //--------------------------------------------------------------------------
    /*static*/ inline void Runtime::advance_barrier(ApBarrier &bar)
    //--------------------------------------------------------------------------
    {
      Realm::Barrier copy = bar;
      bar = ApBarrier(copy.advance_barrier());
    }

    //--------------------------------------------------------------------------
    /*static*/ inline bool Runtime::get_barrier_result(ApBarrier bar,
                                               void *result, size_t result_size)
    //--------------------------------------------------------------------------
    {
      Realm::Barrier copy = bar;
      return copy.get_result(result, result_size);
    }

    //--------------------------------------------------------------------------
    /*static*/ inline RtBarrier Runtime::get_previous_phase(const RtBarrier &b)
    //--------------------------------------------------------------------------
    {
      Realm::Barrier copy = b;
      return RtBarrier(copy.get_previous_phase());
    }

    //--------------------------------------------------------------------------
    /*static*/ inline void Runtime::phase_barrier_arrive(const RtBarrier &bar,
           unsigned count, RtEvent precondition, const void *value, size_t size)
    //--------------------------------------------------------------------------
    {
      Realm::Barrier copy = bar;
      copy.arrive(count, precondition, value, size); 
    }

    //--------------------------------------------------------------------------
    /*static*/ inline void Runtime::advance_barrier(RtBarrier &bar)
    //--------------------------------------------------------------------------
    {
      Realm::Barrier copy = bar;
      bar = RtBarrier(copy.advance_barrier());
    }

    //--------------------------------------------------------------------------
    /*static*/ inline bool Runtime::get_barrier_result(RtBarrier bar, 
                                               void *result, size_t result_size)
    //--------------------------------------------------------------------------
    {
      Realm::Barrier copy = bar;
      return copy.get_result(result, result_size);
    }

    //--------------------------------------------------------------------------
    /*static*/ inline void Runtime::alter_arrival_count(RtBarrier &b, int delta)
    //--------------------------------------------------------------------------
    {
      Realm::Barrier copy = b;
      b = RtBarrier(copy.alter_arrival_count(delta));
    }

    //--------------------------------------------------------------------------
    /*static*/ inline ApEvent Runtime::acquire_ap_reservation(Reservation r,
                                           bool exclusive, ApEvent precondition)
    //--------------------------------------------------------------------------
    {
      ApEvent result(r.acquire(exclusive ? 0 : 1, exclusive, precondition));
#ifdef LEGION_DISABLE_EVENT_PRUNING
      if (precondition.exists() && !result.exists())
      {
        Realm::UserEvent rename(Realm::UserEvent::create_user_event());
        rename.trigger();
        result = ApEvent(rename);
      }
#endif
#ifdef LEGION_SPY
      if (precondition.exists())
        LegionSpy::log_event_dependence(precondition, result);
#endif
      return result;
    }

    //--------------------------------------------------------------------------
    /*static*/ inline RtEvent Runtime::acquire_rt_reservation(Reservation r,
                                           bool exclusive, RtEvent precondition)
    //--------------------------------------------------------------------------
    {
      return RtEvent(r.acquire(exclusive ? 0 : 1, exclusive, precondition)); 
    }

    //--------------------------------------------------------------------------
    /*static*/ inline void Runtime::release_reservation(Reservation r,
                                                           LgEvent precondition)
    //--------------------------------------------------------------------------
    {
      r.release(precondition);
    }

  }; // namespace Internal 
}; // namespace Legion 

#endif // __RUNTIME_H__

// EOF
<|MERGE_RESOLUTION|>--- conflicted
+++ resolved
@@ -3162,13 +3162,8 @@
 #endif
                                         int op_depth = 0);
       FutureMapImpl* find_or_create_future_map(DistributedID did, 
-<<<<<<< HEAD
                           TaskContext *ctx, const Domain &domain, 
                           RtEvent complete, ReferenceMutator *mutator);
-      IndexSpace find_or_create_index_slice_space(const Domain &launch_domain);
-=======
-                TaskContext *ctx, RtEvent complete, ReferenceMutator *mutator);
->>>>>>> fc6ce432
       IndexSpace find_or_create_index_slice_space(const Domain &launch_domain,
                                                   TypeTag type_tag);
     public:
