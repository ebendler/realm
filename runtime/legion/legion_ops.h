--- conflicted
+++ resolved
@@ -439,15 +439,8 @@
                                    const RegionRequirement &req,
                                    LogicalPartition start_node);
       void set_tracking_parent(size_t index);
-<<<<<<< HEAD
       void set_trace(LogicalTrace *trace,
                      const std::vector<StaticDependence> *dependences);
-      void set_trace_local_id(size_t id);
-=======
-      void set_trace(LegionTrace *trace,
-                     const std::vector<StaticDependence> *dependences,
-                     const LogicalTraceInfo *trace_info = NULL);
->>>>>>> 0ac58a8d
       void set_must_epoch(MustEpochOp *epoch, bool do_registration);
     public:
       // Localize a region requirement to its parent context
@@ -770,11 +763,11 @@
       // Are we tracking this operation in the parent's context
       bool track_parent;
       // Track whether we are tracing this operation
-      bool tracing;
+      bool tracing; 
+      // The trace for this operation if any
+      LogicalTrace *trace;
       // The id local to a trace
       size_t trace_local_id;
-      // The trace for this operation if any
-      LegionTrace *trace;
       // The enclosing context for this operation
       InnerContext *parent_ctx;
       // The prepipeline event for this operation
@@ -787,15 +780,6 @@
       RtUserEvent commit_event;
       // Previous execution fence if there was one
       ApEvent execution_fence_event;
-<<<<<<< HEAD
-      // The trace for this operation if any
-      LogicalTrace *trace;
-      // Track whether we are tracing this operation
-      bool tracing;
-      // The id local to a trace
-      size_t trace_local_id;
-=======
->>>>>>> 0ac58a8d
       // Our must epoch if we have one
       MustEpochOp *must_epoch;
       // Dependence trackers for detecting when it is safe to map and commit
@@ -1142,7 +1126,7 @@
       // The physical trace for this operation if any
       PhysicalTemplate *tpl;
       // Track whether we are memoizing physical analysis for this operation
-      MemoizableState memo_state;
+      MemoizableState memo_state; 
     };
 
     /**
@@ -1982,16 +1966,9 @@
       InternalOp(Runtime *rt);
       virtual ~InternalOp(void);
     public:
-<<<<<<< HEAD
       void initialize_internal(Operation *creator, int creator_req_idx);
-      void activate_internal(void);
-      void deactivate_internal(void);
-=======
-      void initialize_internal(Operation *creator, int creator_req_idx,
-                               const LogicalTraceInfo &trace_info);
       virtual void activate(void);
       virtual void deactivate(bool free = true);
->>>>>>> 0ac58a8d
     public:
       virtual bool is_internal_op(void) const { return true; }
       virtual const FieldMask& get_internal_mask(void) const = 0;
@@ -2268,9 +2245,6 @@
       virtual void trigger_ready(void);
       virtual void trigger_mapping(void);
       virtual void trigger_complete(void);
-    protected:
-      void activate_refinement(void);
-      void deactivate_refinement(void);
     protected:
       // Upper bound node where this refinement is occuring
       RegionNode *to_refine;
