/* Copyright 2022 Stanford University, NVIDIA Corporation
 *
 * Licensed under the Apache License, Version 2.0 (the "License");
 * you may not use this file except in compliance with the License.
 * You may obtain a copy of the License at
 *
 *     http://www.apache.org/licenses/LICENSE-2.0
 *
 * Unless required by applicable law or agreed to in writing, software
 * distributed under the License is distributed on an "AS IS" BASIS,
 * WITHOUT WARRANTIES OR CONDITIONS OF ANY KIND, either express or implied.
 * See the License for the specific language governing permissions and
 * limitations under the License.
 */


#ifndef __LEGION_REGION_TREE_H__
#define __LEGION_REGION_TREE_H__

#include "legion/legion_types.h"
#include "legion/legion_utilities.h"
#include "legion/legion_allocation.h"
#include "legion/legion_analysis.h"
#include "legion/garbage_collection.h"
#include "legion/field_tree.h"

#include <algorithm>

namespace Legion {
  namespace Internal {

    /**
     * \struct FieldDataDescriptor
     * A small helper class for performing dependent
     * partitioning operations
     */
    struct FieldDataDescriptor {
    public:
      IndexSpace index_space;
      PhysicalInstance inst;
      size_t field_offset;
    };

    /**
     * \struct IndirectRecord
     * A small helper class for performing exchanges of
     * instances for indirection copies
     */
    struct IndirectRecord {
    public:
      IndirectRecord(void) { }
      IndirectRecord(RegionTreeForest *forest, 
                     const RegionRequirement &req,
                     const InstanceSet &insts,
                     const DomainPoint &key);
    public:
      void serialize(Serializer &rez) const;
      void deserialize(Deserializer &derez);
    public:
      // In the same order as the fields for the actual copy
      std::vector<PhysicalInstance> instances;
#ifdef LEGION_SPY
      std::vector<LgEvent> instance_events;
      IndexSpace index_space;
#endif
      Domain domain;
      ApEvent domain_ready;
    };

    /**
     * \struct PendingRemoteExpression
     * A small helper class for passing arguments associated
     * with deferred calls to unpack remote expressions
     */
    struct PendingRemoteExpression {
    public:
      PendingRemoteExpression(void)
        : handle(IndexSpace::NO_SPACE), remote_expr_id(0),
          source(0), is_index_space(false), done_ref_counting(false) { }
    public:
      IndexSpace handle;
      IndexSpaceExprID remote_expr_id;
      AddressSpaceID source;
      bool is_index_space;
      bool done_ref_counting;
    };

    /**
     * \class OperationCreator
     * A base class for handling the creation of index space operations
     */
    class OperationCreator {
    public:
      OperationCreator(RegionTreeForest *f);
      virtual ~OperationCreator(void); 
    public: 
      void produce(IndexSpaceOperation *op);
      IndexSpaceExpression* consume(void);
    public:
      virtual void create_operation(void) = 0;
    public:
      RegionTreeForest *const forest;
    protected:
      IndexSpaceOperation *result;
    };
    
    /**
     * \class RegionTreeForest
     * "In the darkness of the forest resides the one true magic..."
     * Most of the magic in Legion is encoded in the RegionTreeForest
     * class and its children.  This class manages both the shape and 
     * states of the region tree.  We use fine-grained locking on 
     * individual nodes and the node look-up tables to enable easy 
     * updates to the shape of the tree.  Each node has a lock that 
     * protects the pointers to its child nodes.  There is a creation 
     * lock that protects the look-up tables.  The logical and physical
     * states of each of the nodes are stored using deques which can
     * be appended to without worrying about resizing so we don't 
     * require any locks for accessing state.  Each logical and physical
     * task context must maintain its own external locking mechanism
     * for serializing access to its logical and physical states.
     *
     * Modifications to the region tree shape are accompanied by a 
     * runtime mask which says which nodes have seen the update.  The
     * forest will record which nodes have sent updates and then 
     * tell the runtime to send updates to the other nodes which
     * have not observed the updates.
     */
    class RegionTreeForest {
    public:
      struct DisjointnessArgs : public LgTaskArgs<DisjointnessArgs> {
      public:
        static const LgTaskID TASK_ID = LG_DISJOINTNESS_TASK_ID;
      public:
        DisjointnessArgs(IndexPartition h, RtUserEvent r)
          : LgTaskArgs<DisjointnessArgs>(implicit_provenance),
            handle(h), ready(r) { }
      public:
        const IndexPartition handle;
        const RtUserEvent ready;
      };   
      struct DeferPhysicalRegistrationArgs : 
        public LgTaskArgs<DeferPhysicalRegistrationArgs>, 
        public PhysicalTraceInfo {
      public:
        static const LgTaskID TASK_ID = LG_DEFER_PHYSICAL_REGISTRATION_TASK_ID;
      public:
        DeferPhysicalRegistrationArgs(UniqueID uid, UpdateAnalysis *ana,
                  InstanceSet &t, RtUserEvent map_applied, ApEvent &res,
                  const PhysicalTraceInfo &info, bool sym)
          : LgTaskArgs<DeferPhysicalRegistrationArgs>(uid), 
            PhysicalTraceInfo(info), analysis(ana), 
            map_applied_done(map_applied), targets(t), result(res),
            symbolic(sym)
          // This is kind of scary, Realm is about to make a copy of this
          // without our knowledge, but we need to preserve the correctness
          // of reference counting on PhysicalTraceRecorders, so just add
          // an extra reference here that we will remove when we're handled.
          { 
            analysis->add_reference(); 
            if (rec != NULL) rec->add_recorder_reference();
          }
      public:
        inline void remove_recorder_reference(void) const
          { if ((rec != NULL) && rec->remove_recorder_reference()) delete rec; }
      public:
        UpdateAnalysis *const analysis;
        RtUserEvent map_applied_done;
        InstanceSet &targets;
        ApEvent &result;
        bool symbolic;
      };
    public:
      RegionTreeForest(Runtime *rt);
      RegionTreeForest(const RegionTreeForest &rhs);
      ~RegionTreeForest(void);
    public:
      RegionTreeForest& operator=(const RegionTreeForest &rhs);
    public:
      IndexSpaceNode* create_index_space(IndexSpace handle, 
                              const Domain *domain,
                              DistributedID did, 
                              Provenance *provenance,
                              CollectiveMapping *mapping = NULL,
                              IndexSpaceExprID expr_id = 0,
                              ApEvent ready = ApEvent::NO_AP_EVENT,
                              RtEvent initialized = RtEvent::NO_RT_EVENT,
                              std::set<RtEvent> *applied = NULL);
      IndexSpaceNode* create_union_space(IndexSpace handle, DistributedID did,
                              Provenance *provenance,
                              const std::vector<IndexSpace> &sources,
                              RtEvent initialized = RtEvent::NO_RT_EVENT,
                              CollectiveMapping *mapping = NULL,
                              IndexSpaceExprID expr_id = 0,
                              std::set<RtEvent> *applied = NULL);
      IndexSpaceNode* create_intersection_space(IndexSpace handle, 
                              DistributedID did, Provenance *provenance,
                              const std::vector<IndexSpace> &sources,
                              RtEvent initialized = RtEvent::NO_RT_EVENT,
                              CollectiveMapping *mapping = NULL,
                              IndexSpaceExprID expr_id = 0,
                              std::set<RtEvent> *applied = NULL);
      IndexSpaceNode* create_difference_space(IndexSpace handle,
                              DistributedID did, Provenance *provenance,
                              IndexSpace left, IndexSpace right,
                              RtEvent initialized = RtEvent::NO_RT_EVENT,
                              CollectiveMapping *mapping = NULL,
                              IndexSpaceExprID expr_id = 0,
                              std::set<RtEvent> *applied = NULL);
      RtEvent create_pending_partition(TaskContext *ctx,
                                       IndexPartition pid,
                                       IndexSpace parent,
                                       IndexSpace color_space,
                                       LegionColor partition_color,
                                       PartitionKind part_kind,
                                       DistributedID did,
                                       Provenance *provenance,
                                       ApEvent partition_ready,
                  ApBarrier partial_pending = ApBarrier::NO_AP_BARRIER);
      void create_pending_cross_product(TaskContext *ctx,
                                        IndexPartition handle1,
                                        IndexPartition handle2,
                  std::map<IndexSpace,IndexPartition> &user_handles,
                                        PartitionKind kind,
                                        Provenance *provenance,
                                        LegionColor &part_color,
                                        ApEvent domain_ready,
                                        std::set<RtEvent> &safe_events,
                                        ShardID shard = 0,
                                        size_t total_shards = 1);
      // For control replication contexts
      RtEvent create_pending_partition_shard(ShardID owner_shard,
                                             ReplicateContext *ctx,
                                             IndexPartition pid,
                                             IndexSpace parent,
                                             IndexSpace color_space,
                                             LegionColor &partition_color,
                                             PartitionKind part_kind,
                                             DistributedID did,
                                             Provenance *provenance,
                                             ValueBroadcast<bool> *part_result,
                                             ApEvent partition_ready,
                                             CollectiveMapping *mapping,
                                             ShardMapping *shard_mapping,
                                             RtEvent creation_ready,
                   ApBarrier partial_pending = ApBarrier::NO_AP_BARRIER);
      void destroy_index_space(IndexSpace handle, AddressSpaceID source,
                               std::set<RtEvent> &applied_events,
                               const CollectiveMapping *mapping = NULL);
      void destroy_index_partition(IndexPartition handle,
                               std::set<RtEvent> &applied,
                               const CollectiveMapping *mapping = NULL);
    public:
      ApEvent create_equal_partition(Operation *op, 
                                     IndexPartition pid, 
                                     size_t granularity,
                                     ShardID shard = 0,
                                     size_t total_shards = 1);
      ApEvent create_partition_by_weights(Operation *op,
                                          IndexPartition pid,
                                          const FutureMap &map,
                                          size_t granularity,
                                          ShardID shard = 0,
                                          size_t total_shards = 1);
      ApEvent create_partition_by_union(Operation *op,
                                        IndexPartition pid,
                                        IndexPartition handle1,
                                        IndexPartition handle2,
                                        ShardID shard = 0, 
                                        size_t total_shards = 1);
      ApEvent create_partition_by_intersection(Operation *op,
                                               IndexPartition pid,
                                               IndexPartition handle1,
                                               IndexPartition handle2,
                                               ShardID shard = 0,
                                               size_t total_shards = 1);
      ApEvent create_partition_by_intersection(Operation *op,
                                               IndexPartition pid,
                                               IndexPartition part,
                                               const bool dominates,
                                               ShardID shard = 0,
                                               size_t total_shards = 1);
      ApEvent create_partition_by_difference(Operation *op,
                                           IndexPartition pid,
                                           IndexPartition handle1,
                                           IndexPartition handle2,
                                           ShardID shard = 0,
                                           size_t total_shards = 1);
      ApEvent create_partition_by_restriction(IndexPartition pid,
                                              const void *transform,
                                              const void *extent,
                                              ShardID shard = 0,
                                              size_t total_shards = 1);
      ApEvent create_partition_by_domain(Operation *op, IndexPartition pid,
                                         const FutureMap &future_map,
                                         bool perform_intersections,
                                         ShardID shard = 0,
                                         size_t total_shards = 1);
      ApEvent create_cross_product_partitions(Operation *op,
                                              IndexPartition base,
                                              IndexPartition source,
                                              LegionColor part_color,
                                              ShardID shard = 0,
                                              size_t total_shards = 1);
    public:  
      ApEvent create_partition_by_field(Operation *op,
                                        IndexPartition pending,
                    const std::vector<FieldDataDescriptor> &instances,
                                        ApEvent instances_ready);
      ApEvent create_partition_by_image(Operation *op,
                                        IndexPartition pending,
                                        IndexPartition projection,
                    const std::vector<FieldDataDescriptor> &instances,
                                        ApEvent instances_ready,
                                        ShardID shard = 0,
                                        size_t total_shards = 1);
      ApEvent create_partition_by_image_range(Operation *op,
                                              IndexPartition pending,
                                              IndexPartition projection,
                    const std::vector<FieldDataDescriptor> &instances,
                                              ApEvent instances_ready,
                                              ShardID shard = 0,
                                              size_t total_shards = 1);
      ApEvent create_partition_by_preimage(Operation *op,
                                           IndexPartition pending,
                                           IndexPartition projection,
                    const std::vector<FieldDataDescriptor> &instances,
                                           ApEvent instances_ready);
      ApEvent create_partition_by_preimage_range(Operation *op,
                                                 IndexPartition pending,
                                                 IndexPartition projection,
                    const std::vector<FieldDataDescriptor> &instances,
                                                 ApEvent instances_ready);
      ApEvent create_association(Operation *op, 
                                 IndexSpace domain, IndexSpace range,
                    const std::vector<FieldDataDescriptor> &instances,
                                 ApEvent instances_ready);
    public:
      ApEvent compute_pending_space(Operation *op, IndexSpace result,
                                    const std::vector<IndexSpace> &handles,
                                    bool is_union, ShardID shard = 0,
                                    size_t total_shards = 1);
      ApEvent compute_pending_space(Operation *op, IndexSpace result,
                                    IndexPartition handle,
                                    bool is_union, ShardID shard = 0,
                                    size_t total_shards = 1);
      ApEvent compute_pending_space(Operation *op, IndexSpace result,
                                    IndexSpace initial,
                                    const std::vector<IndexSpace> &handles,
                                    ShardID shard = 0, size_t total_shards = 1);
    public:
      void set_pending_space_domain(IndexSpace target,
                                    Domain domain,
                                    AddressSpaceID source,
                                    ShardID shard = 0,
                                    size_t total_shards = 1);
    public:
      IndexPartition get_index_partition(IndexSpace parent, Color color); 
      bool has_index_subspace(IndexPartition parent,
                              const void *realm_color, TypeTag type_tag);
      IndexSpace get_index_subspace(IndexPartition parent, 
                                    const void *realm_color,
                                    TypeTag type_tag);
      void get_index_space_domain(IndexSpace handle, 
                                  void *realm_is, TypeTag type_tag);
      IndexSpace get_index_partition_color_space(IndexPartition p);
      void get_index_space_partition_colors(IndexSpace sp,
                                            std::set<Color> &colors);
      void get_index_space_color(IndexSpace handle, 
                                 void *realm_color, TypeTag type_tag); 
      Color get_index_partition_color(IndexPartition handle);
      IndexSpace get_parent_index_space(IndexPartition handle);
      bool has_parent_index_partition(IndexSpace handle);
      IndexPartition get_parent_index_partition(IndexSpace handle);
      unsigned get_index_space_depth(IndexSpace handle);
      unsigned get_index_partition_depth(IndexPartition handle);
      size_t get_domain_volume(IndexSpace handle);
      bool is_index_partition_disjoint(IndexPartition p);
      bool is_index_partition_complete(IndexPartition p);
      bool has_index_partition(IndexSpace parent, Color color);
    public:
      FieldSpaceNode* create_field_space(FieldSpace handle, DistributedID did,
                                   Provenance *provenance,
                                   CollectiveMapping *mapping = NULL,
                                   ShardMapping *shard_mapping = NULL,
                                   RtEvent initialized = RtEvent::NO_RT_EVENT,
                                   std::set<RtEvent> *applied = NULL);
      void destroy_field_space(FieldSpace handle,
                               std::set<RtEvent> &applied,
                               const CollectiveMapping *mapping = NULL);
      // Return true if local is set to true and we actually performed the 
      // allocation.  It is an error if the field already existed and the
      // allocation was not local.
      RtEvent allocate_field(FieldSpace handle, size_t field_size, 
                             FieldID fid, CustomSerdezID serdez_id,
                             Provenance *provenance,
                             bool sharded_non_owner = false);
      FieldSpaceNode* allocate_field(FieldSpace handle, ApEvent ready,
                                     FieldID fid, CustomSerdezID serdez_id,
                                     Provenance *provenance,
                                     RtEvent &precondition,
                                     bool sharded_non_owner = false);
      void free_field(FieldSpace handle, FieldID fid, 
                      std::set<RtEvent> &applied,
                      bool sharded_non_owner = false);
      RtEvent allocate_fields(FieldSpace handle, 
                           const std::vector<size_t> &sizes,
                           const std::vector<FieldID> &resulting_fields,
                           CustomSerdezID serdez_id,
                           Provenance *provenance,
                           bool sharded_non_owner = false);
      FieldSpaceNode* allocate_fields(FieldSpace handle, ApEvent ready, 
                           const std::vector<FieldID> &resulting_fields,
                           CustomSerdezID serdez_id, 
                           Provenance *provenance, RtEvent &precondition,
                           bool sharded_non_owner = false);
      void free_fields(FieldSpace handle, 
                       const std::vector<FieldID> &to_free,
                       std::set<RtEvent> &applied,
                       bool sharded_non_owner = false);
      void free_field_indexes(FieldSpace handle,
                       const std::vector<FieldID> &to_free, 
                       RtEvent freed, bool sharded_non_owner = false);
    public:
      bool allocate_local_fields(FieldSpace handle, 
                                 const std::vector<FieldID> &resulting_fields,
                                 const std::vector<size_t> &sizes,
                                 CustomSerdezID serdez_id,
                                 const std::set<unsigned> &allocated_indexes,
                                 std::vector<unsigned> &new_indexes,
                                 Provenance *provenance);
      void free_local_fields(FieldSpace handle,
                             const std::vector<FieldID> &to_free,
                             const std::vector<unsigned> &indexes,
                             const CollectiveMapping *mapping = NULL);
      void update_local_fields(FieldSpace handle,
                               const std::vector<FieldID> &fields,
                               const std::vector<size_t> &sizes,
                               const std::vector<CustomSerdezID> &serdez_ids,
                               const std::vector<unsigned> &indexes,
                               Provenance *provenance);
      void remove_local_fields(FieldSpace handle,
                               const std::vector<FieldID> &to_remove);
    public:
      void get_all_fields(FieldSpace handle, std::set<FieldID> &fields);
      void get_all_regions(FieldSpace handle, std::set<LogicalRegion> &regions);
      size_t get_coordinate_size(IndexSpace handle, bool range);
      size_t get_field_size(FieldSpace handle, FieldID fid);
      CustomSerdezID get_field_serdez(FieldSpace handle, FieldID fid);
      void get_field_space_fields(FieldSpace handle, 
                                  std::vector<FieldID> &fields);
    public:
      RegionNode* create_logical_region(LogicalRegion handle, DistributedID did,
                                    Provenance *provenance,
                                    CollectiveMapping *mapping = NULL,
                                    RtEvent initialized = RtEvent::NO_RT_EVENT,
                                    std::set<RtEvent> *applied = NULL);
      void destroy_logical_region(LogicalRegion handle,
                                  std::set<RtEvent> &applied,
                                  const CollectiveMapping *mapping = NULL);
    public:
      LogicalPartition get_logical_partition(LogicalRegion parent, 
                                             IndexPartition handle);
      LogicalPartition get_logical_partition_by_color(LogicalRegion parent, 
                                                      Color color);
      bool has_logical_partition_by_color(LogicalRegion parent, Color color);
      LogicalPartition get_logical_partition_by_tree(
          IndexPartition handle, FieldSpace space, RegionTreeID tid);
      LogicalRegion get_logical_subregion(LogicalPartition parent,
                                          IndexSpace handle);
      LogicalRegion get_logical_subregion_by_color(LogicalPartition parent,
                                  const void *realm_color, TypeTag type_tag);
      bool has_logical_subregion_by_color(LogicalPartition parent,
                                  const void *realm_color, TypeTag type_tag);
      LogicalRegion get_logical_subregion_by_tree(
            IndexSpace handle, FieldSpace space, RegionTreeID tid);
      void get_logical_region_color(LogicalRegion handle, 
                                    void *realm_color, TypeTag type_tag);
      Color get_logical_partition_color(LogicalPartition handle);
      LogicalRegion get_parent_logical_region(LogicalPartition handle);
      bool has_parent_logical_partition(LogicalRegion handle);
      LogicalPartition get_parent_logical_partition(LogicalRegion handle);
      size_t get_domain_volume(LogicalRegion handle);
    public:
      // Index space operation methods
      void find_launch_space_domain(IndexSpace handle, Domain &launch_domain);
      void validate_slicing(IndexSpace input_space,
                            const std::vector<IndexSpace> &slice_spaces,
                            MultiTask *task, MapperManager *mapper);
      void log_launch_space(IndexSpace handle, UniqueID op_id);
    public:
      // Logical analysis methods
      void perform_dependence_analysis(Operation *op, unsigned idx,
                                       const RegionRequirement &req,
                                       const ProjectionInfo &projection_info,
                                       const RegionTreePath &path,
                                       RefinementTracker &refinement_tracker,
                                       std::set<RtEvent> &applied_events);
      bool perform_deletion_analysis(DeletionOp *op, unsigned idx,
                                     RegionRequirement &req,
                                     const RegionTreePath &path,
                                     std::set<RtEvent> &applied_events,
                                     bool invalidate_tree);
      // Used by dependent partition operations
      void find_open_complete_partitions(Operation *op, unsigned idx,
                                         const RegionRequirement &req,
                                     std::vector<LogicalPartition> &partitions);
    public:
      void perform_versioning_analysis(Operation *op, unsigned idx,
                                       const RegionRequirement &req,
                                       VersionInfo &version_info,
                                       std::set<RtEvent> &ready_events);
      void invalidate_current_context(RegionTreeContext ctx, bool users_only,
                                      RegionNode *top_node);
      bool match_instance_fields(const RegionRequirement &req1,
                                 const RegionRequirement &req2,
                                 const InstanceSet &inst1,
                                 const InstanceSet &inst2);
    public: // Physical analysis methods
      void physical_premap_region(Operation *op, unsigned index,
                                  RegionRequirement &req,
                                  VersionInfo &version_info,
                                  InstanceSet &valid_instances,
                                  std::set<RtEvent> &map_applied_events);
      // Return a runtime event for when it's safe to perform
      // the registration for this equivalence set
      RtEvent physical_perform_updates(const RegionRequirement &req,
                                VersionInfo &version_info,
                                Operation *op, unsigned index,
                                ApEvent precondition, ApEvent term_event,
                                const InstanceSet &targets,
                                const std::vector<PhysicalManager*> &sources,
                                const PhysicalTraceInfo &trace_info,
                                std::set<RtEvent> &map_applied_events,
                                UpdateAnalysis *&analysis,
#ifdef DEBUG_LEGION
                                const char *log_name,
                                UniqueID uid,
#endif
                                const bool record_valid = true,
                                const bool check_initialized = true,
                                const bool defer_copies = true,
                                const bool skip_output = false);
      // Return an event for when the copy-out effects of the 
      // registration are done (e.g. for restricted coherence)
      ApEvent physical_perform_registration(UpdateAnalysis *analysis,
                                 InstanceSet &targets,
                                 const PhysicalTraceInfo &trace_info,
                                 std::set<RtEvent> &map_applied_events,
                                 bool symbolic = false);
      // Same as the two above merged together
      ApEvent physical_perform_updates_and_registration(
                                   const RegionRequirement &req,
                                   VersionInfo &version_info,
                                   Operation *op, unsigned index,
                                   ApEvent precondition, ApEvent term_event,
                                   InstanceSet &targets,
                                   const std::vector<PhysicalManager*> &sources,
                                   const PhysicalTraceInfo &trace_info,
                                   std::set<RtEvent> &map_applied_events,
#ifdef DEBUG_LEGION
                                   const char *log_name,
                                   UniqueID uid,
#endif
                                   const bool record_valid = true,
                                   const bool check_initialized = true);
      // A helper method for deferring the computation of registration
      RtEvent defer_physical_perform_registration(RtEvent register_pre,
                           UpdateAnalysis *analysis, InstanceSet &targets,
                           std::set<RtEvent> &map_applied_events,
                           ApEvent &result, const PhysicalTraceInfo &info,
                           bool symbolic = false);
      void handle_defer_registration(const void *args);
      ApEvent acquire_restrictions(const RegionRequirement &req,
                                   VersionInfo &version_info,
                                   AcquireOp *op, unsigned index,
                                   ApEvent term_event,
                                   InstanceSet &restricted_instances,
                                   const PhysicalTraceInfo &trace_info,
                                   std::set<RtEvent> &map_applied_events
#ifdef DEBUG_LEGION
                                   , const char *log_name
                                   , UniqueID uid
#endif
                                   );
      ApEvent release_restrictions(const RegionRequirement &req,
                                   VersionInfo &version_info,
                                   ReleaseOp *op, unsigned index,
                                   ApEvent precondition, ApEvent term_event,
                                   InstanceSet &restricted_instances,
                                   const std::vector<PhysicalManager*> &sources,
                                   const PhysicalTraceInfo &trace_info,
                                   std::set<RtEvent> &map_applied_events
#ifdef DEBUG_LEGION
                                   , const char *log_name
                                   , UniqueID uid
#endif
                                   );
      ApEvent copy_across(const RegionRequirement &src_req,
                          const RegionRequirement &dst_req,
                          VersionInfo &src_version_info,
                          VersionInfo &dst_version_info,
                          const InstanceSet &src_targets,
                          const InstanceSet &dst_targets, 
                          const std::vector<PhysicalManager*> &sources,
                          CopyOp *op, unsigned src_index, unsigned dst_index,
                          ApEvent precondition, PredEvent pred_guard,
                          const std::map<Reservation,bool> &reservations,
                          const PhysicalTraceInfo &trace_info,
                          std::set<RtEvent> &map_applied_events);
      ApEvent gather_across(const RegionRequirement &src_req,
                            const RegionRequirement &idx_req,
                            const RegionRequirement &dst_req,
                            std::vector<IndirectRecord> &records,
                            const InstanceSet &src_targets,
                            const InstanceSet &idx_targets,
                            const InstanceSet &dst_targets,
                            CopyOp *op, unsigned src_index,
                            unsigned idx_index, unsigned dst_index,
                            const bool gather_is_range,
                            const ApEvent init_precondition, 
                            const PredEvent pred_guard,
                            const ApEvent collective_precondition,
                            const ApEvent collective_postcondition,
                            const ApUserEvent local_precondition,
                            const std::map<Reservation,bool> &reservations,
                            const PhysicalTraceInfo &trace_info,
                            std::set<RtEvent> &map_applied_events,
                            const bool possible_src_out_of_range,
                            const bool compute_preimages);
      ApEvent scatter_across(const RegionRequirement &src_req,
                             const RegionRequirement &idx_req,
                             const RegionRequirement &dst_req,
                             const InstanceSet &src_targets,
                             const InstanceSet &idx_targets,
                             const InstanceSet &dst_targets,
                             std::vector<IndirectRecord> &records,
                             CopyOp *op, unsigned src_index,
                             unsigned idx_index, unsigned dst_index,
                             const bool scatter_is_range,
                             const ApEvent init_precondition, 
                             const PredEvent pred_guard,
                             const ApEvent collective_precondition,
                             const ApEvent collective_postcondition,
                             const ApUserEvent local_precondition,
                             const std::map<Reservation,bool> &reservations,
                             const PhysicalTraceInfo &trace_info,
                             std::set<RtEvent> &map_applied_events,
                             const bool possible_dst_out_of_range,
                             const bool possible_dst_aliasing,
                             const bool compute_preimages);
      ApEvent indirect_across(const RegionRequirement &src_req,
                              const RegionRequirement &src_idx_req,
                              const RegionRequirement &dst_req,
                              const RegionRequirement &dst_idx_req,
                              const InstanceSet &src_targets,
                              const InstanceSet &dst_targets,
                              std::vector<IndirectRecord> &src_records,
                              const InstanceSet &src_idx_target,
                              std::vector<IndirectRecord> &dst_records,
                              const InstanceSet &dst_idx_target, CopyOp *op,
                              unsigned src_index, unsigned dst_index,
                              unsigned src_idx_index, unsigned dst_idx_index,
                              const bool both_are_range,
                              const ApEvent init_precondition, 
                              const PredEvent pred_guard,
                              const ApEvent collective_precondition,
                              const ApEvent collective_postcondition,
                              const ApUserEvent local_precondition,
                              const std::map<Reservation,bool> &reservations,
                              const PhysicalTraceInfo &trace_info,
                              std::set<RtEvent> &map_applied_events,
                              const bool possible_src_out_of_range,
                              const bool possible_dst_out_of_range,
                              const bool possible_dst_aliasing,
                              const bool compute_preimages);
      // This takes ownership of the value buffer
      ApEvent fill_fields(FillOp *op,
                          const RegionRequirement &req,
                          const unsigned index, FillView *fill_view,
                          VersionInfo &version_info, ApEvent precondition,
                          PredEvent true_guard,
                          const PhysicalTraceInfo &trace_info,
                          std::set<RtEvent> &map_applied_events);
      ApEvent overwrite_sharded(Operation *op, const unsigned index,
                                const RegionRequirement &req,
                                ShardedView *view, VersionInfo &version_info,
                                const PhysicalTraceInfo &trace_info,
                                const ApEvent precondition,
                                std::set<RtEvent> &map_applied_events,
                                const bool add_restriction);
      InstanceRef create_external_instance(AttachOp *attach_op,
                                const RegionRequirement &req,
                                const std::vector<FieldID> &field_set);
      ApEvent attach_external(AttachOp *attach_op, unsigned index,
                              const RegionRequirement &req,
                              std::vector<InstanceView*> &local_views,
                              const ApEvent termination_event,
                              VersionInfo &version_info,
                              const PhysicalTraceInfo &trace_info,
                              std::set<RtEvent> &map_applied_events,
                              const bool restricted);
      ApEvent detach_external(const RegionRequirement &req, DetachOp *detach_op,
                              unsigned index, VersionInfo &version_info, 
                              InstanceView *local_view,
                              const PhysicalTraceInfo &trace_info,
                              std::set<RtEvent> &map_applied_events,
                              LogicalView *registration_view = NULL);
      void invalidate_fields(Operation *op, unsigned index,
                             const RegionRequirement &req,
                             VersionInfo &version_info,
                             const PhysicalTraceInfo &trace_info,
                             std::set<RtEvent> &map_applied_events,
                             const bool collective = false);
    public:
      void physical_convert_sources(Operation *op,
                               const RegionRequirement &req,
                               const std::vector<MappingInstance> &sources,
                               std::vector<PhysicalManager*> &result,
                               std::map<PhysicalManager*,unsigned> *acquired);
      int physical_convert_mapping(Operation *op,
                               const RegionRequirement &req,
                               const std::vector<MappingInstance> &chosen,
                               InstanceSet &result, RegionTreeID &bad_tree,
                               std::vector<FieldID> &missing_fields,
                               std::map<PhysicalManager*,unsigned> *acquired,
                               std::vector<PhysicalManager*> &unacquired,
                               const bool do_acquire_checks,
                               const bool allow_partial_virtual = false);
      bool physical_convert_postmapping(Operation *op,
                               const RegionRequirement &req,
                               const std::vector<MappingInstance> &chosen,
                               InstanceSet &result, RegionTreeID &bad_tree,
                               std::map<PhysicalManager*,unsigned> *acquired,
                               std::vector<PhysicalManager*> &unacquired,
                               const bool do_acquire_checks);
      void log_mapping_decision(const UniqueID unique_id, TaskContext *context,
                                const unsigned index, 
                                const RegionRequirement &req,
                                const InstanceSet &targets,
                                bool postmapping = false);
    public: // helper method for the above two methods
      void perform_missing_acquires(Operation *op,
                               std::map<PhysicalManager*,unsigned> &acquired,
                               const std::vector<PhysicalManager*> &unacquired);
#ifdef DEBUG_LEGION
    public:
      // Debugging method for checking context state
      void check_context_state(RegionTreeContext ctx);
#endif
    public:
      // We know the domain of the index space
      IndexSpaceNode* create_node(IndexSpace is, const void *bounds, 
                                  bool is_domain, IndexPartNode *par, 
                                  LegionColor color, DistributedID did,
                                  RtEvent initialized, Provenance *provenance,
                                  ApEvent is_ready = ApEvent::NO_AP_EVENT,
                                  IndexSpaceExprID expr_id = 0,
                                  CollectiveMapping *mapping = NULL,
                                  std::set<RtEvent> *applied = NULL,
                                  bool add_root_reference = false,
                                  unsigned depth = UINT_MAX);
      IndexSpaceNode* create_node(IndexSpace is, const void *realm_is, 
                                  IndexPartNode &par, LegionColor color,
                                  DistributedID did, RtEvent initialized,
                                  Provenance *provenance, ApUserEvent is_ready,
                                  CollectiveMapping *mapping = NULL,
                                  std::set<RtEvent> *applied = NULL,
                                  unsigned depth = UINT_MAX);
      // We know the disjointness of the index partition
      IndexPartNode*  create_node(IndexPartition p, IndexSpaceNode *par,
                                  IndexSpaceNode *color_space, 
                                  LegionColor color, bool disjoint,int complete,
                                  DistributedID did, Provenance *provenance,
                                  ApEvent partition_ready, 
                                  ApBarrier partial_pending, RtEvent init,
                                  CollectiveMapping *mapping = NULL,
                                  ShardMapping *shard_mapping = NULL,
                                  std::set<RtEvent> *applied = NULL);
      // Give the event for when the disjointness information is ready
      IndexPartNode*  create_node(IndexPartition p, IndexSpaceNode *par,
                                  IndexSpaceNode *color_space,LegionColor color,
                                  RtEvent disjointness_ready_event,int complete,
                                  DistributedID did, Provenance *provenance,
                                  ApEvent partition_ready, 
                                  ApBarrier partial_pending, RtEvent init,
                                  CollectiveMapping *mapping = NULL,
                                  ShardMapping *shard_mapping = NULL,
                                  std::set<RtEvent> *applied = NULL);
      FieldSpaceNode* create_node(FieldSpace space, DistributedID did,
                                  RtEvent init, Provenance *provenance,
                                  CollectiveMapping *mapping = NULL,
                                  ShardMapping *shard_mapping = NULL,
                                  std::set<RtEvent> *applied = NULL);
      FieldSpaceNode* create_node(FieldSpace space, DistributedID did,
                                  RtEvent initialized, Provenance *provenance,
                                  Deserializer &derez);
      RegionNode*     create_node(LogicalRegion r, PartitionNode *par,
                                  RtEvent initialized, DistributedID did,
                                  Provenance *provenance = NULL,
                                  CollectiveMapping *mapping = NULL,
                                  std::set<RtEvent> *applied = NULL);
      PartitionNode*  create_node(LogicalPartition p, RegionNode *par,
                                  std::set<RtEvent> *applied = NULL);
    public:
      IndexSpaceNode* get_node(IndexSpace space, RtEvent *defer = NULL, 
                        const bool can_fail = false, const bool first = true);
      IndexPartNode*  get_node(IndexPartition part, RtEvent *defer = NULL, 
                        const bool can_fail = false, const bool first = true,
                        const bool local_only = false);
      FieldSpaceNode* get_node(FieldSpace space, 
                               RtEvent *defer = NULL, bool first = true);
      RegionNode*     get_node(LogicalRegion handle, 
                               bool need_check = true, bool first = true);
      PartitionNode*  get_node(LogicalPartition handle, bool need_check = true);
      RegionNode*     get_tree(RegionTreeID tid, bool first = true);
      // Request but don't block
      RtEvent request_node(IndexSpace space);
    public:
      bool has_node(IndexSpace space);
      bool has_node(IndexPartition part);
      bool has_node(FieldSpace space);
      bool has_node(LogicalRegion handle);
      bool has_node(LogicalPartition handle);
      bool has_tree(RegionTreeID tid);
      bool has_field(FieldSpace space, FieldID fid);
    public:
      void remove_node(IndexSpace space);
      void remove_node(IndexPartition part);
      void remove_node(FieldSpace space);
      void remove_node(LogicalRegion handle, bool top);
      void remove_node(LogicalPartition handle);
    public:
      void record_pending_index_space(IndexSpaceID space);
      void record_pending_partition(IndexPartitionID pid);
      void record_pending_field_space(FieldSpaceID space);
      void record_pending_region_tree(RegionTreeID tree);
    public:
      void revoke_pending_index_space(IndexSpaceID space);
      void revoke_pending_partition(IndexPartitionID pid);
      void revoke_pending_field_space(FieldSpaceID space);
      void revoke_pending_region_tree(RegionTreeID tree);
    public:
      bool is_top_level_index_space(IndexSpace handle);
      bool is_top_level_region(LogicalRegion handle);
    public:
      bool is_subregion(LogicalRegion child, LogicalRegion parent);
      bool is_subregion(LogicalRegion child, LogicalPartition parent);
      bool is_disjoint(IndexPartition handle);
      bool is_disjoint(LogicalPartition handle);
    public:
      bool are_disjoint(IndexSpace one, IndexSpace two);
      bool are_disjoint(IndexSpace one, IndexPartition two);
      bool are_disjoint(IndexPartition one, IndexPartition two); 
      // Can only use the region tree for proving disjointness here
      bool are_disjoint_tree_only(IndexTreeNode *one, IndexTreeNode *two,
                                  IndexTreeNode *&common_ancestor);
    public:
      bool check_types(TypeTag t1, TypeTag t2, bool &diff_dims);
      bool is_dominated(IndexSpace src, IndexSpace dst);
      bool is_dominated_tree_only(IndexSpace test, IndexPartition dominator);
      bool is_dominated_tree_only(IndexPartition test, IndexSpace dominator);
      bool is_dominated_tree_only(IndexPartition test,IndexPartition dominator);
    public:
      bool compute_index_path(IndexSpace parent, IndexSpace child,
                              std::vector<LegionColor> &path);
      bool compute_partition_path(IndexSpace parent, IndexPartition child,
                                  std::vector<LegionColor> &path); 
    public:
      void initialize_path(IndexSpace child, IndexSpace parent,
                           RegionTreePath &path);
      void initialize_path(IndexPartition child, IndexSpace parent,
                           RegionTreePath &path);
      void initialize_path(IndexSpace child, IndexPartition parent,
                           RegionTreePath &path);
      void initialize_path(IndexPartition child, IndexPartition parent,
                           RegionTreePath &path);
      void initialize_path(IndexTreeNode* child, IndexTreeNode *parent,
                           RegionTreePath &path);
#ifdef DEBUG_LEGION
    public:
      unsigned get_projection_depth(LogicalRegion result, LogicalRegion upper);
      unsigned get_projection_depth(LogicalRegion result, 
                                    LogicalPartition upper);
    public:
      // These are debugging methods and are never called from
      // actual code, therefore they never take locks
      void dump_logical_state(LogicalRegion region, ContextID ctx);
      void dump_physical_state(LogicalRegion region, ContextID ctx);
#endif
    public:
      void attach_semantic_information(IndexSpace handle, SemanticTag tag,
                                       AddressSpaceID source,
                                       const void *buffer, size_t size,
                                       bool is_mutable, bool local_only);
      void attach_semantic_information(IndexPartition handle, SemanticTag tag,
                                       AddressSpaceID source,
                                       const void *buffer, size_t size,
                                       bool is_mutable, bool local_only);
      void attach_semantic_information(FieldSpace handle, SemanticTag tag,
                                       AddressSpaceID source,
                                       const void *buffer, size_t size,
                                       bool is_mutable, bool local_only);
      void attach_semantic_information(FieldSpace handle, FieldID fid,
                                       SemanticTag tag, AddressSpaceID source,
                                       const void *buffer, size_t size,
                                       bool is_mutable, bool local_only);
      void attach_semantic_information(LogicalRegion handle, SemanticTag tag,
                                       AddressSpaceID source,
                                       const void *buffer, size_t size,
                                       bool is_mutable, bool local_only);
      void attach_semantic_information(LogicalPartition handle, SemanticTag tag,
                                       AddressSpaceID source,
                                       const void *buffer, size_t size,
                                       bool is_mutable, bool local_only);
    public:
      bool retrieve_semantic_information(IndexSpace handle, SemanticTag tag,
                                         const void *&result, size_t &size,
                                         bool can_fail, bool wait_until);
      bool retrieve_semantic_information(IndexPartition handle, SemanticTag tag,
                                         const void *&result, size_t &size,
                                         bool can_fail, bool wait_until);
      bool retrieve_semantic_information(FieldSpace handle, SemanticTag tag,
                                         const void *&result, size_t &size,
                                         bool can_fail, bool wait_until);
      bool retrieve_semantic_information(FieldSpace handle, FieldID fid,
                                         SemanticTag tag,
                                         const void *&result, size_t &size,
                                         bool can_fail, bool wait_until);
      bool retrieve_semantic_information(LogicalRegion handle, SemanticTag tag,
                                         const void *&result, size_t &size,
                                         bool can_fail, bool wait_until);
      bool retrieve_semantic_information(LogicalPartition part, SemanticTag tag,
                                         const void *&result, size_t &size,
                                         bool can_fail, bool wait_until);
    public:
      // These three methods a something pretty awesome and crazy
      // We want to do common sub-expression elimination on index space
      // unions, intersections, and difference operations to avoid repeating
      // expensive Realm dependent partition calls where possible, by 
      // running everything through this interface we first check to see
      // if these operations have been requested before and if so will 
      // return the common sub-expression, if not we will actually do 
      // the computation and memoize it for the future
      //
      // Note that you do not need to worry about reference counting
      // expressions returned from these methods inside of tasks because 
      // we implicitly add references to them and store them in the 
      // implicit_live_expression data structure and then remove the 
      // references after the meta-task or runtime call is done executing.

      IndexSpaceExpression* union_index_spaces(IndexSpaceExpression *lhs,
                                              IndexSpaceExpression *rhs,
                                              ReferenceMutator *mutator = NULL);
      IndexSpaceExpression* union_index_spaces(
                                 const std::set<IndexSpaceExpression*> &exprs,
                                 ReferenceMutator *mutator = NULL);
    protected:
      // Internal version
      IndexSpaceExpression* union_index_spaces(
                               const std::vector<IndexSpaceExpression*> &exprs,
                               OperationCreator *creator = NULL);
    public:
      IndexSpaceExpression* intersect_index_spaces(
                                              IndexSpaceExpression *lhs,
                                              IndexSpaceExpression *rhs,
                                              ReferenceMutator *mutator = NULL);
      IndexSpaceExpression* intersect_index_spaces(
                                 const std::set<IndexSpaceExpression*> &exprs,
                                 ReferenceMutator *mutator = NULL);
    protected:
      IndexSpaceExpression* intersect_index_spaces(
                               const std::vector<IndexSpaceExpression*> &exprs,
                               OperationCreator *creator = NULL);
    public:
      IndexSpaceExpression* subtract_index_spaces(IndexSpaceExpression *lhs,
                  IndexSpaceExpression *rhs, OperationCreator *creator = NULL,
                  ReferenceMutator *mutator = NULL);
    public:
      IndexSpaceExpression* find_canonical_expression(IndexSpaceExpression *ex);
      void remove_canonical_expression(IndexSpaceExpression *expr, size_t vol);
    private:
      static inline bool compare_expressions(IndexSpaceExpression *one,
                                             IndexSpaceExpression *two);
      struct CompareExpressions {
      public:
        inline bool operator()(IndexSpaceExpression *one,
                               IndexSpaceExpression *two) const
        { return compare_expressions(one, two); }
      };
    public:
      // Methods for removing index space expression when they are done
      void remove_union_operation(IndexSpaceOperation *expr, 
                            const std::vector<IndexSpaceExpression*> &exprs);
      void remove_intersection_operation(IndexSpaceOperation *expr, 
                            const std::vector<IndexSpaceExpression*> &exprs);
      void remove_subtraction_operation(IndexSpaceOperation *expr,
                       IndexSpaceExpression *lhs, IndexSpaceExpression *rhs);
    public:
      // Remote expression methods
      IndexSpaceExpression* find_or_request_remote_expression(
              IndexSpaceExprID remote_expr_id, 
              IndexSpaceExpression *origin, RtEvent *wait_for = NULL);
      IndexSpaceExpression* find_remote_expression(
              const PendingRemoteExpression &pending_expression);
      void unregister_remote_expression(IndexSpaceExprID remote_expr_id);
      void handle_remote_expression_request(Deserializer &derez,
                                            AddressSpaceID source);
      void handle_remote_expression_response(Deserializer &derez,
                                             AddressSpaceID source);
    protected:
      IndexSpaceExpression* unpack_expression_value(Deserializer &derez,
                                                    AddressSpaceID source);
    public:
      Runtime *const runtime;
    protected:
      mutable LocalLock lookup_lock;
      mutable LocalLock lookup_is_op_lock;
      mutable LocalLock congruence_lock;
    private:
      // The lookup lock must be held when accessing these
      // data structures
      std::map<IndexSpace,IndexSpaceNode*>     index_nodes;
      std::map<IndexPartition,IndexPartNode*>  index_parts;
      std::map<FieldSpace,FieldSpaceNode*>     field_nodes;
      std::map<LogicalRegion,RegionNode*>     region_nodes;
      std::map<LogicalPartition,PartitionNode*> part_nodes;
      std::map<RegionTreeID,RegionNode*>        tree_nodes;
    private:
      // pending events for requested nodes
      std::map<IndexSpace,RtEvent>       index_space_requests;
      std::map<IndexPartition,RtEvent>    index_part_requests;
      std::map<FieldSpace,RtEvent>       field_space_requests;
      std::map<RegionTreeID,RtEvent>     region_tree_requests;
    private:
      std::map<IndexSpaceID,RtUserEvent> pending_index_spaces;
      std::map<IndexPartitionID,RtUserEvent> pending_partitions;
      std::map<FieldSpaceID,RtUserEvent> pending_field_spaces;
      std::map<RegionTreeID,RtUserEvent> pending_region_trees;
    private:
      // Index space operations
      std::map<IndexSpaceExprID/*first*/,ExpressionTrieNode*> union_ops;
      std::map<IndexSpaceExprID/*first*/,ExpressionTrieNode*> intersection_ops;
      std::map<IndexSpaceExprID/*lhs*/,ExpressionTrieNode*> difference_ops;
      // Remote expressions
      std::map<IndexSpaceExprID,IndexSpaceExpression*> remote_expressions;
      std::map<IndexSpaceExprID,RtEvent> pending_remote_expressions;
    private:
      // In order for the symbolic analysis to work, we need to know that
      // we don't have multiple symbols for congruent expressions. This data
      // structure is used to find congruent expressions where they exist
      std::map<std::pair<size_t,TypeTag>,
               std::set<IndexSpaceExpression*> > canonical_expressions;
    public:
      static const unsigned MAX_EXPRESSION_FANOUT = 32;
    };

    /**
     * \class PieceIteratorImpl
     * This is an interface for iterating over pieces 
     * which in this case are just a list of rectangles
     */
    class PieceIteratorImpl : public Collectable {
    public:
      virtual ~PieceIteratorImpl(void) { }
      virtual int get_next(int index, Domain &next_piece) = 0;
    };

    /**
     * \class PieceIteratorImplT
     * This is the templated version of this class that is
     * instantiated for each cominbation of type and dimensoinality
     */
    template<int DIM, typename T>
    class PieceIteratorImplT : public PieceIteratorImpl {
    public:
      PieceIteratorImplT(const void *piece_list, size_t piece_list_size,
                         IndexSpaceNodeT<DIM,T> *privilege_node); 
      virtual ~PieceIteratorImplT(void) { }
      virtual int get_next(int index, Domain &next_piece);
    protected:
      std::vector<Rect<DIM,T> > pieces;
    };

    /**
     * \class CopyAcrossExecutor
     * This is a virtual interface for performing copies between
     * two different fields including with lots of different kinds
     * of indirections and transforms.
     */
    class CopyAcrossExecutor : public Collectable {
    public:
      struct DeferCopyAcrossArgs : public LgTaskArgs<DeferCopyAcrossArgs> {
      public:
        static const LgTaskID TASK_ID = LG_DEFER_COPY_ACROSS_TASK_ID;
      public:
        DeferCopyAcrossArgs(CopyAcrossExecutor *e, Operation *o, 
            PredEvent guard, ApEvent copy_pre, ApEvent src_pre,
            ApEvent dst_pre, const PhysicalTraceInfo &info,
            bool recurrent, unsigned stage);
      public:
        CopyAcrossExecutor *const executor;
        Operation *const op;
        PhysicalTraceInfo *const trace_info;
        const PredEvent guard;
        const ApEvent copy_precondition;
        const ApEvent src_indirect_precondition;
        const ApEvent dst_indirect_precondition;
        const ApUserEvent done_event;
        const unsigned stage;
        const bool recurrent_replay;
      };
    public:
      CopyAcrossExecutor(Runtime *rt, const bool preimages,
                         const std::map<Reservation,bool> &rsrvs)
        : runtime(rt), reservations(rsrvs), compute_preimages(preimages) { }
      virtual ~CopyAcrossExecutor(void) { }
    public:
      virtual ApEvent execute(Operation *op, PredEvent pred_guard,
                              ApEvent copy_precondition,
                              ApEvent src_indirect_precondition, 
                              ApEvent dst_indirect_precondition,
                              const PhysicalTraceInfo &trace_info,
                              const bool recurrent_replay = false,
                              const unsigned stage = 0) = 0;
      virtual void record_trace_immutable_indirection(bool source) = 0;
    public:
      static void handle_deferred_copy_across(const void *args);
    public:
      Runtime *const runtime;
      // Reservations that must be acquired for performing this copy
      // across and whether they need to be acquired with exclusive
      // permissions or not
      const std::map<Reservation,bool> reservations;
      // Say whether we should be computing preimages or not
      const bool compute_preimages;
    };
    
    /**
     * \class CopyAcrossUnstructured
     * Untyped base class for all unstructured copies between fields
     */
    class CopyAcrossUnstructured : public CopyAcrossExecutor {
    public:
      CopyAcrossUnstructured(Runtime *rt, const bool preimages,
                             const std::map<Reservation,bool> &rsrvs)
        : CopyAcrossExecutor(rt, preimages, rsrvs) { }
      virtual ~CopyAcrossUnstructured(void) { }
    public:
      virtual ApEvent execute(Operation *op, PredEvent pred_guard,
                              ApEvent copy_precondition,
                              ApEvent src_indirect_precondition,
                              ApEvent dst_indirect_precondition,
                              const PhysicalTraceInfo &trace_info,
                              const bool recurrent_replay = false,
                              const unsigned stage = 0) = 0;
      virtual void record_trace_immutable_indirection(bool source) = 0;
    public:
      void initialize_source_fields(RegionTreeForest *forest,
                                    const RegionRequirement &req,
                                    const InstanceSet &instances,
                                    const std::vector<InstanceView*> &views,
                                    const PhysicalTraceInfo &trace_info);
      void initialize_destination_fields(RegionTreeForest *forest,
                                    const RegionRequirement &req,
                                    const InstanceSet &instances,
                                    const std::vector<InstanceView*> &views,
                                    const PhysicalTraceInfo &trace_info,
                                    const bool exclusive_redop);
      void initialize_source_indirections(RegionTreeForest *forest,
                                    std::vector<IndirectRecord> &records,
                                    const RegionRequirement &src_req,
                                    const RegionRequirement &idx_req,
                                    const InstanceRef &indirect_instance,
                                    const DomainPoint &index_point,
                                    const bool both_are_range,
                                    const bool possible_out_of_range);
      void initialize_destination_indirections(RegionTreeForest *forest,
                                    std::vector<IndirectRecord> &records,
                                    const RegionRequirement &dst_req,
                                    const RegionRequirement &idx_req,
                                    const InstanceRef &indirect_instance,
                                    const DomainPoint &index_point,
                                    const bool both_are_range,
                                    const bool possible_out_of_range,
                                    const bool possible_aliasing,
                                    const bool exclusive_redop);
    public:
      // All the entries in these data structures are ordered by the
      // order of the fields in the original region requirements
      std::vector<CopySrcDstField> src_fields, dst_fields;
      std::vector<LgEvent> src_unique_events, dst_unique_events;
#ifdef LEGION_SPY
      RegionTreeID src_tree_id, dst_tree_id;
      unsigned unique_indirections_identifier;
#endif
    public:
      // All the 'instances' in the entries in these data strctures are
      // ordered by the order of the fields in the origin region requirements
      std::vector<IndirectRecord> src_indirections, dst_indirections;
      FieldID src_indirect_field, dst_indirect_field;
      PhysicalInstance src_indirect_instance, dst_indirect_instance;
      LgEvent src_indirect_instance_event, dst_indirect_instance_event;
      TypeTag src_indirect_type, dst_indirect_type;
    public:
      RtEvent prev_done;
      ApEvent last_copy;
    public:
      bool both_are_range;
      bool possible_src_out_of_range;
      bool possible_dst_out_of_range;
      bool possible_dst_aliasing;
    };

    /**
     * \class CopyAcrossExecutorT
     * This is the templated version of the copy-across executor. It is
     * templated on the dimensions and coordinate type of the copy space
     * for the copy operation.
     */
    template<int DIM, typename T>
    class CopyAcrossUnstructuredT : public CopyAcrossUnstructured {
    public:
      typedef typename Realm::CopyIndirection<DIM,T>::Base CopyIndirection;
    public:
      struct ComputePreimagesHelper {
      public:
        ComputePreimagesHelper(CopyAcrossUnstructuredT<DIM,T> *u,
                               Operation *o, ApEvent p, bool s)
          : unstructured(u), op(o), precondition(p), source(s) { }
      public:
        template<typename N2, typename T2>
        static inline void demux(ComputePreimagesHelper *helper)
          { helper->result = helper->unstructured->template 
            perform_compute_preimages<N2::N,T2>(helper->new_preimages,
              helper->op, helper->precondition, helper->source); }
      public:
        std::vector<DomainT<DIM,T> > new_preimages;
        CopyAcrossUnstructuredT<DIM,T> *const unstructured;
        Operation *const op;
        const ApEvent precondition;
        ApEvent result;
        const bool source; 
      };
      struct RebuildIndirectionsHelper {
      public:
        RebuildIndirectionsHelper(CopyAcrossUnstructuredT<DIM,T> *u, bool s)
          : unstructured(u), source(s), empty(true) { }
      public:
        template<typename N2, typename T2>
        static inline void demux(RebuildIndirectionsHelper *helper)
          { helper->empty = helper->unstructured->template 
            rebuild_indirections<N2::N,T2>(helper->source); }
      public:
        CopyAcrossUnstructuredT<DIM,T> *const unstructured;
        const bool source;
        bool empty;
      };
    public:
      CopyAcrossUnstructuredT(Runtime *runtime, 
                              IndexSpaceExpression *expr,
                              const DomainT<DIM,T> &domain,
                              ApEvent domain_ready,
                              const std::map<Reservation,bool> &rsrvs,
                              const bool compute_preimages);
      virtual ~CopyAcrossUnstructuredT(void);
    public:
      virtual ApEvent execute(Operation *op, PredEvent pred_guard,
                              ApEvent copy_precondition,
                              ApEvent src_indirect_precondition,
                              ApEvent dst_indirect_precondition,
                              const PhysicalTraceInfo &trace_info,
                              const bool recurrent_replay = false,
                              const unsigned stage = 0); 
      virtual void record_trace_immutable_indirection(bool source);
    public:
      ApEvent issue_individual_copies(const ApEvent precondition,
                              const Realm::ProfilingRequestSet &requests);
      template<int D2, typename T2>
      ApEvent perform_compute_preimages(std::vector<DomainT<DIM,T> > &preimages,
                Operation *op, ApEvent precondition, const bool source); 
      template<int D2, typename T2>
      bool rebuild_indirections(const bool source);
    public:
      IndexSpaceExpression *const expr;
      const DomainT<DIM,T> copy_domain;
      const ApEvent copy_domain_ready;
    protected:
      mutable LocalLock preimage_lock;
      std::deque<std::vector<DomainT<DIM,T> > > src_preimages, dst_preimages;
      std::vector<DomainT<DIM,T> > current_src_preimages, current_dst_preimages;
      std::vector<const CopyIndirection*> indirections;
      // Realm performs better if you can issue a separate copy for each of the
      // preimages so it doesn't have to do address splitting. Therefore when
      // we compute preimages and we only have a gather or a scatter copy then
      // we will attempt to issue individual copies for such cases. Note that
      // we don't bother doing this for full-indirection copies though as then
      // we would need to do the full quadratic intersection between each of
      // the source and destination preimages.
      std::vector<std::vector<unsigned> > individual_field_indexes;
      ApEvent src_indirect_spaces_precondition,dst_indirect_spaces_precondition;
#ifdef LEGION_SPY
      std::deque<ApEvent> src_preimage_preconditions;
      std::deque<ApEvent> dst_preimage_preconditions;
      ApEvent current_src_preimage_precondition;
      ApEvent current_dst_preimage_precondition;
#endif
      bool need_src_indirect_precondition, need_dst_indirect_precondition;
      bool src_indirect_immutable_for_tracing;
      bool dst_indirect_immutable_for_tracing;
      bool has_empty_preimages;
    };

    /**
     * \interface KDTree
     * A virtual interface to a KD tree
     */
    class KDTree {
    public:
      virtual ~KDTree(void) { }
    public:
      template<int DIM, typename T>
      inline KDNode<DIM,T>* as_kdnode(void);
    };

    /**
     * \class IndexSpaceExpression
     * An IndexSpaceExpression represents a set computation
     * one on or more index spaces. IndexSpaceExpressions
     * currently are either IndexSpaceNodes at the leaves
     * or have intermeidate set operations that are either
     * set union, intersection, or difference.
     */
    class IndexSpaceExpression {
    public:
      struct TightenIndexSpaceArgs : public LgTaskArgs<TightenIndexSpaceArgs> {
      public:
        static const LgTaskID TASK_ID = 
          LG_TIGHTEN_INDEX_SPACE_TASK_ID;
      public:
        TightenIndexSpaceArgs(IndexSpaceExpression *proxy, 
                              DistributedCollectable *dc)
          : LgTaskArgs<TightenIndexSpaceArgs>(implicit_provenance),
            proxy_this(proxy), proxy_dc(dc)
          { proxy_dc->add_base_resource_ref(META_TASK_REF); }
      public:
        IndexSpaceExpression *const proxy_this;
        DistributedCollectable *const proxy_dc;
      };
    public:
      IndexSpaceExpression(LocalLock &lock);
      IndexSpaceExpression(TypeTag tag, Runtime *runtime, LocalLock &lock); 
      IndexSpaceExpression(TypeTag tag, IndexSpaceExprID id, LocalLock &lock);
      virtual ~IndexSpaceExpression(void);
    public:
      inline bool deterministic_pointer_less(const IndexSpaceExpression *rhs) 
        const { return (expr_id < rhs->expr_id); }
    public:
      virtual ApEvent get_expr_index_space(void *result, TypeTag tag, 
                                           bool need_tight_result) = 0;
      virtual Domain get_domain(ApEvent &ready, bool need_tight) = 0; 
      virtual void tighten_index_space(void) = 0;
      virtual bool check_empty(void) = 0;
      virtual size_t get_volume(void) = 0;
      virtual void pack_expression(Serializer &rez, AddressSpaceID target) = 0;
      virtual void pack_expression_value(Serializer &rez,
                                         AddressSpaceID target) = 0;
    public:
#ifdef DEBUG_LEGION
      virtual bool is_valid(void) = 0;
#endif
      virtual DistributedID get_distributed_id(void) const = 0;
      virtual bool try_add_canonical_reference(DistributedID source) = 0;
      virtual bool remove_canonical_reference(DistributedID source) = 0;
      virtual bool try_add_live_reference(ReferenceSource source) = 0;
      virtual bool remove_live_reference(ReferenceSource source) = 0;
      virtual void add_base_expression_reference(ReferenceSource source,
          ReferenceMutator *mutator = NULL, unsigned count = 1) = 0;
      virtual void add_nested_expression_reference(DistributedID source,
          std::set<RtEvent> &applied_events, unsigned count = 1) = 0;
      virtual void add_nested_expression_reference(DistributedID source,
          ReferenceMutator *mutator = NULL, unsigned count = 1) = 0;
      virtual bool remove_base_expression_reference(ReferenceSource source,
                                                    unsigned count = 1) = 0;
      virtual bool remove_nested_expression_reference(DistributedID source,
                                                      unsigned count = 1) = 0;
      virtual void add_tree_expression_reference(DistributedID source,
                                                 unsigned count = 1) = 0;
      virtual bool remove_tree_expression_reference(DistributedID source,
                                                    unsigned count = 1) = 0;
      virtual bool test_intersection_nonblocking(IndexSpaceExpression *expr,
         RegionTreeForest *context, ApEvent &precondition, bool second = false);
    public:
      virtual IndexSpaceNode* create_node(IndexSpace handle, DistributedID did,
          RtEvent initialized,Provenance *provenance,std::set<RtEvent> *applied,
          CollectiveMapping *mapping, IndexSpaceExprID expr_id = 0) = 0;
      virtual PieceIteratorImpl* create_piece_iterator(const void *piece_list,
                    size_t piece_list_size, IndexSpaceNode *privilege_node) = 0;
      virtual bool is_below_in_tree(IndexPartNode *p, LegionColor &child) const
        { return false; }
    public:
      virtual ApEvent issue_fill(Operation *op,
                           const PhysicalTraceInfo &trace_info,
                           const std::vector<CopySrcDstField> &dst_fields,
                           const void *fill_value, size_t fill_size,
#ifdef LEGION_SPY
                           UniqueID fill_uid,
                           FieldSpace handle,
                           RegionTreeID tree_id,
#endif
<<<<<<< HEAD
                           ApEvent precondition, PredEvent pred_guard) = 0;
      virtual ApEvent issue_copy(Operation *op,
                           const PhysicalTraceInfo &trace_info,
=======
                           ApEvent precondition, PredEvent pred_guard,
                           LgEvent unique_event) = 0;
      virtual ApEvent issue_copy(const PhysicalTraceInfo &trace_info,
>>>>>>> 7c51cc60
                           const std::vector<CopySrcDstField> &dst_fields,
                           const std::vector<CopySrcDstField> &src_fields,
                           const std::vector<Reservation> &reservations,
#ifdef LEGION_SPY
                           RegionTreeID src_tree_id,
                           RegionTreeID dst_tree_id,
#endif
                           ApEvent precondition, PredEvent pred_guard,
                           LgEvent src_unique, LgEvent dst_unique) = 0;
      virtual CopyAcrossUnstructured* create_across_unstructured(
                           const std::map<Reservation,bool> &reservations,
                           const bool compute_preimages) = 0;
      virtual Realm::InstanceLayoutGeneric* create_layout(
                           const LayoutConstraintSet &constraints,
                           const std::vector<FieldID> &field_ids,
                           const std::vector<size_t> &field_sizes,
                           bool compact,LayoutConstraintKind *unsat_kind = NULL,
                           unsigned *unsat_index = NULL,void **piece_list =NULL,
                           size_t *piece_list_size = NULL) = 0;
      // Return the expression with a resource ref on the expression
      virtual IndexSpaceExpression* create_layout_expression(
                           const void *piece_list, size_t piece_list_size) = 0;
      virtual bool meets_layout_expression(IndexSpaceExpression *expr,
         bool tight_bounds, const void *piece_list, size_t piece_list_size) = 0;
    public:
      virtual IndexSpaceExpression* find_congruent_expression(
                  std::set<IndexSpaceExpression*> &expressions) = 0;
      virtual KDTree* get_sparsity_map_kd_tree(void) = 0;
    public:
      static void handle_tighten_index_space(const void *args);
      static AddressSpaceID get_owner_space(IndexSpaceExprID id, Runtime *rt);
    public:
      void add_derived_operation(IndexSpaceOperation *op);
      void remove_derived_operation(IndexSpaceOperation *op);
      void invalidate_derived_operations(DistributedID did,
                                         RegionTreeForest *context);
    public:
      inline bool is_empty(void)
      {
        if (!has_empty)
        {
          empty = check_empty();
          __sync_synchronize();
          has_empty = true;
        }
        return empty;
      }
      inline size_t get_num_dims(void) const
        { return NT_TemplateHelper::get_dim(type_tag); }
      inline void record_remote_owner_valid_reference(void)
        { remote_owner_valid_references.fetch_add(1); }
    public:
      // Convert this index space expression to the canonical one that
      // represents all expressions that are all congruent
      IndexSpaceExpression* get_canonical_expression(RegionTreeForest *forest);
    protected:
      template<int DIM, typename T>
      inline ApEvent issue_fill_internal(RegionTreeForest *forest,Operation *op,
                               const Realm::IndexSpace<DIM,T> &space,
                               const PhysicalTraceInfo &trace_info,
                               const std::vector<CopySrcDstField> &dst_fields,
                               const void *fill_value, size_t fill_size,
#ifdef LEGION_SPY
                               UniqueID fill_uid,
                               FieldSpace handle,
                               RegionTreeID tree_id,
#endif
                               ApEvent precondition, PredEvent pred_guard,
                               LgEvent unique_event);
      template<int DIM, typename T>
      inline ApEvent issue_copy_internal(RegionTreeForest *forest,Operation*op,
                               const Realm::IndexSpace<DIM,T> &space,
                               const PhysicalTraceInfo &trace_info,
                               const std::vector<CopySrcDstField> &dst_fields,
                               const std::vector<CopySrcDstField> &src_fields,
                               const std::vector<Reservation> &reservations,
#ifdef LEGION_SPY
                               RegionTreeID src_tree_id,
                               RegionTreeID dst_tree_id,
#endif
                               ApEvent precondition, PredEvent pred_guard,
                               LgEvent src_unique, LgEvent dst_unique);
      template<int DIM, typename T>
      inline Realm::InstanceLayoutGeneric* create_layout_internal(
                               const Realm::IndexSpace<DIM,T> &space,
                               const LayoutConstraintSet &constraints,
                               const std::vector<FieldID> &field_ids,
                               const std::vector<size_t> &field_sizes,
                               bool compact, LayoutConstraintKind *unsat_kind,
                               unsigned *unsat_index, void **piece_list = NULL,
                               size_t *piece_list_size = NULL) const;
      template<int DIM, typename T>
      inline IndexSpaceExpression* create_layout_expression_internal(
                               RegionTreeForest *context,
                               const Realm::IndexSpace<DIM,T> &space,
                               const Rect<DIM,T> *rects, size_t num_rects);
      template<int DIM, typename T>
      inline bool meets_layout_expression_internal(
                         IndexSpaceExpression *space_expr, bool tight_bounds,
                         const Rect<DIM,T> *piece_list, size_t piece_list_size);
    public:
      template<int DIM, typename T>
      inline IndexSpaceExpression* find_congruent_expression_internal(
                        std::set<IndexSpaceExpression*> &expressions);
      template<int DIM, typename T>
      inline KDTree* get_sparsity_map_kd_tree_internal(void);
    public:
      static IndexSpaceExpression* unpack_expression(Deserializer &derez,
                         RegionTreeForest *forest, AddressSpaceID source); 
      static IndexSpaceExpression* unpack_expression(Deserializer &derez,
                         RegionTreeForest *forest, AddressSpaceID source,
                         PendingRemoteExpression &pending, RtEvent &wait_for);
    public:
      const TypeTag type_tag;
      const IndexSpaceExprID expr_id;
    private:
      LocalLock &expr_lock;
    protected:
      std::set<IndexSpaceOperation*> derived_operations;
      std::atomic<IndexSpaceExpression*> canonical;
      std::atomic<unsigned> remote_owner_valid_references;
      KDTree *sparsity_map_kd_tree;
      size_t volume;
      bool has_volume;
      bool empty, has_empty;
    };

    /**
     * This is a move-only object that tracks temporary references to
     * index space expressions that are returned from region tree ops
     */
    class IndexSpaceExprRef {
    public:
      IndexSpaceExprRef(void) : expr(NULL) { }
      IndexSpaceExprRef(IndexSpaceExpression *e, ReferenceMutator *m = NULL)
        : expr(e)
      { 
        if (expr != NULL)
        {
          if (m == NULL)
          {
            LocalReferenceMutator local_mutator;
            expr->add_base_expression_reference(LIVE_EXPR_REF, &local_mutator);
          }
          else
            expr->add_base_expression_reference(LIVE_EXPR_REF, m);
        }
      }
      IndexSpaceExprRef(const IndexSpaceExprRef &rhs) = delete;
      IndexSpaceExprRef(IndexSpaceExprRef &&rhs)
        : expr(rhs.expr)
      {
        rhs.expr = NULL;
      }
      ~IndexSpaceExprRef(void)
      {
        if ((expr != NULL) && 
            expr->remove_base_expression_reference(LIVE_EXPR_REF))
          delete expr;
      }
      IndexSpaceExprRef& operator=(const IndexSpaceExprRef &rhs) = delete;
      inline IndexSpaceExprRef& operator=(IndexSpaceExprRef &&rhs)
      {
        if ((expr != NULL) && 
            expr->remove_base_expression_reference(LIVE_EXPR_REF))
          delete expr;
        expr = rhs.expr;
        rhs.expr = NULL;
        return *this;
      }
    public:
      inline bool operator==(const IndexSpaceExprRef &rhs) const
      {
        if (expr == NULL)
          return (rhs.expr == NULL);
        if (rhs.expr == NULL)
          return false;
        return (expr->expr_id == rhs.expr->expr_id);
      }
      inline bool operator<(const IndexSpaceExprRef &rhs) const
      {
        if (expr == NULL)
          return (rhs.expr != NULL);
        if (rhs.expr == NULL)
          return false;
        return (expr->expr_id < rhs.expr->expr_id);
      }
      inline IndexSpaceExpression* operator->(void) { return expr; }
      inline IndexSpaceExpression* operator&(void) { return expr; }
    protected:
      IndexSpaceExpression *expr;
    };

    class IndexSpaceOperation : public IndexSpaceExpression,
                                public DistributedCollectable {
    public:
      enum OperationKind {
        UNION_OP_KIND,
        INTERSECT_OP_KIND,
        DIFFERENCE_OP_KIND,
        REMOTE_EXPRESSION_KIND,
        INSTANCE_EXPRESSION_KIND,
      };
    public:
      class InactiveFunctor {
      public:
        InactiveFunctor(IndexSpaceOperation *o, ReferenceMutator *m)
          : op(o), mutator(m) { }
      public:
        void apply(AddressSpaceID target);
      public:
        IndexSpaceOperation *const op;
        ReferenceMutator *const mutator;
      };
    public:
      IndexSpaceOperation(TypeTag tag, OperationKind kind,
                          RegionTreeForest *ctx);
      IndexSpaceOperation(TypeTag tag, RegionTreeForest *ctx,
          IndexSpaceExprID eid, DistributedID did, AddressSpaceID owner,
          IndexSpaceOperation *origin);
      virtual ~IndexSpaceOperation(void);
    public:
      virtual void notify_active(ReferenceMutator *mutator);
      virtual void notify_inactive(ReferenceMutator *mutator);
      virtual void notify_valid(ReferenceMutator *mutator);
      virtual void notify_invalid(ReferenceMutator *mutator);
    public:
      virtual ApEvent get_expr_index_space(void *result, TypeTag tag, 
                                           bool need_tight_result) = 0;
      virtual Domain get_domain(ApEvent &ready, bool need_tight) = 0;
      virtual void tighten_index_space(void) = 0;
      virtual bool check_empty(void) = 0;
      virtual size_t get_volume(void) = 0;
      virtual void pack_expression(Serializer &rez, AddressSpaceID target) = 0;
      virtual void pack_expression_value(Serializer &rez,
                                         AddressSpaceID target) = 0;
    public:
#ifdef DEBUG_LEGION
      virtual bool is_valid(void) { return check_valid(); }
#endif
      virtual DistributedID get_distributed_id(void) const { return did; }
      virtual bool try_add_canonical_reference(DistributedID source);
      virtual bool remove_canonical_reference(DistributedID source);
      virtual bool try_add_live_reference(ReferenceSource source);
      virtual bool remove_live_reference(ReferenceSource source);
      virtual void add_base_expression_reference(ReferenceSource source,
          ReferenceMutator *mutator = NULL, unsigned count = 1);
      virtual void add_nested_expression_reference(DistributedID source,
          std::set<RtEvent> &applied_events, unsigned count = 1);
      virtual void add_nested_expression_reference(DistributedID source,
          ReferenceMutator *mutator = NULL, unsigned count = 1);
      virtual bool remove_base_expression_reference(ReferenceSource source,
                                                    unsigned count = 1);
      virtual bool remove_nested_expression_reference(DistributedID source,
                                                      unsigned count = 1);
      virtual void add_tree_expression_reference(DistributedID source,
                                                 unsigned count = 1);
      virtual bool remove_tree_expression_reference(DistributedID source,
                                                    unsigned count = 1);
    public:
      virtual bool invalidate_operation(void) = 0;
      virtual void remove_operation(void) = 0;
      virtual IndexSpaceNode* create_node(IndexSpace handle, DistributedID did,
          RtEvent initialized,Provenance *provenance,std::set<RtEvent> *applied,
          CollectiveMapping *mapping, IndexSpaceExprID expr_id = 0) = 0;
    public:
      RegionTreeForest *const context;
      IndexSpaceOperation *const origin_expr;
      const OperationKind op_kind;
    protected:
      mutable LocalLock inter_lock;
      std::atomic<int> invalidated;
#ifdef DEBUG_LEGION
    private:
      bool tree_active;
#endif
    };

    template<int DIM, typename T>
    class IndexSpaceOperationT : public IndexSpaceOperation {
    public:
      IndexSpaceOperationT(OperationKind kind, RegionTreeForest *ctx);
      IndexSpaceOperationT(RegionTreeForest *ctx, IndexSpaceExprID eid,
          DistributedID did, AddressSpaceID owner, IndexSpaceOperation *op,
          TypeTag tag, Deserializer &derez);
      virtual ~IndexSpaceOperationT(void);
    public:
      virtual ApEvent get_expr_index_space(void *result, TypeTag tag,
                                           bool need_tight_result);
      virtual Domain get_domain(ApEvent &ready, bool need_tight);
      virtual void tighten_index_space(void);
      virtual bool check_empty(void);
      virtual size_t get_volume(void);
      virtual void pack_expression(Serializer &rez, AddressSpaceID target);
      virtual void pack_expression_value(Serializer &rez,
                                         AddressSpaceID target) = 0;
      virtual bool invalidate_operation(void) = 0;
      virtual void remove_operation(void) = 0;
      virtual IndexSpaceNode* create_node(IndexSpace handle, DistributedID did,
          RtEvent initialized,Provenance *provenance,std::set<RtEvent> *applied,
          CollectiveMapping *mapping, IndexSpaceExprID expr_id = 0);
      virtual PieceIteratorImpl* create_piece_iterator(const void *piece_list,
                      size_t piece_list_size, IndexSpaceNode *privilege_node);
    public:
      virtual ApEvent issue_fill(Operation *op,
                           const PhysicalTraceInfo &trace_info,
                           const std::vector<CopySrcDstField> &dst_fields,
                           const void *fill_value, size_t fill_size,
#ifdef LEGION_SPY
                           UniqueID fill_uid,
                           FieldSpace handle,
                           RegionTreeID tree_id,
#endif
<<<<<<< HEAD
                           ApEvent precondition, PredEvent pred_guard);
      virtual ApEvent issue_copy(Operation *op,
                           const PhysicalTraceInfo &trace_info,
=======
                           ApEvent precondition, PredEvent pred_guard,
                           LgEvent unique_event);
      virtual ApEvent issue_copy(const PhysicalTraceInfo &trace_info,
>>>>>>> 7c51cc60
                           const std::vector<CopySrcDstField> &dst_fields,
                           const std::vector<CopySrcDstField> &src_fields,
                           const std::vector<Reservation> &reservations,
#ifdef LEGION_SPY
                           RegionTreeID src_tree_id,
                           RegionTreeID dst_tree_id,
#endif
                           ApEvent precondition, PredEvent pred_guard,
                           LgEvent src_unique, LgEvent dst_unique);
      virtual CopyAcrossUnstructured* create_across_unstructured(
                           const std::map<Reservation,bool> &reservations,
                           const bool compute_preimages);
      virtual Realm::InstanceLayoutGeneric* create_layout(
                           const LayoutConstraintSet &constraints,
                           const std::vector<FieldID> &field_ids,
                           const std::vector<size_t> &field_sizes,
                           bool compact,LayoutConstraintKind *unsat_kind = NULL,
                           unsigned *unsat_index = NULL,void **piece_list =NULL, 
                           size_t *piece_list_size = NULL);
      virtual IndexSpaceExpression* create_layout_expression(
                           const void *piece_list, size_t piece_list_size);
      virtual bool meets_layout_expression(IndexSpaceExpression *expr,
         bool tight_bounds, const void *piece_list, size_t piece_list_size);
    public:
      virtual IndexSpaceExpression* find_congruent_expression(
                  std::set<IndexSpaceExpression*> &expressions);
      virtual KDTree* get_sparsity_map_kd_tree(void);
    public:
      ApEvent get_realm_index_space(Realm::IndexSpace<DIM,T> &space,
                                    bool need_tight_result);
    protected:
      Realm::IndexSpace<DIM,T> realm_index_space, tight_index_space;
      ApEvent realm_index_space_ready; 
      RtEvent tight_index_space_ready;
      bool is_index_space_tight;
    };

    template<int DIM, typename T>
    class IndexSpaceUnion : public IndexSpaceOperationT<DIM,T>,
        public LegionHeapify<IndexSpaceUnion<DIM,T> > {
    public:
      static const AllocationType alloc_type = UNION_EXPR_ALLOC;
    public:
      IndexSpaceUnion(const std::vector<IndexSpaceExpression*> &to_union,
                      RegionTreeForest *context);
      IndexSpaceUnion(const IndexSpaceUnion<DIM,T> &rhs);
      virtual ~IndexSpaceUnion(void);
    public:
      IndexSpaceUnion& operator=(const IndexSpaceUnion &rhs);
    public:
      virtual void pack_expression_value(Serializer &rez,AddressSpaceID target);
      virtual bool invalidate_operation(void);
      virtual void remove_operation(void);
    protected:
      const std::vector<IndexSpaceExpression*> sub_expressions;
    }; 

    class UnionOpCreator : public OperationCreator {
    public:
      UnionOpCreator(RegionTreeForest *f, TypeTag t,
                     const std::vector<IndexSpaceExpression*> &e)
        : OperationCreator(f), type_tag(t), exprs(e) { }
    public:
      template<typename N, typename T>
      static inline void demux(UnionOpCreator *creator)
      {
        creator->produce(new IndexSpaceUnion<N::N,T>(creator->exprs,
                                                     creator->forest));
      }
    public:
      virtual void create_operation(void)
        { NT_TemplateHelper::demux<UnionOpCreator>(type_tag, this); }
    public:
      const TypeTag type_tag;
      const std::vector<IndexSpaceExpression*> &exprs;
    };

    template<int DIM, typename T>
    class IndexSpaceIntersection : public IndexSpaceOperationT<DIM,T>,
        public LegionHeapify<IndexSpaceIntersection<DIM,T> > {
    public:
      static const AllocationType alloc_type = INTERSECTION_EXPR_ALLOC;
    public:
      IndexSpaceIntersection(const std::vector<IndexSpaceExpression*> &to_inter,
                             RegionTreeForest *context);
      IndexSpaceIntersection(const IndexSpaceIntersection &rhs);
      virtual ~IndexSpaceIntersection(void);
    public:
      IndexSpaceIntersection& operator=(const IndexSpaceIntersection &rhs);
    public:
      virtual void pack_expression_value(Serializer &rez,AddressSpaceID target);
      virtual bool invalidate_operation(void);
      virtual void remove_operation(void);
    protected:
      const std::vector<IndexSpaceExpression*> sub_expressions;
    };

    class IntersectionOpCreator : public OperationCreator {
    public:
      IntersectionOpCreator(RegionTreeForest *f, TypeTag t,
                            const std::vector<IndexSpaceExpression*> &e)
        : OperationCreator(f), type_tag(t), exprs(e) { }
    public:
      template<typename N, typename T>
      static inline void demux(IntersectionOpCreator *creator)
      {
        creator->produce(new IndexSpaceIntersection<N::N,T>(creator->exprs,
                                                            creator->forest));
      }
    public:
      virtual void create_operation(void)
        { NT_TemplateHelper::demux<IntersectionOpCreator>(type_tag, this); }
    public:
      const TypeTag type_tag;
      const std::vector<IndexSpaceExpression*> &exprs;
    };

    template<int DIM, typename T>
    class IndexSpaceDifference : public IndexSpaceOperationT<DIM,T>,
        public LegionHeapify<IndexSpaceDifference<DIM,T> > {
    public:
      static const AllocationType alloc_type = DIFFERENCE_EXPR_ALLOC;
    public:
      IndexSpaceDifference(IndexSpaceExpression *lhs,IndexSpaceExpression *rhs,
                           RegionTreeForest *context);
      IndexSpaceDifference(const IndexSpaceDifference &rhs);
      virtual ~IndexSpaceDifference(void);
    public:
      IndexSpaceDifference& operator=(const IndexSpaceDifference &rhs);
    public:
      virtual void pack_expression_value(Serializer &rez,AddressSpaceID target);
      virtual bool invalidate_operation(void);
      virtual void remove_operation(void);
    protected:
      IndexSpaceExpression *const lhs;
      IndexSpaceExpression *const rhs;
    };

    class DifferenceOpCreator : public OperationCreator {
    public:
      DifferenceOpCreator(RegionTreeForest *f, TypeTag t,
                          IndexSpaceExpression *l, IndexSpaceExpression *r)
        : OperationCreator(f), type_tag(t), lhs(l), rhs(r) { }
    public:
      template<typename N, typename T>
      static inline void demux(DifferenceOpCreator *creator)
      {
        creator->produce(new IndexSpaceDifference<N::N,T>(creator->lhs,
                                          creator->rhs, creator->forest));
      }
    public:
      virtual void create_operation(void)
        { NT_TemplateHelper::demux<DifferenceOpCreator>(type_tag, this); }
    public:
      const TypeTag type_tag;
      IndexSpaceExpression *const lhs;
      IndexSpaceExpression *const rhs;
    };

    /**
     * \class InstanceExpression 
     * This class stores an expression corresponding to the
     * rectangles that represent a physical instance
     */
    template<int DIM, typename T>
    class InstanceExpression : public IndexSpaceOperationT<DIM,T>,
        public LegionHeapify<InstanceExpression<DIM,T> > {
    public:
      static const AllocationType alloc_type = INSTANCE_EXPR_ALLOC;
    public:
      InstanceExpression(const Rect<DIM,T> *rects, size_t num_rects,
                         RegionTreeForest *context);
      InstanceExpression(const InstanceExpression<DIM,T> &rhs);
      virtual ~InstanceExpression(void);
    public:
      InstanceExpression& operator=(const InstanceExpression &rhs);
    public:
      virtual void pack_expression_value(Serializer &rez,AddressSpaceID target);
      virtual bool invalidate_operation(void);
      virtual void remove_operation(void);
    };

    /**
     * \class RemoteExpression
     * A copy of an expression that lives on a remote node.
     */
    template<int DIM, typename T>
    class RemoteExpression : public IndexSpaceOperationT<DIM,T>,
        public LegionHeapify<RemoteExpression<DIM,T> > {
    public:
      static const AllocationType alloc_type = REMOTE_EXPR_ALLOC;
    public:
      RemoteExpression(RegionTreeForest *context, IndexSpaceExprID eid,
          DistributedID did, AddressSpaceID own, IndexSpaceOperation *op,
          TypeTag type_tag, Deserializer &derez);
      RemoteExpression(const RemoteExpression<DIM,T> &rhs);
      virtual ~RemoteExpression(void);
    public:
      RemoteExpression& operator=(const RemoteExpression &op);
    public:
      virtual void pack_expression_value(Serializer &rez,AddressSpaceID target);
      virtual bool invalidate_operation(void);
      virtual void remove_operation(void);
    };

    class RemoteExpressionCreator {
    public:
      RemoteExpressionCreator(RegionTreeForest *f, TypeTag t, Deserializer &d)
        : forest(f), type_tag(t), derez(d), operation(NULL) { }
    public:
      template<typename N, typename T>
      static inline void demux(RemoteExpressionCreator *creator)
      {
        IndexSpaceExprID expr_id;
        creator->derez.deserialize(expr_id);
        DistributedID did;
        creator->derez.deserialize(did);
        AddressSpaceID owner_space;
        creator->derez.deserialize(owner_space);
        IndexSpaceOperation *origin;
        creator->derez.deserialize(origin);
#ifdef DEBUG_LEGION
        assert(creator->operation == NULL);
#endif
        creator->operation =
            new RemoteExpression<N::N,T>(creator->forest, expr_id, did,
              owner_space, origin, creator->type_tag, creator->derez);
      }
    public:
      RegionTreeForest *const forest;
      const TypeTag type_tag;
      Deserializer &derez;
      IndexSpaceOperation *operation;
    };

    /**
     * \class ExpressionTrieNode
     * This is a class for constructing a trie for index space
     * expressions so we can quickly detect commmon subexpression
     * in O(log N)^M time where N is the number of expressions
     * in total and M is the number of expression in the operation
     */
    class ExpressionTrieNode {
    public:
      ExpressionTrieNode(unsigned depth, IndexSpaceExprID expr_id, 
                         IndexSpaceExpression *op = NULL);
      ExpressionTrieNode(const ExpressionTrieNode &rhs);
      ~ExpressionTrieNode(void);
    public:
      ExpressionTrieNode& operator=(const ExpressionTrieNode &rhs);
    public:
      bool find_operation(
          const std::vector<IndexSpaceExpression*> &expressions,
          IndexSpaceExpression *&result, ExpressionTrieNode *&last);
      IndexSpaceExpression* find_or_create_operation( 
          const std::vector<IndexSpaceExpression*> &expressions,
          OperationCreator &creator);
      bool remove_operation(const std::vector<IndexSpaceExpression*> &exprs);
    public:
      const unsigned depth;
      const IndexSpaceExprID expr;
    protected:
      IndexSpaceExpression *local_operation;
      std::map<IndexSpaceExprID,IndexSpaceExpression*> operations;
      std::map<IndexSpaceExprID,ExpressionTrieNode*> nodes;
    protected:
      mutable LocalLock trie_lock;
    };

    /**
     * \class IndexTreeNode
     * The abstract base class for nodes in the index space trees.
     */
    class IndexTreeNode : public DistributedCollectable {
    public:
      struct SendNodeRecord {
      public:
        SendNodeRecord(IndexTreeNode *n, bool valid = false,
            bool add = false, bool pack = false, bool has_ref = false)
          : node(n), still_valid(valid), add_root_reference(add),
            pack_space(pack), has_reference(has_ref) { }
      public:
        IndexTreeNode *node;
        bool still_valid;
        bool add_root_reference;
        bool pack_space;
        bool has_reference;
      };
    public:
      IndexTreeNode(RegionTreeForest *ctx, unsigned depth,
                    LegionColor color, DistributedID did,
                    AddressSpaceID owner, RtEvent init_event,
                    CollectiveMapping *mapping,
                    Provenance *provenance);
      virtual ~IndexTreeNode(void);
    public:
      virtual void notify_active(ReferenceMutator *mutator) { }
      virtual void notify_inactive(ReferenceMutator *mutator) { }
      virtual void notify_valid(ReferenceMutator *mutator) = 0;
      virtual void notify_invalid(ReferenceMutator *mutator) = 0;
      virtual RtEvent find_unregister_precondition(AddressSpaceID target) const;
    public:
      virtual IndexTreeNode* get_parent(void) const = 0;
      virtual void get_colors(std::vector<LegionColor> &colors) = 0;
      virtual bool send_node(AddressSpaceID target, RtEvent done,
                             RtEvent &send_precondition,
                             std::set<IndexTreeNode*> &visited,
                             std::vector<SendNodeRecord> &nodes_to_send,
                             const bool above = false) = 0;
      virtual void pack_node(Serializer &rez, AddressSpaceID target,
                             const SendNodeRecord &record) = 0;
    public:
      virtual bool is_index_space_node(void) const = 0;
#ifdef DEBUG_LEGION
      virtual IndexSpaceNode* as_index_space_node(void) = 0;
      virtual IndexPartNode* as_index_part_node(void) = 0;
#else
      inline IndexSpaceNode* as_index_space_node(void);
      inline IndexPartNode* as_index_part_node(void);
#endif
      virtual AddressSpaceID get_owner_space(void) const = 0;
    public:
      void attach_semantic_information(SemanticTag tag, AddressSpaceID source,
           const void *buffer, size_t size, bool is_mutable, bool local_only);
      bool retrieve_semantic_information(SemanticTag tag,
                                         const void *&result, size_t &size,
                                         bool can_fail, bool wait_until);
      virtual void send_semantic_request(AddressSpaceID target, 
        SemanticTag tag, bool can_fail, bool wait_until, RtUserEvent ready) = 0;
      virtual void send_semantic_info(AddressSpaceID target, SemanticTag tag,
       const void *buffer, size_t size, bool is_mutable, RtUserEvent ready) = 0;
    public:
      RegionTreeForest *const context;
      const unsigned depth;
      const LegionColor color;
      Provenance *const provenance;
    public:
      RtEvent initialized;
      NodeSet child_creation;
    protected:
      mutable LocalLock node_lock;
    protected:
      std::map<IndexTreeNode*,bool> dominators;
    protected:
      LegionMap<SemanticTag,SemanticInfo> semantic_info;
    protected:
      std::map<std::pair<LegionColor,LegionColor>,RtEvent> pending_tests;
    protected:
      // Map tracking send events for creating this tree node on remote nodes
      std::map<AddressSpaceID,RtEvent> send_effects;
    };

    /**
     * \class IndexSpaceNode
     * A class for representing a generic index space node.
     */
    class IndexSpaceNode : 
      public IndexTreeNode, public IndexSpaceExpression {
    public:
      struct DynamicIndependenceArgs : 
        public LgTaskArgs<DynamicIndependenceArgs> {
      public:
        static const LgTaskID TASK_ID = LG_PART_INDEPENDENCE_TASK_ID;
      public:
        DynamicIndependenceArgs(IndexSpaceNode *par, 
                                IndexPartNode *l, IndexPartNode *r);
      public:
        IndexSpaceNode *const parent;
        IndexPartNode *const left, *const right;
      };
      struct SemanticRequestArgs : public LgTaskArgs<SemanticRequestArgs> {
      public:
        static const LgTaskID TASK_ID = 
          LG_INDEX_SPACE_SEMANTIC_INFO_REQ_TASK_ID;
      public:
        SemanticRequestArgs(IndexSpaceNode *proxy, 
                            SemanticTag t, AddressSpaceID src)
          : LgTaskArgs<SemanticRequestArgs>(implicit_provenance),
            proxy_this(proxy), tag(t), source(src) { }
      public:
        IndexSpaceNode *const proxy_this;
        const SemanticTag tag;
        const AddressSpaceID source;
      };
      struct DeferChildArgs : public LgTaskArgs<DeferChildArgs> {
      public:
        static const LgTaskID TASK_ID = LG_INDEX_SPACE_DEFER_CHILD_TASK_ID;
      public:
        DeferChildArgs(IndexSpaceNode *proxy, LegionColor child, 
                       std::atomic<IndexPartitionID> *tar,
                       RtUserEvent trig, AddressSpaceID src)
          : LgTaskArgs<DeferChildArgs>(implicit_provenance),
            proxy_this(proxy), child_color(child), target(tar), 
            to_trigger(trig), source(src) { }
      public:
        IndexSpaceNode *const proxy_this;
        const LegionColor child_color;
        std::atomic<IndexPartitionID> *const target;
        const RtUserEvent to_trigger;
        const AddressSpaceID source;
      };
      class IndexSpaceSetFunctor {
      public:
        IndexSpaceSetFunctor(Runtime *rt, AddressSpaceID src, Serializer &r)
          : runtime(rt), source(src), rez(r) { }
      public:
        void apply(AddressSpaceID target);
      public:
        Runtime *const runtime;
        const AddressSpaceID source;
        Serializer &rez;
      };
      class InactiveFunctor {
      public:
        InactiveFunctor(IndexSpaceNode *n, ReferenceMutator *m,
                        std::map<AddressSpaceID,RtEvent> &effects)
          : node(n), mutator(m), send_effects(effects) { }
      public:
        void apply(AddressSpaceID target);
      public:
        IndexSpaceNode *const node;
        ReferenceMutator *const mutator;
        std::map<AddressSpaceID,RtEvent> &send_effects;
      };
      class InvalidateRootFunctor {
      public:
        InvalidateRootFunctor(AddressSpaceID s, IndexSpaceNode *n,
                              std::set<RtEvent> &a, Runtime *rt)
          : source(s), node(n), runtime(rt), applied(a) { }
      public:
        void apply(AddressSpaceID target);
      public:
        const AddressSpaceID source;
        IndexSpaceNode *const node;
        Runtime *const runtime;
        std::set<RtEvent> &applied;
      };
    public:
      IndexSpaceNode(RegionTreeForest *ctx, IndexSpace handle,
                     IndexPartNode *parent, LegionColor color,
                     DistributedID did, ApEvent index_space_ready,
                     IndexSpaceExprID expr_id, RtEvent initialized,
                     unsigned depth, Provenance *provenance,
                     CollectiveMapping *mapping, bool is_root);
      IndexSpaceNode(const IndexSpaceNode &rhs) = delete;
      virtual ~IndexSpaceNode(void);
    public:
      IndexSpaceNode& operator=(const IndexSpaceNode &rhs) = delete;
    public:
      inline bool is_set(void) const { return index_space_set; }
    public:
      virtual void notify_active(ReferenceMutator *mutator);
      virtual void notify_valid(ReferenceMutator *mutator);
      virtual void notify_invalid(ReferenceMutator *mutator);
      virtual void notify_inactive(ReferenceMutator *mutator);
    public:
      virtual bool is_index_space_node(void) const;
#ifdef DEBUG_LEGION
      virtual IndexSpaceNode* as_index_space_node(void);
      virtual IndexPartNode* as_index_part_node(void);
#endif
      virtual AddressSpaceID get_owner_space(void) const;
      static AddressSpaceID get_owner_space(IndexSpace handle, Runtime *rt);
    public:
      virtual IndexTreeNode* get_parent(void) const;
      virtual void get_colors(std::vector<LegionColor> &colors);
    public:
      virtual void send_semantic_request(AddressSpaceID target, 
           SemanticTag tag, bool can_fail, bool wait_until, RtUserEvent ready);
      virtual void send_semantic_info(AddressSpaceID target, SemanticTag tag,
          const void *buffer, size_t size, bool is_mutable, RtUserEvent ready);
      void process_semantic_request(SemanticTag tag, AddressSpaceID source,
                            bool can_fail, bool wait_until, RtUserEvent ready);
      static void handle_semantic_request(RegionTreeForest *forest,
                                 Deserializer &derez, AddressSpaceID source);
      static void handle_semantic_info(RegionTreeForest *forest,
                                 Deserializer &derez, AddressSpaceID source);
    public:
      bool has_color(const LegionColor color);
      LegionColor generate_color(LegionColor suggestion = INVALID_COLOR);
      void release_color(LegionColor color);
      IndexPartNode* get_child(const LegionColor c, 
                               RtEvent *defer = NULL, bool can_fail = false);
      void add_child(IndexPartNode *child);
      void remove_child(const LegionColor c);
      size_t get_num_children(void) const;
    public:
      bool are_disjoint(LegionColor c1, LegionColor c2); 
      void record_disjointness(bool disjoint, 
                               LegionColor c1, LegionColor c2);
      void record_remote_child(IndexPartition pid, LegionColor part_color);
    public:
      static void handle_disjointness_test(const void *args);
    public:
      virtual bool send_node(AddressSpaceID target, RtEvent done,
                             RtEvent &send_precondition,
                             std::set<IndexTreeNode*> &visited,
                             std::vector<SendNodeRecord> &nodes_to_send,
                             const bool above = false);
      virtual void pack_node(Serializer &rez, AddressSpaceID target,
                             const SendNodeRecord &record);
      void invalidate_tree(void);
      bool invalidate_root(AddressSpaceID source,
                           std::set<RtEvent> &applied,
                           const CollectiveMapping *mapping);
      static void handle_node_creation(RegionTreeForest *context,
                                       Deserializer &derez, 
                                       AddressSpaceID source);
    public:
      static void handle_node_request(RegionTreeForest *context,
                                      Deserializer &derez,
                                      AddressSpaceID source);
      static void handle_node_return(RegionTreeForest *context,
                                     Deserializer &derez,
                                     AddressSpaceID source);
      static void handle_node_child_request(RegionTreeForest *context,
                            Deserializer &derez, AddressSpaceID source);
      static void defer_node_child_request(const void *args);
      static void handle_node_child_response(RegionTreeForest *forest,
                                             Deserializer &derez);
      static void handle_colors_request(RegionTreeForest *context,
                            Deserializer &derez, AddressSpaceID source);
      static void handle_colors_response(Deserializer &derez);
      static void handle_index_space_set(RegionTreeForest *forest,
                           Deserializer &derez, AddressSpaceID source);
      static void handle_generate_color_request(RegionTreeForest *forest,
                           Deserializer &derez, AddressSpaceID source);
      static void handle_generate_color_response(Deserializer &derez);
      static void handle_release_color(RegionTreeForest *forest, 
                                       Deserializer &derez);
    public:
      // From IndexSpaceExpression
      virtual ApEvent get_expr_index_space(void *result, TypeTag tag,
                                           bool need_tight_result) = 0;
      virtual Domain get_domain(ApEvent &ready, bool need_tight) = 0;
      virtual bool set_domain(const Domain &domain, AddressSpaceID space,
                              const CollectiveMapping *mapping = NULL) = 0;
      virtual bool set_output_union(
            const std::map<DomainPoint,DomainPoint> &sizes,
            AddressSpaceID space, const CollectiveMapping *mapping = NULL) = 0;
      virtual void tighten_index_space(void) = 0;
      virtual bool check_empty(void) = 0;
      virtual void pack_expression(Serializer &rez, AddressSpaceID target);
      virtual void pack_expression_value(Serializer &rez,AddressSpaceID target);
    public:
#ifdef DEBUG_LEGION
      virtual bool is_valid(void) { return check_valid(); }
#endif
      virtual DistributedID get_distributed_id(void) const { return did; }
      virtual bool try_add_canonical_reference(DistributedID source);
      virtual bool remove_canonical_reference(DistributedID source);
      virtual bool try_add_live_reference(ReferenceSource source);
      virtual bool remove_live_reference(ReferenceSource source);
      virtual void add_base_expression_reference(ReferenceSource source,
          ReferenceMutator *mutator = NULL, unsigned count = 1);
      virtual void add_nested_expression_reference(DistributedID source,
          std::set<RtEvent> &applied_events, unsigned count = 1);
      virtual void add_nested_expression_reference(DistributedID source,
          ReferenceMutator *mutator = NULL, unsigned count = 1);
      virtual bool remove_base_expression_reference(ReferenceSource source,
                                                    unsigned count = 1);
      virtual bool remove_nested_expression_reference(DistributedID source,
                                                      unsigned count = 1);
      virtual void add_tree_expression_reference(DistributedID source,
                                                 unsigned count = 1);
      virtual bool remove_tree_expression_reference(DistributedID source,
                                                    unsigned count = 1);
    public:
      virtual IndexSpaceNode* create_node(IndexSpace handle, DistributedID did,
          RtEvent initialized,Provenance *provenance,std::set<RtEvent> *applied,
          CollectiveMapping *mapping, IndexSpaceExprID expr_id = 0) = 0;
      virtual PieceIteratorImpl* create_piece_iterator(const void *piece_list,
                    size_t piece_list_size, IndexSpaceNode *privilege_node) = 0;
      virtual bool is_below_in_tree(IndexPartNode *p, LegionColor &child) const;
    public:
      virtual ApEvent compute_pending_space(Operation *op,
            const std::vector<IndexSpace> &handles, bool is_union) = 0;
      virtual ApEvent compute_pending_space(Operation *op,
                              IndexPartition handle, bool is_union) = 0;
      virtual ApEvent compute_pending_difference(Operation *op, 
          IndexSpace initial, const std::vector<IndexSpace> &handles) = 0;
      virtual void get_index_space_domain(void *realm_is, TypeTag type_tag) = 0;
      virtual size_t get_volume(void) = 0;
      virtual size_t get_num_dims(void) const = 0;
      virtual bool contains_point(const void *realm_point,TypeTag type_tag) = 0;
      virtual bool contains_point(const DomainPoint &point) = 0;
    public:
      virtual LegionColor get_max_linearized_color(void) = 0;
      virtual LegionColor linearize_color(const DomainPoint &point) = 0;
      virtual LegionColor linearize_color(const void *realm_color,
                                          TypeTag type_tag) = 0;
      virtual void delinearize_color(LegionColor color, 
                                     void *realm_color, TypeTag type_tag) = 0;
      virtual bool contains_color(LegionColor color, 
                                  bool report_error = false) = 0;
      virtual void instantiate_colors(std::vector<LegionColor> &colors) = 0;
      virtual Domain get_color_space_domain(void) = 0;
      virtual DomainPoint get_domain_point_color(void) const = 0;
      virtual DomainPoint delinearize_color_to_point(LegionColor c) = 0;
      // Caller takes ownership for the iterator
      virtual ColorSpaceIterator* create_color_space_iterator(void) = 0;
      virtual size_t compute_color_offset(LegionColor color) = 0;
    public:
      bool intersects_with(IndexSpaceNode *rhs,bool compute = true);
      bool intersects_with(IndexPartNode *rhs, bool compute = true);
      bool dominates(IndexSpaceNode *rhs);
      bool dominates(IndexPartNode *rhs);
    public:
      virtual void pack_index_space(Serializer &rez, 
                                    bool include_size) const = 0;
      virtual bool unpack_index_space(Deserializer &derez,
                                      AddressSpaceID source) = 0;
    public:
      virtual ApEvent create_equal_children(Operation *op,
                                            IndexPartNode *partition, 
                                            size_t granularity) = 0;
      virtual ApEvent create_equal_children(Operation *op,
                                            IndexPartNode *partition, 
                                            size_t granularity,
                                            ShardID shard,
                                            size_t total_shards) = 0;
      virtual ApEvent create_by_union(Operation *op,
                                      IndexPartNode *partition,
                                      IndexPartNode *left,
                                      IndexPartNode *right) = 0;
      virtual ApEvent create_by_union(Operation *op,
                                      IndexPartNode *partition,
                                      IndexPartNode *left,
                                      IndexPartNode *right,
                                      ShardID shard,
                                      size_t total_shards) = 0;
      virtual ApEvent create_by_intersection(Operation *op,
                                             IndexPartNode *partition,
                                             IndexPartNode *left,
                                             IndexPartNode *right) = 0;
      virtual ApEvent create_by_intersection(Operation *op,
                                             IndexPartNode *partition,
                                             IndexPartNode *left,
                                             IndexPartNode *right,
                                             ShardID shard,
                                             size_t total_shards) = 0;
      virtual ApEvent create_by_intersection(Operation *op,
                                             IndexPartNode *partition,
                                             // Left is implicit "this"
                                             IndexPartNode *right,
                                             const bool dominates = false) = 0;
      virtual ApEvent create_by_intersection(Operation *op,
                                             IndexPartNode *partition,
                                             // Left is implicit "this"
                                             IndexPartNode *right,
                                             ShardID shard,
                                             size_t total_shards,
                                             const bool dominates = false) = 0;
      virtual ApEvent create_by_difference(Operation *op,
                                           IndexPartNode *partition,
                                           IndexPartNode *left,
                                           IndexPartNode *right) = 0;
      virtual ApEvent create_by_difference(Operation *op,
                                           IndexPartNode *partition,
                                           IndexPartNode *left,
                                           IndexPartNode *right,
                                           ShardID shard,
                                           size_t total_shards) = 0;
      // Called on color space and not parent
      virtual ApEvent create_by_restriction(IndexPartNode *partition,
                                            const void *transform,
                                            const void *extent,
                                            int partition_dim,
                                            ShardID shard,
                                            size_t total_shards) = 0;
      virtual ApEvent create_by_domain(Operation *op,
                                       IndexPartNode *partition,
                                       FutureMapImpl *future_map,
                                       bool perform_intersections,
                                       ShardID shard,
                                       size_t total_shards) = 0;
      virtual ApEvent create_by_weights(Operation *op,
                                        IndexPartNode *partition,
                                        FutureMapImpl *future_map,
                                        size_t granularity,
                                        ShardID shard,
                                        size_t total_shards) = 0;
      virtual ApEvent create_by_field(Operation *op,
                                      IndexPartNode *partition,
                const std::vector<FieldDataDescriptor> &instances,
                                      ApEvent instances_ready) = 0;
      virtual ApEvent create_by_image(Operation *op,
                                      IndexPartNode *partition,
                                      IndexPartNode *projection,
                const std::vector<FieldDataDescriptor> &instances,
                                      ApEvent instances_ready,
                                      ShardID shard,
                                      size_t total_shards) = 0;
      virtual ApEvent create_by_image_range(Operation *op,
                                      IndexPartNode *partition,
                                      IndexPartNode *projection,
                const std::vector<FieldDataDescriptor> &instances,
                                      ApEvent instances_ready,
                                      ShardID shard,
                                      size_t total_shards) = 0;
      virtual ApEvent create_by_preimage(Operation *op,
                                      IndexPartNode *partition,
                                      IndexPartNode *projection,
                const std::vector<FieldDataDescriptor> &instances,
                                      ApEvent instances_ready) = 0;
      virtual ApEvent create_by_preimage_range(Operation *op,
                                      IndexPartNode *partition,
                                      IndexPartNode *projection,
                const std::vector<FieldDataDescriptor> &instances,
                                      ApEvent instances_ready) = 0;
      virtual ApEvent create_association(Operation *op,
                                      IndexSpaceNode *range,
                const std::vector<FieldDataDescriptor> &instances,
                                      ApEvent instances_ready) = 0;
      virtual size_t get_coordinate_size(bool range) const = 0;
    public:
      virtual PhysicalInstance create_file_instance(const char *file_name,
				   const std::vector<Realm::FieldID> &field_ids,
                                   const std::vector<size_t> &field_sizes,
                                   legion_file_mode_t file_mode,
                                   ApEvent &ready_event) = 0;
      virtual PhysicalInstance create_hdf5_instance(const char *file_name,
                                   const std::vector<Realm::FieldID> &field_ids,
                                   const std::vector<size_t> &field_sizes,
                                   const std::vector<const char*> &field_files,
                                   const OrderingConstraint &dimension_order,
                                   bool read_only, ApEvent &ready_event) = 0;
    public:
      virtual void get_launch_space_domain(Domain &launch_domain) = 0;
      virtual void validate_slicing(const std::vector<IndexSpace> &slice_spaces,
                                    MultiTask *task, MapperManager *mapper) = 0;
      virtual void log_launch_space(UniqueID op_id) = 0;
      virtual IndexSpace create_shard_space(ShardingFunction *func, 
                                            ShardID shard,
                                            IndexSpace shard_space,
                                            const Domain &shard_domain,
                              const std::vector<DomainPoint> &shard_points,
                                            Provenance *provenance) = 0;
    public:
      const IndexSpace handle;
      IndexPartNode *const parent;
      const ApEvent index_space_ready;
    protected:
      // Must hold the node lock when accessing these data structures
      std::map<LegionColor,IndexPartNode*> color_map;
      std::map<LegionColor,IndexPartition> remote_colors;
      std::set<RegionNode*> logical_nodes;
      std::set<std::pair<LegionColor,LegionColor> > disjoint_subsets;
      std::set<std::pair<LegionColor,LegionColor> > aliased_subsets;
    protected:
      unsigned                  send_references; 
      // On the owner node track when the index space is set
      RtUserEvent               realm_index_space_set;
      // Keep track of whether we've tightened these bounds
      RtUserEvent               tight_index_space_set;
      bool                      index_space_set;
      bool                      tight_index_space;
      // Keep track of whether we're still valid on the owner
      bool                      tree_valid;
#ifdef DEBUG_LEGION
      // Keep track of whether we are active, should only happen once
      bool                      tree_active;
#endif
      // Keep track of whether we've had our application 
      // reference removed if this is a root node 
      bool                      root_valid;
    };

    /**
     * \class IndexSpaceNodeT
     * A templated class for handling any templated realm calls
     * associated with realm index spaces
     */
    template<int DIM, typename T>
    class IndexSpaceNodeT : public IndexSpaceNode,
                            public LegionHeapify<IndexSpaceNodeT<DIM,T> > {
    public:
      IndexSpaceNodeT(RegionTreeForest *ctx, IndexSpace handle,
                      IndexPartNode *parent, LegionColor color, 
                      const void *bounds, bool is_domain,
                      DistributedID did, ApEvent ready_event,
                      IndexSpaceExprID expr_id, RtEvent init,
                      unsigned depth, Provenance *provenance,
                      CollectiveMapping *mapping, bool is_root);
      IndexSpaceNodeT(const IndexSpaceNodeT &rhs) = delete;
      virtual ~IndexSpaceNodeT(void);
    public:
      IndexSpaceNodeT& operator=(const IndexSpaceNodeT &rhs) = delete;
    public:
      ApEvent get_realm_index_space(Realm::IndexSpace<DIM,T> &result,
				    bool need_tight_result);
      bool set_realm_index_space(AddressSpaceID source,
                                 const Realm::IndexSpace<DIM,T> &value,
                                 const CollectiveMapping *mapping = NULL,
                                 RtEvent ready_event = RtEvent::NO_RT_EVENT);
    public:
      // From IndexSpaceExpression
      virtual ApEvent get_expr_index_space(void *result, TypeTag tag,
                                           bool need_tight_result);
      virtual Domain get_domain(ApEvent &ready, bool need_tight);
      virtual bool set_domain(const Domain &domain, AddressSpaceID space,
                              const CollectiveMapping *mapping = NULL);
      virtual bool set_output_union(
                const std::map<DomainPoint,DomainPoint> &sizes,
                AddressSpaceID space, const CollectiveMapping *mapping = NULL);
      virtual void tighten_index_space(void);
      virtual bool check_empty(void);
      virtual IndexSpaceNode* create_node(IndexSpace handle, DistributedID did,
          RtEvent initialized,Provenance *provenance,std::set<RtEvent> *applied,
          CollectiveMapping *mapping, IndexSpaceExprID expr_id = 0);
      virtual PieceIteratorImpl* create_piece_iterator(const void *piece_list,
                      size_t piece_list_size, IndexSpaceNode *privilege_node);
    public:
      void log_index_space_points(const Realm::IndexSpace<DIM,T> &space) const;
      void log_profiler_index_space_points(
                            const Realm::IndexSpace<DIM,T> &tight_space) const;
    public:
      virtual ApEvent compute_pending_space(Operation *op,
            const std::vector<IndexSpace> &handles, bool is_union);
      virtual ApEvent compute_pending_space(Operation *op,
                             IndexPartition handle, bool is_union);
      virtual ApEvent compute_pending_difference(Operation *op,
          IndexSpace initial, const std::vector<IndexSpace> &handles);
      virtual void get_index_space_domain(void *realm_is, TypeTag type_tag);
      virtual size_t get_volume(void);
      virtual size_t get_num_dims(void) const;
      virtual bool contains_point(const void *realm_point, TypeTag type_tag);
      virtual bool contains_point(const DomainPoint &point);
    public:
      virtual LegionColor get_max_linearized_color(void);
      virtual LegionColor linearize_color(const DomainPoint &point);
      virtual LegionColor linearize_color(const void *realm_color,
                                          TypeTag type_tag);
      LegionColor linearize_color(Point<DIM,T> color); 
      virtual void delinearize_color(LegionColor color, 
                                     void *realm_color, TypeTag type_tag);
      virtual bool contains_color(LegionColor color,
                                  bool report_error = false);
      virtual void instantiate_colors(std::vector<LegionColor> &colors);
      virtual Domain get_color_space_domain(void);
      virtual DomainPoint get_domain_point_color(void) const;
      virtual DomainPoint delinearize_color_to_point(LegionColor c);
      // Caller takes ownership for the iterator
      virtual ColorSpaceIterator* create_color_space_iterator(void);
      virtual size_t compute_color_offset(LegionColor color);
    public:
      virtual void pack_index_space(Serializer &rez, bool include_size) const;
      virtual bool unpack_index_space(Deserializer &derez,
                                      AddressSpaceID source);
    public:
      virtual ApEvent create_equal_children(Operation *op,
                                            IndexPartNode *partition, 
                                            size_t granularity);
      virtual ApEvent create_equal_children(Operation *op,
                                            IndexPartNode *partition, 
                                            size_t granularity,
                                            ShardID shard,
                                            size_t total_shards);
      virtual ApEvent create_by_union(Operation *op,
                                      IndexPartNode *partition,
                                      IndexPartNode *left,
                                      IndexPartNode *right);
      virtual ApEvent create_by_union(Operation *op,
                                      IndexPartNode *partition,
                                      IndexPartNode *left,
                                      IndexPartNode *right,
                                      ShardID shard, 
                                      size_t total_shards);
      virtual ApEvent create_by_intersection(Operation *op,
                                             IndexPartNode *partition,
                                             IndexPartNode *left,
                                             IndexPartNode *right);
      virtual ApEvent create_by_intersection(Operation *op,
                                             IndexPartNode *partition,
                                             IndexPartNode *left,
                                             IndexPartNode *right,
                                             ShardID shard,
                                             size_t total_shards);
      virtual ApEvent create_by_intersection(Operation *op,
                                             IndexPartNode *partition,
                                             // Left is implicit "this"
                                             IndexPartNode *right,
                                             const bool dominates = false);
      virtual ApEvent create_by_intersection(Operation *op,
                                             IndexPartNode *partition,
                                             // Left is implicit "this"
                                             IndexPartNode *right,
                                             ShardID shard,
                                             size_t total_shards,
                                             const bool dominates = false);
      virtual ApEvent create_by_difference(Operation *op,
                                           IndexPartNode *partition,
                                           IndexPartNode *left,
                                           IndexPartNode *right);
      virtual ApEvent create_by_difference(Operation *op,
                                           IndexPartNode *partition,
                                           IndexPartNode *left,
                                           IndexPartNode *right,
                                           ShardID shard,
                                           size_t total_shards);
      // Called on color space and not parent
      virtual ApEvent create_by_restriction(IndexPartNode *partition,
                                            const void *transform,
                                            const void *extent,
                                            int partition_dim,
                                            ShardID shard,
                                            size_t total_shards);
      template<int N>
      ApEvent create_by_restriction_helper(IndexPartNode *partition,
                                   const Realm::Matrix<N,DIM,T> &transform,
                                   const Realm::Rect<N,T> &extent,
                                   ShardID shard, size_t total_shards);
      virtual ApEvent create_by_domain(Operation *op,
                                       IndexPartNode *partition,
                                       FutureMapImpl *future_map,
                                       bool perform_intersections,
                                       ShardID shard, size_t total_shards);
      template<int COLOR_DIM, typename COLOR_T>
      ApEvent create_by_domain_helper(Operation *op,
                                      IndexPartNode *partition,
                                      FutureMapImpl *future_map,
                                      bool perform_intersections,
                                      ShardID shard, size_t total_shards);
      virtual ApEvent create_by_weights(Operation *op,
                                        IndexPartNode *partition,
                                        FutureMapImpl *future_map,
                                        size_t granularity,
                                        ShardID shard, size_t total_shards);
      template<int COLOR_DIM, typename COLOR_T>
      ApEvent create_by_weight_helper(Operation *op,
                                      IndexPartNode *partition,
                                      FutureMapImpl *future_map,
                                      size_t granularity,
                                      ShardID shard, size_t total_shards);
      virtual ApEvent create_by_field(Operation *op,
                                      IndexPartNode *partition,
                const std::vector<FieldDataDescriptor> &instances,
                                      ApEvent instances_ready);
      template<int COLOR_DIM, typename COLOR_T>
      ApEvent create_by_field_helper(Operation *op,
                                     IndexPartNode *partition,
                const std::vector<FieldDataDescriptor> &instances,
                                     ApEvent instances_ready);
      virtual ApEvent create_by_image(Operation *op,
                                      IndexPartNode *partition,
                                      IndexPartNode *projection,
                const std::vector<FieldDataDescriptor> &instances,
                                      ApEvent instances_ready,
                                      ShardID shard,
                                      size_t total_shards);
      template<int DIM2, typename T2>
      ApEvent create_by_image_helper(Operation *op,
                                      IndexPartNode *partition,
                                      IndexPartNode *projection,
                const std::vector<FieldDataDescriptor> &instances,
                                      ApEvent instances_ready,
                                      ShardID shard,
                                      size_t total_shards);
      virtual ApEvent create_by_image_range(Operation *op,
                                      IndexPartNode *partition,
                                      IndexPartNode *projection,
                const std::vector<FieldDataDescriptor> &instances,
                                      ApEvent instances_ready,
                                      ShardID shard,
                                      size_t total_shards);
      template<int DIM2, typename T2>
      ApEvent create_by_image_range_helper(Operation *op,
                                      IndexPartNode *partition,
                                      IndexPartNode *projection,
                const std::vector<FieldDataDescriptor> &instances,
                                      ApEvent instances_ready,
                                      ShardID shard,
                                      size_t total_shards);
      virtual ApEvent create_by_preimage(Operation *op,
                                      IndexPartNode *partition,
                                      IndexPartNode *projection,
                const std::vector<FieldDataDescriptor> &instances,
                                      ApEvent instances_ready);
      template<int DIM2, typename T2>
      ApEvent create_by_preimage_helper(Operation *op,
                                      IndexPartNode *partition,
                                      IndexPartNode *projection,
                const std::vector<FieldDataDescriptor> &instances,
                                      ApEvent instances_ready);
      virtual ApEvent create_by_preimage_range(Operation *op,
                                      IndexPartNode *partition,
                                      IndexPartNode *projection,
                const std::vector<FieldDataDescriptor> &instances,
                                      ApEvent instances_ready);
      template<int DIM2, typename T2>
      ApEvent create_by_preimage_range_helper(Operation *op,
                                      IndexPartNode *partition,
                                      IndexPartNode *projection,
                const std::vector<FieldDataDescriptor> &instances,
                                      ApEvent instances_ready);
      virtual ApEvent create_association(Operation *op,
                                      IndexSpaceNode *range,
                const std::vector<FieldDataDescriptor> &instances,
                                      ApEvent instances_ready);
      template<int DIM2, typename T2>
      ApEvent create_association_helper(Operation *op,
                                      IndexSpaceNode *range,
                const std::vector<FieldDataDescriptor> &instances,
                                      ApEvent instances_ready);
      virtual size_t get_coordinate_size(bool range) const;
    public:
      virtual PhysicalInstance create_file_instance(const char *file_name,
                                   const std::vector<Realm::FieldID> &field_ids,
                                   const std::vector<size_t> &field_sizes,
                                   legion_file_mode_t file_mode, 
                                   ApEvent &ready_event);
      virtual PhysicalInstance create_hdf5_instance(const char *file_name,
                                   const std::vector<Realm::FieldID> &field_ids,
                                   const std::vector<size_t> &field_sizes,
                                   const std::vector<const char*> &field_files,
                                   const OrderingConstraint &dimension_order,
                                   bool read_only, ApEvent &ready_event);
    public:
      virtual ApEvent issue_fill(Operation *op,
                           const PhysicalTraceInfo &trace_info,
                           const std::vector<CopySrcDstField> &dst_fields,
                           const void *fill_value, size_t fill_size,
#ifdef LEGION_SPY
                           UniqueID fill_uid,
                           FieldSpace handle,
                           RegionTreeID tree_id,
#endif
<<<<<<< HEAD
                           ApEvent precondition, PredEvent pred_guard);
      virtual ApEvent issue_copy(Operation *op,
                           const PhysicalTraceInfo &trace_info,
=======
                           ApEvent precondition, PredEvent pred_guard,
                           LgEvent unique_event);
      virtual ApEvent issue_copy(const PhysicalTraceInfo &trace_info,
>>>>>>> 7c51cc60
                           const std::vector<CopySrcDstField> &dst_fields,
                           const std::vector<CopySrcDstField> &src_fields,
                           const std::vector<Reservation> &reservations,
#ifdef LEGION_SPY
                           RegionTreeID src_tree_id,
                           RegionTreeID dst_tree_id,
#endif
                           ApEvent precondition, PredEvent pred_guard,
                           LgEvent src_unique, LgEvent dst_unique);
      virtual CopyAcrossUnstructured* create_across_unstructured(
                           const std::map<Reservation,bool> &reservations,
                           const bool compute_preimages);
      virtual Realm::InstanceLayoutGeneric* create_layout(
                           const LayoutConstraintSet &constraints,
                           const std::vector<FieldID> &field_ids,
                           const std::vector<size_t> &field_sizes,
                           bool compact,LayoutConstraintKind *unsat_kind = NULL,
                           unsigned *unsat_index = NULL,void **piece_list =NULL, 
                           size_t *piece_list_size = NULL);
      virtual IndexSpaceExpression* create_layout_expression(
                           const void *piece_list, size_t piece_list_size);
      virtual bool meets_layout_expression(IndexSpaceExpression *expr,
         bool tight_bounds, const void *piece_list, size_t piece_list_size);
    public:
      virtual IndexSpaceExpression* find_congruent_expression(
                  std::set<IndexSpaceExpression*> &expressions);
      virtual KDTree* get_sparsity_map_kd_tree(void);
    public:
      virtual void get_launch_space_domain(Domain &launch_domain);
      virtual void validate_slicing(const std::vector<IndexSpace> &slice_spaces,
                                    MultiTask *task, MapperManager *mapper);
      virtual void log_launch_space(UniqueID op_id);
      virtual IndexSpace create_shard_space(ShardingFunction *func, 
                                            ShardID shard,
                                            IndexSpace shard_space,
                                            const Domain &shard_domain,
                                  const std::vector<DomainPoint> &shard_points,
                                            Provenance *provenance);
    public:
      bool contains_point(const Realm::Point<DIM,T> &point);
    protected:
      void compute_linearization_metadata(void);
    protected:
      Realm::IndexSpace<DIM,T> realm_index_space;
    protected: // linearization meta-data, computed on demand
      Realm::Point<DIM,long long> strides;
      Realm::Point<DIM,long long> offset;
      bool linearization_ready;
    public:
      struct CreateByDomainHelper {
      public:
        CreateByDomainHelper(IndexSpaceNodeT<DIM,T> *n,
                             IndexPartNode *p, Operation *o,
                             FutureMapImpl *fm, bool inter,
                             ShardID s, size_t total)
          : node(n), partition(p), op(o), future_map(fm), 
            shard(s), total_shards(total), intersect(inter) { }
      public:
        template<typename COLOR_DIM, typename COLOR_T>
        static inline void demux(CreateByDomainHelper *creator)
        {
          creator->result = creator->node->template 
            create_by_domain_helper<COLOR_DIM::N,COLOR_T>(creator->op,
                creator->partition, creator->future_map, creator->intersect,
                creator->shard, creator->total_shards);
        }
      public:
        IndexSpaceNodeT<DIM,T> *const node;
        IndexPartNode *const partition;
        Operation *const op;
        FutureMapImpl *const future_map;
        const ShardID shard;
        const size_t total_shards;
        const bool intersect;
        ApEvent result;
      };
      struct CreateByWeightHelper {
      public:
        CreateByWeightHelper(IndexSpaceNodeT<DIM,T> *n,
                             IndexPartNode *p, Operation *o,
                             FutureMapImpl *fm, size_t g,
                             ShardID s, size_t total)
          : node(n), partition(p), op(o), future_map(fm), 
            granularity(g), shard(s), total_shards(total) { }
      public:
        template<typename COLOR_DIM, typename COLOR_T>
        static inline void demux(CreateByWeightHelper *creator)
        {
          creator->result = creator->node->template 
            create_by_weight_helper<COLOR_DIM::N,COLOR_T>(creator->op,
                creator->partition, creator->future_map, creator->granularity,
                creator->shard, creator->total_shards);
        }
      public:
        IndexSpaceNodeT<DIM,T> *const node;
        IndexPartNode *const partition;
        Operation *const op;
        FutureMapImpl *const future_map;
        const size_t granularity;
        const ShardID shard;
        const size_t total_shards;
        ApEvent result;
      };
      struct CreateByFieldHelper {
      public:
        CreateByFieldHelper(IndexSpaceNodeT<DIM,T> *n,
                            Operation *o, IndexPartNode *p,
                            const std::vector<FieldDataDescriptor> &i,
                            ApEvent r)
          : node(n), op(o), partition(p), instances(i), ready(r) { }
      public:
        template<typename COLOR_DIM, typename COLOR_T>
        static inline void demux(CreateByFieldHelper *creator)
        {
          creator->result = 
           creator->node->template create_by_field_helper<COLOR_DIM::N,COLOR_T>(
                         creator->op, creator->partition, creator->instances,
                         creator->ready);
        }
      public:
        IndexSpaceNodeT<DIM,T> *node;
        Operation *op;
        IndexPartNode *partition;
        const std::vector<FieldDataDescriptor> &instances;
        ApEvent ready, result;
      };
      struct CreateByImageHelper {
      public:
        CreateByImageHelper(IndexSpaceNodeT<DIM,T> *n,
                            Operation *o, IndexPartNode *p, IndexPartNode *j,
                            const std::vector<FieldDataDescriptor> &i,
                            ApEvent r, ShardID s, size_t t)
          : node(n), op(o), partition(p), projection(j), 
            instances(i), ready(r), shard(s), total_shards(t) { }
      public:
        template<typename DIM2, typename T2>
        static inline void demux(CreateByImageHelper *creator)
        {
          creator->result = 
           creator->node->template create_by_image_helper<DIM2::N,T2>(
               creator->op, creator->partition, creator->projection,
               creator->instances, creator->ready, creator->shard,
               creator->total_shards);
        }
      public:
        IndexSpaceNodeT<DIM,T> *node;
        Operation *op;
        IndexPartNode *partition;
        IndexPartNode *projection;
        const std::vector<FieldDataDescriptor> &instances;
        ApEvent ready, result;
        ShardID shard;
        size_t total_shards;
      };
      struct CreateByImageRangeHelper {
      public:
        CreateByImageRangeHelper(IndexSpaceNodeT<DIM,T> *n,
                            Operation *o, IndexPartNode *p, IndexPartNode *j,
                            const std::vector<FieldDataDescriptor> &i,
                            ApEvent r, ShardID s, size_t t)
          : node(n), op(o), partition(p), projection(j), 
            instances(i), ready(r), shard(s), total_shards(t) { }
      public:
        template<typename DIM2, typename T2>
        static inline void demux(CreateByImageRangeHelper *creator)
        {
          creator->result = creator->node->template 
            create_by_image_range_helper<DIM2::N,T2>(
               creator->op, creator->partition, creator->projection,
               creator->instances, creator->ready, creator->shard,
               creator->total_shards);
        }
      public:
        IndexSpaceNodeT<DIM,T> *node;
        Operation *op;
        IndexPartNode *partition;
        IndexPartNode *projection;
        const std::vector<FieldDataDescriptor> &instances;
        ApEvent ready, result;
        ShardID shard;
        size_t total_shards;
      };
      struct CreateByPreimageHelper {
      public:
        CreateByPreimageHelper(IndexSpaceNodeT<DIM,T> *n,
                            Operation *o, IndexPartNode *p, IndexPartNode *j,
                            const std::vector<FieldDataDescriptor> &i,
                            ApEvent r)
          : node(n), op(o), partition(p), projection(j), 
            instances(i), ready(r) { }
      public:
        template<typename DIM2, typename T2>
        static inline void demux(CreateByPreimageHelper *creator)
        {
          creator->result = 
           creator->node->template create_by_preimage_helper<DIM2::N,T2>(
               creator->op, creator->partition, creator->projection,
               creator->instances, creator->ready);
        }
      public:
        IndexSpaceNodeT<DIM,T> *node;
        Operation *op;
        IndexPartNode *partition;
        IndexPartNode *projection;
        const std::vector<FieldDataDescriptor> &instances;
        ApEvent ready, result;
      };
      struct CreateByPreimageRangeHelper {
      public:
        CreateByPreimageRangeHelper(IndexSpaceNodeT<DIM,T> *n,
                            Operation *o, IndexPartNode *p, IndexPartNode *j,
                            const std::vector<FieldDataDescriptor> &i,
                            ApEvent r)
          : node(n), op(o), partition(p), projection(j), 
            instances(i), ready(r) { }
      public:
        template<typename DIM2, typename T2>
        static inline void demux(CreateByPreimageRangeHelper *creator)
        {
          creator->result = creator->node->template 
            create_by_preimage_range_helper<DIM2::N,T2>(
               creator->op, creator->partition, creator->projection,
               creator->instances, creator->ready);
        }
      public:
        IndexSpaceNodeT<DIM,T> *node;
        Operation *op;
        IndexPartNode *partition;
        IndexPartNode *projection;
        const std::vector<FieldDataDescriptor> &instances;
        ApEvent ready, result;
      };
      struct CreateAssociationHelper {
      public:
        CreateAssociationHelper(IndexSpaceNodeT<DIM,T> *n,
                            Operation *o, IndexSpaceNode *g,
                            const std::vector<FieldDataDescriptor> &i,
                            ApEvent r)
          : node(n), op(o), range(g), instances(i), ready(r) { }
      public:
        template<typename DIM2, typename T2>
        static inline void demux(CreateAssociationHelper *creator)
        {
          creator->result = creator->node->template 
            create_association_helper<DIM2::N,T2>(
               creator->op, creator->range, creator->instances, creator->ready);
        }
      public:
        IndexSpaceNodeT<DIM,T> *node;
        Operation *op;
        IndexSpaceNode *range;
        const std::vector<FieldDataDescriptor> &instances;
        ApEvent ready, result;
      };
    };

    /**
     * \class ColorSpaceIterator
     * A helper class for iterating over sparse color spaces
     * It can be used for non-sparse spaces as well, but we
     * usually have more efficient ways of iterating over those
     */
    class ColorSpaceIterator {
    public:
      virtual ~ColorSpaceIterator(void) { }
    public:
      virtual bool is_valid(void) const = 0;
      virtual LegionColor yield_color(void) = 0;
    };

    template<int DIM, typename T>
    class ColorSpaceIteratorT : public ColorSpaceIterator, 
                                public PointInDomainIterator<DIM,T> {
    public:
      ColorSpaceIteratorT(const DomainT<DIM,T> &d,
                          IndexSpaceNodeT<DIM,T> *color_space);
      virtual ~ColorSpaceIteratorT(void) { }
    public:
      virtual bool is_valid(void) const;
      virtual LegionColor yield_color(void);
    public:
      IndexSpaceNodeT<DIM,T> *const color_space;
    };

    /**
     * \class IndexSpaceCreator
     * A small helper class for creating templated index spaces
     */
    class IndexSpaceCreator {
    public:
      IndexSpaceCreator(RegionTreeForest *f, IndexSpace s, const void *b,
                        bool is_dom, IndexPartNode *p, LegionColor c, 
                        DistributedID d, ApEvent a, IndexSpaceExprID e,
                        RtEvent init, unsigned dp, Provenance *prov,
                        CollectiveMapping *m, bool r)
        : forest(f), space(s), bounds(b), is_domain(is_dom), parent(p), 
          color(c), did(d), ready(a), expr_id(e), initialized(init), depth(dp),
          provenance(prov), mapping(m), root(r), result(NULL) { }
    public:
      template<typename N, typename T>
      static inline void demux(IndexSpaceCreator *creator)
      {
        creator->result = new IndexSpaceNodeT<N::N,T>(creator->forest,
            creator->space, creator->parent, creator->color, creator->bounds,
            creator->is_domain, creator->did, creator->ready, creator->expr_id,
            creator->initialized, creator->depth, creator->provenance,
            creator->mapping, creator->root);
      }
    public:
      RegionTreeForest *const forest;
      const IndexSpace space; 
      const void *const bounds;
      const bool is_domain;
      IndexPartNode *const parent;
      const LegionColor color;
      const DistributedID did;
      const ApEvent ready;
      const IndexSpaceExprID expr_id;
      const RtEvent initialized;
      const unsigned depth;
      Provenance *const provenance;
      CollectiveMapping *const mapping;
      const bool root;
      IndexSpaceNode *result;
    };

    /**
     * \class PartitionTracker
     * This is a small helper class that is used for figuring out
     * when to remove references to LogicalPartition objects. We
     * want to remove the references as soon as either the index
     * partition is destroyed or the logical region is destroyed.
     * We use this class to detect which one occurs first.
     */
    class PartitionTracker : public Collectable {
    public:
      PartitionTracker(PartitionNode *part);
      PartitionTracker(const PartitionTracker &rhs);
      ~PartitionTracker(void) { }
    public:
      PartitionTracker& operator=(const PartitionTracker &rhs);
    public:
      bool can_prune(void);
      bool remove_partition_reference(ReferenceMutator *mutator);
    private:
      PartitionNode *const partition;
    };

    /**
     * \class IndexPartNode
     * A node for representing a generic index partition.
     */
    class IndexPartNode : public IndexTreeNode {
    public:
      struct DisjointnessArgs : public LgTaskArgs<DisjointnessArgs> {
      public:
        static const LgTaskID TASK_ID = LG_DISJOINTNESS_TASK_ID;
      public:
        DisjointnessArgs(IndexPartition p, ValueBroadcast<bool> *c, bool own)
          : LgTaskArgs<DisjointnessArgs>(implicit_provenance),
            pid(p), disjointness_collective(c), owner(own) { }
      public:
        const IndexPartition pid;
        ValueBroadcast<bool> *const disjointness_collective;
        const bool owner;
      };
    public:
      struct DynamicIndependenceArgs : 
        public LgTaskArgs<DynamicIndependenceArgs> {
      public:
        static const LgTaskID TASK_ID = LG_SPACE_INDEPENDENCE_TASK_ID;
      public:
        DynamicIndependenceArgs(IndexPartNode *par, 
                                IndexSpaceNode *l, IndexSpaceNode *r);
      public:
        IndexPartNode *const parent;
        IndexSpaceNode *const left, *const right;
      };
      struct SemanticRequestArgs : public LgTaskArgs<SemanticRequestArgs> {
      public:
        static const LgTaskID TASK_ID = LG_INDEX_PART_SEMANTIC_INFO_REQ_TASK_ID;
      public:
        SemanticRequestArgs(IndexPartNode *proxy, 
                            SemanticTag t, AddressSpaceID src)
          : LgTaskArgs<SemanticRequestArgs>(implicit_provenance),
            proxy_this(proxy), tag(t), source(src) { }
      public:
        IndexPartNode *const proxy_this;
        const SemanticTag tag;
        const AddressSpaceID source;
      };
      struct DeferChildArgs : public LgTaskArgs<DeferChildArgs> {
      public:
        static const LgTaskID TASK_ID = LG_INDEX_PART_DEFER_CHILD_TASK_ID;
      public:
        DeferChildArgs(IndexPartNode *proxy, LegionColor child,
            std::atomic<IndexSpaceID> *tar, RtUserEvent trig, AddressSpaceID src)
          : LgTaskArgs<DeferChildArgs>(implicit_provenance),
            proxy_this(proxy), child_color(child), target(tar),
            to_trigger(trig), source(src) { }
      public:
        IndexPartNode *const proxy_this;
        const LegionColor child_color;
        std::atomic<IndexSpaceID> *const target;
        const RtUserEvent to_trigger;
        const AddressSpaceID source;
      };
      class RemoteDisjointnessFunctor {
      public:
        RemoteDisjointnessFunctor(Serializer &r, Runtime *rt, ShardMapping *m);
      public:
        void apply(AddressSpaceID target);
      public:
        Serializer &rez;
        Runtime *const runtime;
        std::set<AddressSpaceID> skip_shard_spaces;
      };
      class InvalidFunctor {
      public:
        InvalidFunctor(IndexPartNode *n, ReferenceMutator *m,
                       std::map<AddressSpaceID,RtEvent> &effects)
          : node(n), mutator(m), send_effects(effects) { }
      public:
        void apply(AddressSpaceID target);
      public:
        IndexPartNode *const node;
        ReferenceMutator *const mutator;
        std::map<AddressSpaceID,RtEvent> &send_effects;
      }; 
    protected:
      class InterferenceEntry {
      public:
        InterferenceEntry(void)
          : expr_id(0), older(NULL), newer(NULL) { }
      public:
        std::vector<LegionColor> colors;
        IndexSpaceExprID expr_id;
        InterferenceEntry *older;
        InterferenceEntry *newer;
      };
      class RemoteKDTracker {
      public:
        RemoteKDTracker(std::set<LegionColor> &colors, Runtime *runtime);
      public:
        void find_remote_interfering(const std::set<AddressSpaceID> &targets,
                          IndexPartition handle, IndexSpaceExpression *expr);
        RtUserEvent process_remote_interfering_response(Deserializer &derez);
      protected:
        mutable LocalLock tracker_lock;
        std::set<LegionColor> &colors;
        Runtime *const runtime;
        RtUserEvent done_event;
        std::atomic<unsigned> remaining;
      };
    public:
      IndexPartNode(RegionTreeForest *ctx, IndexPartition p,
                    IndexSpaceNode *par, IndexSpaceNode *color_space,
                    LegionColor c, bool disjoint, int complete,
                    DistributedID did, ApEvent partition_ready, 
                    ApBarrier partial_pending, RtEvent initialized,
                    CollectiveMapping *mapping, ShardMapping *shard_map,
                    Provenance *provenance);
      IndexPartNode(RegionTreeForest *ctx, IndexPartition p,
                    IndexSpaceNode *par, IndexSpaceNode *color_space,
                    LegionColor c, RtEvent disjointness_ready,
                    int complete, DistributedID did,
                    ApEvent partition_ready, ApBarrier partial_pending,
                    RtEvent initialized, CollectiveMapping *mapping,
                    ShardMapping *shard_mapping, Provenance *provenance);
      IndexPartNode(const IndexPartNode &rhs) = delete;
      virtual ~IndexPartNode(void);
    public:
      IndexPartNode& operator=(const IndexPartNode &rhs) = delete;
    public:
      virtual void notify_active(ReferenceMutator *mutator);
      virtual void notify_valid(ReferenceMutator *mutator);
      virtual void notify_invalid(ReferenceMutator *mutator);
      virtual void notify_inactive(ReferenceMutator *mutator);
    public:
      virtual bool is_index_space_node(void) const;
#ifdef DEBUG_LEGION
      virtual IndexSpaceNode* as_index_space_node(void);
      virtual IndexPartNode* as_index_part_node(void);
#endif
      virtual AddressSpaceID get_owner_space(void) const;
      static AddressSpaceID get_owner_space(IndexPartition handle, Runtime *rt);
    public:
      virtual IndexTreeNode* get_parent(void) const;
      virtual void get_colors(std::vector<LegionColor> &colors);
    public:
      virtual void send_semantic_request(AddressSpaceID target, 
           SemanticTag tag, bool can_fail, bool wait_until, RtUserEvent ready);
      virtual void send_semantic_info(AddressSpaceID target, SemanticTag tag,
          const void *buffer, size_t size, bool is_mutable, RtUserEvent ready);
      void process_semantic_request(SemanticTag tag, AddressSpaceID source,
                            bool can_fail, bool wait_until, RtUserEvent ready);
      static void handle_semantic_request(RegionTreeForest *forest,
                                   Deserializer &derez, AddressSpaceID source);
      static void handle_semantic_info(RegionTreeForest *forest,
                                   Deserializer &derez, AddressSpaceID source);
    public:
      bool has_color(const LegionColor c);
      IndexSpaceNode* get_child(const LegionColor c, RtEvent *defer = NULL);
      bool add_child(IndexSpaceNode *child);
      void add_tracker(PartitionTracker *tracker); 
      size_t get_num_children(void) const;
      void compute_disjointness(ValueBroadcast<bool> *collective, bool owner);
      void get_subspace_preconditions(std::set<ApEvent> &preconditions);
    public:
      bool is_disjoint(bool from_app = false);
      bool are_disjoint(LegionColor c1, LegionColor c2,
                        bool force_compute = false);
      void record_disjointness(bool disjoint,
                               LegionColor c1, LegionColor c2);
      bool is_complete(bool from_app = false, bool false_if_not_ready = false);
      IndexSpaceExpression* get_union_expression(bool check_complete=true);
      IndexSpaceExpression* compute_union_expression(void);
      void record_remote_disjoint_ready(RtUserEvent ready);
      void record_remote_disjoint_result(const bool disjoint_result);
    public:
      ApEvent create_equal_children(Operation *op, size_t granularity,
                                    ShardID shard, size_t total_shards);
      ApEvent create_by_weights(Operation *op, const FutureMap &weights,
                  size_t granularity, ShardID shard, size_t total_shards);
      ApEvent create_by_union(Operation *Op,
                              IndexPartNode *left, IndexPartNode *right,
                              ShardID shard, size_t total_shards);
      ApEvent create_by_intersection(Operation *op,
                              IndexPartNode *left, IndexPartNode *right,
                              ShardID shard, size_t total_shards);
      ApEvent create_by_intersection(Operation *op, IndexPartNode *original,
                                     const bool dominates,
                                     ShardID shard, size_t total_shards);
      ApEvent create_by_difference(Operation *op,
                              IndexPartNode *left, IndexPartNode *right,
                              ShardID shard, size_t total_shards);
      ApEvent create_by_restriction(const void *transform, const void *extent,
                                    ShardID shard, size_t total_shards);
      ApEvent create_by_domain(FutureMapImpl *future_map);
    public:
      bool compute_complete(void);
      bool intersects_with(IndexSpaceNode *other, bool compute = true);
      bool intersects_with(IndexPartNode *other, bool compute = true); 
      bool dominates(IndexSpaceNode *other);
      bool dominates(IndexPartNode *other);
      void find_interfering_children(IndexSpaceExpression *expr,
                                     std::vector<LegionColor> &colors);
      virtual bool find_interfering_children_kd(IndexSpaceExpression *expr,
                 std::vector<LegionColor> &colors, bool local_only = false) = 0;
    public:
      static void handle_disjointness_computation(const void *args, 
                                                  RegionTreeForest *forest);
      static void handle_disjointness_test(const void *args);
    public:
      virtual bool send_node(AddressSpaceID target, RtEvent done,
                             RtEvent &send_precondition,
                             std::set<IndexTreeNode*> &visited,
                             std::vector<SendNodeRecord> &nodes_to_send,
                             const bool above = false);
      virtual void pack_node(Serializer &rez, AddressSpaceID target,
                             const SendNodeRecord &record);
      static void handle_node_creation(RegionTreeForest *context,
                                       Deserializer &derez, 
                                       AddressSpaceID source);
    public:
      static void handle_node_request(RegionTreeForest *context,
                                      Deserializer &derez,
                                      AddressSpaceID source);
      static void handle_node_return(RegionTreeForest *context,
                                     Deserializer &derez,
                                     AddressSpaceID source);
      static void handle_node_child_request(
          RegionTreeForest *forest, Deserializer &derez, AddressSpaceID source);
      static void defer_node_child_request(const void *args);
      static void handle_node_child_response(RegionTreeForest *forest,
                                             Deserializer &derez);
      static void handle_node_disjoint_update(RegionTreeForest *forest,
                                              Deserializer &derez);
      static void handle_notification(RegionTreeForest *context, 
                                      Deserializer &derez);
    protected:
      RtEvent request_shard_rects(void);
      virtual void initialize_shard_rects(void) = 0;
      virtual void pack_shard_rects(Serializer &rez, bool clear) = 0;
      virtual void unpack_shard_rects(Deserializer &derez) = 0;
      bool process_shard_rects_response(Deserializer &derez, AddressSpace src);
    public:
      static void handle_shard_rects_request(RegionTreeForest *forest,
                                             Deserializer &derez);
      static void handle_shard_rects_response(RegionTreeForest *forest,
                                  Deserializer &derez, AddressSpaceID source);
      static void handle_remote_interference_request(RegionTreeForest *forest,
                                  Deserializer &derez, AddressSpaceID source);
      static void handle_remote_interference_response(Deserializer &derez);
    public:
      const IndexPartition handle;
      IndexSpaceNode *const parent;
      IndexSpaceNode *const color_space;
      const LegionColor total_children;
      const LegionColor max_linearized_color;
      const ApEvent partition_ready;
      const ApBarrier partial_pending;
      ShardMapping *const shard_mapping;
    protected:
      // Must hold the node lock when accessing these data structures
      // the remaining data structures
      std::map<LegionColor,IndexSpaceNode*> color_map;
      std::map<LegionColor,RtUserEvent> pending_child_map;
      std::set<std::pair<LegionColor,LegionColor> > disjoint_subspaces;
      std::set<std::pair<LegionColor,LegionColor> > aliased_subspaces;
      std::list<PartitionTracker*> partition_trackers;
    protected:
      // Support for remote disjoint events being stored
      RtUserEvent remote_disjoint_ready;
    protected:
      RtEvent disjoint_ready;
      bool disjoint;
    protected:
      bool has_complete, complete;
      bool tree_valid;
      unsigned send_count;
      RtUserEvent send_done;
      std::atomic<IndexSpaceExpression*> union_expr;
    protected:
      // Members for the interference cache
      static const size_t MAX_INTERFERENCE_CACHE_SIZE = 64;
      std::map<IndexSpaceExprID,InterferenceEntry> interference_cache;
      InterferenceEntry *first_entry;
    protected:
      // Help for building distributed kd-trees with shard mappings
      RtUserEvent shard_rects_ready;
      unsigned remaining_rect_notifications;
    }; 

    /**
     * \class KDNode
     * A KDNode is used for performing fast interference tests for
     * expressions against rectangles from child subregions in a partition.
     */
    template<int DIM, typename T, typename RT>
    class KDNode {
    public:
      KDNode(const Rect<DIM,T> &bounds,
             std::vector<std::pair<Rect<DIM,T>,RT> > &subrects);
      KDNode(const KDNode &rhs) = delete;
      ~KDNode(void);
    public:
      KDNode& operator=(const KDNode &rhs) = delete;
    public:
      void find_interfering(const Rect<DIM,T> &test,
                            std::set<RT> &interfering) const;
    public:
      const Rect<DIM,T> bounds;
    protected:
      KDNode<DIM,T,RT> *left;
      KDNode<DIM,T,RT> *right;
      std::vector<std::pair<Rect<DIM,T>,RT> > rects;
    };
    
    // Specialization for void case
    template<int DIM, typename T>
    class KDNode<DIM,T,void> : public KDTree {
    public:
      KDNode(const Rect<DIM,T> &bounds,
             std::vector<Rect<DIM,T> > &subrects);
      KDNode(const KDNode &rhs) = delete;
      virtual ~KDNode(void);
    public:
      KDNode& operator=(const KDNode &rhs) = delete;
    public:
      size_t count_rectangles(void) const;
      size_t count_intersecting_points(const Rect<DIM,T> &rect) const;
    public:
      const Rect<DIM,T> bounds;
    protected:
      KDNode<DIM,T,void> *left;
      KDNode<DIM,T,void> *right;
      std::vector<Rect<DIM,T> > rects;
    };

    /**
     * \class IndexPartNodeT
     * A template class for handling any templated realm calls
     * associated with realm index spaces
     */
    template<int DIM, typename T>
    class IndexPartNodeT : public IndexPartNode,
                           public LegionHeapify<IndexPartNodeT<DIM,T> > {
    public:
      IndexPartNodeT(RegionTreeForest *ctx, IndexPartition p,
                     IndexSpaceNode *par, IndexSpaceNode *color_space,
                     LegionColor c, bool disjoint, int complete,
                     DistributedID did, ApEvent partition_ready, 
                     ApBarrier pending, RtEvent initialized,
                     CollectiveMapping *mapping, ShardMapping *shard_map,
                     Provenance *provenance);
      IndexPartNodeT(RegionTreeForest *ctx, IndexPartition p,
                     IndexSpaceNode *par, IndexSpaceNode *color_space,
                     LegionColor c, RtEvent disjointness_ready,
                     int complete, DistributedID did,
                     ApEvent partition_ready, ApBarrier pending,
                     RtEvent initialized, CollectiveMapping *mapping,
                     ShardMapping *shard_mapping, Provenance *provenance);
      IndexPartNodeT(const IndexPartNodeT &rhs) = delete;
      virtual ~IndexPartNodeT(void);
    public:
      IndexPartNodeT& operator=(const IndexPartNodeT &rhs) = delete;
    public:
      virtual bool find_interfering_children_kd(IndexSpaceExpression *expr,
                 std::vector<LegionColor> &colors, bool local_only = false);
    protected:
      virtual void initialize_shard_rects(void);
      virtual void pack_shard_rects(Serializer &rez, bool clear);
      virtual void unpack_shard_rects(Deserializer &derez);
    protected:
      KDNode<DIM,T,LegionColor> *kd_root;
      KDNode<DIM,T,AddressSpaceID> *kd_remote;
      RtUserEvent kd_remote_ready;
    protected:
      std::vector<std::pair<Rect<DIM,T>,LegionColor> > *dense_shard_rects;
      std::vector<std::pair<Rect<DIM,T>,AddressSpaceID> > *sparse_shard_rects;
    };

    /**
     * \class IndexPartCreator
     * A msall helper class for creating templated index partitions
     */
    class IndexPartCreator {
    public:
      IndexPartCreator(RegionTreeForest *f, IndexPartition p,
                       IndexSpaceNode *par, IndexSpaceNode *cs,
                       LegionColor c, bool d, int k, DistributedID id,
                       ApEvent r, ApBarrier pend, RtEvent initialized, 
                       CollectiveMapping *m, ShardMapping *sm, Provenance *prov)
        : forest(f), partition(p), parent(par), color_space(cs),
          color(c), disjoint(d), complete(k), did(id), ready(r), pending(pend),
          init(initialized), mapping(m), shard_mapping(sm), provenance(prov) { }
      IndexPartCreator(RegionTreeForest *f, IndexPartition p,
                       IndexSpaceNode *par, IndexSpaceNode *cs,
                       LegionColor c, RtEvent d, int k, DistributedID id,
                       ApEvent r, ApBarrier pend, RtEvent initialized,
                       CollectiveMapping *m, ShardMapping *sm, Provenance *prov)
        : forest(f), partition(p), parent(par), color_space(cs),
          color(c), disjoint(false), complete(k), disjoint_ready(d),
          did(id), ready(r), pending(pend), init(initialized), 
          mapping(m), shard_mapping(sm), provenance(prov) { }
    public:
      template<typename N, typename T>
      static inline void demux(IndexPartCreator *creator)
      {
        if (creator->disjoint_ready.exists()) 
          creator->result = new IndexPartNodeT<N::N,T>(creator->forest,
              creator->partition, creator->parent, creator->color_space,
              creator->color, creator->disjoint_ready, creator->complete, 
              creator->did, creator->ready, creator->pending, creator->init,
              creator->mapping, creator->shard_mapping, creator->provenance);
        else
          creator->result = new IndexPartNodeT<N::N,T>(creator->forest,
              creator->partition, creator->parent, creator->color_space,
              creator->color, creator->disjoint, creator->complete,
              creator->did, creator->ready, creator->pending, creator->init,
              creator->mapping, creator->shard_mapping, creator->provenance);
      }
    public:
      RegionTreeForest *const forest;
      const IndexPartition partition;
      IndexSpaceNode *const parent;
      IndexSpaceNode *const color_space;
      const LegionColor color;
      const bool disjoint;
      const int complete;
      const RtEvent disjoint_ready;
      const DistributedID did;
      const ApEvent ready;
      const ApBarrier pending;
      const RtEvent init;
      CollectiveMapping *const mapping;
      ShardMapping *const shard_mapping;
      Provenance *const provenance;
      IndexPartNode *result;
    };

    /**
     * \class FieldSpaceNode
     * Represent a generic field space that can be
     * pointed at by nodes in the region trees.
     */
    class FieldSpaceNode : 
      public LegionHeapify<FieldSpaceNode>, public DistributedCollectable {
    public:
      enum FieldAllocationState {
        FIELD_ALLOC_INVALID, // field_infos is invalid
        FIELD_ALLOC_READ_ONLY, // field_infos is valid and read-only
        FIELD_ALLOC_PENDING, // about to have allocation privileges (owner-only)
        FIELD_ALLOC_EXCLUSIVE, // field_infos is valid and can allocate
        FIELD_ALLOC_COLLECTIVE,// same as above but exactly one total CR context
      };
    public:
      struct FieldInfo {
      public:
        FieldInfo(void);
        FieldInfo(size_t size, unsigned id, CustomSerdezID sid,
                  Provenance *prov, bool loc = false, bool collect = false);
        FieldInfo(ApEvent ready, unsigned id, CustomSerdezID sid,
                  Provenance *prov, bool loc = false, bool collect = false);
        FieldInfo(const FieldInfo &rhs);
        FieldInfo(FieldInfo &&rhs);
        ~FieldInfo(void);
      public:
        FieldInfo& operator=(const FieldInfo &rhs);
        FieldInfo& operator=(FieldInfo &&rhs);
      public:
        void serialize(Serializer &rez) const;
        void deserialize(Deserializer &derez);
      public:
        size_t field_size;
        ApEvent size_ready;
        unsigned idx;
        CustomSerdezID serdez_id;
        Provenance *provenance;
        bool collective;
        bool local;
      };
      struct FindTargetsFunctor {
      public:
        FindTargetsFunctor(std::deque<AddressSpaceID> &t)
          : targets(t) { }
      public:
        void apply(AddressSpaceID target);
      private:
        std::deque<AddressSpaceID> &targets;
      };
      struct SemanticRequestArgs : public LgTaskArgs<SemanticRequestArgs> {
      public:
        static const LgTaskID TASK_ID = 
          LG_FIELD_SPACE_SEMANTIC_INFO_REQ_TASK_ID;
      public:
        SemanticRequestArgs(FieldSpaceNode *proxy, 
                            SemanticTag t, AddressSpaceID src)
          : LgTaskArgs<SemanticRequestArgs>(implicit_provenance),
            proxy_this(proxy), tag(t), source(src) { }
      public:
        FieldSpaceNode *const proxy_this;
        const SemanticTag tag;
        const AddressSpaceID source;
      };
      struct SemanticFieldRequestArgs : 
        public LgTaskArgs<SemanticFieldRequestArgs> {
      public:
        static const LgTaskID TASK_ID = 
          LG_FIELD_SEMANTIC_INFO_REQ_TASK_ID;
      public:
        SemanticFieldRequestArgs(FieldSpaceNode *proxy, FieldID f,
                                 SemanticTag t, AddressSpaceID src)
          : LgTaskArgs<SemanticFieldRequestArgs>(implicit_provenance),
            proxy_this(proxy), fid(f), tag(t), source(src) { }
      public:
        FieldSpaceNode *const proxy_this;
        const FieldID fid;
        const SemanticTag tag;
        const AddressSpaceID source;
      };
      struct DeferRequestFieldInfoArgs : 
        public LgTaskArgs<DeferRequestFieldInfoArgs> {
      public:
        static const LgTaskID TASK_ID = LG_DEFER_FIELD_INFOS_TASK_ID;
      public:
        DeferRequestFieldInfoArgs(const FieldSpaceNode *n, 
            std::map<FieldID,FieldInfo> *c, AddressSpaceID src, RtUserEvent t)
          : LgTaskArgs<DeferRequestFieldInfoArgs>(implicit_provenance),
            proxy_this(n), copy(c), source(src), to_trigger(t) { }
      public:
        const FieldSpaceNode *const proxy_this;
        std::map<FieldID,FieldInfo> *const copy;
        const AddressSpaceID source;
        const RtUserEvent to_trigger;
      };
    public:
      FieldSpaceNode(FieldSpace sp, RegionTreeForest *ctx, DistributedID did,
                     RtEvent initialized, CollectiveMapping *mapping,
                     ShardMapping *shard_mapping, Provenance *provenance);
      FieldSpaceNode(FieldSpace sp, RegionTreeForest *ctx, DistributedID did,
                     RtEvent initialized, Provenance *provenance,
                     Deserializer &derez);
      FieldSpaceNode(const FieldSpaceNode &rhs) = delete;
      virtual ~FieldSpaceNode(void);
    public:
      FieldSpaceNode& operator=(const FieldSpaceNode &rhs) = delete;
      AddressSpaceID get_owner_space(void) const; 
      static AddressSpaceID get_owner_space(FieldSpace handle, Runtime *rt);
    public:
      virtual void notify_active(ReferenceMutator *mutator) { }
      virtual void notify_inactive(ReferenceMutator *mutator) { }
      virtual void notify_valid(ReferenceMutator *mutator);
      virtual void notify_invalid(ReferenceMutator *mutator);
    public:
      void attach_semantic_information(SemanticTag tag, AddressSpaceID source,
            const void *buffer, size_t size, bool is_mutable, bool local_only);
      void attach_semantic_information(FieldID fid, SemanticTag tag,
                                       AddressSpaceID source,
                                       const void *buffer, size_t size,
                                       bool is_mutable, bool local_only);
      bool retrieve_semantic_information(SemanticTag tag,
             const void *&result, size_t &size, bool can_fail, bool wait_until);
      bool retrieve_semantic_information(FieldID fid, SemanticTag tag,
             const void *&result, size_t &size, bool can_fail, bool wait_until);
      void send_semantic_info(AddressSpaceID target, SemanticTag tag,
           const void *result, size_t size, bool is_mutable, RtUserEvent ready);
      void send_semantic_field_info(AddressSpaceID target, FieldID fid,
            SemanticTag tag, const void *result, size_t size, bool is_mutable,
            RtUserEvent ready = RtUserEvent::NO_RT_USER_EVENT);
      void process_semantic_request(SemanticTag tag, AddressSpaceID source,
                             bool can_fail, bool wait_until, RtUserEvent ready);
      void process_semantic_field_request(FieldID fid, SemanticTag tag, 
      AddressSpaceID source, bool can_fail, bool wait_until, RtUserEvent ready);
      static void handle_semantic_request(RegionTreeForest *forest,
                                   Deserializer &derez, AddressSpaceID source);
      static void handle_field_semantic_request(RegionTreeForest *forest,
                                   Deserializer &derez, AddressSpaceID source);
      static void handle_semantic_info(RegionTreeForest *forest,
                                   Deserializer &derez, AddressSpaceID source);
      static void handle_field_semantic_info(RegionTreeForest *forest,
                                   Deserializer &derez, AddressSpaceID source);
    public:
      RtEvent create_allocator(AddressSpaceID source,
          RtUserEvent ready = RtUserEvent::NO_RT_USER_EVENT,
          bool sharded_owner_context = false, bool owner_shard = false);
      RtEvent destroy_allocator(AddressSpaceID source,
          bool sharded_owner_context = false, bool owner_shard = false);
    public:
      void initialize_fields(const std::vector<size_t> &sizes,
                             const std::vector<FieldID> &resulting_fields,
                             CustomSerdezID serdez_id, Provenance *provenance,
                             bool collective = false);
      void initialize_fields(ApEvent sizes_ready,
                             const std::vector<FieldID> &resulting_fields,
                             CustomSerdezID serdez_id, Provenance *provenance,
                             bool collective = false);
      RtEvent allocate_field(FieldID fid, size_t size,
                             CustomSerdezID serdez_id,
                             Provenance *provenance,
                             bool sharded_non_owner = false);
      RtEvent allocate_field(FieldID fid, ApEvent size_ready,
                             CustomSerdezID serdez_id,
                             Provenance *provenance,
                             bool sharded_non_owner = false);
      RtEvent allocate_fields(const std::vector<size_t> &sizes,
                              const std::vector<FieldID> &fids,
                              CustomSerdezID serdez_id,
                              Provenance *provenance,
                              bool sharded_non_owner = false);
      RtEvent allocate_fields(ApEvent sizes_ready,
                              const std::vector<FieldID> &fids,
                              CustomSerdezID serdez_id,
                              Provenance *provenance,
                              bool sharded_non_owner = false);
      void update_field_size(FieldID fid, size_t field_size, 
          std::set<RtEvent> &update_events, AddressSpaceID source);
      void free_field(FieldID fid, AddressSpaceID source,
                       std::set<RtEvent> &applied,
                       bool sharded_non_owner = false);
      void free_fields(const std::vector<FieldID> &to_free,
                       AddressSpaceID source, std::set<RtEvent> &applied,
                       bool sharded_non_owner = false);
      void free_field_indexes(const std::vector<FieldID> &to_free,
                              RtEvent freed_event,
                              bool sharded_non_owner = false); 
    public:
      bool allocate_local_fields(const std::vector<FieldID> &fields,
                                 const std::vector<size_t> &sizes,
                                 CustomSerdezID serdez_id,
                                 const std::set<unsigned> &indexes,
                                 std::vector<unsigned> &new_indexes,
                                 Provenance *provenance);
      void free_local_fields(const std::vector<FieldID> &to_free,
                             const std::vector<unsigned> &indexes,
                             const CollectiveMapping *mapping);
      void update_local_fields(const std::vector<FieldID> &fields,
                               const std::vector<size_t> &sizes,
                               const std::vector<CustomSerdezID> &serdez_ids,
                               const std::vector<unsigned> &indexes,
                               Provenance *provenance);
      void remove_local_fields(const std::vector<FieldID> &to_removes);
    public:
      bool has_field(FieldID fid);
      size_t get_field_size(FieldID fid);
      CustomSerdezID get_field_serdez(FieldID fid);
      void get_all_fields(std::vector<FieldID> &to_set);
      void get_all_regions(std::set<LogicalRegion> &regions);
      void get_field_set(const FieldMask &mask, TaskContext *context,
                         std::set<FieldID> &to_set) const;
      void get_field_set(const FieldMask &mask, TaskContext *context,
                         std::vector<FieldID> &to_set) const;
      void get_field_set(const FieldMask &mask,
          const std::set<FieldID> &basis, std::set<FieldID> &to_set) const;
    public:
      FieldMask get_field_mask(const std::set<FieldID> &fields) const;
      unsigned get_field_index(FieldID fid) const;
      void get_field_indexes(const std::vector<FieldID> &fields,
                             std::vector<unsigned> &indexes) const;
    public:
      void compute_field_layout(const std::vector<FieldID> &create_fields,
                                std::vector<size_t> &field_sizes,
                                std::vector<unsigned> &mask_index_map,
                                std::vector<CustomSerdezID> &serdez,
                                FieldMask &instance_mask);
    public:
      InstanceRef create_external_instance(
            const std::vector<FieldID> &fields, RegionNode *node, AttachOp *op);
      PhysicalManager* create_external_manager(PhysicalInstance inst,
            ApEvent ready_event, size_t instance_footprint, 
            LayoutConstraintSet &constraints, 
            const std::vector<FieldID> &field_set,
            const std::vector<size_t> &field_sizes, const FieldMask &file_mask,
            const std::vector<unsigned> &mask_index_map,
            RegionNode *node, const std::vector<CustomSerdezID> &serdez);
      static void handle_external_create_request(Deserializer &derez,
                                Runtime *runtime, AddressSpaceID source);
      static void handle_external_create_response(Deserializer &derez);
    public:
      LayoutDescription* find_layout_description(const FieldMask &field_mask,
                     unsigned num_dims, const LayoutConstraintSet &constraints);
      LayoutDescription* find_layout_description(const FieldMask &field_mask,
                                                LayoutConstraints *constraints);
      LayoutDescription* create_layout_description(const FieldMask &layout_mask,
                                                   const unsigned total_dims,
                                                 LayoutConstraints *constraints,
                                           const std::vector<unsigned> &indexes,
                                           const std::vector<FieldID> &fids,
                                           const std::vector<size_t> &sizes,
                                     const std::vector<CustomSerdezID> &serdez);
      LayoutDescription* register_layout_description(LayoutDescription *desc);
    public:
      void send_node(AddressSpaceID target);
      static void handle_node_creation(RegionTreeForest *context,
                                       Deserializer &derez, 
                                       AddressSpaceID target);
    public:
      static void handle_node_request(RegionTreeForest *context,
                                      Deserializer &derez,
                                      AddressSpaceID source);
      static void handle_node_return(Deserializer &derez);
      static void handle_allocator_request(RegionTreeForest *forest,
                                           Deserializer &derez,
                                           AddressSpaceID source);
      static void handle_allocator_response(RegionTreeForest *forest,
                                            Deserializer &derez);
      static void handle_allocator_invalidation(RegionTreeForest *forest,
                                                Deserializer &derez);
      static void handle_allocator_flush(RegionTreeForest *forest, 
                                         Deserializer &derez);
      static void handle_allocator_free(RegionTreeForest *forest,
                                        Deserializer &derez,
                                        AddressSpaceID source);
      static void handle_infos_request(RegionTreeForest *forest,
                                       Deserializer &derez);
      static void handle_infos_response(RegionTreeForest *forest,
                                        Deserializer &derez);
    public:
      static void handle_remote_instance_creation(RegionTreeForest *forest,
                                Deserializer &derez, AddressSpaceID source);
      static void handle_remote_reduction_creation(RegionTreeForest *forest,
                                Deserializer &derez, AddressSpaceID source);
    public:
      static void handle_alloc_request(RegionTreeForest *forest,
                                       Deserializer &derez);
      static void handle_field_free(RegionTreeForest *forest,
                                    Deserializer &derez, AddressSpaceID source);
      static void handle_field_free_indexes(RegionTreeForest *forest,
                                            Deserializer &derez);
      static void handle_layout_invalidation(RegionTreeForest *forest,
                                             Deserializer &derez,
                                             AddressSpaceID source);
      static void handle_local_alloc_request(RegionTreeForest *forest,
                                             Deserializer &derez,
                                             AddressSpaceID source);
      static void handle_local_alloc_response(Deserializer &derez);
      static void handle_local_free(RegionTreeForest *forest,
                                    Deserializer &derez);
      static void handle_field_size_update(RegionTreeForest *forest,
                                           Deserializer &derez, 
                                           AddressSpaceID source);
      static void handle_defer_infos_request(const void *args);
    public:
      // Help with debug printing
      char* to_string(const FieldMask &mask, TaskContext *ctx) const;
    protected:
      // Assume we are already holding the node lock
      // when calling these methods
      int allocate_index(RtEvent &ready_event, bool initializing = false);
      void free_index(unsigned index, RtEvent free_event);
      void invalidate_layouts(unsigned index, std::set<RtEvent> &applied,
                              AddressSpaceID source, bool need_lock = true);
    protected:
      RtEvent request_field_infos_copy(std::map<FieldID,FieldInfo> *copy,
          AddressSpaceID source, 
          RtUserEvent to_trigger = RtUserEvent::NO_RT_USER_EVENT) const;
      void record_read_only_infos(const std::map<FieldID,FieldInfo> &infos);
      void process_allocator_response(Deserializer &derez);
      void process_allocator_invalidation(RtUserEvent done, 
                                          bool flush, bool merge);
      bool process_allocator_flush(Deserializer &derez);
      void process_allocator_free(Deserializer &derez, AddressSpaceID source);
    protected:
      bool allocate_local_indexes(CustomSerdezID serdez,
            const std::vector<size_t> &sizes,
            const std::set<unsigned> &current_indexes,
                  std::vector<unsigned> &new_indexes);
    public:
      const FieldSpace handle;
      RegionTreeForest *const context;
      Provenance *const provenance;
      RtEvent initialized;
    private:
      mutable LocalLock node_lock;
      std::map<FieldID,FieldInfo> field_infos; // depends on allocation_state
      // Local field sizes
      std::vector<std::pair<size_t,CustomSerdezID> > local_index_infos;
    private:
      // Keep track of the layouts associated with this field space
      // Index them by their hash of their field mask to help
      // differentiate them.
      std::map<LEGION_FIELD_MASK_FIELD_TYPE,LegionList<LayoutDescription*,
                          LAYOUT_DESCRIPTION_ALLOC> > layouts;
    private:
      LegionMap<SemanticTag,SemanticInfo> semantic_info;
      LegionMap<std::pair<FieldID,SemanticTag>,SemanticInfo>
                                                    semantic_field_info;
    private:
      // Track which node is the owner for allocation privileges
      FieldAllocationState allocation_state;
      // For all normal (aka non-local) fields we track which indexes in the 
      // field mask have not been allocated. Only valid on the allocation owner
      FieldMask unallocated_indexes;
      // Use a list here so that we cycle through all the indexes
      // that have been freed before we reuse to avoid false aliasing
      // We may pull things out from the middle though
      std::list<std::pair<unsigned,RtEvent> > available_indexes;
      // Keep track of the nodes with remote copies of field_infos
      mutable std::set<AddressSpaceID> remote_field_infos;
      // An event for recording when we are available for allocation
      // on the owner node in the case we had to send invalidations
      RtEvent pending_field_allocation;
      // Total number of outstanding allocators
      unsigned outstanding_allocators;
      // Total number of outstanding invalidations (owner node only)
      unsigned outstanding_invalidations;
    };
 
    /**
     * \class RegionTreeNode
     * A generic region tree node from which all
     * other kinds of region tree nodes inherit.  Notice
     * that all important analyses are defined on 
     * this kind of node making them general across
     * all kinds of node types.
     */
    class RegionTreeNode : public DistributedCollectable {
    public:
      RegionTreeNode(RegionTreeForest *ctx, FieldSpaceNode *column,
                     RtEvent initialized, RtEvent tree_init, 
                     Provenance *provenance = NULL, DistributedID did = 0,
                     CollectiveMapping *mapping = NULL);
      virtual ~RegionTreeNode(void);
    public:
      virtual void notify_active(ReferenceMutator *mutator);
      virtual void notify_inactive(ReferenceMutator *mutator) = 0;
      virtual void notify_valid(ReferenceMutator *mutator) = 0;
      virtual void notify_invalid(ReferenceMutator *mutator) = 0;
    public:
      static AddressSpaceID get_owner_space(RegionTreeID tid, Runtime *rt);
    public:
      inline LogicalState& get_logical_state(ContextID ctx)
      {
        return *(logical_states.lookup_entry(ctx, this, ctx));
      }
      inline LogicalState* get_logical_state_ptr(ContextID ctx)
      {
        return logical_states.lookup_entry(ctx, this, ctx);
      }
      inline VersionManager& get_current_version_manager(ContextID ctx)
      {
        return *(current_versions.lookup_entry(ctx, this, ctx));
      }
      inline VersionManager* get_current_version_manager_ptr(ContextID ctx)
      {
        return current_versions.lookup_entry(ctx, this, ctx);
      }
    public:
      void attach_semantic_information(SemanticTag tag, AddressSpaceID source,
            const void *buffer, size_t size, bool is_mutable, bool local_only);
      bool retrieve_semantic_information(SemanticTag tag,
           const void *&result, size_t &size, bool can_fail, bool wait_until);
      virtual void send_semantic_request(AddressSpaceID target, 
        SemanticTag tag, bool can_fail, bool wait_until, RtUserEvent ready) = 0;
      virtual void send_semantic_info(AddressSpaceID target, SemanticTag tag,
       const void *buffer, size_t size, bool is_mutable, RtUserEvent ready) = 0;
    public:
      // Logical traversal operations
      void register_logical_user(ContextID ctx,
                                 const LogicalUser &user,
                                 const RegionTreePath &path,
                                 const LogicalTraceInfo &trace_info,
                                 const ProjectionInfo &projection_info,
                                 FieldMask &unopened_field_mask,
                                 FieldMask &already_closed_mask,
                                 FieldMask &disjoint_complete_below,
                                 FieldMask &first_touch_refinement,
                                 FieldMaskSet<RefinementOp> &refinements,
                                 RefinementTracker &refinement_tracker,
                                 std::set<RtEvent> &applied_events,
                                 const bool track_disjoint_complete_below,
                                 const bool check_unversioned);
      void register_local_user(LogicalState &state,
                               const LogicalUser &user,
                               const LogicalTraceInfo &trace_info);
      void add_open_field_state(LogicalState &state, bool arrived,
                                const ProjectionInfo &projection_info,
                                const LogicalUser &user,
                                const FieldMask &open_mask,
                                RegionTreeNode *next_child,
                                std::set<RtEvent> &applied_events);
      void close_logical_node(LogicalCloser &closer,
                              const FieldMask &closing_mask,
                              const bool read_only_close);
      void siphon_logical_children(LogicalCloser &closer,
                                   LogicalState &state,
                                   const FieldMask &closing_mask,
                                   const FieldMask *aliased_children,
                                   bool record_close_operations,
                                   RegionTreeNode *next_child,
                                   FieldMask &open_below,
                                   std::set<RtEvent> &applied_events);
      void siphon_logical_projection(LogicalCloser &closer,
                                     LogicalState &state,
                                     const FieldMask &closing_mask,
                                     const ProjectionInfo &proj_info,
                                     bool record_close_operations,
                                     FieldMask &open_below,
                                     std::set<RtEvent> &applied_events);
      void flush_logical_reductions(LogicalCloser &closer,
                                    LogicalState &state,
                                    FieldMask &reduction_flush_fields,
                                    bool record_close_operations,
                                    RegionTreeNode *next_child,
                                    LegionDeque<FieldState> &states);
      // Note that 'allow_next_child' and 
      // 'record_closed_fields' are mutually exclusive
      void perform_close_operations(LogicalCloser &closer,
                                    const FieldMask &closing_mask,
                                    FieldState &closing_state,
                                    RegionTreeNode *next_child,
                                    bool allow_next_child,
                                    const FieldMask *aliased_children,
                                    bool upgrade_next_child, 
                                    bool read_only_close,
                                    bool overwriting_close,
                                    bool record_close_operations,
                                    bool record_closed_fields,
                                    FieldMask &output_mask); 
      void merge_new_field_state(LogicalState &state, FieldState &new_state);
      void merge_new_field_states(LogicalState &state, 
                                  LegionDeque<FieldState> &new_states);
      void filter_prev_epoch_users(LogicalState &state, const FieldMask &mask);
      void filter_curr_epoch_users(LogicalState &state, const FieldMask &mask,
                                   const bool tracing);
      void filter_disjoint_complete_accesses(LogicalState &state,
                                             const FieldMask &mask);
      void report_uninitialized_usage(Operation *op, unsigned index,
                                      const RegionUsage usage,
                                      const FieldMask &uninitialized,
                                      RtUserEvent reported);
      void record_logical_reduction(LogicalState &state, ReductionOpID redop,
                                    const FieldMask &user_mask);
      void clear_logical_reduction_fields(LogicalState &state,
                                          const FieldMask &cleared_mask);
      void sanity_check_logical_state(LogicalState &state);
      void perform_tree_dominance_analysis(ContextID ctx,
                                           const LogicalUser &user,
                                           const FieldMask &field_mask,
                                           Operation *skip_op = NULL,
                                           GenerationID skip_gen = 0);
      void invalidate_disjoint_complete_tree(ContextID ctx, 
                                        const FieldMask &invalidate_mask,
                                        const bool invalidate_self);
      void register_logical_deletion(ContextID ctx,
                                     const LogicalUser &user,
                                     const FieldMask &check_mask,
                                     const RegionTreePath &path,
                                     const LogicalTraceInfo &trace_info,
                                     FieldMask &already_closed_mask,
                                     std::set<RtEvent> &applied_events,
                                     bool invalidate_tree); 
      void siphon_logical_deletion(LogicalCloser &closer,
                                   LogicalState &state,
                                   const FieldMask &current_mask,
                                   RegionTreeNode *next_child,
                                   FieldMask &open_below,
                                   bool force_close_next,
                                   std::set<RtEvent> &applied_events);
      void record_close_no_dependences(ContextID ctx,
                                       const LogicalUser &user);
    public:
      void migrate_logical_state(ContextID src, ContextID dst, bool merge);
      void migrate_version_state(ContextID src, ContextID dst, 
                                 std::set<RtEvent> &applied, bool merge);
      void pack_logical_state(ContextID ctx, Serializer &rez, 
                              const bool invalidate, 
                              std::vector<DistributedCollectable*> &to_remove);
      void unpack_logical_state(ContextID ctx, Deserializer &derez,
                                AddressSpaceID source);
      void pack_version_state(ContextID ctx, Serializer &rez, 
                              const bool invalidate,
                              std::set<RtEvent> &applied_events, 
                              std::vector<DistributedCollectable*> &to_remove);
      void unpack_version_state(ContextID ctx, Deserializer &derez, 
                                AddressSpaceID source);
    public:
      void initialize_current_state(ContextID ctx);
      void invalidate_current_state(ContextID ctx, bool users_only);
      void invalidate_deleted_state(ContextID ctx, 
                                    const FieldMask &deleted_mask);
      void invalidate_logical_states(void);
    public:
      virtual unsigned get_depth(void) const = 0;
      virtual LegionColor get_color(void) const = 0;
      virtual IndexTreeNode *get_row_source(void) const = 0;
      virtual IndexSpaceExpression* get_index_space_expression(void) const = 0;
      virtual RegionTreeID get_tree_id(void) const = 0;
      virtual RegionTreeNode* get_parent(void) const = 0;
      virtual RegionTreeNode* get_tree_child(const LegionColor c) = 0; 
      virtual bool is_region(void) const = 0;
#ifdef DEBUG_LEGION
      virtual RegionNode* as_region_node(void) const = 0;
      virtual PartitionNode* as_partition_node(void) const = 0;
#else
      inline RegionNode* as_region_node(void) const;
      inline PartitionNode* as_partition_node(void) const;
#endif
      virtual bool visit_node(PathTraverser *traverser) = 0;
      virtual bool visit_node(NodeTraverser *traverser) = 0;
      virtual AddressSpaceID get_owner_space(void) const = 0; 
    public:
      virtual bool are_children_disjoint(const LegionColor c1, 
                                         const LegionColor c2) = 0;
      virtual bool are_all_children_disjoint(void) = 0;
      virtual bool is_complete(void) = 0;
      virtual bool intersects_with(RegionTreeNode *other, 
                                   bool compute = true) = 0;
      virtual bool dominates(RegionTreeNode *other) = 0;
    public:
      virtual size_t get_num_children(void) const = 0;
      virtual void send_node(Serializer &rez, AddressSpaceID target) = 0;
      virtual void print_logical_context(ContextID ctx, 
                                         TreeStateLogger *logger,
                                         const FieldMask &mask) = 0;
      virtual void print_physical_context(ContextID ctx, 
                                          TreeStateLogger *logger,
                                          const FieldMask &mask,
                                  std::deque<RegionTreeNode*> &to_traverse) = 0;
      virtual void print_context_header(TreeStateLogger *logger) = 0;
#ifdef DEBUG_LEGION
    public:
      // These methods are only ever called by a debugger
      virtual void dump_logical_context(ContextID ctx, 
                                        TreeStateLogger *logger,
                                        const FieldMask &mask) = 0;
      virtual void dump_physical_context(ContextID ctx, 
                                         TreeStateLogger *logger,
                                         const FieldMask &mask) = 0;
#endif
    public:
      // Logical helper operations
      template<AllocationType ALLOC, bool RECORD, bool HAS_SKIP, bool TRACK_DOM>
      static FieldMask perform_dependence_checks(const LogicalUser &user, 
          LegionList<LogicalUser, ALLOC> &users, 
          const FieldMask &check_mask, const FieldMask &open_below,
          bool validates_regions, Operation *to_skip = NULL, 
          GenerationID skip_gen = 0);
      template<AllocationType ALLOC>
      static void perform_closing_checks(LogicalCloser &closer,
          LegionList<LogicalUser, ALLOC> &users, 
          const FieldMask &check_mask);
      template<AllocationType ALLOC>
      static void perform_nodep_checks(const LogicalUser &user,
          const LegionList<LogicalUser, ALLOC> &users);
    public:
      inline FieldSpaceNode* get_column_source(void) const 
        { return column_source; }
    public:
      RegionTreeForest *const context;
      FieldSpaceNode *const column_source;
      Provenance *const provenance;
      RtEvent initialized;
      const RtEvent tree_initialized; // top level tree initialization
    public:
      bool registered;
#ifdef DEBUG_LEGION
    protected:
      bool currently_active; // should be monotonic
#endif
    protected:
      DynamicTable<LogicalStateAllocator> logical_states;
      DynamicTable<VersionManagerAllocator> current_versions;
    protected:
      mutable LocalLock node_lock;
    protected:
      LegionMap<SemanticTag,SemanticInfo> semantic_info;
    };

    /**
     * \class RegionNode
     * Represent a region in a region tree
     */
    class RegionNode : public RegionTreeNode, public LegionHeapify<RegionNode> {
    public:
      struct SemanticRequestArgs : public LgTaskArgs<SemanticRequestArgs> {
      public:
        static const LgTaskID TASK_ID = LG_REGION_SEMANTIC_INFO_REQ_TASK_ID;
      public:
        SemanticRequestArgs(RegionNode *proxy, 
                            SemanticTag t, AddressSpaceID src)
          : LgTaskArgs<SemanticRequestArgs>(implicit_provenance),
            proxy_this(proxy), tag(t), source(src) { }
      public:
        RegionNode *const proxy_this;
        const SemanticTag tag;
        const AddressSpaceID source;
      };
      struct DeferComputeEquivalenceSetArgs : 
        public LgTaskArgs<DeferComputeEquivalenceSetArgs> {
      public:
        static const LgTaskID TASK_ID = LG_DEFER_COMPUTE_EQ_SETS_TASK_ID;
      public:
        DeferComputeEquivalenceSetArgs(RegionNode *proxy, ContextID x,
            InnerContext *c, EqSetTracker *t, const AddressSpaceID ts,
            IndexSpaceExpression *e, const FieldMask &m, 
            const UniqueID id, const AddressSpaceID s, const bool covers);
      public:
        RegionNode *const proxy_this;
        const ContextID ctx;
        InnerContext *const context;
        EqSetTracker *const target;
        const AddressSpaceID target_space;
        IndexSpaceExpression *const expr;
        FieldMask *const mask;
        const UniqueID opid;
        const AddressSpaceID source;
        const RtUserEvent ready;
        const bool expr_covers;
      };
      class InvalidFunctor {
      public:
        InvalidFunctor(RegionNode *n, ReferenceMutator *m)
          : node(n), mutator(m) { }
      public:
        void apply(AddressSpaceID target);
      public:
        RegionNode *const node;
        ReferenceMutator *const mutator;
      };
    public:
      RegionNode(LogicalRegion r, PartitionNode *par, IndexSpaceNode *row_src,
             FieldSpaceNode *col_src, RegionTreeForest *ctx, 
             DistributedID did, RtEvent initialized, RtEvent tree_initialized,
             CollectiveMapping *mapping, Provenance *provenance);
      RegionNode(const RegionNode &rhs) = delete;
      virtual ~RegionNode(void);
    public:
      RegionNode& operator=(const RegionNode &rhs) = delete;
    public:
      virtual void notify_valid(ReferenceMutator *mutator);
      virtual void notify_invalid(ReferenceMutator *mutator);
      virtual void notify_inactive(ReferenceMutator *mutator);
    public:
      void record_registered(void);
    public:
      bool has_color(const LegionColor p);
      PartitionNode* get_child(const LegionColor p);
      void add_child(PartitionNode *child);
      void remove_child(const LegionColor p);
      void add_tracker(PartitionTracker *tracker);
      void initialize_disjoint_complete_tree(ContextID ctx, const FieldMask &m);
      void refine_disjoint_complete_tree(ContextID ctx, PartitionNode *child,
                                         RefinementOp *refinement, 
                                         const FieldMask &refinement_mask,
                                         std::set<RtEvent> &applied_events);
      bool filter_unversioned_fields(ContextID ctx, TaskContext *context,
                                     const FieldMask &filter_mask,
                                     RegionRequirement &req);
    public:
      virtual unsigned get_depth(void) const;
      virtual LegionColor get_color(void) const;
      virtual IndexTreeNode *get_row_source(void) const;
      virtual IndexSpaceExpression* get_index_space_expression(void) const;
      virtual RegionTreeID get_tree_id(void) const;
      virtual RegionTreeNode* get_parent(void) const;
      virtual RegionTreeNode* get_tree_child(const LegionColor c);
    public:
      virtual bool are_children_disjoint(const LegionColor c1, 
                                         const LegionColor c2);
      virtual bool are_all_children_disjoint(void);
      virtual bool is_region(void) const;
#ifdef DEBUG_LEGION
      virtual RegionNode* as_region_node(void) const;
      virtual PartitionNode* as_partition_node(void) const;
#endif
      virtual AddressSpaceID get_owner_space(void) const;
      static AddressSpaceID get_owner_space(LogicalRegion handle, Runtime *rt);
      virtual bool visit_node(PathTraverser *traverser);
      virtual bool visit_node(NodeTraverser *traverser);
      virtual bool is_complete(void);
      virtual bool intersects_with(RegionTreeNode *other, bool compute = true);
      virtual bool dominates(RegionTreeNode *other);
      virtual size_t get_num_children(void) const;
      virtual void send_node(Serializer &rez, AddressSpaceID target);
      static void handle_node_creation(RegionTreeForest *context,
                            Deserializer &derez, AddressSpaceID source);
    public:
      virtual void send_semantic_request(AddressSpaceID target, 
           SemanticTag tag, bool can_fail, bool wait_until, RtUserEvent ready);
      virtual void send_semantic_info(AddressSpaceID target, SemanticTag tag,
          const void *buffer, size_t size, bool is_mutable, RtUserEvent ready);
      void process_semantic_request(SemanticTag tag, AddressSpaceID source,
                            bool can_fail, bool wait_until, RtUserEvent ready);
      static void handle_semantic_request(RegionTreeForest *forest,
                                   Deserializer &derez, AddressSpaceID source);
      static void handle_semantic_info(RegionTreeForest *forest,
                                   Deserializer &derez, AddressSpaceID source);
    public:
      static void handle_top_level_request(RegionTreeForest *forest,
                                   Deserializer &derez, AddressSpaceID source);
      static void handle_top_level_return(RegionTreeForest *forest,
                                   Deserializer &derez, AddressSpaceID source);
    public:
      // Logging calls
      virtual void print_logical_context(ContextID ctx, 
                                         TreeStateLogger *logger,
                                         const FieldMask &mask);
      virtual void print_physical_context(ContextID ctx, 
                                          TreeStateLogger *logger,
                                          const FieldMask &mask,
                                      std::deque<RegionTreeNode*> &to_traverse);
      virtual void print_context_header(TreeStateLogger *logger);
      void print_logical_state(LogicalState &state,
                               const FieldMask &capture_mask,
                               FieldMaskSet<PartitionNode> &to_traverse,
                               TreeStateLogger *logger);
#ifdef DEBUG_LEGION
    public:
      // These methods are only ever called by a debugger
      virtual void dump_logical_context(ContextID ctx, 
                                        TreeStateLogger *logger,
                                        const FieldMask &mask);
      virtual void dump_physical_context(ContextID ctx, 
                                         TreeStateLogger *logger,
                                         const FieldMask &mask);
#endif
    public:
      // Support for refinements and versioning
      void update_disjoint_complete_tree(ContextID ctx, RefinementOp *op,
                                         const FieldMask &refinement_mask,
                                         FieldMask &refined_partition,
                                         std::set<RtEvent> &applied_events);
      void initialize_versioning_analysis(ContextID ctx, EquivalenceSet *set,
                    const FieldMask &mask, std::set<RtEvent> &applied_events);
      void initialize_nonexclusive_virtual_analysis(ContextID ctx,
                                  const FieldMask &mask,
                                  const FieldMaskSet<EquivalenceSet> &eq_sets,
                                  std::set<RtEvent> &applied_events);
      void perform_versioning_analysis(ContextID ctx, 
                                       InnerContext *parent_ctx,
                                       VersionInfo *version_info,
                                       const FieldMask &version_mask,
                                       const UniqueID opid, 
                                       const AddressSpaceID original_source,
                                       std::set<RtEvent> &ready_events);
      void compute_equivalence_sets(ContextID ctx,
                                    InnerContext *parent_ctx,
                                    EqSetTracker *target,
                                    const AddressSpaceID target_space,
                                    IndexSpaceExpression *expr,
                                    const FieldMask &mask,
                                    const UniqueID opid,
                                    const AddressSpaceID original_source,
                                    std::set<RtEvent> &ready_events,
                                    const bool downward_only,
                                    const bool expr_covers);
      static void handle_deferred_compute_equivalence_sets(const void *args);
      void invalidate_refinement(ContextID ctx, const FieldMask &mask,
                                 bool self, InnerContext &source_context,
                                 std::set<RtEvent> &applied_events, 
                                 std::vector<EquivalenceSet*> &to_release,
                                 bool nonexclusive_virtual_root = false);
      void record_refinement(ContextID ctx, EquivalenceSet *set, 
                             const FieldMask &mask,
                             std::set<RtEvent> &applied_eventssymbolic);
      void propagate_refinement(ContextID ctx, PartitionNode *child,
                                const FieldMask &mask,
                                std::set<RtEvent> &applied_events);
    public:
      void find_open_complete_partitions(ContextID ctx,
                                         const FieldMask &mask,
                    std::vector<LogicalPartition> &partitions);
    public:
      const LogicalRegion handle;
      PartitionNode *const parent;
      IndexSpaceNode *const row_source;
    protected:
      std::map<LegionColor,PartitionNode*> color_map;
      std::list<PartitionTracker*> partition_trackers;
#ifdef DEBUG_LEGION
      bool currently_valid;
#endif
    };

    /**
     * \class PartitionNode
     * Represent an instance of a partition in a region tree.
     */
    class PartitionNode : public RegionTreeNode, 
                          public LegionHeapify<PartitionNode> {
    public:
      struct SemanticRequestArgs : public LgTaskArgs<SemanticRequestArgs> {
      public:
        static const LgTaskID TASK_ID = LG_PARTITION_SEMANTIC_INFO_REQ_TASK_ID;
      public:
        SemanticRequestArgs(PartitionNode *proxy,
                            SemanticTag t, AddressSpaceID src)
          : LgTaskArgs<SemanticRequestArgs>(implicit_provenance),
            proxy_this(proxy), tag(t), source(src) { }
      public:
        PartitionNode *const proxy_this;
        const SemanticTag tag;
        const AddressSpaceID source;
      };
    public:
      PartitionNode(LogicalPartition p, RegionNode *par, 
                    IndexPartNode *row_src, FieldSpaceNode *col_src,
                    RegionTreeForest *ctx, RtEvent init, RtEvent tree);
      PartitionNode(const PartitionNode &rhs);
      virtual ~PartitionNode(void);
    public:
      PartitionNode& operator=(const PartitionNode &rhs);
    public:
      virtual void notify_valid(ReferenceMutator *mutator);
      virtual void notify_invalid(ReferenceMutator *mutator);
      virtual void notify_inactive(ReferenceMutator *mutator);
    public:
      void record_registered(void);
    public:
      bool has_color(const LegionColor c);
      RegionNode* get_child(const LegionColor c);
      void add_child(RegionNode *child);
    public:
      virtual unsigned get_depth(void) const;
      virtual LegionColor get_color(void) const;
      virtual IndexTreeNode *get_row_source(void) const;
      virtual IndexSpaceExpression* get_index_space_expression(void) const;
      virtual RegionTreeID get_tree_id(void) const;
      virtual RegionTreeNode* get_parent(void) const;
      virtual RegionTreeNode* get_tree_child(const LegionColor c);
    public:
      virtual bool are_children_disjoint(const LegionColor c1, 
                                         const LegionColor c2);
      virtual bool are_all_children_disjoint(void);
      virtual bool is_region(void) const;
#ifdef DEBUG_LEGION
      virtual RegionNode* as_region_node(void) const;
      virtual PartitionNode* as_partition_node(void) const;
#endif
      virtual AddressSpaceID get_owner_space(void) const;
      static AddressSpaceID get_owner_space(LogicalPartition handle, 
                                            Runtime *runtime);
      virtual bool visit_node(PathTraverser *traverser);
      virtual bool visit_node(NodeTraverser *traverser);
      virtual bool is_complete(void);
      virtual bool intersects_with(RegionTreeNode *other, bool compute = true);
      virtual bool dominates(RegionTreeNode *other);
      virtual size_t get_num_children(void) const;
      virtual void send_node(Serializer &rez, AddressSpaceID target);
    public:
      virtual void send_semantic_request(AddressSpaceID target, 
           SemanticTag tag, bool can_fail, bool wait_until, RtUserEvent ready);
      virtual void send_semantic_info(AddressSpaceID target, SemanticTag tag,
          const void *buffer, size_t size, bool is_mutable, RtUserEvent ready);
      void process_semantic_request(SemanticTag tag, AddressSpaceID source,
                            bool can_fail, bool wait_until, RtUserEvent ready);
      static void handle_semantic_request(RegionTreeForest *forest,
                                   Deserializer &derez, AddressSpaceID source);
      static void handle_semantic_info(RegionTreeForest *forest,
                                   Deserializer &derez, AddressSpaceID source);
    public:
      void update_disjoint_complete_tree(ContextID ctx, RefinementOp *op,
                                         const FieldMask &refinement_mask,
                                         std::set<RtEvent> &applied_events);
      void compute_equivalence_sets(ContextID ctx,
                                    InnerContext *context,
                                    EqSetTracker *target,
                                    const AddressSpaceID target_space,
                                    IndexSpaceExpression *expr,
                                    const FieldMask &mask,
                                    const UniqueID opid,
                                    const AddressSpaceID source,
                                    std::set<RtEvent> &ready_events,
                                    const bool downward_only,
                                    const bool expr_covers);
      void invalidate_refinement(ContextID ctx, const FieldMask &mask,
                                 std::set<RtEvent> &applied_events,
                                 std::vector<EquivalenceSet*> &to_release,
                                 InnerContext &source_context);
      void propagate_refinement(ContextID ctx, RegionNode *child,
                                const FieldMask &mask,
                                std::set<RtEvent> &applied_events);
      void propagate_refinement(ContextID ctx, 
                                const std::vector<RegionNode*> &children,
                                const FieldMask &mask,
                                std::set<RtEvent> &applied_events);
    public:
      // Logging calls
      virtual void print_logical_context(ContextID ctx, 
                                         TreeStateLogger *logger,
                                         const FieldMask &mask);
      virtual void print_physical_context(ContextID ctx, 
                                          TreeStateLogger *logger,
                                          const FieldMask &mask,
                                      std::deque<RegionTreeNode*> &to_traverse);
      virtual void print_context_header(TreeStateLogger *logger);
      void print_logical_state(LogicalState &state,
                               const FieldMask &capture_mask,
                               FieldMaskSet<RegionNode> &to_traverse,
                               TreeStateLogger *logger);
#ifdef DEBUG_LEGION
    public:
      // These methods are only ever called by a debugger
      virtual void dump_logical_context(ContextID ctx, 
                                        TreeStateLogger *logger,
                                        const FieldMask &mask);
      virtual void dump_physical_context(ContextID ctx, 
                                         TreeStateLogger *logger,
                                         const FieldMask &mask);
#endif
    public:
      const LogicalPartition handle;
      RegionNode *const parent;
      IndexPartNode *const row_source;
    protected:
      std::map<LegionColor,RegionNode*> color_map;
    }; 

    // some inline implementations

    //--------------------------------------------------------------------------
    /*static*/ inline bool RegionTreeForest::compare_expressions(
                           IndexSpaceExpression *one, IndexSpaceExpression *two)
    //--------------------------------------------------------------------------
    {
      return (one->expr_id < two->expr_id);
    }
#ifndef DEBUG_LEGION
    //--------------------------------------------------------------------------
    inline IndexSpaceNode* IndexTreeNode::as_index_space_node(void)
    //--------------------------------------------------------------------------
    {
      return static_cast<IndexSpaceNode*>(this);
    }

    //--------------------------------------------------------------------------
    inline IndexPartNode* IndexTreeNode::as_index_part_node(void)
    //--------------------------------------------------------------------------
    {
      return static_cast<IndexPartNode*>(this);
    }

    //--------------------------------------------------------------------------
    inline RegionNode* RegionTreeNode::as_region_node(void) const
    //--------------------------------------------------------------------------
    {
      return static_cast<RegionNode*>(const_cast<RegionTreeNode*>(this));
    }

    //--------------------------------------------------------------------------
    inline PartitionNode* RegionTreeNode::as_partition_node(void) const
    //--------------------------------------------------------------------------
    {
      return static_cast<PartitionNode*>(const_cast<RegionTreeNode*>(this));
    }
#endif

  }; // namespace Internal
}; // namespace Legion

#endif // __LEGION_REGION_TREE_H__

// EOF
<|MERGE_RESOLUTION|>--- conflicted
+++ resolved
@@ -1408,15 +1408,10 @@
                            FieldSpace handle,
                            RegionTreeID tree_id,
 #endif
-<<<<<<< HEAD
-                           ApEvent precondition, PredEvent pred_guard) = 0;
+                           ApEvent precondition, PredEvent pred_guard,
+                           LgEvent unique_event) = 0;
       virtual ApEvent issue_copy(Operation *op,
                            const PhysicalTraceInfo &trace_info,
-=======
-                           ApEvent precondition, PredEvent pred_guard,
-                           LgEvent unique_event) = 0;
-      virtual ApEvent issue_copy(const PhysicalTraceInfo &trace_info,
->>>>>>> 7c51cc60
                            const std::vector<CopySrcDstField> &dst_fields,
                            const std::vector<CopySrcDstField> &src_fields,
                            const std::vector<Reservation> &reservations,
@@ -1730,15 +1725,10 @@
                            FieldSpace handle,
                            RegionTreeID tree_id,
 #endif
-<<<<<<< HEAD
-                           ApEvent precondition, PredEvent pred_guard);
+                           ApEvent precondition, PredEvent pred_guard,
+                           LgEvent unique_event);
       virtual ApEvent issue_copy(Operation *op,
                            const PhysicalTraceInfo &trace_info,
-=======
-                           ApEvent precondition, PredEvent pred_guard,
-                           LgEvent unique_event);
-      virtual ApEvent issue_copy(const PhysicalTraceInfo &trace_info,
->>>>>>> 7c51cc60
                            const std::vector<CopySrcDstField> &dst_fields,
                            const std::vector<CopySrcDstField> &src_fields,
                            const std::vector<Reservation> &reservations,
@@ -2766,15 +2756,10 @@
                            FieldSpace handle,
                            RegionTreeID tree_id,
 #endif
-<<<<<<< HEAD
-                           ApEvent precondition, PredEvent pred_guard);
+                           ApEvent precondition, PredEvent pred_guard,
+                           LgEvent unique_event);
       virtual ApEvent issue_copy(Operation *op,
                            const PhysicalTraceInfo &trace_info,
-=======
-                           ApEvent precondition, PredEvent pred_guard,
-                           LgEvent unique_event);
-      virtual ApEvent issue_copy(const PhysicalTraceInfo &trace_info,
->>>>>>> 7c51cc60
                            const std::vector<CopySrcDstField> &dst_fields,
                            const std::vector<CopySrcDstField> &src_fields,
                            const std::vector<Reservation> &reservations,
