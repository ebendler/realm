--- conflicted
+++ resolved
@@ -6005,20 +6005,20 @@
                                                 handle.get_type_tag());
     }
 
-<<<<<<< HEAD
     //--------------------------------------------------------------------------
     template<int DIM, typename T>
     void IndexSpaceNodeT<DIM,T>::compute_range_shards(ShardingFunction *func,
-                        IndexSpace shard_space, std::set<ShardID> &range_shards)
+           IndexSpace shard_space, const std::vector<DomainPoint> &shard_points,
+           const Domain &shard_domain, std::set<ShardID> &range_shards)
     //--------------------------------------------------------------------------
     {
       DomainT<DIM,T> local_space;
       get_realm_index_space(local_space, true/*tight*/);
-      Domain shard_domain;
+      Domain sharding_domain;
       if (shard_space.exists() && shard_space != handle)
-        context->find_launch_space_domain(shard_space, shard_domain);
+        context->find_launch_space_domain(shard_space, sharding_domain);
       else
-        shard_domain = local_space;
+        sharding_domain = local_space;
       if (!func->functor->is_invertible())
       {
         for (Realm::IndexSpaceIterator<DIM,T> rect_itr(local_space); 
@@ -6028,35 +6028,28 @@
                 itr.valid; itr.step())
           {
             const ShardID point_shard = 
-              func->find_owner(DomainPoint(Point<DIM,T>(itr.p)), shard_domain);
+             func->find_owner(DomainPoint(Point<DIM,T>(itr.p)),sharding_domain);
             range_shards.insert(point_shard);
           }
         }
       }
       else
       {
-        for (ShardID shard = 0; shard < func->total_shards; shard++)
+        for (ShardID shard = 0; shard < shard_points.size(); shard++)
         {
           std::vector<DomainPoint> domain_points;
-          func->functor->invert(shard, Domain(local_space), shard_domain,
-                                func->total_shards, domain_points);
+          if (func->use_points)
+            func->functor->invert_points(shard_points[shard], shard_points,
+                shard_domain,Domain(local_space),sharding_domain,domain_points);
+          else
+            func->functor->invert(shard, Domain(local_space), sharding_domain,
+                                  shard_points.size(), domain_points);
           if (!domain_points.empty())
             range_shards.insert(shard);
         }
       }
     }
 
-    //--------------------------------------------------------------------------
-    template<int DIM, typename T>
-    void IndexSpaceNodeT<DIM,T>::destroy_shard_domain(const Domain &domain)
-    //--------------------------------------------------------------------------
-    {
-      DomainT<DIM,T> to_destroy = domain;
-      to_destroy.destroy();
-    }
-
-=======
->>>>>>> 620c686e
     /////////////////////////////////////////////////////////////
     // Templated Color Space Iterator
     /////////////////////////////////////////////////////////////
