--- conflicted
+++ resolved
@@ -3784,19 +3784,14 @@
         current_unique_event = unique_event;
       }
 #ifndef LEGION_MALLOC_INSTANCES
-<<<<<<< HEAD
       if (hole.exists())
         ready = ApEvent(
             hole.redistrict(instance, inst_layout, requests, precondition));
       else
         ready = ApEvent(PhysicalInstance::create_instance(instance,
               memory_manager->memory, inst_layout, requests, precondition));
-=======
-      ready = ApEvent(PhysicalInstance::create_instance(instance,
-            memory_manager->memory, inst_layout, requests, precondition));
       if (ready.exists() && (implicit_profiler != NULL))
         implicit_profiler->record_instance_ready(ready, unique_event);
->>>>>>> 73295688
       // Wait for the profiling response
       if (!profiling_ready.has_triggered())
         profiling_ready.wait();
