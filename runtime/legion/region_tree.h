--- conflicted
+++ resolved
@@ -126,37 +126,22 @@
                                            Event handle_ready,
                                            Event domain_ready);
       Event create_partition_by_field(RegionTreeContext ctx,
-<<<<<<< HEAD
-=======
-                                      Processor local_proc,
->>>>>>> df274ceb
-                                      Operation *op,
+                                      Operation *op, unsigned index,
                                       const RegionRequirement &req,
-                                      const unsigned index,
                                       IndexPartition pending,
                                       const Domain &color_space,
                                       Event term_event,
                                       VersionInfo &version_info);
       Event create_partition_by_image(RegionTreeContext ctx,
-<<<<<<< HEAD
-=======
-                                      Processor local_proc,
->>>>>>> df274ceb
-                                      Operation *op,
+                                      Operation *op, unsigned index,
                                       const RegionRequirement &req,
-                                      const unsigned index,
                                       IndexPartition pending,
                                       const Domain &color_space,
                                       Event term_event,
                                       VersionInfo &version_info);
       Event create_partition_by_preimage(RegionTreeContext ctx,
-<<<<<<< HEAD
-=======
-                                      Processor local_proc,
->>>>>>> df274ceb
-                                      Operation *op,
+                                      Operation *op, unsigned index,
                                       const RegionRequirement &req,
-                                      const unsigned index,
                                       IndexPartition projection,
                                       IndexPartition pending,
                                       const Domain &color_space,
@@ -279,25 +264,14 @@
       bool has_restrictions(LogicalRegion handle, const RestrictInfo &info,
                             const std::set<FieldID> &fields);
     public:
-<<<<<<< HEAD
       void initialize_current_context(RegionTreeContext ctx,
                     const RegionRequirement &req, const InstanceSet &source,
-                    Event term_event, SingleTask *context,
+                    Event term_event, SingleTask *context, unsigned index,
                     std::map<PhysicalManager*,InstanceView*> &top_views);
       void initialize_current_context(RegionTreeContext ctx,
                                       const RegionRequirement &req,
                                       const InstanceSet &sources,
-=======
-      InstanceRef initialize_current_context(RegionTreeContext ctx,
-                    const RegionRequirement &req, const UniqueID init_op_id,
-                    unsigned init_index, PhysicalManager *manager, 
-                    Event term_event, unsigned depth,
-                    std::map<PhysicalManager*,InstanceView*> &top_views);
-      void initialize_current_context(RegionTreeContext ctx,
-                                      const RegionRequirement &req,
-                                      const UniqueID init_op_id,
-                                      const unsigned init_index,
->>>>>>> df274ceb
+                                      SingleTask *context, unsigned index,
                                       CompositeView *composite_view);
       void invalidate_current_context(RegionTreeContext ctx,
                                       LogicalRegion handle,
@@ -311,15 +285,9 @@
                                   RegionTreePath &path,
                                   const RegionRequirement &req,
                                   VersionInfo &version_info,
-<<<<<<< HEAD
-                                  Operation *op, bool find_valid,
+                                  Operation *op, unsigned index,
+                                  bool find_valid,
                                   InstanceSet &valid_insts
-=======
-                                  Operation *op,
-                                  SingleTask *parent_ctx,
-                                  Processor local_proc,
-                                  unsigned index
->>>>>>> df274ceb
 #ifdef DEBUG_HIGH_LEVEL
                                   , const char *log_name
                                   , UniqueID uid
@@ -329,10 +297,10 @@
                                  RegionTreePath &path,
                                  const RegionRequirement &req,
                                  VersionInfo &version_info,
-                                 Operation *op, Event term_event, 
+                                 Operation *op, unsigned index,
+                                 Event term_event, 
                                  InstanceSet &targets
 #ifdef DEBUG_HIGH_LEVEL
-                                 , unsigned index
                                  , const char *log_name
                                  , UniqueID uid
 #endif
@@ -352,10 +320,10 @@
       void physical_register_only(RegionTreeContext ctx,
                                   const RegionRequirement &req,
                                   VersionInfo &version_info,
-                                  Operation *op, Event term_event,
+                                  Operation *op, unsigned index,
+                                  Event term_event,
                                   InstanceSet &targets
 #ifdef DEBUG_HIGH_LEVEL
-                                 , unsigned index
                                  , const char *log_name
                                  , UniqueID uid
 #endif
@@ -363,63 +331,35 @@
       Event physical_perform_close(RegionTreeContext ctx,
                                    const RegionRequirement &req,
                                    VersionInfo &version_info,
-<<<<<<< HEAD
-                                   Operation *op, int composite_index,
+                                   Operation *op, unsigned index,
+                                   int composite_index,
                     const LegionMap<ColorPoint,FieldMask>::aligned &to_close,
                     const std::set<ColorPoint> &next_children,
                     const InstanceSet &targets
 #ifdef DEBUG_HIGH_LEVEL
-                                  , unsigned index
                                   , const char *log_name
                                   , UniqueID uid
-=======
-                                   bool force_composite,
-                                   unsigned index
-#ifdef DEBUG_HIGH_LEVEL
-                                   , const char *log_name
-                                   , UniqueID uid
->>>>>>> df274ceb
 #endif
                                   );
       Event physical_close_context(RegionTreeContext ctx,
                                    const RegionRequirement &req,
                                    VersionInfo &version_info,
-                                   Operation *op,
-<<<<<<< HEAD
+                                   Operation *op, unsigned index,
                                    InstanceSet &targets
-=======
-                                   Processor local_proc,
-                                   const InstanceRef &ref,
-                                   unsigned index
->>>>>>> df274ceb
 #ifdef DEBUG_HIGH_LEVEL
                                    , const char *log_name
                                    , UniqueID uid
 #endif
                                    );
-<<<<<<< HEAD
       Event copy_across(RegionTreeContext src_ctx,
-=======
-      Event copy_across(Operation *op,
-                        Processor local_proc,
-                        RegionTreeContext src_ctx,
-                        RegionTreeContext dst_ctx,
-                        RegionRequirement &src_req,
-                        VersionInfo &src_version_info,
-                        const RegionRequirement &dst_req,
-                        const InstanceRef &dst_ref,
-                        Event precondition, unsigned index);
-      Event copy_across(Operation *op,
-                        RegionTreeContext src_ctx, 
->>>>>>> df274ceb
                         RegionTreeContext dst_ctx,
                         const RegionRequirement &src_req,
                         const RegionRequirement &dst_req,
                         const InstanceSet &src_targets, 
                         const InstanceSet &dst_targets,
                         VersionInfo &src_version_info, 
-                        int src_composite,
-                        Operation *op, Event precondition);
+                        int src_composite, Operation *op, 
+                        unsigned index, Event precondition);
       Event reduce_across(RegionTreeContext src_ctx,
                           RegionTreeContext dst_ctx,
                           const RegionRequirement &src_req,
@@ -430,6 +370,7 @@
                           Operation *op, Event precondition);
       void convert_views_into_context(const RegionRequirement &req,
                                       SingleTask *context,
+                                      unsigned index,
                                       VersionInfo &version_info,
                                       InstanceView *src_view,
                                       InstanceView *dst_view,
@@ -437,6 +378,7 @@
                                       const std::vector<ColorPoint> &path);
       void convert_views_from_context(const RegionRequirement &req,
                                       SingleTask *context,
+                                      unsigned index,
                                       VersionInfo &version_info,
                                       InstanceView *dst_view,
                                       Event ready_event,
@@ -1886,29 +1828,15 @@
       void seed_state(ContextID ctx, Event term_event,
                              const RegionUsage &usage,
                              const FieldMask &user_mask,
-<<<<<<< HEAD
                              const InstanceSet &targets,
+                             UniqueID init_op_id, unsigned init_index,
                              const std::vector<LogicalView*> &corresponding);
       void close_state(const TraversalInfo &info,
                        RegionUsage &usage, InstanceSet &targets);
       void find_field_descriptors(ContextID ctx, Event term_event,
                                   const RegionUsage &usage,
                                   const FieldMask &user_mask,
-                                  FieldID fid, Operation *op, 
-=======
-                             const UniqueID init_op_id,
-                             const unsigned init_index,
-                             LogicalView *new_view);
-      Event close_state(const MappableInfo &info, Event term_event,
-                        RegionUsage &usage, const FieldMask &user_mask,
-                        const InstanceRef &target, const unsigned index);
-      void find_field_descriptors(ContextID ctx, Event term_event,
-                                  const RegionUsage &usage,
-                                  const FieldMask &user_mask,
-                                  const UniqueID reading_op_id,
-                                  const unsigned index,
-                                  unsigned fid_idx, Processor proc, 
->>>>>>> df274ceb
+                                  FieldID fid, Operation *op, unsigned index,
                                   std::vector<FieldDataDescriptor> &field_data,
                                   std::set<Event> &preconditions,
                                   VersionInfo &version_info);
