/* Copyright 2023 Stanford University, NVIDIA Corporation
 *
 * Licensed under the Apache License, Version 2.0 (the "License");
 * you may not use this file except in compliance with the License.
 * You may obtain a copy of the License at
 *
 *     http://www.apache.org/licenses/LICENSE-2.0
 *
 * Unless required by applicable law or agreed to in writing, software
 * distributed under the License is distributed on an "AS IS" BASIS,
 * WITHOUT WARRANTIES OR CONDITIONS OF ANY KIND, either express or implied.
 * See the License for the specific language governing permissions and
 * limitations under the License.
 */

// data transfer (a.k.a. dma) engine for Realm

#include "realm/transfer/transfer.h"
#include "realm/transfer/transfer_utils.h"
#include "realm/transfer/channel.h"

#include "realm/transfer/lowlevel_dma.h"
#include "realm/transfer/ib_memory.h"
#include "realm/inst_layout.h"

#ifdef REALM_ON_WINDOWS
#include <basetsd.h>
typedef SSIZE_T ssize_t;
#endif

namespace Realm {

  extern Logger log_dma;
  extern Logger log_ib_alloc;
  Logger log_xplan("xplan");
  Logger log_xpath("xpath");
  Logger log_xpath_cache("xpath_cache");

  namespace Config {
    // the size of the cache
    size_t path_cache_lru_size = 0;
    size_t ib_size_bytes = 65536;
  };

  ////////////////////////////////////////////////////////////////////////
  //
  // class TransferIterator
  //

  TransferIterator::~TransferIterator(void)
  {}

  Event TransferIterator::request_metadata(void)
  {
    // many iterators have no metadata
    return Event::NO_EVENT;
  }

  void TransferIterator::set_indirect_input_port(XferDes *xd, int port_idx,
						 TransferIterator *inner_iter)
  {
    // should not be called
    assert(0);
  }

  size_t TransferIterator::get_base_offset(void) const
  {
    // should not be called
    assert(0);
    return 0;
  }

  size_t TransferIterator::get_address_size(void) const
  {
    // should not be called
    assert(0);
    return 0;
  }

  ////////////////////////////////////////////////////////////////////////
  //
  // class TransferIteratorBase<N,T>
  //

  template <int N, typename T>
  class TransferIteratorBase : public TransferIterator {
  protected:
    TransferIteratorBase(void); // used by deserializer
  public:
    TransferIteratorBase(RegionInstance inst,
			 const int _dim_order[N]);

    virtual Event request_metadata(void);

    virtual void reset(void);
    virtual bool done(void);
    virtual size_t step(size_t max_bytes, AddressInfo& info,
			unsigned flags,
			bool tentative = false);
    virtual size_t step_custom(size_t max_bytes, AddressInfoCustom& info,
                               bool tentative = false);

    virtual void confirm_step(void);
    virtual void cancel_step(void);

    virtual size_t get_base_offset(void) const;

    virtual bool get_addresses(AddressList &addrlist,
                               const InstanceLayoutPieceBase *&nonaffine);

  protected:
    virtual bool get_next_rect(Rect<N, T> &r, FieldID &fid, size_t &offset,
                               size_t &fsize) = 0;

    bool have_rect, is_done;
    Rect<N,T> cur_rect;
    FieldID cur_field_id;
    size_t cur_field_offset, cur_field_size;
    Point<N,T> cur_point, next_point;
    bool carry;
    RegionInstanceImpl *inst_impl;
    const InstanceLayout<N,T> *inst_layout;
    bool tentative_valid;
    int dim_order[N];
  };

  template <int N, typename T>
  TransferIteratorBase<N,T>::TransferIteratorBase(RegionInstance inst,
						  const int _dim_order[N])
    : have_rect(false), is_done(false)
    , inst_layout(0)
    , tentative_valid(false)
  {
    inst_impl = get_runtime()->get_instance_impl(inst);

    if(_dim_order)
      for(int i = 0; i < N; i++) dim_order[i] = _dim_order[i];
    else
      for(int i = 0; i < N; i++) dim_order[i] = i;
  }

  template <int N, typename T>
  TransferIteratorBase<N,T>::TransferIteratorBase(void)
    : have_rect(false), is_done(false)
    , inst_impl(0)
    , inst_layout(0)
    , tentative_valid(false)
  {}

  template <int N, typename T>
  Event TransferIteratorBase<N,T>::request_metadata(void)
  {
    if(inst_impl && !inst_impl->metadata.is_valid())
      return inst_impl->request_metadata();
    else
      return Event::NO_EVENT;
  }

  template <int N, typename T>
  void TransferIteratorBase<N,T>::reset(void)
  {
    have_rect = false;
    is_done = false;
    tentative_valid = false;
  }

  template <int N, typename T>
  bool TransferIteratorBase<N,T>::done(void)
  {
    if(have_rect)
      return false;

    if(is_done)
      return true;

    // if we haven't fetched the layout, now's our last chance
    if(inst_layout == 0) {
      assert(inst_impl->metadata.is_valid());
      inst_layout = checked_cast<const InstanceLayout<N,T> *>(inst_impl->metadata.layout);
    }

    // try to get a new (non-empty) rectangle
    while(true) {
      if(get_next_rect(cur_rect, cur_field_id,
		       cur_field_offset, cur_field_size)) {
	//log_dma.print() << "got: " << cur_rect;
	if(!cur_rect.empty()) {
	  have_rect = true;
	  cur_point = cur_rect.lo;
	  return false;
	}
      } else {
	have_rect = false;
	return is_done;
      }
    }
  }

  template <int N, typename T>
  static size_t get_layout_piece(const InstanceLayout<N, T> *inst_layout,
                                 const InstanceLayoutPiece<N, T> *&layout_piece,
                                 size_t field_id, size_t field_size, size_t field_offset,
                                 int piece_idx)
  {
    size_t field_rel_offset;
    {
      std::map<FieldID, InstanceLayoutGeneric::FieldLayout>::const_iterator it =
          inst_layout->fields.find(field_id);
      assert(it != inst_layout->fields.end());
      assert((field_offset + field_size) <= size_t(it->second.size_in_bytes));
      const InstancePieceList<N, T> &piece_list =
          inst_layout->piece_lists[it->second.list_idx];
      assert(piece_idx >= 0);
      assert(piece_list.pieces.size() > static_cast<size_t>(piece_idx));
      layout_piece = piece_list.pieces[piece_idx];
      // TODO(apryakhin@): Consider adding point lookup.
      // layout_piece = piece_list.find_piece(cur_point) and testing
      // for non-affine layouts.
      if(REALM_UNLIKELY(layout_piece == 0)) {
        abort();
      }
      assert(layout_piece->layout_type == PieceLayoutTypes::AffineLayoutType);
      field_rel_offset = it->second.rel_offset + field_offset;
    }
    return field_rel_offset;
  }

  template <int N, typename T>
  size_t TransferIteratorBase<N,T>::step(size_t max_bytes, AddressInfo& info,
					 unsigned flags,
					 bool tentative /*= false*/)
  {
    // check to see if we're done - if not, we'll have a valid rectangle
    if(done() || !have_rect)
      return 0;

    assert(!tentative_valid);

    // find the layout piece the current point is in
    const InstanceLayoutPiece<N,T> *layout_piece;
    size_t field_rel_offset;
    size_t total_bytes = 0;
    {
      std::map<FieldID, InstanceLayoutGeneric::FieldLayout>::const_iterator it = inst_layout->fields.find(cur_field_id);
      assert(it != inst_layout->fields.end());
      assert((cur_field_offset + cur_field_size) <= size_t(it->second.size_in_bytes));
      const InstancePieceList<N,T>& piece_list = inst_layout->piece_lists[it->second.list_idx];
      layout_piece = piece_list.find_piece(cur_point);
      assert(layout_piece != 0);
      field_rel_offset = it->second.rel_offset + cur_field_offset;
      //log_dma.print() << "F " << field_idx << " " << fields[field_idx] << " : " << it->second.list_idx << " " << field_rel_offset << " " << field_size;
    }

    size_t max_elems = max_bytes / cur_field_size;
    // less than one element?  give up immediately
    if(max_elems == 0)
      return 0;

    // the subrectangle we give always starts with the current point
    Rect<N,T> target_subrect;
    target_subrect.lo = cur_point;
    if(layout_piece->layout_type == PieceLayoutTypes::AffineLayoutType) {
      const AffineLayoutPiece<N,T> *affine = static_cast<const AffineLayoutPiece<N,T> *>(layout_piece);

      // using the current point, find the biggest subrectangle we want to try
      //  giving out, paying attention to the piece's bounds, where we've stopped,
      //  and piece strides
      int cur_dim = 0;
      int max_dims = (((flags & LINES_OK) == 0)  ? 1 :
		      ((flags & PLANES_OK) == 0) ? 2 :
		                                   3);
      ssize_t act_counts[3], act_strides[3];
      act_counts[0] = cur_field_size;
      act_strides[0] = 1;
      total_bytes = cur_field_size;
      for(int d = 1; d < 3; d++) {
	act_counts[d] = 1;
	act_strides[d] = 0;
      }
      // follow the agreed-upon dimension ordering
      for(int di = 0; di < N; di++) {
	int d = dim_order[di];

	// the stride for a degenerate dimensions does not matter - don't cause
	//   a "break" if it mismatches
	if((cur_dim < max_dims) &&
	   (cur_point[d] < cur_rect.hi[d]) &&
	   ((ssize_t)affine->strides[d] != (act_counts[cur_dim] * act_strides[cur_dim]))) {
	  cur_dim++;
	  if(cur_dim < max_dims)
	    act_strides[cur_dim] = (ssize_t)affine->strides[d];
	}
	if(cur_dim < max_dims) {
	  size_t len = cur_rect.hi[d] - cur_point[d] + 1;
	  size_t piece_limit = affine->bounds.hi[d] - cur_point[d] + 1;
	  bool cropped = false;
	  if(piece_limit < len) {
	    len = piece_limit;
	    cropped = true;
	  }
	  size_t byte_limit = max_bytes / total_bytes;
	  if(byte_limit < len) {
	    len = byte_limit;
	    cropped = true;
	  }
	  target_subrect.hi[d] = cur_point[d] + len - 1;
	  total_bytes *= len;
	  act_counts[cur_dim] *= len;
	  // if we didn't start this dimension at the lo point, we can't
	  //  grow any further
	  if(cropped || (cur_point[d] > cur_rect.lo[d]))
	    cur_dim = max_dims;
	} else
	  target_subrect.hi[d] = cur_point[d];
      }

      info.base_offset = (inst_impl->metadata.inst_offset +
			  affine->offset +
			  affine->strides.dot(cur_point) +
			  field_rel_offset);
      //log_dma.print() << "A " << inst_impl->metadata.inst_offset << " + " << affine->offset << " + (" << affine->strides << " . " << cur_point << ") + " << field_rel_offset << " = " << info.base_offset;
      info.bytes_per_chunk = act_counts[0];
      info.num_lines = act_counts[1];
      info.line_stride = act_strides[1];
      info.num_planes = act_counts[2];
      info.plane_stride = act_strides[2];
    } else {
      assert(0 && "no support for non-affine pieces yet");
    }

    // now set 'next_point' to the next point we want - this is just based on
    //  the iterator rectangle so that iterators using different layouts still
    //  agree
    carry = true;
    for(int di = 0; di < N; di++) {
      int d = dim_order[di];

      if(carry) {
	if(target_subrect.hi[d] == cur_rect.hi[d]) {
	  next_point[d] = cur_rect.lo[d];
	} else {
	  next_point[d] = target_subrect.hi[d] + 1;
	  carry = false;
	}
      } else
	next_point[d] = target_subrect.lo[d];
    }

    //log_dma.print() << "iter " << ((void *)this) << " " << field_idx << " " << cur_rect << " " << cur_point << " " << max_bytes << " : " << target_subrect << " " << next_point << " " << carry;

    if(tentative) {
      tentative_valid = true;
    } else {
      // if the "carry" propagated all the way through, go on to the next field
      //  (defer if tentative)
      if(carry) {
	have_rect = false;
      } else
	cur_point = next_point;
    }

    return total_bytes;
  }

  template <int N, typename T>
  size_t TransferIteratorBase<N,T>::step_custom(size_t max_bytes,
                                                AddressInfoCustom& info,
                                                bool tentative /*= false*/)
  {
    // check to see if we're done - if not, we'll have a valid rectangle
    if(done() || !have_rect)
      return 0;

    assert(!tentative_valid);

    // find the layout piece the current point is in
    const InstanceLayoutPiece<N,T> *layout_piece;
    //int field_rel_offset;
    {
      std::map<FieldID, InstanceLayoutGeneric::FieldLayout>::const_iterator it = inst_layout->fields.find(cur_field_id);
      assert(it != inst_layout->fields.end());
      assert((cur_field_offset == 0) &&
	     (cur_field_size == size_t(it->second.size_in_bytes)) &&
	     "no support for accessing partial fields with step_custom");
      const InstancePieceList<N,T>& piece_list = inst_layout->piece_lists[it->second.list_idx];
      layout_piece = piece_list.find_piece(cur_point);
      assert(layout_piece != 0);
    }

    // less than one element?  give up immediately
    if(max_bytes < cur_field_size)
      return 0;

    // figure out the subrectangle we'd ideally like to do, staying within
    //  the max bytes limit
    Rect<N,T> target_subrect;
    target_subrect.lo = cur_point;
    bool grow = true;
    size_t cur_bytes = cur_field_size;
    // follow the agreed-upon dimension ordering
    for(int di = 0; di < N; di++) {
      int d = dim_order[di];

      if(grow) {
        size_t len = cur_rect.hi[d] - cur_point[d] + 1;
        size_t piece_limit = layout_piece->bounds.hi[d] - cur_point[d] + 1;
        if(piece_limit < len) {
          len = piece_limit;
          grow = false;
        }
        size_t byte_limit = max_bytes / cur_bytes;
        if(byte_limit < len) {
          len = byte_limit;
          grow = false;
        }
        target_subrect.hi[d] = cur_point[d] + len - 1;
        cur_bytes *= len;
        // if we didn't start this dimension at the lo point, we can't
        //  grow any further
        if(cur_point[d] > cur_rect.lo[d])
          grow = false;
      } else
        target_subrect.hi[d] = cur_point[d];
    }

    // convert the target rectangle for the dimension-agnostic interface
    // also make the rectangle _relative_ to the bounds of the piece
    int64_t target_lo[N], target_hi[N];
    for(int i = 0; i < N; i++) {
      target_lo[i] = target_subrect.lo[i] - layout_piece->bounds.lo[i];
      target_hi[i] = target_subrect.hi[i] - layout_piece->bounds.lo[i];
    }

    // offer the rectangle - it can be reduced by pruning dimensions
    int ndims = info.set_rect(inst_impl, layout_piece,
                              cur_field_size, cur_field_offset,
                              N, target_lo, target_hi, dim_order);

    // if pruning did occur, update target_subrect and cur_bytes to match
    if(ndims < N) {
      for(int i = ndims; i < N; i++)
        target_subrect.hi[dim_order[i]] = target_subrect.lo[dim_order[i]];
      cur_bytes = cur_field_size;
      for(int i = 0; i < ndims; i++)
        cur_bytes *= (target_subrect.hi[dim_order[i]] - target_subrect.lo[dim_order[i]] + 1);
    }

    // now set 'next_point' to the next point we want - this is just based on
    //  the iterator rectangle so that iterators using different layouts still
    //  agree
    carry = true;
    for(int di = 0; di < N; di++) {
      int d = dim_order[di];

      if(carry) {
	if(target_subrect.hi[d] == cur_rect.hi[d]) {
	  next_point[d] = cur_rect.lo[d];
	} else {
	  next_point[d] = target_subrect.hi[d] + 1;
	  carry = false;
	}
      } else
	next_point[d] = target_subrect.lo[d];
    }

    if(tentative) {
      tentative_valid = true;
    } else {
      // if the "carry" propagated all the way through, go on to the next field
      //  (defer if tentative)
      if(carry) {
	have_rect = false;
      } else
	cur_point = next_point;
    }

    return cur_bytes;
  }
  
  template <int N, typename T>
  void TransferIteratorBase<N,T>::confirm_step(void)
  {
    assert(tentative_valid);
    if(carry) {
      have_rect = false;
    } else
      cur_point = next_point;
    tentative_valid = false;
  }

  template <int N, typename T>
  void TransferIteratorBase<N,T>::cancel_step(void)
  {
    assert(tentative_valid);
    tentative_valid = false;
  }

  template <int N, typename T>
  uintptr_t TransferIteratorBase<N, T>::get_base_offset(void) const
  {
    return inst_impl->metadata.inst_offset;
  }

  template <int N, typename T>
  bool TransferIteratorBase<N,T>::get_addresses(AddressList &addrlist,
                                                const InstanceLayoutPieceBase *&nonaffine)
  {
#ifdef DEBUG_REALM
    assert(!tentative_valid);
#endif

    nonaffine = 0;

    while(!done()) {
      if(!have_rect)
	return false; // no more addresses at the moment, but expect more later

      // we may be able to compact dimensions, but ask for space to write a
      //  an address record of the maximum possible dimension (i.e. N)
      size_t *addr_data = addrlist.begin_nd_entry(N);
      if(!addr_data)
	return true; // out of space for now

      // find the layout piece the current point is in
      const InstanceLayoutPiece<N,T> *layout_piece;
      size_t field_rel_offset;
      {
	std::map<FieldID, InstanceLayoutGeneric::FieldLayout>::const_iterator it = inst_layout->fields.find(cur_field_id);
	assert(it != inst_layout->fields.end());
	assert((cur_field_offset + cur_field_size) <= size_t(it->second.size_in_bytes));
	const InstancePieceList<N,T>& piece_list = inst_layout->piece_lists[it->second.list_idx];
	layout_piece = piece_list.find_piece(cur_point);
        log_dma.debug() << "Find piece found for " << cur_point
                        << " in instance " << inst_impl->me
                        << " (list: " << piece_list << ")";
        if (REALM_UNLIKELY(layout_piece == 0)) {
          log_dma.fatal() << "no piece found for " << cur_point;
          abort();
        }
        if(layout_piece->layout_type != PieceLayoutTypes::AffineLayoutType) {
          // can't handle this piece here - let the caller know what the
          //  non-affine piece is and maybe it can handle it
          nonaffine = layout_piece;
          return true;
        }
	field_rel_offset = it->second.rel_offset + cur_field_offset;
      }

      // figure out the largest iteration-consistent subrectangle that fits in
      //  the current piece
      Rect<N,T> target_subrect;
      target_subrect.lo = cur_point;
      target_subrect.hi = cur_point;
      have_rect = false;  // tentatively clear - we'll (re-)set it below if needed
      for(int di = 0; di < N; di++) {
	int d = dim_order[di];

	// our target subrect in this dimension can be trimmed at the front by
	//  having already done a partial step, or trimmed at the end by the layout
	if(cur_rect.hi[d] <= layout_piece->bounds.hi[d]) {
	  if(cur_point[d] == cur_rect.lo[d]) {
	    // simple case - we are at the start in this dimension and the piece
	    //  covers the entire range
	    target_subrect.hi[d] = cur_rect.hi[d];
	    continue;
	  } else {
	    // we started in the middle, so we can finish this dimension, but
	    //  not continue to further dimensions
	    target_subrect.hi[d] = cur_rect.hi[d];
	    if(di < (N - 1)) {
	      // rewind the first di+1 dimensions and any after that that are
	      //  at the end
	      int d2 = 0;
	      while((d2 < N) &&
		    ((d2 <= di) ||
		     (cur_point[dim_order[d2]] == cur_rect.hi[dim_order[d2]]))) {
		cur_point[dim_order[d2]] = cur_rect.lo[dim_order[d2]];
		d2++;
	      }
	      if(d2 < N) {
		// carry didn't propagate all the way, so we have some left for
		//  next time
		cur_point[dim_order[d2]]++;
		have_rect = true;
	      }
	    }
	    break;
	  }
	} else {
	  // stopping short (doesn't matter where we started) - limit this subrect
	  //  based on the piece and start just past it in this dimension
	  //  (rewinding previous dimensions)
	  target_subrect.hi[d] = layout_piece->bounds.hi[d];
	  have_rect = true;
	  for(int d2 = 0; d2 < di; d2++)
	    cur_point[dim_order[d2]] = cur_rect.lo[dim_order[d2]];
	  cur_point[d] = layout_piece->bounds.hi[d] + 1;
	  break;
	}
      }
      log_dma.debug() << "step: cur_rect=" << cur_rect
                      << " layout_bounds=" << layout_piece->bounds
                      << " target_subrect=" << target_subrect
                      << " next_point=" << cur_point
                      << " (have_rect=" << have_rect << ")";
#ifdef DEBUG_REALM
      assert(layout_piece->bounds.contains(target_subrect));
#endif

      // TODO: remove now-redundant condition here
      if(layout_piece->layout_type == PieceLayoutTypes::AffineLayoutType) {
	const AffineLayoutPiece<N,T> *affine = static_cast<const AffineLayoutPiece<N,T> *>(layout_piece);

	// offset of initial entry is easy to compute
	addr_data[1] = (inst_impl->metadata.inst_offset +
			affine->offset +
			affine->strides.dot(target_subrect.lo) +
			field_rel_offset);

	size_t bytes = cur_field_size;
	int cur_dim = 1;
	int di = 0;
	// compact any dimensions that are contiguous first
	for(; di < N; di++) {
	  // follow the agreed-upon dimension ordering
	  int d = dim_order[di];

	  // skip degenerate dimensions
	  if(target_subrect.lo[d] == target_subrect.hi[d])
	    continue;

	  // if the stride doesn't match the current size, stop
	  if(affine->strides[d] != bytes)
	    break;

	  // it's contiguous - multiply total bytes by extent and continue
	  bytes *= (target_subrect.hi[d] - target_subrect.lo[d] + 1);
	}

	// if any dimensions are left, they need to become count/stride pairs
	size_t total_bytes = bytes;
	while(di < N) {
	  size_t total_count = 1;
	  size_t stride = affine->strides[dim_order[di]];

	  for(; di < N; di++) {
	    int d = dim_order[di];

	    if(target_subrect.lo[d] == target_subrect.hi[d])
	      continue;

	    size_t count = (target_subrect.hi[d] - target_subrect.lo[d] + 1);

	    if(affine->strides[d] != (stride * total_count))
	      break;

	    total_count *= count;
	  }

	  addr_data[cur_dim * 2] = total_count;
	  addr_data[cur_dim * 2 + 1] = stride;
          log_dma.debug() << "Add addr data dim=" << cur_dim
                          << " total_count=" << total_count
                          << " stride=" << stride;
          total_bytes *= total_count;
	  cur_dim++;
	}

	// now that we know the compacted dimension, we can finish the address
	//  record
	addr_data[0] = (bytes << 4) + cur_dim;
	addrlist.commit_nd_entry(cur_dim, total_bytes);
        log_dma.debug() << "Finalize addr data dim=" << cur_dim
                        << " total_bytes" << total_bytes;
      } else {
	assert(0 && "no support for non-affine pieces yet");
      }
    }

    return true; // we have no more addresses to produce
  }


  ////////////////////////////////////////////////////////////////////////
  //
  // class TransferIteratorIndexSpace<N,T>
  //

  template <int N, typename T>
  class TransferIteratorIndexSpace : public TransferIteratorBase<N,T> {
  protected:
    TransferIteratorIndexSpace(void); // used by deserializer
  public:
    TransferIteratorIndexSpace(const IndexSpace<N,T> &_is,
			       RegionInstance inst,
			       const int _dim_order[N],
			       const std::vector<FieldID>& _fields,
			       const std::vector<size_t>& _fld_offsets,
			       const std::vector<size_t>& _fld_sizes,
			       size_t _extra_elems);

    template <typename S>
    static TransferIterator *deserialize_new(S& deserializer);
      
    virtual ~TransferIteratorIndexSpace(void);

    virtual Event request_metadata(void);

    virtual void reset(void);

    static Serialization::PolymorphicSerdezSubclass<TransferIterator, TransferIteratorIndexSpace<N,T> > serdez_subclass;

    template <typename S>
    bool serialize(S& serializer) const;

  protected:
    virtual bool get_next_rect(Rect<N,T>& r, FieldID& fid,
			       size_t& offset, size_t& fsize);
    
    IndexSpace<N,T> is;
    IndexSpaceIterator<N,T> iter;
    bool iter_init_deferred;
    std::vector<FieldID> fields;
    std::vector<size_t> fld_offsets, fld_sizes;
    size_t field_idx;
    size_t extra_elems;
  };

  template <int N, typename T>
  TransferIteratorIndexSpace<N,T>::TransferIteratorIndexSpace(const IndexSpace<N,T>& _is,
							      RegionInstance inst,
							      const int _dim_order[N],
							      const std::vector<FieldID>& _fields,
							      const std::vector<size_t>& _fld_offsets,
							      const std::vector<size_t>& _fld_sizes,
							      size_t _extra_elems)
    : TransferIteratorBase<N,T>(inst, _dim_order)
    , is(_is)
    , field_idx(0), extra_elems(_extra_elems)
  {
    if(is.is_valid()) {
      iter.reset(is);
      this->is_done = !iter.valid;
      iter_init_deferred = false;
    } else
      iter_init_deferred = true;

    // special case - skip a lot of the init if we know the space is empty
    if(iter_init_deferred || iter.valid) {
      fields = _fields;
      fld_offsets = _fld_offsets;
      fld_sizes = _fld_sizes;
    }
  }

  template <int N, typename T>
  TransferIteratorIndexSpace<N,T>::TransferIteratorIndexSpace(void)
    : iter_init_deferred(false)
    , field_idx(0)
  {}

  template <int N, typename T>
  template <typename S>
  /*static*/ TransferIterator *TransferIteratorIndexSpace<N,T>::deserialize_new(S& deserializer)
  {
    IndexSpace<N,T> is;
    RegionInstance inst;
    std::vector<FieldID> fields;
    std::vector<size_t> fld_offsets, fld_sizes;
    size_t extra_elems;
    int dim_order[N];

    if(!((deserializer >> is) &&
	 (deserializer >> inst) &&
	 (deserializer >> fields) &&
	 (deserializer >> fld_offsets) &&
	 (deserializer >> fld_sizes) &&
	 (deserializer >> extra_elems)))
      return 0;

    for(int i = 0; i < N; i++)
      if(!(deserializer >> dim_order[i]))
	return 0;

    TransferIteratorIndexSpace<N,T> *tiis = new TransferIteratorIndexSpace<N,T>(is,
										inst,
										dim_order,
										fields,
										fld_offsets,
										fld_sizes,
										extra_elems);

    return tiis;
  }

  template <int N, typename T>
  TransferIteratorIndexSpace<N,T>::~TransferIteratorIndexSpace(void)
  {}

  template <int N, typename T>
  Event TransferIteratorIndexSpace<N,T>::request_metadata(void)
  {
    Event e = TransferIteratorBase<N,T>::request_metadata();;

    if(iter_init_deferred)
      e = Event::merge_events(e, is.make_valid());

    return e;
  }

  template <int N, typename T>
  void TransferIteratorIndexSpace<N,T>::reset(void)
  {
    TransferIteratorBase<N,T>::reset();
    field_idx = 0;
    assert(!iter_init_deferred);
    iter.reset(iter.space);
    this->is_done = !iter.valid;
  }

  template <int N, typename T>
  bool TransferIteratorIndexSpace<N,T>::get_next_rect(Rect<N,T>& r,
						      FieldID& fid,
						      size_t& offset,
						      size_t& fsize)
  {
    if(iter_init_deferred) {
      // index space must be valid now (i.e. somebody should have waited)
      assert(is.is_valid());
      iter.reset(is);
      iter_init_deferred = false;
      if(!iter.valid) {
	this->is_done = true;
	return false;
      }
    }

    if(this->is_done)
      return false;

    r = iter.rect;
    fid = fields[field_idx];
    offset = fld_offsets[field_idx];
    fsize = fld_sizes[field_idx];

    iter.step();
    if(!iter.valid) {
      iter.reset(is);
      field_idx++;
      if(field_idx == fields.size())
	this->is_done = true;
    }
    return true;
  }

  template <int N, typename T>
  /*static*/ Serialization::PolymorphicSerdezSubclass<TransferIterator, TransferIteratorIndexSpace<N,T> > TransferIteratorIndexSpace<N,T>::serdez_subclass;

  template <int N, typename T>
  template <typename S>
  bool TransferIteratorIndexSpace<N,T>::serialize(S& serializer) const
  {
    if(!((serializer << iter.space) &&
	 (serializer << (this->inst_impl ? this->inst_impl->me :
			 RegionInstance::NO_INST)) &&
	 (serializer << fields) &&
	 (serializer << fld_offsets) &&
	 (serializer << fld_sizes) &&
	 (serializer << extra_elems)))
      return false;

    for(int i = 0; i < N; i++)
      if(!(serializer << this->dim_order[i]))
	return false;

    return true;
  }

  ////////////////////////////////////////////////////////////////////////
  //
  // class WrappingTransferIteratorIndirect<N,T>
  //

  template <int N, typename T>
  class WrappingTransferIteratorIndirect : public TransferIteratorBase<N, T> {
  protected:
    WrappingTransferIteratorIndirect(void); // used by deserializer
  public:
    WrappingTransferIteratorIndirect(RegionInstance inst,
                                     const std::vector<FieldID> &_fields,
                                     const std::vector<size_t> &_fld_offsets,
                                     const std::vector<size_t> &_fld_sizes);

    template <typename S>
    static TransferIterator *deserialize_new(S &deserializer);

    virtual ~WrappingTransferIteratorIndirect(void);

    virtual Event request_metadata(void);

    // specify the xd port used for indirect address flow control, if any
    virtual void set_indirect_input_port(XferDes *xd, int port_idx,
                                         TransferIterator *inner_iter);

    virtual bool get_addresses(AddressList &addrlist,
                               const InstanceLayoutPieceBase *&nonaffine);

    virtual size_t get_base_offset(void) const;

    virtual void reset(void);

    virtual size_t get_address_size(void) const;
    virtual size_t step(size_t max_bytes, TransferIterator::AddressInfo &info,
                        unsigned flags, bool tentative = false);

    static Serialization::PolymorphicSerdezSubclass<
        TransferIterator, WrappingTransferIteratorIndirect<N, T>>
        serdez_subclass;

    template <typename S>
    bool serialize(S &serializer) const;

  protected:
    virtual bool get_next_rect(Rect<N, T> &r, FieldID &fid, size_t &offset,
                               size_t &fsize);

    std::vector<FieldID> fields;
    std::vector<size_t> fld_offsets, fld_sizes;
    XferDes *indirect_xd;
    size_t piece_idx;
    int indirect_port_idx;
    TransferIterator *addrs_in;
    size_t addrs_in_offset = 0;
    size_t point_pos = 0;
    size_t num_points = 0;
    static const size_t MAX_POINTS = 4194304;
  };

  template <int N, typename T>
  WrappingTransferIteratorIndirect<N, T>::WrappingTransferIteratorIndirect(void)
  {}

  template <int N, typename T>
  WrappingTransferIteratorIndirect<N, T>::WrappingTransferIteratorIndirect(
      RegionInstance inst, const std::vector<FieldID> &_fields,
      const std::vector<size_t> &_fld_offsets, const std::vector<size_t> &_fld_sizes)
    : TransferIteratorBase<N, T>(inst, 0)
    , fields(_fields)
    , fld_offsets(_fld_offsets)
    , fld_sizes(_fld_sizes)
    , piece_idx(0)
  {}

  template <int N, typename T>
  /*static*/ Serialization::PolymorphicSerdezSubclass<
      TransferIterator, WrappingTransferIteratorIndirect<N, T>>
      WrappingTransferIteratorIndirect<N, T>::serdez_subclass;

  template <int N, typename T>
  template <typename S>
  bool WrappingTransferIteratorIndirect<N, T>::serialize(S &serializer) const
  {
    return ((serializer << this->inst_impl->me) && (serializer << fields) &&
            (serializer << fld_offsets) && (serializer << fld_sizes));
  }

  template <int N, typename T>
  template <typename S>
  /*static*/ TransferIterator *
  WrappingTransferIteratorIndirect<N, T>::deserialize_new(S &deserializer)
  {
    RegionInstance inst;
    std::vector<FieldID> fields;
    std::vector<size_t> fld_offsets, fld_sizes;

    if(!((deserializer >> inst) && (deserializer >> fields) &&
         (deserializer >> fld_offsets) && (deserializer >> fld_sizes)))
      return 0;

    return new WrappingTransferIteratorIndirect<N, T>(inst, fields, fld_offsets,
                                                      fld_sizes);
  }

  template <int N, typename T>
  WrappingTransferIteratorIndirect<N, T>::~WrappingTransferIteratorIndirect(void)
  {}

  template <int N, typename T>
  Event WrappingTransferIteratorIndirect<N, T>::request_metadata(void)
  {
    return TransferIteratorBase<N, T>::request_metadata();
  }

  template <int N, typename T>
  void WrappingTransferIteratorIndirect<N, T>::set_indirect_input_port(
      XferDes *xd, int port_idx, TransferIterator *inner_iter)
  {
    indirect_xd = xd;
    indirect_port_idx = port_idx;
    addrs_in = inner_iter;
  }

  template <int N, typename T>
  void WrappingTransferIteratorIndirect<N, T>::reset(void)
  {
    TransferIteratorBase<N, T>::reset();
    piece_idx = 0;
  }

  template <int N, typename T>
  size_t WrappingTransferIteratorIndirect<N, T>::get_address_size(void) const
  {
    return sizeof(Point<N, T>);
  }

  template <int N, typename T>
  uintptr_t WrappingTransferIteratorIndirect<N, T>::get_base_offset(void) const
  {
    return addrs_in_offset;
  }

  template <int N, typename T>
  size_t WrappingTransferIteratorIndirect<N, T>::step(size_t max_bytes,
                                                      TransferIterator::AddressInfo &info,
                                                      unsigned flags,
                                                      bool tentative /*= false*/)
  {
    FieldID cur_field_id = fields[0];
    size_t cur_field_offset = fld_offsets[0];
    size_t cur_field_size = fld_sizes[0];

    if(this->inst_layout == 0) {
      assert(this->inst_impl->metadata.is_valid());
      this->inst_layout =
          checked_cast<const InstanceLayout<N, T> *>(this->inst_impl->metadata.layout);
    }

    assert(this->inst_layout);
    std::map<FieldID, InstanceLayoutGeneric::FieldLayout>::const_iterator it =
        this->inst_layout->fields.find(cur_field_id);
    assert(it != this->inst_layout->fields.end());
    size_t pieces = this->inst_layout->piece_lists[it->second.list_idx].pieces.size();

    if(piece_idx < pieces) {
      const InstanceLayoutPiece<N, T> *layout_piece;
      size_t field_rel_offset =
          get_layout_piece(this->inst_layout, layout_piece, cur_field_id, cur_field_size,
                           cur_field_offset, piece_idx);

      if(layout_piece->layout_type == PieceLayoutTypes::AffineLayoutType) {
        const AffineLayoutPiece<N, T> *affine =
            static_cast<const AffineLayoutPiece<N, T> *>(layout_piece);

        info.base_offset = (this->inst_impl->metadata.inst_offset + affine->offset +
                            affine->strides.dot(affine->bounds.lo) + field_rel_offset);

        size_t cur_dim = 0;
        info.bytes_per_chunk = affine->strides[cur_dim++];
        if(N > cur_dim) {
          info.num_lines = affine->bounds.hi[cur_dim] - affine->bounds.lo[cur_dim] + 1;
          info.line_stride = affine->strides[cur_dim];
        }
        cur_dim++;
        if(N > cur_dim) {
          info.num_planes = affine->bounds.hi[cur_dim] - affine->bounds.lo[cur_dim] + 1;
          info.plane_stride = affine->strides[cur_dim];
        }
        piece_idx++;
      }
    }
    piece_idx %= pieces;
    return 0;
  }

  template <int N, typename T>
  bool WrappingTransferIteratorIndirect<N, T>::get_addresses(
      AddressList &addrlist, const InstanceLayoutPieceBase *&nonaffine)
  {
    nonaffine = 0;

    while(!this->done()) {
      if(!this->have_rect) {
        return false;
      }

      size_t *addr_data = addrlist.begin_nd_entry(1);
      if(!addr_data) {
        return true;
      }

      int cur_dim = 1;
      size_t total_bytes = this->cur_rect.volume() * this->cur_field_size;
      this->have_rect = false;
      addr_data[0] = ((total_bytes) << 4) + cur_dim;
      addrlist.commit_nd_entry(cur_dim, total_bytes);
      log_dma.debug() << "Finalize gather/scatter addr data dim=" << cur_dim
                      << " total_bytes=" << total_bytes;
      break;
    }
    return true;
  }

  template <int N, typename T>
  bool WrappingTransferIteratorIndirect<N, T>::get_next_rect(Rect<N, T> &r, FieldID &fid,
                                                             size_t &offset,
                                                             size_t &fsize)
  {
    assert(fields.size() == 1);
    fid = fields[0];
    offset = fld_offsets[0];
    fsize = fld_sizes[0];

    r.lo = Point<N, T>::ZEROES();
    r.hi = Point<N, T>::ZEROES();

    addrs_in->done();

    XferDes::XferPort &iip = indirect_xd->input_ports[indirect_port_idx];

    bool nonempty = false;
    while(true) {

      if(point_pos * sizeof(Point<N, T>) > iip.local_bytes_total) {
        return nonempty;
      }

      if(point_pos >= num_points) {
        if(addrs_in->done()) {
          this->is_done = true;
          return nonempty;
        }

        TransferIterator::AddressInfo a_info;
        size_t addr_max_bytes = sizeof(Point<N, T>) * MAX_POINTS;
        if(indirect_xd != 0) {
          if(iip.peer_guid != XferDes::XFERDES_NO_GUID) {
            addr_max_bytes =
                iip.seq_remote.span_exists(iip.local_bytes_total, addr_max_bytes);
            size_t rem = addr_max_bytes % sizeof(Point<N, T>);
            if(rem > 0) {
              addr_max_bytes -= rem;
            }
            if(addr_max_bytes == 0) {
              if(iip.remote_bytes_total.load() == iip.local_bytes_total)
                this->is_done = true;
              return nonempty;
            }
          }
        }

        size_t amt = addrs_in->step(addr_max_bytes, a_info, 0, false);
        if(amt == 0) {
          return nonempty;
        }

        // TODO: handle partial point reads
        addrs_in_offset = a_info.base_offset;
        num_points = amt / sizeof(Point<N, T>);
      }
      r.lo[0] = point_pos;
      r.hi[0] = point_pos + num_points - 1;
      point_pos += num_points;
      nonempty = true;
    }
  }

  ////////////////////////////////////////////////////////////////////////
  //
  // class TransferIteratorIndirect<N,T>
  //

  template <int N, typename T>
  class TransferIteratorIndirect : public TransferIteratorBase<N,T> {
  protected:
    TransferIteratorIndirect(void); // used by deserializer
  public:
    TransferIteratorIndirect(Memory _addrs_mem,
			     //const IndexSpace<N,T> &_is,
			     RegionInstance inst,
			     //const int _dim_order[N],
			     const std::vector<FieldID>& _fields,
			     const std::vector<size_t>& _fld_offsets,
			     const std::vector<size_t>& _fld_sizes);

    template <typename S>
    static TransferIterator *deserialize_new(S& deserializer);
      
    virtual ~TransferIteratorIndirect(void);

    virtual Event request_metadata(void);

    // specify the xd port used for indirect address flow control, if any
    virtual void set_indirect_input_port(XferDes *xd, int port_idx,
                                         TransferIterator *inner_iter);
    virtual void reset(void);

    static Serialization::PolymorphicSerdezSubclass<TransferIterator, TransferIteratorIndirect<N,T> > serdez_subclass;

    template <typename S>
    bool serialize(S& serializer) const;

  protected:
    virtual bool get_next_rect(Rect<N,T>& r, FieldID& fid,
			       size_t& offset, size_t& fsize);

    TransferIterator *addrs_in;
    Memory addrs_mem;
    intptr_t addrs_mem_base;
    //IndexSpace<N,T> is;
    bool can_merge;
    static const size_t MAX_POINTS = 64;
    Point<N,T> points[MAX_POINTS];
    size_t point_pos, num_points;
    std::vector<FieldID> fields;
    std::vector<size_t> fld_offsets, fld_sizes;
    XferDes *indirect_xd;
    int indirect_port_idx;
  };

  template <int N, typename T>
  TransferIteratorIndirect<N,T>::TransferIteratorIndirect(void)
    : can_merge(true)
    , point_pos(0), num_points(0)
  {}
  
  template <int N, typename T>
  TransferIteratorIndirect<N,T>::TransferIteratorIndirect(Memory _addrs_mem,
							  //const IndexSpace<N,T> &_is,
							  RegionInstance inst,
							  //const int _dim_order[N],
							  const std::vector<FieldID>& _fields,
							  const std::vector<size_t>& _fld_offsets,
							  const std::vector<size_t>& _fld_sizes)
    : TransferIteratorBase<N,T>(inst, 0)
    , addrs_in(0)
    , addrs_mem(_addrs_mem)
    , addrs_mem_base(0)
    , point_pos(0)
    , num_points(0)
      //, is(_is)
    , fields(_fields)
    , fld_offsets(_fld_offsets)
    , fld_sizes(_fld_sizes)
    , indirect_xd(0)
    , indirect_port_idx(-1)
  {}
    
  template <int N, typename T>
  /*static*/ Serialization::PolymorphicSerdezSubclass<TransferIterator, TransferIteratorIndirect<N,T> > TransferIteratorIndirect<N,T>::serdez_subclass;

  template <int N, typename T>
  template <typename S>
  bool TransferIteratorIndirect<N,T>::serialize(S& serializer) const
  {
    return ((serializer << addrs_mem) &&
	    (serializer << this->inst_impl->me) &&
	    (serializer << fields) &&
	    (serializer << fld_offsets) &&
	    (serializer << fld_sizes));
  }

  template <int N, typename T>
  template <typename S>
  /*static*/ TransferIterator *TransferIteratorIndirect<N,T>::deserialize_new(S& deserializer)
  {
    Memory addrs_mem;
    RegionInstance inst;
    std::vector<FieldID> fields;
    std::vector<size_t> fld_offsets, fld_sizes;

    if(!((deserializer >> addrs_mem) &&
	 (deserializer >> inst) &&
	 (deserializer >> fields) &&
	 (deserializer >> fld_offsets) &&
	 (deserializer >> fld_sizes)))
      return 0;

    return new TransferIteratorIndirect<N,T>(addrs_mem,
					     inst,
					     fields,
					     fld_offsets,
					     fld_sizes);
  }
      
  template <int N, typename T>
  TransferIteratorIndirect<N,T>::~TransferIteratorIndirect(void)
  {
  }

  template <int N, typename T>
  Event TransferIteratorIndirect<N, T>::request_metadata(void)
  {
    return Event::merge_events(
        {addrs_in->request_metadata(), TransferIteratorBase<N, T>::request_metadata()});
  }

  template <int N, typename T>
  void TransferIteratorIndirect<N,T>::set_indirect_input_port(XferDes *xd,
							      int port_idx,
							      TransferIterator *inner_iter)
  {
    indirect_xd = xd;
    indirect_port_idx = port_idx;
    addrs_in = inner_iter;
    assert(indirect_xd != 0);
    assert(indirect_port_idx >= 0);
    void *mem_base = indirect_xd->input_ports[indirect_port_idx].mem->get_direct_ptr(0, 0);
    assert(mem_base != 0);
    addrs_mem_base = reinterpret_cast<intptr_t>(mem_base);
  }
  
  template <int N, typename T>
  void TransferIteratorIndirect<N,T>::reset(void)
  {
    TransferIteratorBase<N,T>::reset();
    addrs_in->reset();
  }

  template <int N, typename T>
  bool TransferIteratorIndirect<N,T>::get_next_rect(Rect<N,T>& r,
						    FieldID& fid,
						    size_t& offset,
						    size_t& fsize)
  {
    assert(fields.size() == 1);
    fid = fields[0];
    offset = fld_offsets[0];
    fsize = fld_sizes[0];

    addrs_in->done();

    bool nonempty = false;
    int merge_dim = -1;
    while(true) {
      // do we need new addresses?
      if(point_pos >= num_points) {
	// get the next address
	if(addrs_in->done()) {
	  this->is_done = true;
	  return nonempty;
	}
	TransferIterator::AddressInfo a_info;
	size_t addr_max_bytes = sizeof(Point<N,T>) * MAX_POINTS;
	if(indirect_xd != 0) {
	  XferDes::XferPort& iip = indirect_xd->input_ports[indirect_port_idx];
	  if(iip.peer_guid != XferDes::XFERDES_NO_GUID) {
	    addr_max_bytes = iip.seq_remote.span_exists(iip.local_bytes_total,
							addr_max_bytes);
            // round down to multiple of sizeof(Point<N,T>)
            size_t rem = addr_max_bytes % sizeof(Point<N,T>);
            if(rem > 0)
              addr_max_bytes -= rem;
	    if(addr_max_bytes == 0) {
	      // end of data?
	      if(iip.remote_bytes_total.load() == iip.local_bytes_total)
		this->is_done = true;
	      return nonempty;
	    }
	  }
	}

	size_t amt = addrs_in->step(addr_max_bytes, a_info, 0,
				    false /*!tentative*/);

        if(amt == 0) {
          return nonempty;
        }
        memcpy(points,
               reinterpret_cast<const void *>(addrs_mem_base + a_info.base_offset), amt);
        // handle reads of partial points
        while((amt % sizeof(Point<N,T>)) != 0) {
          // get some more - should never be empty
          size_t todo = addrs_in->step(addr_max_bytes - amt, a_info, 0,
                                       false /*!tentative*/);
          assert(todo > 0);

          memcpy(reinterpret_cast<char *>(points) + amt,
                 reinterpret_cast<const void *>(addrs_mem_base +
                                                a_info.base_offset),
                 todo);
          amt += todo;
        }

	point_pos = 0;
	num_points = amt / sizeof(Point<N,T>);
        log_dma.debug() << "indirect-iterator read num_points=" << num_points;
	assert(amt == (num_points * sizeof(Point<N,T>)));

	//log_dma.print() << "got points: " << points[0] << "(+" << (num_points - 1) << ")";
	if(indirect_xd != 0) {
	  XferDes::XferPort& iip = indirect_xd->input_ports[indirect_port_idx];
	  indirect_xd->update_bytes_read(indirect_port_idx,
					 iip.local_bytes_total, amt);
	  iip.local_bytes_total += amt;
	}
      }

      while(point_pos < num_points) {
	const Point<N,T>& p = points[point_pos];
      
	if(nonempty) {
	  // attempt merge
	  if(merge_dim >= 0) {
	    // we've already chosen which dimension we can merge along
	    for(int i = 0; i < N; i++)
	      if(p[i] != (r.hi[i] + ((i == merge_dim) ? 1 : 0))) {
                log_dma.debug() << "indirect-iterator merge fails next_rect=" << r;
                // merge fails - return what we have
		return true;
	      }
	    // if we fall through, merging is ok
	    r.hi = p;
	    point_pos++;
	  } else {
	    for(int i = 0; i < N; i++) {
	      if(p[i] == r.hi[i]) continue;
	      if(p[i] == (r.hi[i] + 1)) {
		if(merge_dim == -1) {
		  merge_dim = i;
		  continue;
		} else {
		  merge_dim = -1;
		  break;
		}
	      }
	      // not mergeable
	      merge_dim = -1;
	      break;
	    }
	    if(merge_dim >= 0) {
	      // merge and continue
	      r.hi = p;
	      point_pos++;
	    } else {
              log_dma.debug() << "indirect-iterator next_rect=" << r;
	      return true;
	    }
	  }
	} else {
	  r = Rect<N,T>(p, p);
	  point_pos++;
	  nonempty = true;
	}
      }
    }
  }

  ////////////////////////////////////////////////////////////////////////
  //
  // class TransferIteratorIndirectRange<N,T>
  //

  template <int N, typename T>
  class TransferIteratorIndirectRange : public TransferIteratorBase<N,T> {
  protected:
    TransferIteratorIndirectRange(void); // used by deserializer
  public:
    TransferIteratorIndirectRange(Memory _addrs_mem,
				  //const IndexSpace<N,T> &_is,
				  RegionInstance inst,
				  //const int _dim_order[N],
				  const std::vector<FieldID>& _fields,
				  const std::vector<size_t>& _fld_offsets,
				  const std::vector<size_t>& _fld_sizes);

    template <typename S>
    static TransferIterator *deserialize_new(S& deserializer);
      
    virtual ~TransferIteratorIndirectRange(void);

    virtual Event request_metadata(void);

    // specify the xd port used for indirect address flow control, if any
    virtual void set_indirect_input_port(XferDes *xd, int port_idx,
					 TransferIterator *inner_iter);

    virtual void reset(void);

    static Serialization::PolymorphicSerdezSubclass<TransferIterator, TransferIteratorIndirectRange<N,T> > serdez_subclass;

    template <typename S>
    bool serialize(S& serializer) const;

  protected:
    virtual bool get_next_rect(Rect<N,T>& r, FieldID& fid,
			       size_t& offset, size_t& fsize);
    
    TransferIterator *addrs_in;
    Memory addrs_mem;
    intptr_t addrs_mem_base;
    //IndexSpace<N,T> is;
    bool can_merge;
    static const size_t MAX_RECTS = 64;
    Rect<N,T> rects[MAX_RECTS];
    size_t rect_pos, num_rects;
    std::vector<FieldID> fields;
    std::vector<size_t> fld_offsets, fld_sizes;
    XferDes *indirect_xd;
    int indirect_port_idx;
  };

  template <int N, typename T>
  TransferIteratorIndirectRange<N,T>::TransferIteratorIndirectRange(void)
    : can_merge(true)
    , rect_pos(0), num_rects(0)
  {}
  
  template <int N, typename T>
  TransferIteratorIndirectRange<N,T>::TransferIteratorIndirectRange(Memory _addrs_mem,
							  //const IndexSpace<N,T> &_is,
							  RegionInstance inst,
							  //const int _dim_order[N],
								    const std::vector<FieldID>& _fields,
								    const std::vector<size_t>& _fld_offsets,
								    const std::vector<size_t>& _fld_sizes)
    : TransferIteratorBase<N,T>(inst, 0)
    , addrs_in(0)
    , addrs_mem(_addrs_mem)
    , addrs_mem_base(0)
    , can_merge(true)
    , rect_pos(0)
    , num_rects(0)
      //, is(_is)
    , fields(_fields)
    , fld_offsets(_fld_offsets)
    , fld_sizes(_fld_sizes)
    , indirect_xd(0)
    , indirect_port_idx(-1)
  {}
    
  template <int N, typename T>
  /*static*/ Serialization::PolymorphicSerdezSubclass<TransferIterator, TransferIteratorIndirectRange<N,T> > TransferIteratorIndirectRange<N,T>::serdez_subclass;

  template <int N, typename T>
  template <typename S>
  bool TransferIteratorIndirectRange<N,T>::serialize(S& serializer) const
  {
    return ((serializer << addrs_mem) &&
	    (serializer << this->inst_impl->me) &&
	    (serializer << fields) &&
	    (serializer << fld_offsets) &&
	    (serializer << fld_sizes));
  }

  template <int N, typename T>
  template <typename S>
  /*static*/ TransferIterator *TransferIteratorIndirectRange<N,T>::deserialize_new(S& deserializer)
  {
    Memory addrs_mem;
    RegionInstance inst;
    std::vector<FieldID> fields;
    std::vector<size_t> fld_offsets, fld_sizes;

    if(!((deserializer >> addrs_mem) &&
	 (deserializer >> inst) &&
	 (deserializer >> fields) &&
	 (deserializer >> fld_offsets) &&
	 (deserializer >> fld_sizes)))
      return 0;

    return new TransferIteratorIndirectRange<N,T>(addrs_mem,
						  inst,
						  fields,
						  fld_offsets,
						  fld_sizes);
  }
      
  template <int N, typename T>
  TransferIteratorIndirectRange<N,T>::~TransferIteratorIndirectRange(void)
  {
  }

  template <int N, typename T>
  Event TransferIteratorIndirectRange<N,T>::request_metadata(void)
  {
    Event ev1 = addrs_in->request_metadata();
    //Event ev2 = is.make_valid();
    Event ev3 = TransferIteratorBase<N,T>::request_metadata();
    return Event::merge_events(ev1, /*ev2,*/ ev3);
  }

  template <int N, typename T>
  void TransferIteratorIndirectRange<N,T>::set_indirect_input_port(XferDes *xd,
							      int port_idx,
							      TransferIterator *inner_iter)
  {
    indirect_xd = xd;
    indirect_port_idx = port_idx;
    addrs_in = inner_iter;

    assert(indirect_xd != 0);
    assert(indirect_port_idx >= 0);
    void *mem_base = indirect_xd->input_ports[indirect_port_idx].mem->get_direct_ptr(0, 0);
    assert(mem_base != 0);
    addrs_mem_base = reinterpret_cast<intptr_t>(mem_base);
  }
  
  template <int N, typename T>
  void TransferIteratorIndirectRange<N,T>::reset(void)
  {
    TransferIteratorBase<N,T>::reset();
    addrs_in->reset();
  }
  
  template <int N, typename T>
  bool TransferIteratorIndirectRange<N,T>::get_next_rect(Rect<N,T>& r,
							 FieldID& fid,
							 size_t& offset,
							 size_t& fsize)
  {
    assert(fields.size() == 1);
    fid = fields[0];
    offset = fld_offsets[0];
    fsize = fld_sizes[0];

    bool nonempty = false;
    while(true) {
      // do we need new addresses?
      if(rect_pos >= num_rects) {
	// get the next address
	if(addrs_in->done()) {
	  this->is_done = true;
	  return nonempty;
	}
	TransferIterator::AddressInfo a_info;
	size_t addr_max_bytes = sizeof(Rect<N,T>) * MAX_RECTS;
	if(indirect_xd != 0) {
	  XferDes::XferPort& iip = indirect_xd->input_ports[indirect_port_idx];
	  if(iip.peer_guid != XferDes::XFERDES_NO_GUID) {
	    addr_max_bytes = iip.seq_remote.span_exists(iip.local_bytes_total,
							addr_max_bytes);
            // round down to multiple of sizeof(Rect<N,T>)
            size_t rem = addr_max_bytes % sizeof(Rect<N,T>);
            if(rem > 0)
              addr_max_bytes -= rem;
	    if(addr_max_bytes == 0) {
	      // end of data?
	      if(iip.remote_bytes_total.load() == iip.local_bytes_total)
	      	this->is_done = true;
	      return nonempty;
	    }
	  }
	}
	size_t amt = addrs_in->step(addr_max_bytes, a_info, 0,
				    false /*!tentative*/);
	if(amt == 0)
	  return nonempty;
	memcpy(rects,
	       reinterpret_cast<const void *>(addrs_mem_base +
					      a_info.base_offset),
	       amt);
        // handle reads of partial rects
        while((amt % sizeof(Rect<N,T>)) != 0) {
          // get some more - should never be empty
          size_t todo = addrs_in->step(addr_max_bytes - amt, a_info, 0,
                                       false /*!tentative*/);
          assert(todo > 0);

          memcpy(reinterpret_cast<char *>(rects) + amt,
                 reinterpret_cast<const void *>(addrs_mem_base +
                                                a_info.base_offset),
                 todo);
          amt += todo;
        }

	rect_pos = 0;
	num_rects = amt / sizeof(Rect<N,T>);
	assert(amt == (num_rects * sizeof(Rect<N,T>)));

	//log_dma.print() << "got rects: " << rects[0] << "(+" << (num_rects - 1) << ")";
	if(indirect_xd != 0) {
	  XferDes::XferPort& iip = indirect_xd->input_ports[indirect_port_idx];
	  indirect_xd->update_bytes_read(indirect_port_idx,
					 iip.local_bytes_total, amt);
	  iip.local_bytes_total += amt;
	}
      }

      // scan through the rectangles for something nonempty
      while(rect_pos < num_rects) {
	if(rects[rect_pos].empty()) {
	  rect_pos++;
	  continue;
	}

	if(nonempty) {
	  // attempt merge
	  int merge_dim = -1;
	  if(N == 1) {
	    // simple 1-D case
	    if(rects[rect_pos].lo.x == (r.hi.x + 1)) {
	      merge_dim = 0;
	    }
	  } else {
	    const Rect<N,T>& r2 = rects[rect_pos];
	    int dims_match = 0;
	    while(dims_match < (N-1))
	      if((r.lo[dims_match] == r2.lo[dims_match]) &&
		 (r.hi[dims_match] == r2.hi[dims_match]))
		dims_match++;
	      else
		break;
	    if((r2.lo[dims_match] == (r.hi[dims_match] + 1))) {
	      merge_dim = dims_match;  // unless checks below fail
	      // rest of dims must be degenerate and match
	      for(int i = dims_match + 1; i < N; i++)
		if((r.lo[i] != r.hi[i]) ||
		   (r2.lo[i] != r.lo[i]) || (r2.hi[i] != r.hi[i])) {
		  merge_dim = -1;
		  break;
		}
	    }
	  }
	  if(merge_dim >= 0) {
	    // merge and continue
	    r.hi[merge_dim] = rects[rect_pos++].hi[merge_dim];
	  } else {
	    // can't merge - return what we've got
	    return true;
	  }
	} else {
	  r = rects[rect_pos++];
	  nonempty = true;
	}
      }
    }
  }
  

  ////////////////////////////////////////////////////////////////////////
  //
  // class TransferDomain
  //

  TransferDomain::TransferDomain(void)
  {}

  TransferDomain::~TransferDomain(void)
  {}


  ////////////////////////////////////////////////////////////////////////
  //
  // class TransferDomainIndexSpace<N,T>
  //

  template <int N, typename T>
  class TransferDomainIndexSpace : public TransferDomain {
  public:
    TransferDomainIndexSpace(IndexSpace<N,T> _is);

    template <typename S>
    static TransferDomain *deserialize_new(S& deserializer);

    virtual TransferDomain *clone(void) const;

    virtual Event request_metadata(void);

    virtual bool empty(void) const;
    virtual size_t volume(void) const;

    virtual void choose_dim_order(std::vector<int>& dim_order,
				  const std::vector<CopySrcDstField>& srcs,
				  const std::vector<CopySrcDstField>& dsts,
				  const std::vector<IndirectionInfo *>& indirects,
				  bool force_fortran_order,
				  size_t max_stride) const;

    virtual void count_fragments(RegionInstance inst,
                                 const std::vector<int>& dim_order,
                                 const std::vector<FieldID>& fields,
                                 const std::vector<size_t>& fld_sizes,
                                 std::vector<size_t>& fragments) const;

    virtual TransferIterator *create_iterator(RegionInstance inst,
					      const std::vector<int>& dim_order,
					      const std::vector<FieldID>& fields,
					      const std::vector<size_t>& fld_offsets,
					      const std::vector<size_t>& fld_sizes) const;

    virtual TransferIterator *create_iterator(RegionInstance inst,
					      RegionInstance peer,
					      const std::vector<FieldID>& fields,
					      const std::vector<size_t>& fld_offsets,
					      const std::vector<size_t>& fld_sizes) const;

    virtual void print(std::ostream& os) const;

    static Serialization::PolymorphicSerdezSubclass<TransferDomain, TransferDomainIndexSpace<N,T> > serdez_subclass;

    template <typename S>
    bool serialize(S& serializer) const;

    //protected:
    IndexSpace<N,T> is;
  };

  template <int N, typename T>
  TransferDomainIndexSpace<N,T>::TransferDomainIndexSpace(IndexSpace<N,T> _is)
    : is(_is)
  {}

  template <int N, typename T>
  template <typename S>
  /*static*/ TransferDomain *TransferDomainIndexSpace<N,T>::deserialize_new(S& deserializer)
  {
    IndexSpace<N,T> is;
    if(deserializer >> is)
      return new TransferDomainIndexSpace<N,T>(is);
    else
      return 0;
  }

  template <int N, typename T>
  TransferDomain *TransferDomainIndexSpace<N,T>::clone(void) const
  {
    return new TransferDomainIndexSpace<N,T>(is);
  }

  template <int N, typename T>
  Event TransferDomainIndexSpace<N,T>::request_metadata(void)
  {
    if(!is.is_valid())
      return is.make_valid();

    return Event::NO_EVENT;
  }

  template <int N, typename T>
  bool TransferDomainIndexSpace<N,T>::empty(void) const
  {
    return is.empty();
  }

  template <int N, typename T>
  size_t TransferDomainIndexSpace<N,T>::volume(void) const
  {
    return is.volume();
  }

  // determines the preferred dim order for an affine layout - dims sorted
  //  by stride, ignoring dimensions that are trivial or strides > max_stride
  template <int N, typename T>
  static void preferred_dim_order(std::vector<int>& dim_order,
				  const AffineLayoutPiece<N,T> *affine,
				  const std::vector<bool>& trivial,
				  size_t max_stride)
  {
    size_t prev_stride = 0;
    for(int i = 0; i < N; i++) {
      size_t best_stride = max_stride+1;
      int best_dim = -1;
      for(int j = 0; j < N; j++) {
	// ignore strides we've already seen, those that are too big, and
	//  those that correspond to trivial dimensions
	if(trivial[j] ||
	   (affine->strides[j] <= prev_stride) ||
	   (affine->strides[j] >= best_stride))
	  continue;
	best_dim = j;
	best_stride = affine->strides[j];
      }
      if(best_dim >= 0) {
	dim_order.push_back(best_dim);
	prev_stride = best_stride;
      } else {
	break;
      }
    }
  }

  // combines a new dim order preference with existing decisions, choosing
  //  the new order if it's a superset of the existing order
  // TODO: come up with rules for being willing to throw away the existing
  //  order if they conflict
  static void reconcile_dim_orders(std::vector<int>& existing_order,
				   const std::vector<int>& new_order)
  {
    // a shorter order can't be a (strict) superset
    if(new_order.size() <= existing_order.size()) return;
    // differences in the common length are deal-breakers too
    if(!std::equal(existing_order.begin(), existing_order.end(),
		   new_order.begin())) return;
    existing_order = new_order;
  }

  template <int N, typename T>
  static void preferred_dim_order(std::vector<int>& dim_order,
				  const Rect<N,T>& bounds,
				  RegionInstance inst,
				  FieldID field_id,
				  const std::vector<bool>& trivial,
				  size_t max_stride)
  {
    RegionInstanceImpl *impl = get_runtime()->get_instance_impl(inst);
    // can't wait for it here - make sure it's valid before calling
    assert(impl->metadata.is_valid());
    const InstanceLayout<N,T> *layout = checked_cast<const InstanceLayout<N,T> *>(impl->metadata.layout);
    std::map<FieldID, InstanceLayoutGeneric::FieldLayout>::const_iterator it = layout->fields.find(field_id);
    assert(it != layout->fields.end());
    const InstancePieceList<N,T>& ipl = layout->piece_lists[it->second.list_idx];
    std::vector<int> preferred;
    preferred.reserve(N);
    for(typename std::vector<InstanceLayoutPiece<N,T> *>::const_iterator it2 = ipl.pieces.begin();
	it2 != ipl.pieces.end();
	++it2) {
      // ignore pieces that aren't affine or are outside bounds
      if((*it2)->layout_type != PieceLayoutTypes::AffineLayoutType)
	continue;
      if(!bounds.overlaps((*it2)->bounds))
	continue;
      preferred_dim_order(preferred,
			  checked_cast<AffineLayoutPiece<N,T> *>(*it2),
			  trivial,
			  max_stride);
      reconcile_dim_orders(dim_order, preferred);
      preferred.clear();
    }
  }

  template <int N, typename T>
  void TransferDomainIndexSpace<N,T>::choose_dim_order(std::vector<int>& dim_order,
				  const std::vector<CopySrcDstField>& srcs,
				  const std::vector<CopySrcDstField>& dsts,
				  const std::vector<IndirectionInfo *>& indirects,
				  bool force_fortran_order,
				  size_t max_stride) const
  {
    if(force_fortran_order) {
      dim_order.resize(N);
      for(int i = 0; i < N; i++)
	dim_order[i] = i;
      return;
    }

    // start with an unconstrained order
    dim_order.clear();
    dim_order.reserve(N);

    // dimensions with an extent==1 are trivial and should not factor into
    //  order decision
    std::vector<bool> trivial(N);
    for(int i = 0; i < N; i++)
      trivial[i] = (is.bounds.lo[i] == is.bounds.hi[i]);

    // allocate this vector once and we'll reuse it
    std::vector<int> preferred;
    preferred.reserve(N);

    // consider destinations first
    for(size_t i = 0; i < dsts.size(); i++) {
      if((dsts[i].field_id != FieldID(-1)) && dsts[i].inst.exists()) {
	preferred_dim_order(preferred,
			    is.bounds, dsts[i].inst, dsts[i].field_id,
			    trivial, max_stride);
	reconcile_dim_orders(dim_order, preferred);
	preferred.clear();
	continue;
      }

      // TODO: ask opinion of indirections?
    }

    // then consider sources
    for(size_t i = 0; i < srcs.size(); i++) {
      if((srcs[i].field_id != FieldID(-1)) && srcs[i].inst.exists()) {
	preferred_dim_order(preferred,
			    is.bounds, srcs[i].inst, srcs[i].field_id,
			    trivial, max_stride);
	reconcile_dim_orders(dim_order, preferred);
	preferred.clear();
	continue;
      }

      // TODO: ask opinion of indirections?
    }

    // if we didn't end up choosing all the dimensions, add the rest back in
    //  in arbitrary (ascending, currently) order
    if(dim_order.size() != N) {
      std::vector<bool> present(N, false);
      for(size_t i = 0; i < dim_order.size(); i++)
	present[dim_order[i]] = true;
      for(int i = 0; i < N; i++)
	if(!present[i])
	  dim_order.push_back(i);
#ifdef DEBUG_REALM
      assert(dim_order.size() == N);
#endif
    }
  }

  template <int N, typename T>
  static void add_fragments_for_rect(const Rect<N,T>& rect,
                                     size_t field_size,
                                     size_t field_count,
                                     const Point<N,size_t>& strides,
                                     const std::vector<int>& dim_order,
                                     std::vector<size_t>& fragments)
  {
    int collapsed[N+1];
    int breaks = 0;
    collapsed[0] = 1;
    size_t exp_stride = field_size;
    for(int di = 0; di < N; di++) {
      int d = dim_order[di];
      // skip trivial dimensions
      if(rect.lo[d] == rect.hi[d]) continue;

      size_t extent = size_t(rect.hi[d]) - size_t(rect.lo[d]) + 1;

      if(exp_stride == strides[d]) {
        // stride match?  collapse more
        collapsed[breaks] *= extent;
        exp_stride *= extent;
      } else {
        // stride mismatch - break here
        breaks++;
        collapsed[breaks] = extent;
        exp_stride = strides[d] * extent;
      }
    }

    // now work back down from the top dimension and increase fragment
    //  count for each break
    size_t frags = field_count;
    for(int d = N; d >= 0; d--) {
      if(d <= breaks)
        frags *= collapsed[d];
      fragments[d] += frags;
    }
  }

  template <int N, typename T>
  void TransferDomainIndexSpace<N,T>::count_fragments(RegionInstance inst,
                                                      const std::vector<int>& dim_order,
                                                      const std::vector<FieldID>& fields,
                                                      const std::vector<size_t>& fld_sizes,
                                                      std::vector<size_t>& fragments) const
  {
    RegionInstanceImpl *inst_impl = get_runtime()->get_instance_impl(inst);
#ifdef DEBUG_REALM
    assert(inst_impl->metadata.is_valid());
#endif
    const InstanceLayout<N,T> *inst_layout = checked_cast<const InstanceLayout<N,T> *>(inst_impl->metadata.layout);

    fragments.assign(N+2, 0);

    for(size_t i = 0; i < fields.size(); i++) {
      FieldID fid = fields[i];
      size_t field_size = fld_sizes[i];

      const InstancePieceList<N,T> *ipl;
      {
        std::map<FieldID, InstanceLayoutGeneric::FieldLayout>::const_iterator it = inst_layout->fields.find(fid);
        assert(it != inst_layout->fields.end());
        ipl = &inst_layout->piece_lists[it->second.list_idx];
      }

      IndexSpaceIterator<N,T> isi(is);

      // get the piece for the first index
      const InstanceLayoutPiece<N,T> *layout_piece = ipl->find_piece(isi.rect.lo);
      assert(layout_piece != 0);

      if(layout_piece->bounds.contains(is)) {
        // easy case: one piece covers our entire domain and the iteration order
        //  doesn't impact the fragment count
        if(layout_piece->layout_type == PieceLayoutTypes::AffineLayoutType) {
          const AffineLayoutPiece<N,T> *affine = static_cast<const AffineLayoutPiece<N,T> *>(layout_piece);
          do {
            add_fragments_for_rect(isi.rect, field_size, 1 /*field count*/,
                                   affine->strides, dim_order, fragments);
            isi.step();
          } while(isi.valid);
        } else {
          // not affine - add one fragment for each rectangle
          size_t num_rects;
          if(is.dense()) {
            num_rects = 1;
          } else {
            SparsityMapPublicImpl<N,T> *s_impl = is.sparsity.impl();
            num_rects = s_impl->get_entries().size();
          }

          for(int i = 0; i < (N + 2); i++)
            fragments[i] += num_rects;
        }
      } else {
        size_t non_affine_rects = 0;
        do {
          Point<N,T> next_start = isi.rect.lo;
          while(true) {
            // look up new piece if needed
            if(!layout_piece->bounds.contains(next_start)) {
              layout_piece = ipl->find_piece(next_start);
              assert(layout_piece != 0);
            }

            Rect<N,T> subrect;
            bool last = next_subrect(isi.rect, next_start, layout_piece->bounds,
                                     dim_order.data(), subrect, next_start);
            if(layout_piece->layout_type == PieceLayoutTypes::AffineLayoutType) {
              const AffineLayoutPiece<N,T> *affine = static_cast<const AffineLayoutPiece<N,T> *>(layout_piece);
              add_fragments_for_rect(isi.rect, field_size, 1 /*field count*/,
                                     affine->strides, dim_order, fragments);
            } else
              non_affine_rects++;

            if(last) break;
          }

          isi.step();
        } while(isi.valid);

        if(non_affine_rects > 0)
          for(int i = 0; i < (N + 2); i++)
            fragments[i] += non_affine_rects;
      }
    }
  }

  template <int N, typename T>
  TransferIterator *TransferDomainIndexSpace<N,T>::create_iterator(RegionInstance inst,
								   const std::vector<int>& dim_order,
								   const std::vector<FieldID>& fields,
								   const std::vector<size_t>& fld_offsets,
								   const std::vector<size_t>& fld_sizes) const
  {
    size_t extra_elems = 0;
    assert(dim_order.size() == N);
    return new TransferIteratorIndexSpace<N,T>(is, inst, dim_order.data(),
					       fields, fld_offsets, fld_sizes,
					       extra_elems);
  }

  template <int N, typename T>
  TransferIterator *TransferDomainIndexSpace<N,T>::create_iterator(RegionInstance inst,
								   RegionInstance peer,
								   const std::vector<FieldID>& fields,
								   const std::vector<size_t>& fld_offsets,
								   const std::vector<size_t>& fld_sizes) const
  {
    std::vector<int> dim_order(N, -1);
    bool have_ordering = false;
    bool force_fortran_order = true;//false;
    std::vector<RegionInstance> insts(1, inst);
    if(peer.exists()) insts.push_back(peer);
    for(std::vector<RegionInstance>::iterator ii = insts.begin();
	ii != insts.end();
	++ii) {
      RegionInstanceImpl *impl = get_runtime()->get_instance_impl(*ii);
      // can't wait for it here - make sure it's valid before calling
      assert(impl->metadata.is_valid());
      const InstanceLayout<N,T> *layout = checked_cast<const InstanceLayout<N,T> *>(impl->metadata.layout);
      for(typename std::vector<InstancePieceList<N,T> >::const_iterator it = layout->piece_lists.begin();
	  it != layout->piece_lists.end();
	  ++it) {
	for(typename std::vector<InstanceLayoutPiece<N,T> *>::const_iterator it2 = it->pieces.begin();
	    it2 != it->pieces.end();
	    ++it2) {
	  if((*it2)->layout_type != PieceLayoutTypes::AffineLayoutType) {
	    force_fortran_order = true;
	    break;
	  }
	  const AffineLayoutPiece<N,T> *affine = checked_cast<const AffineLayoutPiece<N,T> *>(*it2);
	  int piece_preferred_order[N];
	  size_t prev_stride = 0;
	  for(int i = 0; i < N; i++) {
	    size_t best_stride = size_t(-1);
	    for(int j = 0; j < N; j++) {
	      if(affine->strides[j] < prev_stride) continue;
	      if(affine->strides[j] >= best_stride) continue;
	      // make sure each dimension with the same stride appears once
	      if((i > 0) && (affine->strides[j] == prev_stride) &&
		 (j <= piece_preferred_order[i-1])) continue;
	      piece_preferred_order[i] = j;
	      best_stride = affine->strides[j];
	    }
	    assert(best_stride < size_t(-1));
	    prev_stride = best_stride;
	  }
	  // log_dma.print() << "order: " << *affine << " -> "
	  // 		  << piece_preferred_order[0] << ", "
	  // 		  << ((N > 1) ? piece_preferred_order[1] : -1) << ", "
	  // 		  << ((N > 2) ? piece_preferred_order[2] : -1);
	  if(have_ordering) {
	    if(memcmp(dim_order.data(), piece_preferred_order, N * sizeof(int)) != 0) {
	      force_fortran_order = true;
	      break;
	    }
	  } else {
	    memcpy(dim_order.data(), piece_preferred_order, N * sizeof(int));
	    have_ordering = true;
	  }
	}
      }
    }
    if(!have_ordering || force_fortran_order)
      for(int i = 0; i < N; i++) dim_order[i] = i;
    return this->create_iterator(inst, dim_order,
				 fields, fld_offsets, fld_sizes);
  }

  template <int N, typename T>
  void TransferDomainIndexSpace<N,T>::print(std::ostream& os) const
  {
    os << is;
  }

  template <int N, typename T>
  /*static*/ Serialization::PolymorphicSerdezSubclass<TransferDomain, TransferDomainIndexSpace<N,T> > TransferDomainIndexSpace<N,T>::serdez_subclass;

  template <int N, typename T>
  template <typename S>
  inline bool TransferDomainIndexSpace<N,T>::serialize(S& serializer) const
  {
    return (serializer << is);
  }

  template <int N, typename T>
  inline /*static*/ TransferDomain *TransferDomain::construct(const IndexSpace<N,T>& is)
  {
    return new TransferDomainIndexSpace<N,T>(is);
  }


  ////////////////////////////////////////////////////////////////////////
  //
  // class IndirectionInfo
  //

  std::ostream& operator<<(std::ostream& os, const IndirectionInfo& ii)
  {
    ii.print(os);
    return os;
  }


  ////////////////////////////////////////////////////////////////////////
  //
  // class AddressSplitChannel
  //

  static AddressSplitChannel *local_addrsplit_channel = 0;

  AddressSplitChannel::AddressSplitChannel(BackgroundWorkManager *bgwork)
    : SingleXDQChannel<AddressSplitChannel, AddressSplitXferDesBase>(bgwork,
								     XFER_ADDR_SPLIT,
								     "address split")
  {
    assert(!local_addrsplit_channel);
    local_addrsplit_channel = this;
  }

  AddressSplitChannel::~AddressSplitChannel()
  {
    assert(local_addrsplit_channel == this);
    local_addrsplit_channel = 0;
  }

  
  ////////////////////////////////////////////////////////////////////////
  //
  // class XferDesCreateMessage<AddressSplitXferDes<N,T>>
  //

  template <int N, typename T>
  class AddressSplitXferDes;
  
  template <int N, typename T>
  struct AddressSplitXferDesCreateMessage : public XferDesCreateMessageBase {
  public:
    static void handle_message(NodeID sender,
			       const AddressSplitXferDesCreateMessage<N,T> &args,
			       const void *msgdata,
			       size_t msglen)
    {
      std::vector<XferDesPortInfo> inputs_info, outputs_info;
      int priority = 0;
      size_t element_size = 0;
      std::vector<IndexSpace<N,T> > spaces;

      Realm::Serialization::FixedBufferDeserializer fbd(msgdata, msglen);

      bool ok = ((fbd >> inputs_info) &&
		 (fbd >> outputs_info) &&
		 (fbd >> priority) &&
		 (fbd >> element_size) &&
		 (fbd >> spaces));
      assert(ok);
      assert(fbd.bytes_left() == 0);
  
      //assert(!args.inst.exists());
      assert(local_addrsplit_channel);
      XferDes *xd = new AddressSplitXferDes<N,T>(args.dma_op,
						 local_addrsplit_channel,
						 args.launch_node,
						 args.guid,
						 inputs_info,
						 outputs_info,
						 priority,
						 element_size,
						 spaces);

      local_addrsplit_channel->enqueue_ready_xd(xd);
    }
  };
  

  ////////////////////////////////////////////////////////////////////////
  //
  // class AddressSplitXferDesFactory<N,T>
  //

  template <int N, typename T>
  class AddressSplitXferDesFactory : public XferDesFactory {
  public:
    AddressSplitXferDesFactory(size_t _bytes_per_element,
			       const std::vector<IndexSpace<N,T> >& _spaces);

  protected:
    virtual ~AddressSplitXferDesFactory();

  public:
    virtual void release();

    virtual void create_xfer_des(uintptr_t dma_op,
				 NodeID launch_node,
				 NodeID target_node,
				 XferDesID guid,
				 const std::vector<XferDesPortInfo>& inputs_info,
				 const std::vector<XferDesPortInfo>& outputs_info,
				 int priority,
				 XferDesRedopInfo redop_info,
				 const void *fill_data, size_t fill_size,
                                 size_t fill_total);

    static ActiveMessageHandlerReg<AddressSplitXferDesCreateMessage<N,T> > areg;

  protected:
    size_t bytes_per_element;
    std::vector<IndexSpace<N,T> > spaces;
  };

  template <int N, typename T>
  /*static*/ ActiveMessageHandlerReg<AddressSplitXferDesCreateMessage<N,T> > AddressSplitXferDesFactory<N,T>::areg;
  
  template <int N, typename T>
  class AddressSplitXferDes : public AddressSplitXferDesBase {
  protected:
    friend class AddressSplitXferDesFactory<N,T>;
    friend struct AddressSplitXferDesCreateMessage<N,T>;
    
    AddressSplitXferDes(uintptr_t _dma_op, Channel *_channel,
			NodeID _launch_node, XferDesID _guid,
			const std::vector<XferDesPortInfo>& inputs_info,
			const std::vector<XferDesPortInfo>& outputs_info,
			int _priority,
			size_t _element_size,
			const std::vector<IndexSpace<N,T> >& _spaces);

  public:
    ~AddressSplitXferDes();

    virtual Event request_metadata();

    virtual bool progress_xd(AddressSplitChannel *channel, TimeLimit work_until);

  protected:
    int find_point_in_spaces(Point<N,T> p, int guess_idx) const;
    
    std::vector<IndexSpace<N,T> > spaces;
    size_t element_size;
    static const size_t MAX_POINTS = 64;
    size_t point_index, point_count;
    Point<N,T> points[MAX_POINTS];
    int output_space_id;
    unsigned output_count;
    ControlPort::Encoder ctrl_encoder;
  };

  template <int N, typename T>
  AddressSplitXferDesFactory<N,T>::AddressSplitXferDesFactory(size_t _bytes_per_element,
							      const std::vector<IndexSpace<N,T> >& _spaces)
    : bytes_per_element(_bytes_per_element)
    , spaces(_spaces)
  {}

  template <int N, typename T>
  AddressSplitXferDesFactory<N,T>::~AddressSplitXferDesFactory()
  {}
    
  template <int N, typename T>
  void AddressSplitXferDesFactory<N,T>::release()
  {
    delete this;
  }

  template <int N, typename T>
  void AddressSplitXferDesFactory<N,T>::create_xfer_des(uintptr_t dma_op,
							NodeID launch_node,
							NodeID target_node,
							XferDesID guid,
							const std::vector<XferDesPortInfo>& inputs_info,
							const std::vector<XferDesPortInfo>& outputs_info,
							int priority,
							XferDesRedopInfo redop_info,
							const void *fill_data,
                                                        size_t fill_size,
                                                        size_t fill_total)
  {
    assert(redop_info.id == 0);
    assert(fill_size == 0);
    if(target_node == Network::my_node_id) {
      // local creation
      //assert(!inst.exists());
      assert(local_addrsplit_channel);
      XferDes *xd = new AddressSplitXferDes<N,T>(dma_op,
						 local_addrsplit_channel,
						 launch_node, guid,
						 inputs_info, outputs_info,
						 priority,
						 bytes_per_element,
						 spaces);

      local_addrsplit_channel->enqueue_ready_xd(xd);
    } else {
      // remote creation
      Serialization::ByteCountSerializer bcs;
      {
	bool ok = ((bcs << inputs_info) &&
		   (bcs << outputs_info) &&
		   (bcs << priority) &&
		   (bcs << bytes_per_element) &&
		   (bcs << spaces));
	assert(ok);
      }
      size_t req_size = bcs.bytes_used();
      ActiveMessage<AddressSplitXferDesCreateMessage<N,T> > amsg(target_node, req_size);
      //amsg->inst = inst;
      amsg->launch_node = launch_node;
      amsg->guid = guid;
      amsg->dma_op = dma_op;
      {
	bool ok = ((amsg << inputs_info) &&
		   (amsg << outputs_info) &&
		   (amsg << priority) &&
		   (amsg << bytes_per_element) &&
		   (amsg << spaces));
	assert(ok);
      }
      amsg.commit();
    }
  }

  
  ////////////////////////////////////////////////////////////////////////
  //
  // class AddressSplitXferDes<N,T>
  //

  AddressSplitXferDesBase::AddressSplitXferDesBase(uintptr_t _dma_op,
						   Channel *_channel,
						   NodeID _launch_node, XferDesID _guid,
						   const std::vector<XferDesPortInfo>& inputs_info,
						   const std::vector<XferDesPortInfo>& outputs_info,
						   int _priority)
    : XferDes(_dma_op, _channel, _launch_node, _guid,
	      inputs_info, outputs_info,
	      _priority, 0, 0)
  {}

  long AddressSplitXferDesBase::get_requests(Request** requests, long nr)
  {
    // unused
    assert(0);
    return 0;
  }
  
  void AddressSplitXferDesBase::notify_request_read_done(Request* req)
  {
    // unused
    assert(0);
  }
  
  void AddressSplitXferDesBase::notify_request_write_done(Request* req)
  {
    // unused
    assert(0);
  }
  
  void AddressSplitXferDesBase::flush()
  {
    // do nothing
  }

  template <int N, typename T>
  AddressSplitXferDes<N,T>::AddressSplitXferDes(uintptr_t _dma_op, Channel *_channel,
						NodeID _launch_node, XferDesID _guid,
						const std::vector<XferDesPortInfo>& inputs_info,
						const std::vector<XferDesPortInfo>& outputs_info,
						int _priority,
						size_t _element_size,
						const std::vector<IndexSpace<N,T> >& _spaces)
    : AddressSplitXferDesBase(_dma_op, _channel, _launch_node, _guid,
			      inputs_info, outputs_info,
			      _priority)
    , spaces(_spaces)
    , element_size(_element_size)
    , point_index(0), point_count(0)
    , output_space_id(-1), output_count(0)
  {
    ctrl_encoder.set_port_count(spaces.size());
  }

  template <int N, typename T>
  AddressSplitXferDes<N,T>::~AddressSplitXferDes()
  {}

  template <int N, typename T>
  int AddressSplitXferDes<N,T>::find_point_in_spaces(Point<N,T> p, int guess_idx) const
  {
    // try the guessed (e.g. same as previous hit) space first
    if(guess_idx >= 0)
      if(spaces[guess_idx].contains(p))
	return guess_idx;

    // try all the rest
    for(size_t i = 0; i < spaces.size(); i++)
      if(i != size_t(guess_idx))
	if(spaces[i].contains(p))
	  return i;

    return -1;
  }
    
  template <int N, typename T>
  Event AddressSplitXferDes<N,T>::request_metadata()
  {
    std::vector<Event> events;

    for(size_t i = 0; i < spaces.size(); i++) {
      Event e = spaces[i].make_valid();
      if(e.exists())
	events.push_back(e);
    }

    return Event::merge_events(events);
  }

  template <int N, typename T>
  bool AddressSplitXferDes<N,T>::progress_xd(AddressSplitChannel *channel,
					     TimeLimit work_until)
  {
    assert(!iteration_completed.load());

    ReadSequenceCache rseqcache(this);
    WriteSequenceCache wseqcache(this);

    bool did_work = false;
    while(true) {
      size_t output_bytes = 0;
      bool input_done = false;
      while(true) {
	// step 1: get some points if we are out
	if(point_index >= point_count) {
	  if(input_ports[0].iter->done()) {
	    input_done = true;
	    break;
	  }
	
	  TransferIterator::AddressInfo p_info;
	  size_t max_bytes = MAX_POINTS * sizeof(Point<N,T>);
	  if(input_ports[0].peer_guid != XFERDES_NO_GUID) {
	    max_bytes = input_ports[0].seq_remote.span_exists(input_ports[0].local_bytes_total, max_bytes);
            // round down to multiple of sizeof(Point<N,T>)
            size_t rem = max_bytes % sizeof(Point<N,T>);
            if(rem > 0)
              max_bytes -= rem;
	    if(max_bytes < sizeof(Point<N,T>)) {
              // check to see if this is the end of the input
              if(input_ports[0].local_bytes_total ==
                 input_ports[0].remote_bytes_total.load_acquire())
                input_done = true;
	      break;
            }
	  }
	  size_t bytes = input_ports[0].iter->step(max_bytes, p_info,
						   0, false /*!tentative*/);
	  if(bytes == 0) break;
	  const void *srcptr = input_ports[0].mem->get_direct_ptr(p_info.base_offset,
								  bytes);
	  assert(srcptr != 0);
	  memcpy(points, srcptr, bytes);
          // handle reads of partial points
          while((bytes % sizeof(Point<N,T>)) != 0) {
            // get some more - should never be empty
            size_t todo = input_ports[0].iter->step(max_bytes - bytes, p_info,
                                                    0, false /*!tentative*/);
            assert(todo > 0);
            const void *srcptr = input_ports[0].mem->get_direct_ptr(p_info.base_offset,
                                                                    todo);
            assert(srcptr != 0);
            memcpy(reinterpret_cast<char *>(points) + bytes, srcptr, todo);
            bytes += todo;
          }

	  point_count = bytes / sizeof(Point<N,T>);
	  assert(bytes == (point_count * sizeof(Point<N,T>)));
	  point_index = 0;
	  rseqcache.add_span(0, input_ports[0].local_bytes_total, bytes);
	  input_ports[0].local_bytes_total += bytes;
	  did_work = true;
	}

	// step 2: process the first point we've got on hand
	int new_space_id = find_point_in_spaces(points[point_index],
						output_space_id);

	// can only extend an existing run with another point from the same
	//  space
	if(output_count == 0)
	  output_space_id = new_space_id;
	else
	  if(new_space_id != output_space_id)
	    break;

	// if it matched a space, we have to emit the point to that space's
	//  output address stream before we can accept the point
	if(output_space_id != -1) {
	  XferPort &op = output_ports[output_space_id];
	  if(op.seq_remote.span_exists(op.local_bytes_total + output_bytes,
				       sizeof(Point<N,T>)) < sizeof(Point<N,T>))
	    break;
	  TransferIterator::AddressInfo o_info;
          size_t partial = 0;
          while(partial < sizeof(Point<N,T>)) {
            size_t bytes = op.iter->step(sizeof(Point<N,T>) - partial, o_info,
                                         0, false /*!tentative*/);
            void *dstptr = op.mem->get_direct_ptr(o_info.base_offset, bytes);
            assert(dstptr != 0);
            memcpy(dstptr,
                   reinterpret_cast<const char *>(&points[point_index])+partial,
                   bytes);
            partial += bytes;
          }
          output_bytes += sizeof(Point<N,T>);
	}
	output_count++;
	point_index++;
      }
        
      // if we wrote any points out, update their validity now
      if(output_bytes > 0) {
	assert(output_space_id >= 0);
	wseqcache.add_span(output_space_id,
			   output_ports[output_space_id].local_bytes_total,
			   output_bytes);
	output_ports[output_space_id].local_bytes_total += output_bytes;
	output_ports[output_space_id].local_bytes_cons.fetch_add(output_bytes);
	did_work = true;
      }

      // now try to write the control information
      if((output_count > 0) || input_done) {
	XferPort &cp = output_ports[spaces.size()];

        // may take us a few tries to send the control word
        bool ctrl_sent = false;
	size_t old_lbt = cp.local_bytes_total;
        do {
          if(cp.seq_remote.span_exists(cp.local_bytes_total,
                                       sizeof(unsigned)) < sizeof(unsigned))
            break;  // no room to write control work

          TransferIterator::AddressInfo c_info;
          size_t bytes = cp.iter->step(sizeof(unsigned), c_info,
                                       0, false /*!tentative*/);
          assert(bytes == sizeof(unsigned));
          void *dstptr = cp.mem->get_direct_ptr(c_info.base_offset,
                                                sizeof(unsigned));
          assert(dstptr != 0);

          unsigned cword;
          ctrl_sent = ctrl_encoder.encode(cword,
                                          output_count * element_size,
                                          output_space_id,
                                          input_done);
          memcpy(dstptr, &cword, sizeof(unsigned));

          cp.local_bytes_total += sizeof(unsigned);
          cp.local_bytes_cons.fetch_add(sizeof(unsigned));
        } while(!ctrl_sent);

	if(input_done && ctrl_sent) {
          begin_completion();

	  // mark all address streams as done (dummy write update)
	  for(size_t i = 0; i < spaces.size(); i++)
	    wseqcache.add_span(i, output_ports[i].local_bytes_total, 0);
	}

        // push out the partial write even if we're not done
        if(cp.local_bytes_total > old_lbt) {
          wseqcache.add_span(spaces.size(), old_lbt,
                             cp.local_bytes_total - old_lbt);
          did_work = true;
        }

        // but only actually clear the output_count if we sent the whole
        //  control packet
        if(!ctrl_sent)
          break;

	output_space_id = -1;
	output_count = 0;
      } else
	break;

      if(iteration_completed.load() || work_until.is_expired())
	break;
    }

    rseqcache.flush();
    wseqcache.flush();

    return did_work;
  }
  
  
  ////////////////////////////////////////////////////////////////////////
  //
  // transfer path search logic
  //

  static bool best_channel_for_mem_pair(ChannelCopyInfo channel_copy_info,
                                        CustomSerdezID src_serdez_id,
                                        CustomSerdezID dst_serdez_id,
                                        ReductionOpID redop_id,
                                        size_t total_bytes,
                                        const std::vector<size_t> *src_frags,
                                        const std::vector<size_t> *dst_frags,
                                        uint64_t& best_cost,
                                        Channel *& best_channel,
                                        XferDesKind& best_kind)
  {
    // consider dma channels available on either source or dest node
    NodeID src_node = ID(channel_copy_info.src_mem).memory_owner_node();
    NodeID dst_node = ID(channel_copy_info.dst_mem).memory_owner_node();

    best_cost = 0;
    best_channel = 0;
    best_kind = XFER_NONE;

    {
      const Node& n = get_runtime()->nodes[src_node];
      for(std::vector<Channel *>::const_iterator it = n.dma_channels.begin();
	  it != n.dma_channels.end();
	  ++it) {
        XferDesKind kind = XFER_NONE;
        uint64_t cost = (*it)->supports_path(channel_copy_info,
                                             src_serdez_id, dst_serdez_id,
                                             redop_id,
                                             total_bytes, src_frags, dst_frags,
                                             &kind);
        if((cost > 0) && ((best_cost == 0) || (cost < best_cost))) {
          best_cost = cost;
          best_channel = *it;
          best_kind = kind;
        }
      }
    }

    if(dst_node != src_node) {
      const Node& n = get_runtime()->nodes[dst_node];
      for(std::vector<Channel *>::const_iterator it = n.dma_channels.begin();
	  it != n.dma_channels.end();
	  ++it) {
        XferDesKind kind = XFER_NONE;
        uint64_t cost = (*it)->supports_path(channel_copy_info,
                                             src_serdez_id, dst_serdez_id,
                                             redop_id,
                                             total_bytes, src_frags, dst_frags,
                                             &kind);
        if((cost > 0) && ((best_cost == 0) || (cost < best_cost))) {
          best_cost = cost;
          best_channel = *it;
          best_kind = kind;
        }
      }
    }

    return (best_cost != 0);
  }

// #define PATH_CACHE_EARLY_INIT

  // a map to cache the path from src memory to dst memory. 
  //  the key is the pair of src and dst memory id. 
  //  the value is a LRU. 
  //  The LRU is indexed by LRUKey, the value is MemPathInfo
  static std::map<std::pair<realm_id_t, realm_id_t>, PathLRU *> path_cache;

  // a RWLock to control the access to the path_cache
  static RWLock path_cache_rwlock;
  static bool path_cache_inited = false;

  // counters for calculating cache misses and hits
  atomic<unsigned int> nb_cache_miss(0);
  atomic<unsigned int> nb_cache_hit(0);

  // The path cache initialization function, which is called by 
  //   RuntimeImpl::configure_from_command_line
  void init_path_cache(void)
  {
    assert(path_cache_inited == false);
#ifdef PATH_CACHE_EARLY_INIT
    std::vector<Memory> memories;
    Machine machine = Machine::get_machine();
    for(Machine::MemoryQuery::iterator it = Machine::MemoryQuery(machine).begin(); it; ++it) {
      Memory m = *it;
      memories.push_back(m);
    }
    for(std::vector<Memory>::const_iterator src_it = memories.begin(); src_it != memories.end(); ++src_it) {
      for(std::vector<Memory>::const_iterator dst_it = memories.begin(); dst_it != memories.end(); ++dst_it) {
        std::pair<realm_id_t, realm_id_t> key((*src_it).id, (*dst_it).id);
        if (path_cache.find(key) != path_cache.end()) {
          assert(0);
        }
        PathLRU *lru = new PathLRU(Config::path_cache_lru_size);
        path_cache[key] = lru;
      }
    }
#endif
    path_cache_inited = true;
    nb_cache_miss.store_release(0);
    nb_cache_hit.store_release(0);
  }

  // The path cache finalize function, which is called by
  //   RuntimeImpl::wait_for_shutdown
  void finalize_path_cache(void)
  {
    assert(path_cache_inited == true);
    log_xpath_cache.info() << "Cache Miss: " << nb_cache_miss.load_fenced() << " Cache Hit: " << nb_cache_hit.load_fenced();
    std::map<std::pair<realm_id_t, realm_id_t>, PathLRU *>::iterator it;
    for (it = path_cache.begin(); it != path_cache.end(); it++) {
      delete it->second;
    }
    path_cache.clear();
    path_cache_inited = false;
  }

  ////////////////////////////////////////////////////////////////////////
  //
  // class PathLRU::LRUKey

  PathLRU::LRUKey::LRUKey(const CustomSerdezID serdez_id, const ReductionOpID redop_id, 
                          const size_t total_bytes, 
                          const std::vector<size_t> src_frags, 
                          const std::vector<size_t> dst_frags)
  : timestamp(0), serdez_id(serdez_id), redop_id(redop_id), total_bytes(total_bytes), 
    src_frags(src_frags), dst_frags(dst_frags)
  {
  }

  bool PathLRU::LRUKey::operator==(const LRUKey &rhs) const 
  {
    if ( (serdez_id == rhs.serdez_id) && (redop_id == rhs.redop_id) && 
         (total_bytes == rhs.total_bytes) && 
         (src_frags == rhs.src_frags) && (dst_frags == rhs.dst_frags)) {
      return true;
    } else {
      return false;
    }
  }

  std::ostream& operator<<(std::ostream& out, const PathLRU::LRUKey& lru_key)
  {
    out << "LRUKey:{";
    out << " serdez_id: " << lru_key.serdez_id;
    out << " redop_id: " << lru_key.redop_id;
    out << " size: " << lru_key.total_bytes;
    out << " src_frags:(";
    for (size_t i = 0; i < lru_key.src_frags.size(); i++) {
      out << lru_key.src_frags[i] << ",";
    }
    out << ")";
    out << " dst_frags:(";
    for (size_t i = 0; i < lru_key.dst_frags.size(); i++) {
      out << lru_key.dst_frags[i] << ",";
    }
    out << ") }";
    return out;
  }

  std::ostream& operator<<(std::ostream& out, const MemPathInfo& info)
  {
    out << "MemPathInfo:{ ";
    for (size_t i = 0; i < info.path.size(); i++) {
      out << "Mem:" << info.path[i] << " kind:" << info.path[i].kind() << " ";
    }
    for (size_t i = 0; i < info.xd_channels.size(); i++) {
      out << "Channel:" << info.xd_channels[i]->kind << " ";
    }
    out << "}";
    return out;
  }

  ////////////////////////////////////////////////////////////////////////
  //
  // class PathLRU

  PathLRU::PathLRU(size_t size)
  : max_size(size), timestamp(0)
  {
  }

  void PathLRU::miss(LRUKey &key, const MemPathInfo &path)
  {
    unsigned long current_timestamp = timestamp.fetch_add_acqrel(1);
    assert(current_timestamp <= ULONG_MAX);
    // get the current timestamp and assign it to the lru key
    key.timestamp.store_release(current_timestamp);
    std::pair<LRUKey,MemPathInfo> item = std::make_pair(key, path);
    if (item_list.size() < max_size) {
      // if the LRU not full, we just insert the item
      item_list.push_back(item);
    } else {
      // if the LRU is full, we need to iterate the LRU to find 
      //   the item that has the earliest timestamp, and replace 
      //   it with the new item
      assert(item_list.size() == max_size);
      size_t earliest_idx = 0;
      unsigned long earliest_timestamp = item_list[earliest_idx].first.timestamp.load(); 
      for (size_t i = 0; i < item_list.size(); i++) {
        unsigned long t = item_list[i].first.timestamp.load();
        if (t < earliest_timestamp) {
        earliest_timestamp = t;
        earliest_idx = i;
        }
      }
      // log_xpath_cache.debug() << "Cache full, remove LRUKey: " << item_list[earliest_idx].first;
      item_list[earliest_idx] = item;
    }
  }

  void PathLRU::hit(PathLRU::PathLRUIterator it)
  {
    unsigned long current_timestamp = timestamp.fetch_add_acqrel(1);
    assert(current_timestamp <= ULONG_MAX);
    // update the timestamp of the lru key with the newest one.   
    //   When 2 threads calls the hit, even though we can not guarantee that
    //   it->first.timestamp gets the latest timestamp, but it is fine
    //   because it->first.timestamp > timestamps of other items in the LRU,
    //   which guarantees the correctness of LRU.
    it->first.timestamp.store_release(current_timestamp);
  }

  PathLRU::PathLRUIterator PathLRU::find(const PathLRU::LRUKey &key)
  {
    PathLRUIterator it;
    for (it = item_list.begin(); it != item_list.end(); it++) {
      if (it->first == key) break;
    }
    return it;
  }

  PathLRU::PathLRUIterator PathLRU::end(void)
  {
    return item_list.end();
  }

  static bool find_fastest_path(ChannelCopyInfo channel_copy_info,
                                CustomSerdezID serdez_id,
                                ReductionOpID redop_id,
                                size_t total_bytes,
                                const std::vector<size_t> *src_frags,
                                const std::vector<size_t> *dst_frags,
                                MemPathInfo& info,
                                bool skip_final_memcpy = false)
  {
    Memory src_mem = channel_copy_info.src_mem;
    Memory dst_mem = channel_copy_info.dst_mem;
    NodeID src_node = ID(src_mem).memory_owner_node();
    NodeID dst_node = ID(dst_mem).memory_owner_node();
    std::vector<size_t> empty_vec;
    log_xpath.info() << "FFP: " << src_mem << "->" << dst_mem
                     << " serdez=" << serdez_id
                     << " redop=" << redop_id
                     << " bytes=" << total_bytes
                     << " frags=" << PrettyVector<size_t>(*(src_frags ? src_frags : &empty_vec))
                     << "/" << PrettyVector<size_t>(*(dst_frags ? dst_frags : &empty_vec));

    if (path_cache_inited) {
      std::pair<realm_id_t, realm_id_t> key(src_mem.id, dst_mem.id);
      PathLRU *lru = nullptr;
#ifdef PATH_CACHE_EARLY_INIT
      std::map<std::pair<realm_id_t, realm_id_t>, PathLRU *>::iterator path_cache_it;
      path_cache_it = path_cache.find(key);
      assert(path_cache_it != path_cache.end());
      lru = path_cache_it->second;
#else
      {
        // first check if the key is existed, if not create a PathLRU for the given key
        RWLock::AutoReaderLock arl(path_cache_rwlock);
        if (path_cache.find(key) == path_cache.end()) {
          // drop reader lock and take writer lock
          arl.release();
          RWLock::AutoWriterLock awl(path_cache_rwlock);
          // double check if the key is existed because it could be created by 
          //   another thread before we get the wrlock. 
          if (path_cache.find(key) == path_cache.end()) {
            path_cache[key] = new PathLRU(Config::path_cache_lru_size);
          }
        }
        lru = path_cache.find(key)->second;
      }
#endif
      assert(lru != nullptr);
      // check if we can find the LRU key inside the LRU. If yes, we call the hit
      {
        PathLRU::LRUKey lru_key(serdez_id, redop_id, total_bytes, *src_frags, *dst_frags);
        RWLock::AutoReaderLock arl(lru->rwlock);
        PathLRU::PathLRUIterator lru_it = lru->find(lru_key);
        if (lru_it != lru->end()) {
          info = lru_it->second;
          lru->hit(lru_it);
          nb_cache_hit.fetch_add(1);
          log_xpath_cache.debug() << "src:" << src_mem << ", dst:" << dst_mem << ", " << info << ", " << lru_key << ", Hit";
          arl.release();
          return true;
        }
      }
    }

    // baseline - is a direct path possible?
    uint64_t best_cost = 0;
    {
      Channel *channel;
      XferDesKind kind;
      if(best_channel_for_mem_pair(channel_copy_info, serdez_id, serdez_id,
                                   redop_id, total_bytes, src_frags, dst_frags,
                                   best_cost, channel, kind)) {
        log_xpath.info() << "direct: " << src_mem << "(" << src_mem.kind()
                         << ",n:" << src_node << ")->" << dst_mem << " ("
                         << dst_mem.kind() << ",n:" << dst_node << ") cost=" << best_cost
                         << " channel=" << channel->kind;
        info.path.assign(1, src_mem);
        if(!skip_final_memcpy || (kind != XFER_MEM_CPY)) {
          info.path.push_back(dst_mem);
          info.xd_channels.assign(1, channel);
        } else
          info.xd_channels.clear();
      }
    }

    // multi-hop search (have to do this even if a direct path exists)
    // any intermediate memory on the src or dst node is a candidate
    struct PartialPath {
      Memory ib_mem;
      uint64_t cost;
      std::vector<Memory> path;
      std::vector<Channel *> channels;
    };
    std::vector<PartialPath> partials;
    size_t num_src_ibs, total_ibs;
    {
      const Node& n = get_runtime()->nodes[src_node];
      num_src_ibs = n.ib_memories.size();
      partials.resize(num_src_ibs);
      for(size_t i = 0; i < n.ib_memories.size(); i++) {
        partials[i].ib_mem = n.ib_memories[i]->me;
        partials[i].cost = 0;
      }
    }
    if(dst_node != src_node) {
      const Node& n = get_runtime()->nodes[dst_node];
      total_ibs = num_src_ibs + n.ib_memories.size();
      partials.resize(total_ibs);
      for(size_t i = 0; i < n.ib_memories.size(); i++) {
        partials[num_src_ibs + i].ib_mem = n.ib_memories[i]->me;
        partials[num_src_ibs + i].cost = 0;
      }
    } else
      total_ibs = num_src_ibs;

    // see which of the ib memories we can get to from the original srcmem
    std::set<size_t> active_ibs;
    for(size_t i = 0; i < total_ibs; i++) {
      uint64_t cost;
      Channel *channel;
      XferDesKind kind;
      ChannelCopyInfo copy_info = channel_copy_info;
      copy_info.dst_mem = partials[i].ib_mem;
      copy_info.is_direct = false;
      if(best_channel_for_mem_pair(copy_info,
                                   serdez_id, 0 /*no dst serdez*/,
                                   0 /*no redop on not-last hops*/,
                                   total_bytes, src_frags, 0 /*no dst_frags*/,
                                   cost, channel, kind)) {
        NodeID dst_node = ID(partials[i].ib_mem).memory_owner_node();
        log_xpath.info() << "first: " << src_mem << "(" << src_mem.kind()
                         << ",n:" << src_node << ")->" << partials[i].ib_mem << "("
                         << partials[i].ib_mem.kind() << ",n:" << dst_node
                         << ") cost=" << cost << " channel=" << channel->kind;
        // ignore anything that's already worse than the direct path
        if((best_cost == 0) || (cost < best_cost)) {
          active_ibs.insert(i);
          partials[i].cost = cost;
          partials[i].path.resize(2);
          partials[i].path[0] = src_mem;
          partials[i].path[1] = partials[i].ib_mem;
          partials[i].channels.assign(1, channel);
        }
      }
    }

    // look for multi-ib-hop paths (as long as they improve on the shorter
    //  ones)
    while(!active_ibs.empty()) {
      size_t src_idx = *(active_ibs.begin());
      active_ibs.erase(active_ibs.begin());
      // an ib on the dst node isn't allowed to go back to the source
      size_t first_dst_idx = ((src_idx < num_src_ibs) ? 0 : num_src_ibs);
      for(size_t dst_idx = first_dst_idx; dst_idx < total_ibs; dst_idx++) {
        // no self-loops either
        if(dst_idx == src_idx) continue;

        uint64_t cost;
        Channel *channel;
        XferDesKind kind;
        ChannelCopyInfo copy_info = channel_copy_info;
        copy_info.src_mem = partials[src_idx].ib_mem;
        copy_info.dst_mem = partials[dst_idx].ib_mem;
        copy_info.is_direct = false;
        if(best_channel_for_mem_pair(copy_info,
                                     0, 0, 0, // no serdez or redop on interhops
                                     total_bytes, 0, 0, // no fragmentation also
                                     cost, channel, kind)) {

          NodeID src_node = ID(partials[src_idx].ib_mem).memory_owner_node();
          NodeID dst_node = ID(partials[dst_idx].ib_mem).memory_owner_node();
          size_t total_cost = partials[src_idx].cost + cost;
          log_xpath.info() << "inter: src_idx:" << src_idx << " "
                           << partials[src_idx].ib_mem << "("
                           << partials[src_idx].ib_mem.kind() << ",n:" << src_node
                           << ")-> dst_idx:" << dst_idx << " " << partials[dst_idx].ib_mem
                           << "(" << partials[dst_idx].ib_mem.kind() << ",n:" << dst_node
                           << ")"
                           << " channel=" << channel->kind
                           << " cost=" << partials[src_idx].cost << "+" << cost << " = "
                           << total_cost << " <? " << partials[dst_idx].cost;
          // also prune any path that already exceeds the cost of the direct path
          if(((partials[dst_idx].cost == 0) ||
              (total_cost < partials[dst_idx].cost)) &&
             ((best_cost == 0) || (total_cost < best_cost))) {
            // replace existing path to this dst ibmem
            partials[dst_idx].cost = total_cost;
            partials[dst_idx].path = partials[src_idx].path;
            partials[dst_idx].path.push_back(partials[dst_idx].ib_mem);
            partials[dst_idx].channels = partials[src_idx].channels;
            partials[dst_idx].channels.push_back(channel);
            active_ibs.insert(dst_idx);
          }
        }
      }
    }

    // finally, see which (reachable) ibs can get to the destination mem
    //  (and do it better than any previously known path)
    for(size_t i = 0; i < total_ibs; i++) {
      if(partials[i].cost == 0) continue;

      uint64_t cost;
      Channel *channel;
      XferDesKind kind;
      ChannelCopyInfo copy_info = channel_copy_info;
      copy_info.src_mem = partials[i].ib_mem;
      copy_info.is_direct = false;
      if(best_channel_for_mem_pair(copy_info,
                                   0 /*no src serdez*/, serdez_id, redop_id,
                                   total_bytes, 0 /*no src_frags*/, dst_frags,
                                   cost, channel, kind)) {
        NodeID src_node = ID(partials[i].ib_mem).memory_owner_node();
        size_t total_cost = partials[i].cost + cost;
        log_xpath.info() << "last: " << partials[i].ib_mem << "("
                         << partials[i].ib_mem.kind() << ",n:" << src_node << ")->"
                         << dst_mem << "(" << dst_mem.kind() << ",n:" << dst_node << ")"
                         << " channel=" << channel->kind << " cost=" << partials[i].cost
                         << "+" << cost << " = " << total_cost << " <? " << best_cost;
        if((best_cost == 0) || (total_cost < best_cost)) {
          best_cost = total_cost;
          info.path.swap(partials[i].path);
          info.xd_channels.swap(partials[i].channels);

          if(!skip_final_memcpy || (kind != XFER_MEM_CPY)) {
            info.path.push_back(dst_mem);
            info.xd_channels.push_back(channel);
          }
        }
      }
    }

    if (path_cache_inited) {
      std::pair<realm_id_t, realm_id_t> key(src_mem.id, dst_mem.id);
      PathLRU *lru = path_cache.find(key)->second;
      PathLRU::LRUKey lru_key(serdez_id, redop_id, total_bytes, *src_frags, *dst_frags);
      // the LRU key is not in the LRU, now we cache it
      {
        RWLock::AutoWriterLock awl(lru->rwlock);
        // double check if lru key is already put in the LRU by another thread
        PathLRU::PathLRUIterator lru_it = lru->find(lru_key);
        if (lru_it != lru->end()) {
          lru->hit(lru_it);
          log_xpath_cache.debug() << "src:" << src_mem << ", dst:" << dst_mem << ", " << info << ", " << lru_key << ", Miss-Hit";
        } else {
          lru->miss(lru_key, info);
          log_xpath_cache.debug() << "src:" << src_mem << ", dst:" << dst_mem << ", " << info << ", " << lru_key << ", Miss";
        }
        nb_cache_miss.fetch_add(1);
      }
    }

    return (best_cost != 0);
  }


  ////////////////////////////////////////////////////////////////////////
  //
  // class IndirectionInfoBase
  //

  class IndirectionInfoBase : public IndirectionInfo {
  public:
    IndirectionInfoBase(bool _structured,
                        FieldID _field_id,
                        RegionInstance _inst,
                        bool _is_ranges,
                        bool _oor_possible,
                        bool _aliasing_possible,
                        size_t _subfield_offset,
                        const std::vector<RegionInstance> _insts);

  protected:
    // most of the logic to generate unstructured gather/scatter paths is
    // dimension-agnostic and we can define it in a base class to save
    // compile time/code size ...
    virtual void generate_gather_paths(Memory dst_mem,
				       TransferGraph::XDTemplate::IO dst_edge,
				       unsigned indirect_idx,
				       unsigned src_fld_start,
				       unsigned src_fld_count,
				       size_t bytes_per_element,
				       CustomSerdezID serdez_id,
				       std::vector<TransferGraph::XDTemplate>& xd_nodes,
				       std::vector<TransferGraph::IBInfo>& ib_edges,
				       std::vector<TransferDesc::FieldInfo>& src_fields);

    virtual void generate_scatter_paths(Memory src_mem,
					TransferGraph::XDTemplate::IO src_edge,
					unsigned indirect_idx,
					unsigned dst_fld_start,
					unsigned dst_fld_count,
					size_t bytes_per_element,
					CustomSerdezID serdez_id,
					std::vector<TransferGraph::XDTemplate>& xd_nodes,
					std::vector<TransferGraph::IBInfo>& ib_edges,
					std::vector<TransferDesc::FieldInfo>& src_fields);

    // ... but we need three helpers that will be defined in the typed versions
    virtual size_t num_spaces() const = 0;
    virtual void populate_copy_info(ChannelCopyInfo &info) const = 0;
    virtual size_t domain_size() const = 0;
    virtual size_t address_size() const = 0;

    virtual XferDesFactory *create_addrsplit_factory(size_t bytes_per_element) const = 0;

    bool structured;
    FieldID field_id;
    RegionInstance inst;
    bool is_ranges;
    bool oor_possible;
    bool aliasing_possible;
    size_t subfield_offset;
    std::vector<RegionInstance> insts;
  };

  IndirectionInfoBase::IndirectionInfoBase(bool _structured,
                                           FieldID _field_id,
                                           RegionInstance _inst,
                                           bool _is_ranges,
                                           bool _oor_possible,
                                           bool _aliasing_possible,
                                           size_t _subfield_offset,
                                           const std::vector<RegionInstance> _insts)
    : structured(_structured)
    , field_id(_field_id)
    , inst(_inst)
    , is_ranges(_is_ranges)
    , oor_possible(_oor_possible)
    , aliasing_possible(_aliasing_possible)
    , subfield_offset(_subfield_offset)
    , insts(_insts)
  {}

  static TransferGraph::XDTemplate::IO
  add_copy_path(std::vector<TransferGraph::XDTemplate> &xd_nodes,
                std::vector<TransferGraph::IBInfo> &ib_edges,
                TransferGraph::XDTemplate::IO start_edge, const MemPathInfo &info,
                size_t ib_size = Config::ib_size_bytes)
  {
    size_t hops = info.xd_channels.size();

    if(hops == 0) {
      // no xd's needed at all - return input edge as output
      return start_edge;
    }

    size_t xd_base = xd_nodes.size();
    size_t ib_base = ib_edges.size();
    xd_nodes.resize(xd_base + hops);
    ib_edges.resize(ib_base + hops);
    for(size_t i = 0; i < hops; i++) {
      TransferGraph::XDTemplate& xdn = xd_nodes[xd_base + i];

      xdn.channel = info.xd_channels[i];
      xdn.factory = info.xd_channels[i]->get_factory();
      xdn.gather_control_input = -1;
      xdn.scatter_control_input = -1;
      xdn.target_node = info.xd_channels[i]->node;
      xdn.channel = info.xd_channels[i];
      xdn.inputs.resize(1);
      xdn.inputs[0] = ((i == 0) ?
		         start_edge :
		         TransferGraph::XDTemplate::mk_edge(ib_base + i - 1));
      //xdn.inputs[0].indirect_inst = RegionInstance::NO_INST;
      xdn.outputs.resize(1);
      xdn.outputs[0] = TransferGraph::XDTemplate::mk_edge(ib_base + i);

      TransferGraph::IBInfo& ibe = ib_edges[ib_base + i];
      ibe.memory = info.path[i + 1];
      ibe.size = ib_size;
    }

    // last edge we created is the output
    return TransferGraph::XDTemplate::mk_edge(ib_base + hops - 1);
  }

  // address splitters need to be able to read addresses from sysmem
  // TODO: query this from channel in order to support heterogeneity?
  static Memory find_sysmem_ib_memory(NodeID node)
  {
    Node& n = get_runtime()->nodes[node];
    for(std::vector<IBMemory *>::const_iterator it = n.ib_memories.begin();
        it != n.ib_memories.end();
        ++it)
      if(((*it)->lowlevel_kind == Memory::SYSTEM_MEM) ||
         ((*it)->lowlevel_kind == Memory::REGDMA_MEM) ||
         ((*it)->lowlevel_kind == Memory::SOCKET_MEM) ||
         ((*it)->lowlevel_kind == Memory::Z_COPY_MEM))
        return (*it)->me;

    log_dma.fatal() << "no sysmem ib memory on node " << node;
    abort();
    return Memory::NO_MEMORY;
  }

  void IndirectionInfoBase::generate_gather_paths(Memory dst_mem,
                                                  TransferGraph::XDTemplate::IO dst_edge,
                                                  unsigned indirect_idx,
                                                  unsigned src_fld_start,
                                                  unsigned src_fld_count,
                                                  size_t bytes_per_element,
                                                  CustomSerdezID serdez_id,
                                                  std::vector<TransferGraph::XDTemplate>& xd_nodes,
                                                  std::vector<TransferGraph::IBInfo>& ib_edges,
                                                  std::vector<TransferDesc::FieldInfo>& src_fields)
  {
    // TODO: see how much of this we can reuse for the structured case?
    assert(!structured);

    size_t spaces_size = num_spaces();

    // compute the paths from each src data instance and the dst instance
    std::vector<size_t> path_idx;
    std::vector<MemPathInfo> path_infos;
    path_idx.reserve(spaces_size);
    for(size_t i = 0; i < insts.size(); i++) {
      size_t idx = path_infos.size();
      for(size_t j = 0; j < i; j++)
	if(insts[i].get_location() == insts[j].get_location()) {
	  idx = path_idx[j];
	  break;
	}

      path_idx.push_back(idx);
      if(idx >= path_infos.size()) {
	// new path to compute
	path_infos.resize(idx + 1);
        std::vector<size_t> src_frags{domain_size()}, dst_frags{1};
        log_xpath.info() << "Find fastest path for gather op.";
        ChannelCopyInfo copy_info{insts[i].get_location(), dst_mem, inst.get_location(),
                                  /*is_scatter=*/false};
        populate_copy_info(copy_info);
        bool ok =
            find_fastest_path(copy_info, serdez_id, 0, domain_size() * bytes_per_element,
                              &src_frags, &dst_frags, path_infos[idx]);
        assert(ok);
      }
    }

    // add a source field for the address
    unsigned addr_field_start = src_fields.size();
    src_fields.push_back(TransferDesc::FieldInfo { field_id, 0, address_size(), 0 });
    TransferGraph::XDTemplate::IO addr_edge =
      TransferGraph::XDTemplate::mk_inst(inst, addr_field_start, 1);

    // special case - a gather from a single source with no out of range
    //  accesses
    if((spaces_size == 1) && !oor_possible) {
      size_t pathlen = path_infos[0].xd_channels.size();
      auto channel = path_infos[0].xd_channels[0];
      log_xpath.info() << "Gather channel kind=" << channel->kind
                       << " node=" << channel->node << " path len=" << pathlen;

      Memory ind_ib_mem = channel->suggest_ib_memories(inst.get_location());
      if(ind_ib_mem != Memory::NO_MEMORY) {
        log_xpath.info() << "Copy indirectiom from src_node="
                         << NodeID(ID(inst.get_location()).memory_owner_node())
                         << " to dst_node=" << NodeID(ID(ind_ib_mem).memory_owner_node())
                         << " ind_mem=" << ind_ib_mem
                         << " ind_mem_kind=" << ind_ib_mem.kind();
        MemPathInfo addr_path;
        bool ok =
            find_shortest_path(inst.get_location(), ind_ib_mem, 0 /*no serdez*/,
                               0 /*redop_id*/, addr_path, true /*skip_final_memcpy*/);
        assert(ok);
        size_t aligned_ib_size =
            Config::ib_size_bytes +
            (address_size() - (Config::ib_size_bytes % address_size())) % address_size();
        addr_edge =
            add_copy_path(xd_nodes, ib_edges, addr_edge, addr_path, aligned_ib_size);
      }

      size_t xd_idx = xd_nodes.size();
      size_t ib_idx = ib_edges.size();
      xd_nodes.resize(xd_idx + pathlen);
      ib_edges.resize(ib_idx + pathlen - 1);

      for(size_t i = 0; i < pathlen; i++) {
        TransferGraph::XDTemplate &xdn = xd_nodes[xd_idx + i];
<<<<<<< HEAD
        xdn.target_node = path_infos[0].xd_channels[i]->node;
        xdn.channel = path_infos[0].xd_channels[i];
        //xdn.kind = path_infos[0].xd_kinds[i];

	xdn.factory = path_infos[0].xd_channels[i]->get_factory();
	xdn.gather_control_input = -1;
	xdn.scatter_control_input = -1;
	if(i == 0) {
	  xdn.inputs.resize(2);
	  xdn.inputs[0] = TransferGraph::XDTemplate::mk_indirect(indirect_idx,
								 1,
								 insts[0],
								 src_fld_start,
								 src_fld_count);
	  xdn.inputs[1] = addr_edge;
	} else {
	  xdn.inputs.resize(1);
	  xdn.inputs[0] = TransferGraph::XDTemplate::mk_edge(ib_idx + i - 1);
	}
	if(i == (pathlen - 1)) {
	  xdn.outputs.resize(1);
	  xdn.outputs[0] = dst_edge;
	} else {
	  xdn.outputs.resize(1);
	  xdn.outputs[0] = TransferGraph::XDTemplate::mk_edge(ib_idx + i);

	  TransferGraph::IBInfo& ibe = ib_edges[ib_idx + i];
	  ibe.memory = path_infos[0].path[i + 1];
          ibe.size = Config::ib_size_bytes; // 1 << 20; /*TODO*/
=======
        xdn.channel = path_infos[0].xd_channels[i];
        xdn.target_node = path_infos[0].xd_channels[i]->node;
        // xdn.kind = path_infos[0].xd_kinds[i];
        xdn.factory = path_infos[0].xd_channels[i]->get_factory();
        xdn.gather_control_input = -1;
        xdn.scatter_control_input = -1;
        if(i == 0) {
          xdn.inputs.resize(2);
          xdn.inputs[0] = TransferGraph::XDTemplate::mk_indirect(
              indirect_idx, 1, insts[0], src_fld_start, src_fld_count);
          xdn.inputs[1] = addr_edge;
        } else {
          xdn.inputs.resize(1);
          xdn.inputs[0] = TransferGraph::XDTemplate::mk_edge(ib_idx + i - 1);
        }
        if(i == (pathlen - 1)) {
          xdn.outputs.resize(1);
          xdn.outputs[0] = dst_edge;
        } else {
          xdn.outputs.resize(1);
          xdn.outputs[0] = TransferGraph::XDTemplate::mk_edge(ib_idx + i);

          TransferGraph::IBInfo &ibe = ib_edges[ib_idx + i];
          ibe.memory = path_infos[0].path[i + 1];
          ibe.size = 1 << 20; /*TODO*/
>>>>>>> 00677981
        }
      }
    } else {
      // step 1: we need the address decoder, possibly with some hops to get
      //  the data to where a cpu can look at it
      NodeID addr_node = ID(inst).instance_owner_node();
      // HACK!
      Memory addr_ib_mem = find_sysmem_ib_memory(addr_node);
      MemPathInfo addr_path;
      bool ok = find_shortest_path(inst.get_location(),
				   addr_ib_mem,
				   0 /*no serdez*/,
                                   0 /*redop_id*/,
				   addr_path,
				   true /*skip_final_memcpy*/);
      assert(ok);
      addr_edge = add_copy_path(xd_nodes, ib_edges, addr_edge, addr_path);

      std::vector<TransferGraph::XDTemplate::IO> decoded_addr_edges(spaces_size);
      TransferGraph::XDTemplate::IO ctrl_edge;
      {
	// instantiate decoder
	size_t xd_base = xd_nodes.size();
	size_t ib_base = ib_edges.size();
	xd_nodes.resize(xd_base + 1);
	ib_edges.resize(ib_base + spaces_size + 1);

	TransferGraph::XDTemplate& xdn = xd_nodes[xd_base];
	xdn.target_node = addr_node;
	//xdn.kind = XFER_ADDR_SPLIT;
	assert(!is_ranges && "need range address splitter");
        xdn.factory = create_addrsplit_factory(bytes_per_element);
	xdn.gather_control_input = -1;
	xdn.scatter_control_input = -1;
	xdn.inputs.resize(1);
	xdn.inputs[0] = addr_edge;
	xdn.outputs.resize(spaces_size + 1);
	for(size_t i = 0; i < spaces_size; i++) {
	  xdn.outputs[i] = TransferGraph::XDTemplate::mk_edge(ib_base + i);
	  decoded_addr_edges[i] = xdn.outputs[i];
	  ib_edges[ib_base + i].memory = addr_ib_mem;
	  ib_edges[ib_base + i].size = 65536; // TODO
	}
	xdn.outputs[spaces_size] = TransferGraph::XDTemplate::mk_edge(ib_base + spaces_size);
	ctrl_edge = xdn.outputs[spaces_size];
	ib_edges[ib_base + spaces_size].memory = addr_ib_mem;
	ib_edges[ib_base + spaces_size].size = 65536; // TODO
      }

      // next, see what work we need to get the addresses to where the
      //  data instances live
      for(size_t i = 0; i < spaces_size; i++) {
	// HACK!
	Memory src_ib_mem = find_sysmem_ib_memory(ID(insts[i]).instance_owner_node());
	if(src_ib_mem != addr_ib_mem) {
	  MemPathInfo path;
	  bool ok = find_shortest_path(addr_ib_mem, src_ib_mem,
				       0 /*no serdez*/,
                                       0 /*redop_id*/,
				       path);
	  assert(ok);
	  decoded_addr_edges[i] = add_copy_path(xd_nodes, ib_edges,
						decoded_addr_edges[i],
						path);
	}
      }

      // control information has to get to the merge at the end
      // HACK!
      NodeID dst_node = ID(dst_mem).memory_owner_node();
      Memory dst_ib_mem = find_sysmem_ib_memory(dst_node);
      if(dst_ib_mem != addr_ib_mem) {
	MemPathInfo path;
	bool ok = find_shortest_path(addr_ib_mem, dst_ib_mem,
				     0 /*no serdez*/,
                                     0 /*redop_id*/,
				     path);
	assert(ok);
	ctrl_edge = add_copy_path(xd_nodes, ib_edges,
				  ctrl_edge,
				  path);
      }

      // next complication: if all the data paths don't use the same final
      //  step, we need to force them to go through an intermediate
      // also insist that the final step be owned by the destination node
      //  (i.e. the merging should not be done via rdma)
      Channel *last_channel = path_infos[0].xd_channels[path_infos[0].xd_channels.size() - 1];
      bool same_last_channel = true;
      if(last_channel->node == dst_node) {
        for(size_t i = 1; i < path_infos.size(); i++) {
          if(path_infos[i].xd_channels[path_infos[i].xd_channels.size() - 1] !=
             last_channel) {
            same_last_channel = false;
            break;
          }
        }
      } else
        same_last_channel = false;
      if(!same_last_channel) {
	// figure out what the final kind will be (might not be the same as
	//  any of the current paths)
	MemPathInfo tail_path;
	bool ok = find_shortest_path(dst_ib_mem, dst_mem,
				     serdez_id, 0 /*redop_id*/, tail_path);
	assert(ok && (tail_path.xd_channels.size() == 1));
	last_channel = tail_path.xd_channels[0];
	// and fix any path that doesn't use that channel
	for(size_t i = 0; i < path_infos.size(); i++) {
	  if(path_infos[i].xd_channels[path_infos[i].xd_channels.size() - 1] ==
	     last_channel) continue;
	  //log_new_dma.print() << "fix " << i << " " << path_infos[i].path[0] << " -> " << dst_ib_mem;
	  bool ok = find_shortest_path(path_infos[i].path[0], dst_ib_mem,
				       0 /*no serdez*/, 0 /*redop_id*/, path_infos[i]);
	  assert(ok);
	  // append last step
	  path_infos[i].xd_channels.push_back(last_channel);
	  path_infos[i].path.push_back(dst_mem);
	  //path_infos[i].xd_target_nodes.push_back(ID(dst_mem).memory_owner_node());
	}
      }

      // now any data paths with more than one hop need all but the last hop
      //  added to the graph
      std::vector<TransferGraph::XDTemplate::IO> data_edges(spaces_size);
      for(size_t i = 0; i < spaces_size; i++) {
	const MemPathInfo& mpi = path_infos[path_idx[i]];
	size_t hops = mpi.xd_channels.size() - 1;
	if(hops > 0) {
	  size_t xd_base = xd_nodes.size();
	  size_t ib_base = ib_edges.size();
	  xd_nodes.resize(xd_base + hops);
	  ib_edges.resize(ib_base + hops);
	  for(size_t j = 0; j < hops; j++) {
	    TransferGraph::XDTemplate& xdn = xd_nodes[xd_base + j];

            xdn.factory = mpi.xd_channels[j]->get_factory();
            xdn.gather_control_input = -1;
            xdn.scatter_control_input = -1;
            xdn.target_node = mpi.xd_channels[j]->node;
            xdn.channel = mpi.xd_channels[j];
            if(j == 0) {
              xdn.inputs.resize(2);
              xdn.inputs[0] = TransferGraph::XDTemplate::mk_indirect(
                  indirect_idx, 1, insts[i], src_fld_start, src_fld_count);
              xdn.inputs[1] = decoded_addr_edges[i];
            } else {
              xdn.inputs.resize(1);
              xdn.inputs[0] = TransferGraph::XDTemplate::mk_edge(ib_base + j - 1);
            }
            xdn.outputs.resize(1);
            xdn.outputs[0] = TransferGraph::XDTemplate::mk_edge(ib_base + j);
            ib_edges[ib_base + j].memory = mpi.path[j + 1];
            ib_edges[ib_base + j].size = 65536; // TODO: pick size?
          }
          data_edges[i] = TransferGraph::XDTemplate::mk_edge(ib_base + hops - 1);
        }
      }

      // and finally the last xd that merges the streams together
      size_t xd_idx = xd_nodes.size();
      xd_nodes.resize(xd_idx + 1);
      TransferGraph::XDTemplate &xdn = xd_nodes[xd_idx];
      xdn.target_node = ID(dst_mem).memory_owner_node();
      //xdn.kind = last_kind;
      xdn.factory = last_channel->get_factory();
      xdn.gather_control_input = spaces_size;
      xdn.scatter_control_input = -1;
      xdn.outputs.resize(1);
      xdn.outputs[0] = dst_edge;

      xdn.inputs.resize(spaces_size + 1);

      for(size_t i = 0; i < spaces_size; i++) {
	// can we read (indirectly) right from the source instance?
	if(path_infos[path_idx[i]].xd_channels.size() == 1) {
	  int ind_port = xdn.inputs.size();
	  xdn.inputs.resize(ind_port + 1);
	  xdn.inputs[i] = TransferGraph::XDTemplate::mk_indirect(indirect_idx,
								 ind_port,
								 insts[i],
								 src_fld_start,
								 src_fld_count);
	  xdn.inputs[ind_port] = decoded_addr_edges[i];
	} else {
	  //assert(data_edges[i] >= 0);
	  xdn.inputs[i] = data_edges[i];
	}
      }

      // control input
      xdn.inputs[spaces_size] = ctrl_edge;
    }
  }
  
  void IndirectionInfoBase::generate_scatter_paths(Memory src_mem,
                                                   TransferGraph::XDTemplate::IO src_edge,
                                                   unsigned indirect_idx,
                                                   unsigned dst_fld_start,
                                                   unsigned dst_fld_count,
                                                   size_t bytes_per_element,
                                                   CustomSerdezID serdez_id,
                                                   std::vector<TransferGraph::XDTemplate>& xd_nodes,
                                                   std::vector<TransferGraph::IBInfo>& ib_edges,
                                                   std::vector<TransferDesc::FieldInfo>& src_fields)
  {
    // TODO: see how much of this we can reuse for the structured case?
    assert(!structured);
    size_t spaces_size = num_spaces();

    // compute the paths from the src instance to each dst data instance
    std::vector<size_t> path_idx;
    std::vector<MemPathInfo> path_infos;
    path_idx.reserve(spaces_size);
    for(size_t i = 0; i < insts.size(); i++) {
      size_t idx = path_infos.size();
      for(size_t j = 0; j < i; j++)
	if(insts[i].get_location() == insts[j].get_location()) {
	  idx = path_idx[j];
	  break;
	}

      path_idx.push_back(idx);
      if(idx >= path_infos.size()) {
	// new path to compute
	path_infos.resize(idx + 1);
        // TODO(apryakhin@): Technically this is not a correct number
        // of destination fragements that we get during scatter.
        // domain_size() returns just a maximum number of addresses
        // that we need to scatter and hence this value would be the
        // worst case. The actual number of consecutive rectangles (e.g
        // fragments) to handle can be less. Consider finding a
        // better way to handle this (same for gather op).
        std::vector<size_t> src_frags{1}, dst_frags{domain_size()};
        log_xpath.info() << "Find fastest path for scatter op.";
        ChannelCopyInfo copy_info{src_mem, insts[i].get_location(), inst.get_location(),
                                  /*is_scatter=*/true};
        populate_copy_info(copy_info);
        bool ok =
            find_fastest_path(copy_info, serdez_id, 0, domain_size() * bytes_per_element,
                              &src_frags, &dst_frags, path_infos[idx]);
        assert(ok);
      }
    }

    // add a source field for the address
    unsigned addr_field_start = src_fields.size();
    src_fields.push_back(TransferDesc::FieldInfo { field_id, 0, address_size(), 0 });
    TransferGraph::XDTemplate::IO addr_edge =
      TransferGraph::XDTemplate::mk_inst(inst, addr_field_start, 1);

    // special case - a scatter to a single destination with no out of
    //  range accesses
    if((spaces_size == 1) && !oor_possible) {
      size_t pathlen = path_infos[0].xd_channels.size();
      auto channel = path_infos[0].xd_channels[pathlen - 1];
      log_xpath.info() << "Scatter channel kind=" << channel->kind
                       << " node=" << channel->node << " path len=" << pathlen;
      Memory ind_ib_mem = channel->suggest_ib_memories(inst.get_location());

      if(ind_ib_mem != Memory::NO_MEMORY) {
        log_xpath.info() << "Copy indirectiom from src_node="
                         << NodeID(ID(inst.get_location()).memory_owner_node())
                         << " to dst_node=" << NodeID(ID(ind_ib_mem).memory_owner_node())
                         << " ind_mem=" << ind_ib_mem
                         << " ind_mem_kind=" << ind_ib_mem.kind();
        // do we have to do anything to get the addresses into a cpu-readable
        //  memory on that node?
        MemPathInfo addr_path;
        bool ok =
            find_shortest_path(inst.get_location(), ind_ib_mem, 0 /*no serdez*/,
                               0 /*redop_id*/, addr_path, true /*skip_final_memcpy*/);
        assert(ok);
        size_t aligned_ib_size =
            Config::ib_size_bytes +
            (address_size() - (Config::ib_size_bytes % address_size())) % address_size();
        addr_edge =
            add_copy_path(xd_nodes, ib_edges, addr_edge, addr_path, aligned_ib_size);
      }

      size_t xd_idx = xd_nodes.size();
      size_t ib_idx = ib_edges.size();
      xd_nodes.resize(xd_idx + pathlen);
      ib_edges.resize(ib_idx + pathlen - 1);

      for(size_t i = 0; i < pathlen; i++) {
        TransferGraph::XDTemplate &xdn = xd_nodes[xd_idx + i];
        xdn.channel = path_infos[0].xd_channels[i];
        xdn.target_node = path_infos[0].xd_channels[i]->node;
<<<<<<< HEAD
        //xdn.kind = path_infos[0].xd_kinds[i];

	xdn.factory = path_infos[0].xd_channels[i]->get_factory();
	xdn.gather_control_input = -1;
	xdn.scatter_control_input = -1;
	if(i == (pathlen - 1)) {
	  xdn.inputs.resize(2);
	  xdn.inputs[1] = addr_edge;
	} else {
	  xdn.inputs.resize(1);
	}
	xdn.inputs[0] = ((i == 0) ?
			   src_edge :
			   TransferGraph::XDTemplate::mk_edge(ib_idx + i - 1));

	xdn.outputs.resize(1);
	if(i == (pathlen - 1)) {
	  xdn.outputs[0] = TransferGraph::XDTemplate::mk_indirect(indirect_idx,
								  1,
								  insts[0],
								  dst_fld_start,
								  dst_fld_count);
	} else {
	  xdn.outputs.resize(1);
	  xdn.outputs[0] = TransferGraph::XDTemplate::mk_edge(ib_idx + i);

	  TransferGraph::IBInfo& ibe = ib_edges[ib_idx + i];
	  ibe.memory = path_infos[0].path[i + 1];
          ibe.size = Config::ib_size_bytes; // 1 << 20; /*TODO*/
=======
        // xdn.kind = path_infos[0].xd_kinds[i];
        xdn.factory = path_infos[0].xd_channels[i]->get_factory();
        xdn.gather_control_input = -1;
        xdn.scatter_control_input = -1;
        if(i == (pathlen - 1)) {
          xdn.inputs.resize(2);
          xdn.inputs[1] = addr_edge;
        } else {
          xdn.inputs.resize(1);
        }
        xdn.inputs[0] =
            ((i == 0) ? src_edge : TransferGraph::XDTemplate::mk_edge(ib_idx + i - 1));

        xdn.outputs.resize(1);
        if(i == (pathlen - 1)) {
          xdn.outputs[0] = TransferGraph::XDTemplate::mk_indirect(
              indirect_idx, 1, insts[0], dst_fld_start, dst_fld_count);
        } else {
          xdn.outputs.resize(1);
          xdn.outputs[0] = TransferGraph::XDTemplate::mk_edge(ib_idx + i);

          TransferGraph::IBInfo &ibe = ib_edges[ib_idx + i];
          ibe.memory = path_infos[0].path[i + 1];
          ibe.size = 1 << 20; /*TODO*/
>>>>>>> 00677981
        }
      }
    } else {
      // step 1: we need the address decoder, possibly with some hops to get
      //  the data to where a cpu can look at it
      NodeID addr_node = ID(inst).instance_owner_node();
      // HACK!
      Memory addr_ib_mem = find_sysmem_ib_memory(addr_node);
      MemPathInfo addr_path;
      bool ok = find_shortest_path(inst.get_location(),
				   addr_ib_mem,
				   0 /*no serdez*/,
                                   0 /*redop_id*/,
				   addr_path,
				   true /*skip_final_memcpy*/);
      assert(ok);
      addr_edge = add_copy_path(xd_nodes, ib_edges, addr_edge, addr_path);

      std::vector<TransferGraph::XDTemplate::IO> decoded_addr_edges(spaces_size);
      TransferGraph::XDTemplate::IO ctrl_edge;
      {
	// instantiate decoder
	size_t xd_base = xd_nodes.size();
	size_t ib_base = ib_edges.size();
	xd_nodes.resize(xd_base + 1);
	ib_edges.resize(ib_base + spaces_size + 1);

	TransferGraph::XDTemplate& xdn = xd_nodes[xd_base];
	xdn.target_node = addr_node;
	//xdn.kind = XFER_ADDR_SPLIT;
	assert(!is_ranges && "need range address splitter");
        xdn.factory = create_addrsplit_factory(bytes_per_element);
	xdn.gather_control_input = -1;
	xdn.scatter_control_input = -1;
	xdn.inputs.resize(1);
	xdn.inputs[0] = addr_edge;
	xdn.outputs.resize(spaces_size + 1);
	for(size_t i = 0; i < spaces_size; i++) {
	  xdn.outputs[i] = TransferGraph::XDTemplate::mk_edge(ib_base + i);
	  decoded_addr_edges[i] = xdn.outputs[i];
	  ib_edges[ib_base + i].memory = addr_ib_mem;
	  ib_edges[ib_base + i].size = 65536; // TODO
	}
	xdn.outputs[spaces_size] = TransferGraph::XDTemplate::mk_edge(ib_base + spaces_size);
	ctrl_edge = xdn.outputs[spaces_size];
	ib_edges[ib_base + spaces_size].memory = addr_ib_mem;
	ib_edges[ib_base + spaces_size].size = 65536; // TODO
      }

      // control information has to get to the split at the start
      // HACK!
      Memory src_ib_mem = find_sysmem_ib_memory(ID(src_mem).memory_owner_node());
      if(src_ib_mem != addr_ib_mem) {
	MemPathInfo path;
	bool ok = find_shortest_path(addr_ib_mem, src_ib_mem,
				     0 /*no serdez*/,
                                     0 /*redop_id*/,
				     path);
	assert(ok);
	ctrl_edge = add_copy_path(xd_nodes, ib_edges,
				  ctrl_edge,
				  path);
      }

      // next complication: if all the data paths don't use the same first
      //  step, we need to force them to go through an intermediate
      Channel *first_channel = path_infos[0].xd_channels[0];
      bool same_first_channel = true;
      for(size_t i = 1; i < path_infos.size(); i++)
	if(path_infos[i].xd_channels[0] != first_channel) {
	  same_first_channel = false;
	  break;
	}
      if(!same_first_channel) {
	// figure out what the first channel will be (might not be the same as
	//  any of the current paths)
	MemPathInfo head_path;
	bool ok = find_shortest_path(src_mem, src_ib_mem,
				     serdez_id,
                                     0 /*redop_id*/,
                                     head_path);
	assert(ok && (head_path.xd_channels.size() == 1));
	first_channel = head_path.xd_channels[0];
	// and fix any path that doesn't use that channel
	for(size_t i = 0; i < path_infos.size(); i++) {
	  if(path_infos[i].xd_channels[0] == first_channel) continue;

	  bool ok = find_shortest_path(src_ib_mem,
				       path_infos[i].path[path_infos[i].path.size() - 1],
				       0 /*no serdez*/,
                                       0 /*redop_id*/,
                                       path_infos[i]);
	  assert(ok);
	  // prepend last step
	  path_infos[i].xd_channels.insert(path_infos[i].xd_channels.begin(),
					   first_channel);
	  path_infos[i].path.insert(path_infos[i].path.begin(), src_mem);
	  //path_infos[i].xd_target_nodes.insert(path_infos[i].xd_target_nodes.begin(),
	  //				       ID(src_mem).memory_owner_node());
	}
      }

      // next, see what work we need to get the addresses to where the
      //  last step of each path is running
      for(size_t i = 0; i < spaces_size; i++) {
	// HACK!
	NodeID dst_node = path_infos[path_idx[i]].xd_channels[path_infos[path_idx[i]].xd_channels.size() - 1]->node;
	Memory dst_ib_mem = find_sysmem_ib_memory(dst_node);
	if(dst_ib_mem != addr_ib_mem) {
	  MemPathInfo path;
	  bool ok = find_shortest_path(addr_ib_mem, dst_ib_mem,
				       0 /*no serdez*/,
                                       0 /*redop_id*/,
				       path);
	  assert(ok);
	  decoded_addr_edges[i] = add_copy_path(xd_nodes, ib_edges,
						decoded_addr_edges[i],
						path);
	}
      }

      // next comes the xd that reads the source and splits the data into
      //  the various output streams
      std::vector<TransferGraph::XDTemplate::IO> data_edges(spaces_size);
      {
	size_t xd_idx = xd_nodes.size();
	xd_nodes.resize(xd_idx + 1);

	TransferGraph::XDTemplate& xdn = xd_nodes[xd_idx];
	xdn.target_node = ID(src_mem).memory_owner_node();
	//xdn.kind = first_kind;
	xdn.factory = first_channel->get_factory();
	xdn.gather_control_input = -1;
	xdn.scatter_control_input = 1;
	xdn.inputs.resize(2);
	xdn.inputs[0] = src_edge;
	xdn.inputs[1] = ctrl_edge;

	xdn.outputs.resize(spaces_size);

	for(size_t i = 0; i < spaces_size; i++) {
	  // can we write (indirectly) right into the dest instance?
	  if(path_infos[path_idx[i]].xd_channels.size() == 1) {
	    int ind_port = xdn.inputs.size();
	    xdn.inputs.resize(ind_port + 1);
	    xdn.outputs[i] = TransferGraph::XDTemplate::mk_indirect(indirect_idx,
								    ind_port,
								    insts[i],
								    dst_fld_start,
								    dst_fld_count);
	    xdn.inputs[ind_port] = decoded_addr_edges[i];
	  } else {
	    // need an ib to write to
	    size_t ib_idx = ib_edges.size();
	    ib_edges.resize(ib_idx + 1);
	    data_edges[i] = TransferGraph::XDTemplate::mk_edge(ib_idx);
	    xdn.outputs[i] = data_edges[i];
	    ib_edges[ib_idx].memory = path_infos[path_idx[i]].path[1];
	    ib_edges[ib_idx].size = 65536; // TODO: pick size?
	  }
	}
      }

      // finally, any data paths with more than one hop need the rest of
      //  their path added to the graph
      for(size_t i = 0; i < spaces_size; i++) {
	const MemPathInfo& mpi = path_infos[path_idx[i]];
	size_t hops = mpi.xd_channels.size() - 1;
	if(hops > 0) {
	  //assert(data_edges[i] >= 0);
	  
	  size_t xd_base = xd_nodes.size();
	  size_t ib_base = ib_edges.size();
	  xd_nodes.resize(xd_base + hops);
	  ib_edges.resize(ib_base + hops - 1);
	  for(size_t j = 0; j < hops; j++) {
	    TransferGraph::XDTemplate& xdn = xd_nodes[xd_base + j];

            xdn.factory = mpi.xd_channels[j + 1]->get_factory();
            xdn.gather_control_input = -1;
            xdn.scatter_control_input = -1;
            xdn.target_node = mpi.xd_channels[j + 1]->node;
            xdn.channel = mpi.xd_channels[j + 1];
            if(j < (hops - 1)) {
              xdn.inputs.resize(1);
              xdn.inputs[0] =
                  ((j == 0) ? data_edges[i]
                            : TransferGraph::XDTemplate::mk_edge(ib_base + j - 1));
              xdn.outputs.resize(1);
              xdn.outputs[0] = TransferGraph::XDTemplate::mk_edge(ib_base + j);
              ib_edges[ib_base + j].memory = mpi.path[j + 2];
              ib_edges[ib_base + j].size = 65536; // TODO: pick size?
            } else {
              // last hop uses the address stream
              xdn.inputs.resize(2);
              xdn.inputs[0] =
                  ((j == 0) ? data_edges[i]
                            : TransferGraph::XDTemplate::mk_edge(ib_base + j - 1));
              xdn.inputs[1] = decoded_addr_edges[i];
              xdn.outputs.resize(1);
              xdn.outputs[0] = TransferGraph::XDTemplate::mk_indirect(
                  indirect_idx, 1, insts[i], dst_fld_start, dst_fld_count);
            }
          }
        }
      }
    }
  }

  ////////////////////////////////////////////////////////////////////////
  //
  // class IndirectionInfoTyped<N,T,N2,T2>
  //

  template <int N, typename T, int N2, typename T2>
  class IndirectionInfoTyped : public IndirectionInfoBase {
  public:
    IndirectionInfoTyped(const IndexSpace<N,T>& is,
			 const typename CopyIndirection<N,T>::template Unstructured<N2,T2>& ind);

    virtual Event request_metadata(void);

    virtual RegionInstance get_pointer_instance(void) const;

    virtual const std::vector<RegionInstance>* get_instances(void) const;

    virtual FieldID get_field(void) const;

    virtual TransferIterator *create_address_iterator(RegionInstance peer) const;

    virtual TransferIterator *create_indirect_iterator(
        Memory addrs_mem, RegionInstance inst, const std::vector<FieldID> &fields,
        const std::vector<size_t> &fld_offsets, const std::vector<size_t> &fld_sizes,
        Channel *channel = nullptr) const;

    virtual void print(std::ostream& os) const;

  protected:
    virtual size_t num_spaces() const;
    virtual void populate_copy_info(ChannelCopyInfo &info) const;
    virtual size_t domain_size() const;
    virtual size_t address_size() const;

    virtual XferDesFactory *create_addrsplit_factory(size_t bytes_per_element) const;

    IndexSpace<N,T> domain;
    std::vector<IndexSpace<N2,T2> > spaces;
  };

  template <int N, typename T, int N2, typename T2>
  IndirectionInfoTyped<N,T,N2,T2>::IndirectionInfoTyped(const IndexSpace<N,T>& is,
							const typename CopyIndirection<N,T>::template Unstructured<N2,T2>& ind)
    : IndirectionInfoBase(false /*!structured*/,
                          ind.field_id, ind.inst, ind.is_ranges,
                          ind.oor_possible, ind.aliasing_possible,
                          ind.subfield_offset, ind.insts)
    , domain(is)
    , spaces(ind.spaces)
  {}

  template <int N, typename T, int N2, typename T2>
  Event IndirectionInfoTyped<N,T,N2,T2>::request_metadata(void)
  {
    std::vector<Event> evs;

    {
      RegionInstanceImpl *impl = get_runtime()->get_instance_impl(inst);
      Event e = impl->request_metadata();
      if(!e.has_triggered()) evs.push_back(e);
    }

    for(std::vector<RegionInstance>::const_iterator it = insts.begin();
	it != insts.end();
	++it) {
      RegionInstanceImpl *impl = get_runtime()->get_instance_impl(*it);
      Event e = impl->request_metadata();
      if(!e.has_triggered()) evs.push_back(e);
    }

    return Event::merge_events(evs);
  }

  template <int N, typename T, int N2, typename T2>
  size_t IndirectionInfoTyped<N,T,N2,T2>::num_spaces() const
  {
    return spaces.size();
  }

  template <int N, typename T, int N2, typename T2>
  void IndirectionInfoTyped<N, T, N2, T2>::populate_copy_info(ChannelCopyInfo &info) const
  {
    info.is_ranges = is_ranges;
    info.addr_size = sizeof(T2);
  }

  template <int N, typename T, int N2, typename T2>
  size_t IndirectionInfoTyped<N, T, N2, T2>::domain_size() const {
    return domain.volume();
  }

  template <int N, typename T, int N2, typename T2>
  size_t IndirectionInfoTyped<N,T,N2,T2>::address_size() const
  {
    return (is_ranges ?
              sizeof(Rect<N2,T2>) :
              sizeof(Point<N2,T2>));
  }

  template <int N, typename T, int N2, typename T2>
  XferDesFactory *IndirectionInfoTyped<N,T,N2,T2>::create_addrsplit_factory(size_t bytes_per_element) const
  {
    return new AddressSplitXferDesFactory<N2,T2>(bytes_per_element,
                                                 spaces);
  }

  template <int N, typename T, int N2, typename T2>
  RegionInstance IndirectionInfoTyped<N,T,N2,T2>::get_pointer_instance(void) const
  {
    return inst;
  }

  template <int N, typename T, int N2, typename T2>
  const std::vector<RegionInstance>* IndirectionInfoTyped<N,T,N2,T2>::get_instances(void) const
  {
    return &insts;
  }

  template <int N, typename T, int N2, typename T2>
  FieldID IndirectionInfoTyped<N,T,N2,T2>::get_field(void) const
  {
    return field_id;
  }
  
  template <int N, typename T, int N2, typename T2>
  TransferIterator *IndirectionInfoTyped<N,T,N2,T2>::create_address_iterator(RegionInstance peer) const
  {
    TransferDomainIndexSpace<N,T> tdis(domain);
    std::vector<FieldID> fields(1, field_id);
    std::vector<size_t> fld_offsets(1, 0);
    std::vector<size_t> fld_sizes(1, (is_ranges ? sizeof(Rect<N2,T2>) :
				                  sizeof(Point<N2,T2>)));
    return tdis.create_iterator(inst, peer, fields, fld_offsets, fld_sizes);
  }

  template <int N, typename T, int N2, typename T2>
  TransferIterator *IndirectionInfoTyped<N, T, N2, T2>::create_indirect_iterator(
      Memory addrs_mem, RegionInstance inst, const std::vector<FieldID> &fields,
      const std::vector<size_t> &fld_offsets, const std::vector<size_t> &fld_sizes,
      Channel *channel) const
  {
    if(channel && channel->needs_wrapping_iterator()) {
      return new WrappingTransferIteratorIndirect<N2, T2>(inst, fields, fld_offsets,
                                                          fld_sizes);
    } else {
      if(is_ranges)
        return new TransferIteratorIndirectRange<N2, T2>(addrs_mem, inst, fields,
                                                         fld_offsets, fld_sizes);
      else
        return new TransferIteratorIndirect<N2, T2>(addrs_mem, inst, fields, fld_offsets,
                                                    fld_sizes);
    }
  }

  template <int N, typename T, int N2, typename T2>
  void IndirectionInfoTyped<N,T,N2,T2>::print(std::ostream& os) const
  {
    if(structured) {
      assert(0);
    } else {
      os << inst << '[' << field_id << '+' << subfield_offset << ']';
      for(size_t i = 0; i < spaces.size(); i++) {
	if(i)
	  os << ", ";
	else
	  os << " -> ";
	os << spaces[i] << ':' << insts[i];
      }
    }
  }

  template <int N, typename T>
  template <int N2, typename T2>
  IndirectionInfo *CopyIndirection<N,T>::Unstructured<N2,T2>::create_info(const IndexSpace<N,T>& is) const
  {
    // The next indirection is not allowed to be specified yet.
    assert(next_indirection == nullptr);
    return new IndirectionInfoTyped<N,T,N2,T2>(is, *this);
  }


  ////////////////////////////////////////////////////////////////////////
  //
  // class TransferDesc
  //

  TransferDesc::~TransferDesc()
  {
    log_xplan.info() << "destroyed: plan=" << (void *)this;

    delete domain;
    for(size_t i = 0; i < indirects.size(); i++)
      delete indirects[i];
    if(fill_data)
      free(fill_data);
  }

  bool TransferDesc::request_analysis(TransferOperation *op)
  {
    // early out without lock
    if(analysis_complete.load_acquire())
      return true;

    AutoLock<> al(mutex);
    if(analysis_complete.load()) {
      return true;
    } else {
      pending_ops.push_back(op);
      return false;
    }
  }

  void TransferDesc::check_analysis_preconditions()
  {
    log_xplan.info() << "created: plan=" << (void *)this << " domain=" << *domain << " srcs=" << srcs.size() << " dsts=" << dsts.size();
    if(log_xplan.want_debug()) {
      for(size_t i = 0; i < srcs.size(); i++)
	log_xplan.debug() << "created: plan=" << (void *)this << " srcs[" << i << "]=" << srcs[i];
      for(size_t i = 0; i < dsts.size(); i++)
	log_xplan.debug() << "created: plan=" << (void *)this << " dsts[" << i << "]=" << dsts[i];
      for(size_t i = 0; i < indirects.size(); i++)
	log_xplan.debug() << "created: plan=" << (void *)this << " indirects[" << i << "]=" << *indirects[i];
    }

    std::vector<Event> preconditions;

    // we need metadata for the domain and every instance
    {
      Event e = domain->request_metadata();
      if(e.exists()) preconditions.push_back(e);
    }

    std::set<RegionInstance> insts_seen;
    for(size_t i = 0; i < srcs.size(); i++)
      if(srcs[i].inst.exists()) {
	if(insts_seen.count(srcs[i].inst) > 0) continue;
	insts_seen.insert(srcs[i].inst);
	RegionInstanceImpl *impl = get_runtime()->get_instance_impl(srcs[i].inst);
	Event e = impl->request_metadata();
	if(e.exists()) preconditions.push_back(e);
      }

    for(size_t i = 0; i < dsts.size(); i++)
      if(dsts[i].inst.exists()) {
	if(insts_seen.count(dsts[i].inst) > 0) continue;
	insts_seen.insert(dsts[i].inst);
	RegionInstanceImpl *impl = get_runtime()->get_instance_impl(dsts[i].inst);
	Event e = impl->request_metadata();
	if(e.exists()) preconditions.push_back(e);
      }

    for(size_t i = 0; i < indirects.size(); i++) {
      Event e = indirects[i]->request_metadata();
      if(e.exists()) preconditions.push_back(e);
    }

    if(!preconditions.empty()) {
      Event merged = Event::merge_events(preconditions);
      if(merged.exists()) {
	deferred_analysis.precondition = merged;
        EventImpl::add_waiter(merged, &deferred_analysis);
        return;
      }
    }

    // no (untriggered) preconditions, so we fall through to immediate analysis
    perform_analysis();
  }

  static size_t compute_ib_size(size_t combined_field_size,
				size_t domain_size,
				CustomSerdezID serdez_id)
  {
    size_t element_size;
    size_t serdez_pad = 0;
    size_t min_granularity = 1;
    if(serdez_id != 0) {
      const CustomSerdezUntyped *serdez_op = get_runtime()->custom_serdez_table.get(serdez_id, 0);
      assert(serdez_op != 0);
      element_size = serdez_op->max_serialized_size;
      serdez_pad = serdez_op->max_serialized_size;
    } else {
      element_size = combined_field_size;
      min_granularity = combined_field_size;
    }

    size_t ib_size = domain_size * element_size + serdez_pad;
    const size_t IB_MAX_SIZE = 16 << 20; // 16MB
    if(ib_size > IB_MAX_SIZE) {
      // take up to IB_MAX_SIZE, respecting the min granularity
      if(min_granularity > 1) {
	// (really) corner case: if min_granularity exceeds IB_MAX_SIZE, use it
	//  directly and hope it's ok
	if(min_granularity > IB_MAX_SIZE) {
	  ib_size = min_granularity;
	} else {
	  size_t extra = IB_MAX_SIZE % min_granularity;
	  ib_size = IB_MAX_SIZE - extra;
	}
      } else
	ib_size = IB_MAX_SIZE;
    }

    return ib_size;
  }

  struct IBAllocOrderSorter {
    IBAllocOrderSorter(const std::vector<TransferGraph::IBInfo>& _edges)
      : edges(_edges) {}

    bool operator()(unsigned a, unsigned b) const {
      // first sort by ascending memory ID
      if(edges[a].memory.id < edges[b].memory.id) return true;
      if(edges[a].memory.id > edges[b].memory.id) return false;
      // next by decreasing size
      if(edges[a].size > edges[b].size) return true;
      if(edges[a].size < edges[b].size) return false;
      // finally by index itself for stability
      return (a < b);
    }

    const std::vector<TransferGraph::IBInfo>& edges;
  };

  void TransferDesc::perform_analysis()
  {
    // initialize profiling data
    prof_usage.source = Memory::NO_MEMORY;
    prof_usage.target = Memory::NO_MEMORY;
    prof_usage.size = 0;

    // quick check - if the domain is empty, there's nothing to actually do
    if(domain->empty()) {
      log_xplan.debug() << "analysis: plan=" << (void *)this << " empty";

      // well, we still have to poke pending ops
      std::vector<TransferOperation *> to_alloc;
      {
        AutoLock<> al(mutex);
        to_alloc.swap(pending_ops);
        // release before the mutex is released so to_alloc is visible before the
        // analysis_complete flag is set
        analysis_complete.store_release(true);
      }

      for(size_t i = 0; i < to_alloc.size(); i++)
	to_alloc[i]->allocate_ibs();
      return;
    }

    size_t domain_size = domain->volume();

    // first, scan over the sources and figure out how much space we need
    //  for fill data - don't need to know field order yet
    for(size_t i = 0; i < srcs.size(); i++)
      if(srcs[i].field_id == FieldID(-1))
	fill_size += srcs[i].size;

    size_t fill_ofs = 0;
    if(fill_size > 0) {
      fill_data = malloc(fill_size);
      assert(fill_data);
    }

    // for now, pick a global dimension ordering
    // TODO: allow this to vary for independent subgraphs (or dependent ones
    //   with transposes in line)
    domain->choose_dim_order(dim_order,
			     srcs, dsts, indirects,
			     false /*!force_fortran_order*/,
			     65536 /*max_stride*/);

    src_fields.resize(srcs.size());
    dst_fields.resize(dsts.size());

    // TODO: look at layouts and decide if fields should be grouped into
    //  a smaller number of copies
    assert(srcs.size() == dsts.size());
    std::vector<bool> field_done(srcs.size(), false);
    // fields will get reordered to be contiguous per xd subgraph
    size_t fld_start = 0;
    for(size_t i = 0; i < srcs.size(); i++) {
      // did this field already get grouped into a previous path?
      if(field_done[i])
        continue;

      assert(srcs[i].redop_id == 0);
      if(dsts[i].redop_id == 0) {
        // sizes of fills or copies should match
        assert(srcs[i].size == dsts[i].size);
      } else {
        // redop must exist and match src/dst sizes
        const ReductionOpUntyped *redop = get_runtime()->reduce_op_table.get(dsts[i].redop_id, 0);
        if(redop == 0) {
          log_dma.fatal() << "no reduction op registered for ID " << dsts[i].redop_id;
          abort();
        }
        size_t exp_dst_size = dsts[i].red_fold ? redop->sizeof_rhs : redop->sizeof_lhs;
        assert(srcs[i].size == redop->sizeof_rhs);
        assert(dsts[i].size == exp_dst_size);
      }
      assert(srcs[i].serdez_id == dsts[i].serdez_id);

      size_t combined_field_size = srcs[i].size;
      CustomSerdezID serdez_id = srcs[i].serdez_id;

      if(dsts[i].redop_id != 0) {
        // reduction
	assert((srcs[i].indirect_index == -1) && "help: gather reduce!");
	assert((dsts[i].indirect_index == -1) && "help: scatter reduce!");
        assert((srcs[i].serdez_id == 0) &&
               (dsts[i].serdez_id == 0) && "help: serdez reduce!");

	src_fields[fld_start] = FieldInfo { srcs[i].field_id,
                                            srcs[i].subfield_offset,
                                            srcs[i].size, srcs[i].serdez_id };
	dst_fields[fld_start] = FieldInfo { dsts[i].field_id,
                                            dsts[i].subfield_offset,
                                            dsts[i].size, dsts[i].serdez_id };

        Memory src_mem = srcs[i].inst.get_location();
        Memory dst_mem = dsts[i].inst.get_location();

        std::vector<size_t> src_frags, dst_frags;
        domain->count_fragments(srcs[i].inst, dim_order,
                                std::vector<FieldID>(1, srcs[i].field_id),
                                std::vector<size_t>(1, srcs[i].size),
                                src_frags);
        domain->count_fragments(dsts[i].inst, dim_order,
                                std::vector<FieldID>(1, dsts[i].field_id),
                                std::vector<size_t>(1, dsts[i].size),
                                dst_frags);

        MemPathInfo path_info;
        bool ok = find_fastest_path(ChannelCopyInfo{src_mem, dst_mem}, serdez_id,
                                    dsts[i].redop_id,
                                    domain_size * combined_field_size,
                                    &src_frags, &dst_frags,
                                    path_info);
        if(!ok) {
          log_new_dma.fatal() << "FATAL: no path found from " << src_mem << " to " << dst_mem << " (redop=" << dsts[i].redop_id << ")";
          assert(0);
        }
        size_t pathlen = path_info.xd_channels.size();
        size_t xd_idx = graph.xd_nodes.size();
        size_t ib_idx = graph.ib_edges.size();
        size_t ib_alloc_size = 0;
        graph.xd_nodes.resize(xd_idx + pathlen);
        if(pathlen > 1) {
          graph.ib_edges.resize(ib_idx + pathlen - 1);
          ib_alloc_size = compute_ib_size(combined_field_size,
                                          domain_size,
                                          serdez_id);
        }
        for(size_t j = 0; j < pathlen; j++) {
          TransferGraph::XDTemplate& xdn = graph.xd_nodes[xd_idx++];

          //xdn.kind = path_info.xd_kinds[j];
          xdn.factory = path_info.xd_channels[j]->get_factory();
          xdn.gather_control_input = -1;
          xdn.scatter_control_input = -1;
          xdn.target_node = path_info.xd_channels[j]->node;
          xdn.channel = path_info.xd_channels[j];
          if(j == (pathlen - 1))
            xdn.redop = XferDesRedopInfo(dsts[i].redop_id,
                                         dsts[i].red_fold,
                                         true /*in_place*/,
                                         dsts[i].red_exclusive);
          xdn.inputs.resize(1);
          xdn.inputs[0] = ((j == 0) ?
                             TransferGraph::XDTemplate::mk_inst(srcs[i].inst,
                                                                fld_start, 1) :
                             TransferGraph::XDTemplate::mk_edge(ib_idx - 1));
          //xdn.inputs[0].indirect_inst = RegionInstance::NO_INST;
          xdn.outputs.resize(1);
          xdn.outputs[0] = ((j == (pathlen - 1)) ?
                              TransferGraph::XDTemplate::mk_inst(dsts[i].inst,
                                                                 fld_start, 1) :
                              TransferGraph::XDTemplate::mk_edge(ib_idx));
          //xdn.outputs[0].indirect_inst = RegionInstance::NO_INST;
          if(j < (pathlen - 1)) {
            TransferGraph::IBInfo& ibe = graph.ib_edges[ib_idx++];
            ibe.memory = path_info.path[j + 1];
            ibe.size = ib_alloc_size;
          }
        }

        prof_usage.source = src_mem;
        prof_usage.target = dst_mem;
        prof_usage.size += domain_size * combined_field_size;
	std::vector<RegionInstance> instinfo_src_insts{srcs[i].inst};
	std::vector<RegionInstance> instinfo_dst_insts{dsts[i].inst};
	std::vector<FieldID> instinfo_src_field_ids{srcs[i].field_id};
	std::vector<FieldID> instinfo_dst_field_ids{dsts[i].field_id};
        prof_cpinfo.inst_info.push_back(ProfilingMeasurements::OperationCopyInfo::InstInfo {
	  instinfo_src_insts,
	  instinfo_dst_insts,
	  RegionInstance::NO_INST,
	  RegionInstance::NO_INST,
	  instinfo_src_field_ids,
	  instinfo_dst_field_ids,
	  0,
	  0,
          ProfilingMeasurements::OperationCopyInfo::REDUCE,
          unsigned(pathlen) });
        fld_start += 1;
      }
      else if(srcs[i].field_id == FieldID(-1)) {
	// fill
	assert((dsts[i].indirect_index == -1) && "help: scatter fill!");

	src_fields[fld_start] = FieldInfo { FieldID(-1), 0, 0, 0 };
	dst_fields[fld_start] = FieldInfo { dsts[i].field_id,
                                            dsts[i].subfield_offset,
                                            dsts[i].size,
                                            dsts[i].serdez_id };

	Memory dst_mem = dsts[i].inst.get_location();
	MemPathInfo path_info;
	bool ok = find_shortest_path(Memory::NO_MEMORY, dst_mem, serdez_id,
                                     0 /*redop_id*/,
				     path_info);
	if(!ok) {
	  log_new_dma.fatal() << "FATAL: no fill path found for " << dst_mem << " (serdez=" << serdez_id << ")";
	  assert(0);
	}

	size_t pathlen = path_info.xd_channels.size();
	size_t xd_idx = graph.xd_nodes.size();
        size_t ib_idx = graph.ib_edges.size();
        size_t ib_alloc_size = 0;
        graph.xd_nodes.resize(xd_idx + pathlen);
        if(pathlen > 1) {
          graph.ib_edges.resize(ib_idx + pathlen - 1);
          ib_alloc_size = compute_ib_size(combined_field_size,
                                          domain_size,
                                          serdez_id);
        }
        for(size_t j = 0; j < pathlen; j++) {
	  TransferGraph::XDTemplate& xdn = graph.xd_nodes[xd_idx++];
	      
	  //xdn.kind = path_info.xd_kinds[j];
	  xdn.factory = path_info.xd_channels[j]->get_factory();
	  xdn.gather_control_input = -1;
	  xdn.scatter_control_input = -1;
          xdn.target_node = path_info.xd_channels[j]->node;
          xdn.channel = path_info.xd_channels[j];
          xdn.inputs.resize(1);
          xdn.inputs[0] = ((j == 0) ?
                             TransferGraph::XDTemplate::mk_fill(fill_ofs,
                                                                combined_field_size,
                                                                domain_size * combined_field_size) :
                             TransferGraph::XDTemplate::mk_edge(ib_idx - 1));

	  xdn.outputs.resize(1);
          xdn.outputs[0] = ((j == (pathlen - 1)) ?
                              TransferGraph::XDTemplate::mk_inst(dsts[i].inst,
                                                                 fld_start, 1) :
                              TransferGraph::XDTemplate::mk_edge(ib_idx));
          if(j < (pathlen - 1)) {
            TransferGraph::IBInfo& ibe = graph.ib_edges[ib_idx++];
            ibe.memory = path_info.path[j + 1];
            ibe.size = ib_alloc_size;
          }
	}

        // FIXME: handle multiple fields
        memcpy(static_cast<char *>(fill_data)+fill_ofs,
               ((srcs[i].size <= CopySrcDstField::MAX_DIRECT_SIZE) ?
                  srcs[i].fill_data.direct :
                  srcs[i].fill_data.indirect),
               srcs[i].size);
        fill_ofs += srcs[i].size;

        prof_usage.source = Memory::NO_MEMORY;
        prof_usage.target = dst_mem;
        prof_usage.size += domain_size * combined_field_size;
	std::vector<RegionInstance> instinfo_src_insts;
	std::vector<RegionInstance> instinfo_dst_insts{dsts[i].inst};
	std::vector<FieldID> instinfo_src_field_ids;
	std::vector<FieldID> instinfo_dst_field_ids{dsts[i].field_id};
        prof_cpinfo.inst_info.push_back(ProfilingMeasurements::OperationCopyInfo::InstInfo {
	      instinfo_src_insts,
	      instinfo_dst_insts,
	      RegionInstance::NO_INST,
	      RegionInstance::NO_INST,
	      instinfo_src_field_ids,
	      instinfo_dst_field_ids,
	      0,
	      0,
              ProfilingMeasurements::OperationCopyInfo::FILL,
              unsigned(pathlen) });
        fld_start += 1;
      } else {
	src_fields[fld_start] = FieldInfo { srcs[i].field_id,
                                            srcs[i].subfield_offset,
                                            srcs[i].size,
                                            srcs[i].serdez_id };
	dst_fields[fld_start] = FieldInfo { dsts[i].field_id,
                                            dsts[i].subfield_offset,
                                            dsts[i].size,
                                            dsts[i].serdez_id };
	
	if(srcs[i].indirect_index == -1) {
	  Memory src_mem = srcs[i].inst.get_location();

	  if(dsts[i].indirect_index == -1) {
	    Memory dst_mem = dsts[i].inst.get_location();

            unsigned num_fields = 1;
            std::vector<FieldID> src_field_ids(1, srcs[i].field_id);
            std::vector<size_t> src_field_sizes(1, srcs[i].size);
            std::vector<FieldID> dst_field_ids(1, dsts[i].field_id);
            std::vector<size_t> dst_field_sizes(1, dsts[i].size);

            // group any other fields that have the same insts/size/redop/serdez
            for(size_t j = i + 1; j < srcs.size(); j++) {
              if(field_done[j]) continue;
              if(srcs[j].inst != srcs[i].inst) continue;
              if(srcs[j].size != srcs[i].size) continue;
              if(srcs[j].redop_id != srcs[i].redop_id) continue;
              if(srcs[j].serdez_id != srcs[i].serdez_id) continue;
              if(dsts[j].inst != dsts[i].inst) continue;
              if(dsts[j].size != dsts[i].size) continue;
              if(dsts[j].redop_id != dsts[i].redop_id) continue;
              if(dsts[j].serdez_id != dsts[i].serdez_id) continue;

              src_field_ids.push_back(srcs[j].field_id);
              src_field_sizes.push_back(srcs[j].size);
              dst_field_ids.push_back(dsts[j].field_id);
              dst_field_sizes.push_back(dsts[j].size);

              src_fields[fld_start + num_fields] = FieldInfo {
                                                       srcs[j].field_id,
                                                       srcs[j].subfield_offset,
                                                       srcs[j].size,
                                                       srcs[j].serdez_id };
              dst_fields[fld_start + num_fields] = FieldInfo {
                                                       dsts[j].field_id,
                                                       dsts[j].subfield_offset,
                                                       dsts[j].size,
                                                       dsts[j].serdez_id };
              num_fields += 1;
              combined_field_size += srcs[j].size;
              field_done[j] = true;
            }

            std::vector<size_t> src_frags, dst_frags;
            domain->count_fragments(srcs[i].inst, dim_order,
                                    src_field_ids, src_field_sizes,
                                    src_frags);
            domain->count_fragments(dsts[i].inst, dim_order,
                                    dst_field_ids, dst_field_sizes,
                                    dst_frags);
            //log_new_dma.print() << "fragments: domain=" << *domain
            //                    << " src_inst=" << srcs[i].inst << " frags=" << PrettyVector<size_t>(src_frags)
            //                    << " dst_inst=" << dsts[i].inst << " frags=" << PrettyVector<size_t>(dst_frags);

	    MemPathInfo path_info;
            bool ok = find_fastest_path(ChannelCopyInfo{src_mem, dst_mem}, serdez_id,
                                        0 /*redop_id*/,
                                        domain_size * combined_field_size,
                                        &src_frags, &dst_frags,
                                        path_info);
	    if(!ok) {
	      log_new_dma.fatal() << "FATAL: no path found from " << src_mem << " to " << dst_mem << " (serdez=" << serdez_id << ")";
	      assert(0);
	    }
	    size_t pathlen = path_info.xd_channels.size();
	    size_t xd_idx = graph.xd_nodes.size();
	    size_t ib_idx = graph.ib_edges.size();
	    size_t ib_alloc_size = 0;
	    graph.xd_nodes.resize(xd_idx + pathlen);
	    if(pathlen > 1) {
	      graph.ib_edges.resize(ib_idx + pathlen - 1);
	      ib_alloc_size = compute_ib_size(combined_field_size,
					      domain_size,
					      serdez_id);
	    }
	    for(size_t j = 0; j < pathlen; j++) {
	      TransferGraph::XDTemplate& xdn = graph.xd_nodes[xd_idx++];

              // xdn.kind = path_info.xd_kinds[j];
              xdn.factory = path_info.xd_channels[j]->get_factory();
              xdn.gather_control_input = -1;
              xdn.scatter_control_input = -1;
              xdn.target_node = path_info.xd_channels[j]->node;
              xdn.channel = path_info.xd_channels[j];
              xdn.inputs.resize(1);
              xdn.inputs[0] = ((j == 0) ? TransferGraph::XDTemplate::mk_inst(
                                              srcs[i].inst, fld_start, num_fields)
                                        : TransferGraph::XDTemplate::mk_edge(ib_idx - 1));
              // xdn.inputs[0].indirect_inst = RegionInstance::NO_INST;
              xdn.outputs.resize(1);
              xdn.outputs[0] =
                  ((j == (pathlen - 1)) ? TransferGraph::XDTemplate::mk_inst(
                                              dsts[i].inst, fld_start, num_fields)
                                        : TransferGraph::XDTemplate::mk_edge(ib_idx));
              // xdn.outputs[0].indirect_inst = RegionInstance::NO_INST;
              if(j < (pathlen - 1)) {
                TransferGraph::IBInfo &ibe = graph.ib_edges[ib_idx++];
                ibe.memory = path_info.path[j + 1];
                ibe.size = ib_alloc_size;
              }
            }

            prof_usage.source = src_mem;
            prof_usage.target = dst_mem;
            prof_usage.size += domain_size * combined_field_size;
	    std::vector<RegionInstance> instinfo_src_insts{srcs[i].inst};
	    std::vector<RegionInstance> instinfo_dst_insts{dsts[i].inst};
            prof_cpinfo.inst_info.push_back(ProfilingMeasurements::OperationCopyInfo::InstInfo {
		 instinfo_src_insts,
		 instinfo_dst_insts,
		 RegionInstance::NO_INST,
		 RegionInstance::NO_INST,
		 src_field_ids,
		 dst_field_ids,
		 0,
		 0,
                 ProfilingMeasurements::OperationCopyInfo::COPY,
                 unsigned(pathlen) });
            fld_start += num_fields;
	  } else {
	    // scatter
	    IndirectionInfo *scatter_info = indirects[dsts[i].indirect_index];
	    size_t addrsplit_bytes_per_element = ((serdez_id == 0) ?
						    combined_field_size :
						    1);
            size_t prev_nodes = graph.xd_nodes.size();
	    scatter_info->generate_scatter_paths(src_mem,
						 TransferGraph::XDTemplate::mk_inst(srcs[i].inst, fld_start, 1),
						 dsts[i].indirect_index,
						 fld_start, 1,
						 addrsplit_bytes_per_element,
						 serdez_id,
						 graph.xd_nodes,
						 graph.ib_edges,
						 src_fields);

            prof_usage.source = src_mem;
            prof_usage.target = Memory::NO_MEMORY;
            prof_usage.size += domain_size * combined_field_size;
	    std::vector<RegionInstance> instinfo_src_insts{srcs[i].inst};
	    std::vector<RegionInstance> instinfo_dst_insts;
	    if (scatter_info->get_instances()) {
	      instinfo_dst_insts = *(scatter_info->get_instances());
	    }
	    std::vector<FieldID> instinfo_src_field_ids{srcs[i].field_id};
	    std::vector<FieldID> instinfo_dst_field_ids{dsts[i].field_id};
            prof_cpinfo.inst_info.push_back(ProfilingMeasurements::OperationCopyInfo::InstInfo {
		 instinfo_src_insts,
		 instinfo_dst_insts,
		 RegionInstance::NO_INST,
		 scatter_info->get_pointer_instance(),
		 instinfo_src_field_ids,
		 instinfo_dst_field_ids,
		 0,
		 scatter_info->get_field(),
                 ProfilingMeasurements::OperationCopyInfo::COPY,
                 unsigned(graph.xd_nodes.size() - prev_nodes) });
            fld_start += 1;
	  }
	} else {
	  size_t addrsplit_bytes_per_element = ((serdez_id == 0) ?
						  combined_field_size :
						  1);
	  if(dsts[i].indirect_index == -1) {
	    Memory dst_mem = dsts[i].inst.get_location();
	    IndirectionInfo *gather_info = indirects[srcs[i].indirect_index];
            size_t prev_nodes = graph.xd_nodes.size();
	    gather_info->generate_gather_paths(dst_mem,
					       TransferGraph::XDTemplate::mk_inst(dsts[i].inst, fld_start, 1),
					       srcs[i].indirect_index,
					       fld_start, 1,
					       addrsplit_bytes_per_element,
					       serdez_id,
					       graph.xd_nodes,
					       graph.ib_edges,
					       src_fields);

            prof_usage.source = Memory::NO_MEMORY;
            prof_usage.target = dst_mem;
            prof_usage.size += domain_size * combined_field_size;
	    std::vector<RegionInstance> instinfo_src_insts;
	    if (gather_info->get_instances()) {
	      instinfo_src_insts = *(gather_info->get_instances());
	    }
	    std::vector<RegionInstance> instinfo_dst_insts{dsts[i].inst};
	    std::vector<FieldID> instinfo_src_field_ids{srcs[i].field_id};
	    std::vector<FieldID> instinfo_dst_field_ids{dsts[i].field_id};
            prof_cpinfo.inst_info.push_back(ProfilingMeasurements::OperationCopyInfo::InstInfo {
		 instinfo_src_insts,
		 instinfo_dst_insts,
		 gather_info->get_pointer_instance(),
		 RegionInstance::NO_INST,
		 instinfo_src_field_ids,
		 instinfo_dst_field_ids,
		 gather_info->get_field(),
		 0,
                 ProfilingMeasurements::OperationCopyInfo::COPY,
                 unsigned(graph.xd_nodes.size() - prev_nodes) });
            fld_start += 1;
	  } else {
	    // scatter+gather
	    // TODO: optimize case of single source and single dest

            size_t prev_nodes = graph.xd_nodes.size();

	    // need an intermediate buffer for the output of the gather
	    //  (and input of the scatter)
	    // TODO: local node isn't necessarily the right choice!
	    NodeID ib_node = Network::my_node_id;
	    Memory ib_mem = ID::make_ib_memory(ib_node, 0).convert<Memory>();

	    int ib_idx = graph.ib_edges.size();
	    graph.ib_edges.resize(ib_idx + 1);
	    graph.ib_edges[ib_idx].memory = ib_mem;
	    graph.ib_edges[ib_idx].size = 1 << 20;  //HACK

	    IndirectionInfo *gather_info = indirects[srcs[i].indirect_index];
	    gather_info->generate_gather_paths(ib_mem,
					       TransferGraph::XDTemplate::mk_edge(ib_idx),
					       srcs[i].indirect_index,
					       fld_start, 1,
					       addrsplit_bytes_per_element,
					       serdez_id,
					       graph.xd_nodes,
					       graph.ib_edges,
					       src_fields);

	    IndirectionInfo *scatter_info = indirects[dsts[i].indirect_index];
	    scatter_info->generate_scatter_paths(ib_mem,
						 TransferGraph::XDTemplate::mk_edge(ib_idx),
						 dsts[i].indirect_index,
						 fld_start, 1,
						 addrsplit_bytes_per_element,
						 serdez_id,
						 graph.xd_nodes,
						 graph.ib_edges,
						 src_fields);

            prof_usage.source = Memory::NO_MEMORY;
            prof_usage.target = Memory::NO_MEMORY;
            prof_usage.size += domain_size * combined_field_size;
	    std::vector<RegionInstance> instinfo_src_insts;
	    if (gather_info->get_instances()) {
	      instinfo_src_insts = *(gather_info->get_instances());
	    }
	    std::vector<RegionInstance> instinfo_dst_insts;
	    if (scatter_info->get_instances()) {
	      instinfo_dst_insts = *(scatter_info->get_instances());
	    }
	    std::vector<FieldID> instinfo_src_field_ids{srcs[i].field_id};
	    std::vector<FieldID> instinfo_dst_field_ids{dsts[i].field_id};
            prof_cpinfo.inst_info.push_back(ProfilingMeasurements::OperationCopyInfo::InstInfo {
		 instinfo_src_insts,
		 instinfo_dst_insts,
		 gather_info->get_pointer_instance(),
		 scatter_info->get_pointer_instance(),
		 instinfo_src_field_ids,
		 instinfo_dst_field_ids,
		 gather_info->get_field(),
		 scatter_info->get_field(),
                 ProfilingMeasurements::OperationCopyInfo::COPY,
                 unsigned(graph.xd_nodes.size() - prev_nodes) });
            fld_start += 1;
	  }
	}
      }
    }
    // make sure the reordered field list includes them all
    assert(fld_start == srcs.size());

    // once we've enumerated all the ibs we'll need, we need to pick an order in
    //  which to allocate them that will avoid deadlock when multiple transfer
    //  operations are allocating ibs concurrently - sorting by the memory (and
    //  then having the allocation code do all ibs for the same memory for a single
    //  transfer op atomically) does the trick
    if(!graph.ib_edges.empty()) {
      graph.ib_alloc_order.resize(graph.ib_edges.size());
      for(size_t i = 0; i < graph.ib_edges.size(); i++)
        graph.ib_alloc_order[i] = i;

      std::sort(graph.ib_alloc_order.begin(), graph.ib_alloc_order.end(),
                IBAllocOrderSorter(graph.ib_edges));
    }

    if(log_xplan.want_debug()) {
      log_xplan.debug() << "analysis: plan=" << (void *)this
                        << " dim_order=" << PrettyVector<int>(dim_order)
                        << " xds=" << graph.xd_nodes.size()
                        << " ibs=" << graph.ib_edges.size();
<<<<<<< HEAD
      for(size_t i = 0; i < graph.xd_nodes.size(); i++) {
        if(graph.xd_nodes[i].redop.id != 0) {
          log_xplan.debug()
              << "analysis: plan=" << (void *)this << " xds[" << i << "]: channel_node"
              << graph.xd_nodes[i].target_node << " inputs="
              << PrettyVector<TransferGraph::XDTemplate::IO>(graph.xd_nodes[i].inputs)
              << " outputs="
              << PrettyVector<TransferGraph::XDTemplate::IO>(graph.xd_nodes[i].outputs)
=======

      for(size_t i = 0; i < graph.xd_nodes.size(); i++) {
        if(graph.xd_nodes[i].redop.id != 0) {
          log_xplan.debug()
              << "analysis: plan=" << (void *)this << " xds[" << i
              << "]: target=" << graph.xd_nodes[i].target_node << " inputs="
              << PrettyVector<TransferGraph::XDTemplate::IO>(graph.xd_nodes[i].inputs)
              << " outputs="
              << PrettyVector<TransferGraph::XDTemplate::IO>(graph.xd_nodes[i].outputs)
              << " channel="
              << ((graph.xd_nodes[i].channel) ? graph.xd_nodes[i].channel->kind : -1)
>>>>>>> 00677981
              << " redop=(" << graph.xd_nodes[i].redop.id << ","
              << graph.xd_nodes[i].redop.is_fold << ","
              << graph.xd_nodes[i].redop.in_place << ")";
        } else {
          log_xplan.debug()
              << "analysis: plan=" << (void *)this << " xds[" << i
<<<<<<< HEAD
              << "]: channel_node=" << graph.xd_nodes[i].target_node << " inputs="
=======
              << "]: target=" << graph.xd_nodes[i].target_node << " inputs="
>>>>>>> 00677981
              << PrettyVector<TransferGraph::XDTemplate::IO>(graph.xd_nodes[i].inputs)
              << " outputs="
              << PrettyVector<TransferGraph::XDTemplate::IO>(graph.xd_nodes[i].outputs)
              << " channel="
<<<<<<< HEAD
              << ((graph.xd_nodes[i].channel) ? graph.xd_nodes[i].channel->kind : 0);
        }
      }
=======
              << ((graph.xd_nodes[i].channel) ? graph.xd_nodes[i].channel->kind : -1);
        }
      }

>>>>>>> 00677981
      for(size_t i = 0; i < graph.ib_edges.size(); i++) {
        log_xplan.debug() << "analysis: plan=" << (void *)this << " ibs[" << i
                          << "]: memory=" << graph.ib_edges[i].memory
                          << " size=" << graph.ib_edges[i].size;
      }
      if(!graph.ib_edges.empty()) {
        log_xplan.debug() << "analysis: plan=" << (void *)this
                          << " ib_alloc=" << PrettyVector<unsigned>(graph.ib_alloc_order);
      }
    }

    // mark that the analysis is complete and see if there are any pending
    //  ops that can start allocating ibs
    std::vector<TransferOperation *> to_alloc;
    {
      AutoLock<> al(mutex);
      to_alloc.swap(pending_ops);
      analysis_successful = true;
      // release before the mutex is released so to_alloc is visible before the
      // analysis_complete flag is set
      analysis_complete.store_release(true);
    }

    for(size_t i = 0; i < to_alloc.size(); i++)
      to_alloc[i]->allocate_ibs();
  }

  void TransferDesc::cancel_analysis(Event failed_precondition)
  {
    // mark that the analysis is failed and see if there are any pending
    //  ops that need to also fail
    std::vector<TransferOperation *> to_alloc;
    {
      AutoLock<> al(mutex);
      to_alloc.swap(pending_ops);
      analysis_successful = false;
      // release before the mutex is released so to_alloc is visible before the
      // analysis_complete flag is set
      analysis_complete.store_release(true);
    }

    for(size_t i = 0; i < to_alloc.size(); i++)
      to_alloc[i]->handle_poisoned_precondition(failed_precondition);
  }


  ////////////////////////////////////////////////////////////////////////
  //
  // class TransferDesc::DeferredAnalysis
  //

  TransferDesc::DeferredAnalysis::DeferredAnalysis(TransferDesc *_desc)
    : desc(_desc)
  {}

  void TransferDesc::DeferredAnalysis::event_triggered(bool poisoned,
						       TimeLimit work_until)
  {
    // TODO: respect time limit
    if(poisoned)
      desc->cancel_analysis(precondition);
    else
      desc->perform_analysis();
  }

  void TransferDesc::DeferredAnalysis::print(std::ostream& os) const
  {
    os << "deferred_analysis(" << (void *)desc << ")";
  }

  Event TransferDesc::DeferredAnalysis::get_finish_event(void) const
  {
    return Event::NO_EVENT;
  }

			      
  ////////////////////////////////////////////////////////////////////////
  //
  // class TransferOperation
  //

  TransferOperation::TransferOperation(TransferDesc& _desc,
				       Event _precondition,
				       GenEventImpl *_finish_event,
				       EventImpl::gen_t _finish_gen,
				       int _priority)
    : Operation(_finish_event, _finish_gen, _desc.prs)
    , deferred_start(this)
    , desc(_desc)
    , precondition(_precondition)
    , ib_responses_needed(0)
    , priority(_priority)
  {
    desc.add_reference();
  }

  TransferOperation::~TransferOperation()
  {
    desc.remove_reference();
  }

  void TransferOperation::print(std::ostream& os) const
  {
    os << "transfer_op(" << (void *)this << ")";
  }

  void TransferOperation::start_or_defer(void)
  {
    log_dma.info() << "dma request " << (void *)this
		   << " created - plan=" << (void *)&desc
		   << " before=" << precondition
		   << " after=" << get_finish_event();

    bool poisoned;
    if(!precondition.has_triggered_faultaware(poisoned)) {
      deferred_start.precondition = precondition;
      EventImpl::add_waiter(precondition, &deferred_start);
      return;
    }
    if(poisoned) {
      handle_poisoned_precondition(precondition);
      return;
    }

    // see if we need to wait for the transfer description analysis
    if(desc.request_analysis(this)) {
      // it's ready - go ahead and do ib creation
      allocate_ibs();
    } else {
      // do nothing - the TransferDesc will call us when it's ready
    }
  }

  bool TransferOperation::mark_ready(void)
  {
    bool ok_to_run = Operation::mark_ready();
    if(ok_to_run)
      log_dma.info() << "dma request " << (void *)this
		     << " ready - plan=" << (void *)&desc
		     << " before=" << precondition
		     << " after=" << get_finish_event();
    return ok_to_run;
  }

  bool TransferOperation::mark_started(void)
  {
    bool ok_to_run = Operation::mark_started();
    if(ok_to_run)
      log_dma.info() << "dma request " << (void *)this
		     << " started - plan=" << (void *)&desc
		     << " before=" << precondition
		     << " after=" << get_finish_event();
    return ok_to_run;
  }

  void TransferOperation::mark_completed(void)
  {
    log_dma.info() << "dma request " << (void *)this
		   << " completed - plan=" << (void *)&desc
		   << " before=" << precondition
		   << " after=" << get_finish_event();

    Operation::mark_completed();
  }

  void TransferOperation::allocate_ibs()
  {
    // make sure we haven't been cancelled
    bool ok_to_run = mark_ready();
    if(!ok_to_run) {
      mark_finished(false /*!successful*/);
      return;
    }

    // if the transfer analysis was not successful, we can't continue
    if(!desc.analysis_successful) {
      mark_terminated(0, ByteArray());
      return;
    }

    const TransferGraph& tg = desc.graph;

    if(!tg.ib_edges.empty()) {
      ib_offsets.resize(tg.ib_edges.size(), -1);

      // increase the count by one to prevent a trigger before we finish
      //  this loop
      ib_responses_needed.store(tg.ib_edges.size() + 1);

      // respect computed ib allocation order
      // TODO: attempt opportunistic unordered allocation

      // see who owns the first memory we need to allocate from
      NodeID first_owner = ID(tg.ib_edges[tg.ib_alloc_order[0]].memory).memory_owner_node();
      unsigned immed_count = 0;
      if(first_owner == Network::my_node_id) {
        // attempt immediate allocation of local IBs
        std::vector<size_t> sizes;
        std::vector<off_t> offsets;
        while(immed_count < tg.ib_edges.size()) {
          Memory tgt_mem = tg.ib_edges[tg.ib_alloc_order[immed_count]].memory;
          first_owner = ID(tgt_mem).memory_owner_node();
          // if we've gotten to IB requests that are non-local, stop
          if(first_owner != Network::my_node_id)
            break;
          sizes.assign(1, tg.ib_edges[tg.ib_alloc_order[immed_count]].size);
          unsigned same_mem = 1;
          while(((immed_count + same_mem) < tg.ib_edges.size()) &&
                (tgt_mem == tg.ib_edges[tg.ib_alloc_order[immed_count + same_mem]].memory)) {
            sizes.push_back(tg.ib_edges[tg.ib_alloc_order[immed_count + same_mem]].size);
            same_mem += 1;
          }

          offsets.assign(same_mem, -1);
          IBMemory *ib_mem = get_runtime()->get_ib_memory_impl(tgt_mem);
          if(ib_mem->attempt_immediate_allocation(Network::my_node_id,
                                                  reinterpret_cast<uintptr_t>(this),
                                                  same_mem, sizes.data(),
                                                  offsets.data())) {
            log_ib_alloc.debug() << "satisfied: op=" << Network::my_node_id
                                 << "/" << (void *)this
                                 << " index=" << immed_count << "+" << same_mem
                                 << " mem=" << tgt_mem;

            notify_ib_allocations(same_mem, immed_count, offsets.data());
            immed_count += same_mem;
          } else {
            // an immediate allocation failed, so it's time to enqueue
            break;
          }
        }
      }

      unsigned rem_count = tg.ib_edges.size() - immed_count;
      if(rem_count > 0) {
        if(first_owner == Network::my_node_id) {
          // enqueue all remaining requests with the first memory
          PendingIBRequests *reqs = new PendingIBRequests(Network::my_node_id,
                                                          reinterpret_cast<uintptr_t>(this),
                                                          rem_count,
                                                          immed_count, 0);
          for(unsigned i = 0; i < rem_count; i++) {
            reqs->memories.push_back(tg.ib_edges[tg.ib_alloc_order[immed_count + i]].memory);
            reqs->sizes.push_back(tg.ib_edges[tg.ib_alloc_order[immed_count + i]].size);
          }

          IBMemory *ib_mem = get_runtime()->get_ib_memory_impl(reqs->memories[0]);
          ib_mem->enqueue_requests(reqs);
        } else {
          // active message time - special case for rem_count == 1
          if(rem_count == 1) {
            ActiveMessage<RemoteIBAllocRequestSingle> amsg(first_owner);
            amsg->memory = tg.ib_edges[tg.ib_alloc_order[immed_count]].memory;
            amsg->size = tg.ib_edges[tg.ib_alloc_order[immed_count]].size;
            amsg->req_op = reinterpret_cast<uintptr_t>(this);
            amsg->req_index = immed_count;
            amsg->immediate = false;
            amsg.commit();
          } else {
            size_t bytes = (rem_count * (sizeof(Memory) + sizeof(size_t)));
            ActiveMessage<RemoteIBAllocRequestMultiple> amsg(first_owner, bytes);
            amsg->requestor = Network::my_node_id;
            amsg->count = rem_count;
            amsg->first_index = immed_count;
            amsg->curr_index = 0;
            amsg->req_op = reinterpret_cast<uintptr_t>(this);
            amsg->immediate = false;

            for(unsigned i = 0; i < rem_count; i++)
              amsg << tg.ib_edges[tg.ib_alloc_order[immed_count + i]].memory;
            for(unsigned i = 0; i < rem_count; i++)
              amsg << tg.ib_edges[tg.ib_alloc_order[immed_count + i]].size;

            amsg.commit();
          }
        }
      }

      // once all requests are made, do the extra decrement and continue if they
      //  are all satisfied
      if(ib_responses_needed.fetch_sub_acqrel(1) > 1)
	return;
    }

    // fall through to creating xds
    create_xds();
  }

  std::ostream& operator<<(std::ostream& os, const TransferGraph::XDTemplate::IO& io)
  {
    switch(io.iotype) {
    case TransferGraph::XDTemplate::IO_INST:
      os << "inst(" << io.inst.inst << "," << io.inst.fld_start << "+" << io.inst.fld_count << ")"; break;
    case TransferGraph::XDTemplate::IO_INDIRECT_INST:
      os << "ind(" << io.indirect.ind_idx << "," << io.indirect.port << "," << io.indirect.inst << "," << io.indirect.fld_start << "+" << io.indirect.fld_count << ")"; break;
    case TransferGraph::XDTemplate::IO_EDGE:
      os << "edge(" << io.edge << ")"; break;
    case TransferGraph::XDTemplate::IO_FILL_DATA:
      os << "fill(" << io.fill.fill_start << "+" << io.fill.fill_size << ")"; break;
    default:
      assert(0);
    }
    return os;
  }

  void TransferOperation::notify_ib_allocation(unsigned ib_index,
					       off_t ib_offset)
  {
    log_ib_alloc.info() << "notify: op=" << (void *)this
                        << " index=" << ib_index << "+1"
                        << " ok=" << ((ib_offset >= 0) ? 1 : 0);

    // translate alloc order back to original ib index
    ib_index = desc.graph.ib_alloc_order[ib_index];
    assert(ib_index < ib_offsets.size());
    // TODO: handle failed immediate allocation attempts
    assert(ib_offset >= 0);
#ifdef DEBUG_REALM
    assert(ib_offsets[ib_index] == -1);
#endif
    ib_offsets[ib_index] = ib_offset;

    // if this was the last response needed, we can continue on to creating xds
    if(ib_responses_needed.fetch_sub_acqrel(1) == 1)
      create_xds();
  }

  void TransferOperation::notify_ib_allocations(unsigned count,
                                                unsigned first_index,
                                                const off_t *offsets)
  {
    log_ib_alloc.info() << "notify: op=" << (void *)this
                        << " index=" << first_index << "+" << count
                        << " ok=" << ((offsets != 0) ? 1 : 0);

    assert((first_index + count) <= ib_offsets.size());
    // TODO: handle failed immediate allocation attempts
    assert(offsets);

    for(unsigned i = 0; i < count; i++) {
      // translate alloc order back to original ib index
      unsigned ib_index = desc.graph.ib_alloc_order[first_index + i];
#ifdef DEBUG_REALM
      assert(ib_offsets[ib_index] == -1);
#endif
      ib_offsets[ib_index] = offsets[i];
    }

    // if this was the last response needed, we can continue on to creating xds
    if(ib_responses_needed.fetch_sub_acqrel(count) == count)
      create_xds();
  }

  void TransferOperation::create_xds()
  {
    // make sure we haven't been cancelled
    bool ok_to_run = this->mark_started();
    if(!ok_to_run) {
      mark_finished(false /*!successful*/);
      return;
    }

    const TransferGraph& tg = desc.graph;

    // we're going to need pre/next xdguids, so precreate all of them
    xd_ids.resize(tg.xd_nodes.size(), XferDes::XFERDES_NO_GUID);
    typedef std::pair<XferDesID,int> IBEdge;
    const IBEdge dfl_edge(XferDes::XFERDES_NO_GUID, 0);
    std::vector<IBEdge> ib_pre_ids(tg.ib_edges.size(), dfl_edge);
    std::vector<IBEdge> ib_next_ids(tg.ib_edges.size(), dfl_edge);

    XferDesQueue *xdq = XferDesQueue::get_singleton();
    for(size_t i = 0; i < tg.xd_nodes.size(); i++) {
      const TransferGraph::XDTemplate& xdn = tg.xd_nodes[i];

      XferDesID new_xdid = xdq->get_guid(xdn.target_node);

      xd_ids[i] = new_xdid;
	
      for(size_t j = 0; j < xdn.inputs.size(); j++)
	if(xdn.inputs[j].iotype == TransferGraph::XDTemplate::IO_EDGE)
	  ib_next_ids[xdn.inputs[j].edge] = std::make_pair(new_xdid, j);
	
      for(size_t j = 0; j < xdn.outputs.size(); j++)
	if(xdn.outputs[j].iotype == TransferGraph::XDTemplate::IO_EDGE)
	  ib_pre_ids[xdn.outputs[j].edge] = std::make_pair(new_xdid, j);
    }

    log_new_dma.info() << "xds created: " << std::hex << PrettyVector<XferDesID>(xd_ids) << std::dec;
    
    // now actually create xfer descriptors for each template node in our DAG
    xd_trackers.resize(tg.xd_nodes.size(), 0);
    for(size_t i = 0; i < tg.xd_nodes.size(); i++) {
      const TransferGraph::XDTemplate& xdn = tg.xd_nodes[i];
	
      NodeID xd_target_node = xdn.target_node;
      XferDesID xd_guid = xd_ids[i];
      XferDesFactory *xd_factory = xdn.factory;

      const void *fill_data = 0;
      size_t fill_size = 0;
      size_t fill_total = 0;

      std::vector<XferDesPortInfo> inputs_info(xdn.inputs.size());
      for(size_t j = 0; j < xdn.inputs.size(); j++) {
	XferDesPortInfo& ii = inputs_info[j];

	ii.port_type = ((int(j) == xdn.gather_control_input) ?
			  XferDesPortInfo::GATHER_CONTROL_PORT :
			(int(j) == xdn.scatter_control_input) ?
			  XferDesPortInfo::SCATTER_CONTROL_PORT :
			  XferDesPortInfo::DATA_PORT);

	switch(xdn.inputs[j].iotype) {
	case TransferGraph::XDTemplate::IO_INST:
	  {
	    ii.peer_guid = XferDes::XFERDES_NO_GUID;
	    ii.peer_port_idx = 0;
	    ii.indirect_port_idx = -1;
	    ii.mem = xdn.inputs[j].inst.inst.get_location();
	    ii.inst = xdn.inputs[j].inst.inst;
	    std::vector<FieldID> src_fields(xdn.inputs[j].inst.fld_count);
	    std::vector<size_t> src_offsets(xdn.inputs[j].inst.fld_count);
	    std::vector<size_t> src_sizes(xdn.inputs[j].inst.fld_count);
	    for(size_t k = 0; k < xdn.inputs[j].inst.fld_count; k++) {
	      src_fields[k] = desc.src_fields[xdn.inputs[j].inst.fld_start + k].id;
	      src_offsets[k] = desc.src_fields[xdn.inputs[j].inst.fld_start + k].offset;
	      src_sizes[k] = desc.src_fields[xdn.inputs[j].inst.fld_start + k].size;
	    }
	    ii.iter = desc.domain->create_iterator(xdn.inputs[j].inst.inst,
						   desc.dim_order,
						   src_fields,
						   src_offsets,
						   src_sizes);
	    // use first field's serdez - they all have to be the same
	    ii.serdez_id = desc.src_fields[xdn.inputs[j].inst.fld_start].serdez_id;
	    ii.ib_offset = 0;
	    ii.ib_size = 0;
	    break;
	  }
	case TransferGraph::XDTemplate::IO_INDIRECT_INST:
	  {
	    ii.peer_guid = XferDes::XFERDES_NO_GUID;
	    ii.peer_port_idx = 0;
	    ii.indirect_port_idx = xdn.inputs[j].indirect.port;
	    ii.mem = xdn.inputs[j].indirect.inst.get_location();
	    ii.inst = xdn.inputs[j].indirect.inst;
	    std::vector<FieldID> src_fields(xdn.inputs[j].indirect.fld_count);
	    std::vector<size_t> src_offsets(xdn.inputs[j].indirect.fld_count);
	    std::vector<size_t> src_sizes(xdn.inputs[j].indirect.fld_count);
	    for(size_t k = 0; k < xdn.inputs[j].indirect.fld_count; k++) {
	      src_fields[k] = desc.src_fields[xdn.inputs[j].indirect.fld_start + k].id;
	      src_offsets[k] = desc.src_fields[xdn.inputs[j].indirect.fld_start + k].offset;
	      src_sizes[k] = desc.src_fields[xdn.inputs[j].indirect.fld_start + k].size;
	    }
	    IndirectionInfo *gather_info = desc.indirects[xdn.inputs[j].indirect.ind_idx];
            ii.iter = gather_info->create_indirect_iterator(
                ii.mem, xdn.inputs[j].indirect.inst, src_fields, src_offsets, src_sizes,
                xdn.channel);
            // use first field's serdez - they all have to be the same
            ii.serdez_id = desc.src_fields[xdn.inputs[j].indirect.fld_start].serdez_id;
            ii.ib_offset = 0;
            ii.ib_size = 0;
            break;
          }

        case TransferGraph::XDTemplate::IO_EDGE:
	  {
	    ii.peer_guid = ib_pre_ids[xdn.inputs[j].edge].first;
	    ii.peer_port_idx = ib_pre_ids[xdn.inputs[j].edge].second;
	    ii.indirect_port_idx = -1;
	    ii.mem = tg.ib_edges[xdn.inputs[j].edge].memory;
	    ii.inst = RegionInstance::NO_INST;
	    ii.ib_offset = ib_offsets[xdn.inputs[j].edge];
	    ii.ib_size = tg.ib_edges[xdn.inputs[j].edge].size;
            ii.iter = new WrappingFIFOIterator(ii.ib_offset, ii.ib_size);
            ii.serdez_id = 0;
            break;
          }

	case TransferGraph::XDTemplate::IO_FILL_DATA:
	  {
	    // don't actually want an input in this case
	    assert((j == 0) && (xdn.inputs.size() == 1));
	    inputs_info.clear();
	    fill_data = static_cast<const char *>(desc.fill_data) + xdn.inputs[j].fill.fill_start;
	    fill_size = xdn.inputs[j].fill.fill_size;
            fill_total = xdn.inputs[j].fill.fill_total;
	    break;
	  }
	default:
	  assert(0);
	}
#if 0
	if(0) {
	    //mark_started = true;
	  } else if(xdn.inputs[j].edge_id <= XDTemplate::INDIRECT_BASE) {
	    int ind_idx = XDTemplate::INDIRECT_BASE - xdn.inputs[j].edge_id;
	    assert(xdn.inputs[j].indirect_inst.exists());
	    //log_dma.print() << "indirect iter: inst=" << xdn.inputs[j].indirect_inst;
	    ii.peer_guid = XferDes::XFERDES_NO_GUID;
	    ii.peer_port_idx = 0;
	    ii.indirect_port_idx = ind_idx;
	    ii.mem = xdn.inputs[j].indirect_inst.get_location();
	    ii.inst = xdn.inputs[j].indirect_inst;
	    ii.iter = gather_info->create_indirect_iterator(ii.mem,
							    xdn.inputs[j].indirect_inst,
							    src_fields,
							    src_field_offsets,
							    field_sizes);
	    ii.serdez_id = serdez_id;
	    ii.ib_offset = 0;
	    ii.ib_size = 0;
	  } else if(xdn.inputs[j].edge_id == XDTemplate::DST_INST) {
	    // this happens when doing a scatter and DST_INST is actually the
	    //  destination addresses (which we read)
	    ii.peer_guid = XferDes::XFERDES_NO_GUID;
	    ii.peer_port_idx = 0;
	    ii.indirect_port_idx = -1;
	    ii.mem = dst_inst.get_location();
	    ii.inst = dst_inst;
	    ii.iter = dst_iter;
	    ii.serdez_id = 0;
	    ii.ib_offset = 0;
	    ii.ib_size = 0;
	  } else {
	    ii.peer_guid = ib_pre_ids[xdn.inputs[j].edge_id].first;
	    ii.peer_port_idx = ib_pre_ids[xdn.inputs[j].edge_id].second;
	    ii.indirect_port_idx = -1;
	    ii.mem = ib_edges[xdn.inputs[j].edge_id].memory;
	    ii.inst = RegionInstance::NO_INST;
	    ii.ib_offset = ib_edges[xdn.inputs[j].edge_id].offset;
	    ii.ib_size = ib_edges[xdn.inputs[j].edge_id].size;
	    ii.iter = new WrappingFIFOIterator(ii.ib_offset, ii.ib_size);
	    ii.serdez_id = 0;
	}
#endif
      }

      std::vector<XferDesPortInfo> outputs_info(xdn.outputs.size());
      for(size_t j = 0; j < xdn.outputs.size(); j++) {
	XferDesPortInfo& oi = outputs_info[j];

	oi.port_type = XferDesPortInfo::DATA_PORT;

	switch(xdn.outputs[j].iotype) {
	case TransferGraph::XDTemplate::IO_INST:
	  {
	    oi.peer_guid = XferDes::XFERDES_NO_GUID;
	    oi.peer_port_idx = 0;
	    oi.indirect_port_idx = -1;
	    oi.mem = xdn.outputs[j].inst.inst.get_location();
	    oi.inst = xdn.outputs[j].inst.inst;
	    std::vector<FieldID> dst_fields(xdn.outputs[j].inst.fld_count);
	    std::vector<size_t> dst_offsets(xdn.outputs[j].inst.fld_count);
	    std::vector<size_t> dst_sizes(xdn.outputs[j].inst.fld_count);
	    for(size_t k = 0; k < xdn.outputs[j].inst.fld_count; k++) {
	      dst_fields[k] = desc.dst_fields[xdn.outputs[j].inst.fld_start + k].id;
	      dst_offsets[k] = desc.dst_fields[xdn.outputs[j].inst.fld_start + k].offset;
	      dst_sizes[k] = desc.dst_fields[xdn.outputs[j].inst.fld_start + k].size;
	    }
	    oi.iter = desc.domain->create_iterator(xdn.outputs[j].inst.inst,
						   desc.dim_order,
						   dst_fields,
						   dst_offsets,
						   dst_sizes);
	    // use first field's serdez - they all have to be the same
	    oi.serdez_id = desc.dst_fields[xdn.outputs[j].inst.fld_start].serdez_id;
	    oi.ib_offset = 0;
	    oi.ib_size = 0;
	    break;
	  }
	case TransferGraph::XDTemplate::IO_INDIRECT_INST:
	  {
	    oi.peer_guid = XferDes::XFERDES_NO_GUID;
	    oi.peer_port_idx = 0;
	    oi.indirect_port_idx = xdn.outputs[j].indirect.port;
	    oi.mem = xdn.outputs[j].indirect.inst.get_location();
	    oi.inst = xdn.outputs[j].indirect.inst;
	    std::vector<FieldID> dst_fields(xdn.outputs[j].indirect.fld_count);
	    std::vector<size_t> dst_offsets(xdn.outputs[j].indirect.fld_count);
	    std::vector<size_t> dst_sizes(xdn.outputs[j].indirect.fld_count);
	    for(size_t k = 0; k < xdn.outputs[j].indirect.fld_count; k++) {
	      dst_fields[k] = desc.dst_fields[xdn.outputs[j].indirect.fld_start + k].id;
	      dst_offsets[k] = desc.dst_fields[xdn.outputs[j].indirect.fld_start + k].offset;
	      dst_sizes[k] = desc.dst_fields[xdn.outputs[j].indirect.fld_start + k].size;
	    }
	    IndirectionInfo *scatter_info = desc.indirects[xdn.outputs[j].indirect.ind_idx];
            oi.iter = scatter_info->create_indirect_iterator(
                oi.mem, xdn.outputs[j].indirect.inst, dst_fields, dst_offsets, dst_sizes,
                xdn.channel);
            // use first field's serdez - they all have to be the same
            oi.serdez_id = desc.dst_fields[xdn.outputs[j].indirect.fld_start].serdez_id;
            oi.ib_offset = 0;
            oi.ib_size = 0;
            break;
          }

	case TransferGraph::XDTemplate::IO_EDGE:
	  {
	    oi.peer_guid = ib_next_ids[xdn.outputs[j].edge].first;
	    oi.peer_port_idx = ib_next_ids[xdn.outputs[j].edge].second;
	    oi.indirect_port_idx = -1;
	    oi.mem = tg.ib_edges[xdn.outputs[j].edge].memory;
	    oi.inst = RegionInstance::NO_INST;
	    oi.ib_offset = ib_offsets[xdn.outputs[j].edge];
	    oi.ib_size = tg.ib_edges[xdn.outputs[j].edge].size;
	    oi.iter = new WrappingFIFOIterator(oi.ib_offset, oi.ib_size);
	    oi.serdez_id = 0;
	    break;
	  }
	default:
	  assert(0);
	}
#if 0
	  if(xdn.outputs[j].edge_id == XDNemplate::DST_INST) {
	    oi.peer_guid = XferDes::XFERDES_NO_GUID;
	    oi.peer_port_idx = 0;
	    oi.indirect_port_idx = -1;
	    oi.mem = dst_inst.get_location();
	    oi.inst = dst_inst;
	    oi.iter = dst_iter;
	    oi.serdez_id = serdez_id;
	    oi.ib_offset = 0;
	    oi.ib_size = 0;  // doesn't matter
	  } else if(xdn.outputs[j].edge_id <= XDNemplate::INDIRECT_BASE) {
	    int ind_idx = XDNemplate::INDIRECT_BASE - xdn.outputs[j].edge_id;
	    assert(xdn.outputs[j].indirect_inst.exists());
	    //log_dma.print() << "indirect iter: inst=" << xdn.outputs[j].indirect_inst;
	    oi.peer_guid = XferDes::XFERDES_NO_GUID;
	    oi.peer_port_idx = 0;
	    oi.indirect_port_idx = ind_idx;
	    oi.mem = xdn.outputs[j].indirect_inst.get_location();
	    oi.inst = xdn.outputs[j].indirect_inst;
	    oi.iter = scatter_info->create_indirect_iterator(oi.mem,
							     xdn.outputs[j].indirect_inst,
							     dst_fields,
							     dst_field_offsets,
							     field_sizes);
	    oi.serdez_id = serdez_id;
	    oi.ib_offset = 0;
	    oi.ib_size = 0;
	  } else {
	    oi.peer_guid = ib_next_ids[xdn.outputs[j].edge_id].first;
	    oi.peer_port_idx = ib_next_ids[xdn.outputs[j].edge_id].second;
	    oi.indirect_port_idx = -1;
	    oi.mem = ib_edges[xdn.outputs[j].edge_id].memory;
	    oi.inst = RegionInstance::NO_INST;
	    oi.ib_offset = ib_edges[xdn.outputs[j].edge_id].offset;
	    oi.ib_size = ib_edges[xdn.outputs[j].edge_id].size;
	    oi.iter = new WrappingFIFOIterator(oi.ib_offset, oi.ib_size);
	    oi.serdez_id = 0;
	  }
#endif
      }

      xd_trackers[i] = new XDLifetimeTracker(this, xd_ids[i]);
      add_async_work_item(xd_trackers[i]);
	
      xd_factory->create_xfer_des(reinterpret_cast<uintptr_t>(this),
				  Network::my_node_id, xd_target_node,
				  xd_guid,
				  inputs_info,
				  outputs_info,
				  priority,
                                  xdn.redop,
				  fill_data, fill_size, fill_total);
      xd_factory->release();
    }

    // record requested profiling information
    {
      using namespace ProfilingMeasurements;

      if(measurements.wants_measurement<OperationCopyInfo>())
        measurements.add_measurement(desc.prof_cpinfo);

      if(measurements.wants_measurement<OperationMemoryUsage>())
        measurements.add_measurement(desc.prof_usage);
    }

    mark_finished(true /*successful*/);
  }

  void TransferOperation::notify_xd_completion(XferDesID xd_id)
  {
    // TODO: get timing info as well?

    // scan out list of ids for a match
    for(size_t i = 0; i < xd_ids.size(); i++) {
      if(xd_id == xd_ids[i]) {
	XDLifetimeTracker *tracker = xd_trackers[i];
	assert(tracker);
	xd_trackers[i] = 0;
	destroy_xfer_des(xd_id);
	// calling this has to be the last thing we do
	tracker->mark_finished(true /*successful*/);
	return;
      }
    }
    assert(0);
  }


  ////////////////////////////////////////////////////////////////////////
  //
  // class TransferOperation::XDLifetimeTracker
  //

  TransferOperation::XDLifetimeTracker::XDLifetimeTracker(TransferOperation *_op,
							  XferDesID _xd_id)
    : Operation::AsyncWorkItem(_op)
    , xd_id(_xd_id)
  {}

  void TransferOperation::XDLifetimeTracker::request_cancellation(void)
  {
    // ignored
  }

  void TransferOperation::XDLifetimeTracker::print(std::ostream& os) const
  {
    os << "xd(" << std::hex << xd_id << std::dec << ")";
  }


  ////////////////////////////////////////////////////////////////////////
  //
  // class TransferOperation::DeferredStart
  //

  TransferOperation::DeferredStart::DeferredStart(TransferOperation *_op)
    : op(_op)
  {}

  void TransferOperation::DeferredStart::event_triggered(bool poisoned,
							 TimeLimit work_until)
  {
    // TODO: respect time limit
    if(poisoned) {
      op->handle_poisoned_precondition(precondition);
    } else {
      // see if we need to wait for the transfer description analysis
      if(op->desc.request_analysis(op)) {
	// it's ready - go ahead and do ib creation
	op->allocate_ibs();
      } else {
	// do nothing - the TransferDesc will call us when it's ready
      }
    }
  }

  void TransferOperation::DeferredStart::print(std::ostream& os) const
  {
    os << "deferred_start(";
    op->print(os);
    os << ") finish=" << op->get_finish_event();
  }

  Event TransferOperation::DeferredStart::get_finish_event(void) const
  {
    return op->finish_event->make_event(op->finish_gen);
  }

			      
  template <int N, typename T>
  Event IndexSpace<N,T>::copy(const std::vector<CopySrcDstField>& srcs,
			      const std::vector<CopySrcDstField>& dsts,
			      const std::vector<const typename CopyIndirection<N,T>::Base *> &indirects,
			      const Realm::ProfilingRequestSet &requests,
			      Event wait_on,
			      int priority) const
  {
    // create a (one-use) transfer description
    TransferDesc *tdesc = new TransferDesc(*this,
                                           srcs,
                                           dsts,
                                           indirects,
                                           requests);

    // and now an operation that uses it
    GenEventImpl *finish_event = GenEventImpl::create_genevent();
    Event ev = finish_event->current_event();
    TransferOperation *op = new TransferOperation(*tdesc,
                                                  wait_on,
                                                  finish_event,
                                                  ID(ev).event_generation(),
                                                  priority);
    op->start_or_defer();

    // remove our reference to the description (op holds one)
    tdesc->remove_reference();

    return ev;
  }

#define DOIT(N, T)                                                                       \
  template Event IndexSpace<N, T>::copy(                                                 \
      const std::vector<CopySrcDstField> &, const std::vector<CopySrcDstField> &,        \
      const std::vector<const CopyIndirection<N, T>::Base *> &,                          \
      const ProfilingRequestSet &, Event, int) const;                                    \
  template class TransferIteratorIndexSpace<N, T>;                                       \
  template class TransferIteratorIndirect<N, T>;                                         \
  template class WrappingTransferIteratorIndirect<N, T>;                                 \
  template class TransferIteratorIndirectRange<N, T>;                                    \
  template class TransferDomainIndexSpace<N, T>;                                         \
  template class AddressSplitXferDesFactory<N, T>;
  FOREACH_NT(DOIT)

#define DOIT2(N,T,N2,T2) \
  template class IndirectionInfoTyped<N,T,N2,T2>; \
  template IndirectionInfo *CopyIndirection<N,T>::Unstructured<N2,T2>::create_info(const IndexSpace<N,T>& is) const;
  FOREACH_NTNT(DOIT2)

}; // namespace Realm<|MERGE_RESOLUTION|>--- conflicted
+++ resolved
@@ -3451,7 +3451,6 @@
 
       for(size_t i = 0; i < pathlen; i++) {
         TransferGraph::XDTemplate &xdn = xd_nodes[xd_idx + i];
-<<<<<<< HEAD
         xdn.target_node = path_infos[0].xd_channels[i]->node;
         xdn.channel = path_infos[0].xd_channels[i];
         //xdn.kind = path_infos[0].xd_kinds[i];
@@ -3481,33 +3480,6 @@
 	  TransferGraph::IBInfo& ibe = ib_edges[ib_idx + i];
 	  ibe.memory = path_infos[0].path[i + 1];
           ibe.size = Config::ib_size_bytes; // 1 << 20; /*TODO*/
-=======
-        xdn.channel = path_infos[0].xd_channels[i];
-        xdn.target_node = path_infos[0].xd_channels[i]->node;
-        // xdn.kind = path_infos[0].xd_kinds[i];
-        xdn.factory = path_infos[0].xd_channels[i]->get_factory();
-        xdn.gather_control_input = -1;
-        xdn.scatter_control_input = -1;
-        if(i == 0) {
-          xdn.inputs.resize(2);
-          xdn.inputs[0] = TransferGraph::XDTemplate::mk_indirect(
-              indirect_idx, 1, insts[0], src_fld_start, src_fld_count);
-          xdn.inputs[1] = addr_edge;
-        } else {
-          xdn.inputs.resize(1);
-          xdn.inputs[0] = TransferGraph::XDTemplate::mk_edge(ib_idx + i - 1);
-        }
-        if(i == (pathlen - 1)) {
-          xdn.outputs.resize(1);
-          xdn.outputs[0] = dst_edge;
-        } else {
-          xdn.outputs.resize(1);
-          xdn.outputs[0] = TransferGraph::XDTemplate::mk_edge(ib_idx + i);
-
-          TransferGraph::IBInfo &ibe = ib_edges[ib_idx + i];
-          ibe.memory = path_infos[0].path[i + 1];
-          ibe.size = 1 << 20; /*TODO*/
->>>>>>> 00677981
         }
       }
     } else {
@@ -3797,8 +3769,6 @@
         TransferGraph::XDTemplate &xdn = xd_nodes[xd_idx + i];
         xdn.channel = path_infos[0].xd_channels[i];
         xdn.target_node = path_infos[0].xd_channels[i]->node;
-<<<<<<< HEAD
-        //xdn.kind = path_infos[0].xd_kinds[i];
 
 	xdn.factory = path_infos[0].xd_channels[i]->get_factory();
 	xdn.gather_control_input = -1;
@@ -3827,32 +3797,6 @@
 	  TransferGraph::IBInfo& ibe = ib_edges[ib_idx + i];
 	  ibe.memory = path_infos[0].path[i + 1];
           ibe.size = Config::ib_size_bytes; // 1 << 20; /*TODO*/
-=======
-        // xdn.kind = path_infos[0].xd_kinds[i];
-        xdn.factory = path_infos[0].xd_channels[i]->get_factory();
-        xdn.gather_control_input = -1;
-        xdn.scatter_control_input = -1;
-        if(i == (pathlen - 1)) {
-          xdn.inputs.resize(2);
-          xdn.inputs[1] = addr_edge;
-        } else {
-          xdn.inputs.resize(1);
-        }
-        xdn.inputs[0] =
-            ((i == 0) ? src_edge : TransferGraph::XDTemplate::mk_edge(ib_idx + i - 1));
-
-        xdn.outputs.resize(1);
-        if(i == (pathlen - 1)) {
-          xdn.outputs[0] = TransferGraph::XDTemplate::mk_indirect(
-              indirect_idx, 1, insts[0], dst_fld_start, dst_fld_count);
-        } else {
-          xdn.outputs.resize(1);
-          xdn.outputs[0] = TransferGraph::XDTemplate::mk_edge(ib_idx + i);
-
-          TransferGraph::IBInfo &ibe = ib_edges[ib_idx + i];
-          ibe.memory = path_infos[0].path[i + 1];
-          ibe.size = 1 << 20; /*TODO*/
->>>>>>> 00677981
         }
       }
     } else {
@@ -4955,16 +4899,6 @@
                         << " dim_order=" << PrettyVector<int>(dim_order)
                         << " xds=" << graph.xd_nodes.size()
                         << " ibs=" << graph.ib_edges.size();
-<<<<<<< HEAD
-      for(size_t i = 0; i < graph.xd_nodes.size(); i++) {
-        if(graph.xd_nodes[i].redop.id != 0) {
-          log_xplan.debug()
-              << "analysis: plan=" << (void *)this << " xds[" << i << "]: channel_node"
-              << graph.xd_nodes[i].target_node << " inputs="
-              << PrettyVector<TransferGraph::XDTemplate::IO>(graph.xd_nodes[i].inputs)
-              << " outputs="
-              << PrettyVector<TransferGraph::XDTemplate::IO>(graph.xd_nodes[i].outputs)
-=======
 
       for(size_t i = 0; i < graph.xd_nodes.size(); i++) {
         if(graph.xd_nodes[i].redop.id != 0) {
@@ -4976,32 +4910,21 @@
               << PrettyVector<TransferGraph::XDTemplate::IO>(graph.xd_nodes[i].outputs)
               << " channel="
               << ((graph.xd_nodes[i].channel) ? graph.xd_nodes[i].channel->kind : -1)
->>>>>>> 00677981
               << " redop=(" << graph.xd_nodes[i].redop.id << ","
               << graph.xd_nodes[i].redop.is_fold << ","
               << graph.xd_nodes[i].redop.in_place << ")";
         } else {
           log_xplan.debug()
               << "analysis: plan=" << (void *)this << " xds[" << i
-<<<<<<< HEAD
-              << "]: channel_node=" << graph.xd_nodes[i].target_node << " inputs="
-=======
               << "]: target=" << graph.xd_nodes[i].target_node << " inputs="
->>>>>>> 00677981
               << PrettyVector<TransferGraph::XDTemplate::IO>(graph.xd_nodes[i].inputs)
               << " outputs="
               << PrettyVector<TransferGraph::XDTemplate::IO>(graph.xd_nodes[i].outputs)
               << " channel="
-<<<<<<< HEAD
-              << ((graph.xd_nodes[i].channel) ? graph.xd_nodes[i].channel->kind : 0);
-        }
-      }
-=======
               << ((graph.xd_nodes[i].channel) ? graph.xd_nodes[i].channel->kind : -1);
         }
       }
 
->>>>>>> 00677981
       for(size_t i = 0; i < graph.ib_edges.size(); i++) {
         log_xplan.debug() << "analysis: plan=" << (void *)this << " ibs[" << i
                           << "]: memory=" << graph.ib_edges[i].memory
