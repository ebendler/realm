--- conflicted
+++ resolved
@@ -448,14 +448,10 @@
       PhysicalManager *const manager;
       InstanceView *const inst_view;
       IndexSpaceExpression *const view_expr;
-<<<<<<< HEAD
-      size_t view_volume;
-=======
-      const size_t view_volume;
+      std::atomic<size_t> view_volume;
 #if defined(DEBUG_LEGION_GC) || defined(LEGION_GC)
       const DistributedID view_did;
 #endif
->>>>>>> 80772783
       // This is publicly mutable and protected by expr_lock from
       // the owner inst_view
       FieldMask invalid_fields;
