--- conflicted
+++ resolved
@@ -1245,7 +1245,8 @@
       CreateCollectiveFillView& operator=(
                                const CreateCollectiveFillView &rhs) = delete;
     public:
-      virtual void pack_collective_stage(Serializer &rez, int stage);
+      virtual void pack_collective_stage(ShardID target,
+                                         Serializer &rez, int stage);
       virtual void unpack_collective_stage(Deserializer &derez, int stage);
       virtual RtEvent post_complete_exchange(void);
     protected:
@@ -1588,6 +1589,7 @@
       virtual void trigger_dependence_analysis(void);
       virtual void trigger_ready(void);
       virtual void trigger_replay(void);
+      virtual void resolve_false(bool speculated, bool launched);
       virtual void shard_off(RtEvent mapped_precondition);
       virtual void prepare_map_must_epoch(void);
     public:
@@ -2496,6 +2498,7 @@
       virtual void deactivate(bool free = true);
       virtual void trigger_dependence_analysis(void);
       virtual void trigger_ready(void);
+      virtual void trigger_complete(void);
       virtual RtEvent finalize_complete_mapping(RtEvent event);
       virtual bool perform_collective_analysis(CollectiveMapping *&mapping,
                                                bool &first_local);
@@ -2504,16 +2507,11 @@
       // Help for unordered detachments
       void record_unordered_kind(
         std::map<std::pair<LogicalRegion,FieldID>,ReplDetachOp*> &detachments);
-<<<<<<< HEAD
     protected:
       RtBarrier collective_map_barrier;
+      ApBarrier effects_barrier;
       bool collective_instances;
       bool is_first_local_shard;
-=======
-    public:
-      RtBarrier resource_barrier;
-      ApBarrier effects_barrier;
->>>>>>> 4905332c
     };
 
     /**
@@ -2533,14 +2531,15 @@
       virtual void deactivate(bool free = true);
       virtual void trigger_prepipeline_stage(void);
       virtual void trigger_dependence_analysis(void);
-<<<<<<< HEAD
       virtual void trigger_ready(void);
       virtual bool find_shard_participants(std::vector<ShardID> &shards);
+      virtual ApEvent get_complete_effects(void);
     public:
       void initialize_replication(ReplicateContext *ctx);
     protected:
       ShardingFunction *sharding_function;
       ShardParticipantsExchange *participants;
+      ApBarrier effects_barrier;
     };
 
     /**
@@ -2604,12 +2603,6 @@
       CollectiveID sources_check;
       RtBarrier collective_map_barrier;
       bool is_first_local_shard;
-=======
-      virtual ApEvent get_complete_effects(void);
-    protected:
-      ShardingFunction *sharding_function;
-      ApBarrier effects_barrier;
->>>>>>> 4905332c
     };
 
     /**
