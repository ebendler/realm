--- conflicted
+++ resolved
@@ -3247,15 +3247,6 @@
     {
       if (!exists())
         return;
-<<<<<<< HEAD
-      // Save the context locally
-      Internal::TaskContext *local_ctx = Internal::implicit_context; 
-      // Save the implicit fevent
-      LgEvent local_fevent = Internal::implicit_fevent;
-      // Save the task provenance information
-      UniqueID local_provenance = Internal::implicit_provenance;
-=======
->>>>>>> c699850a
 #ifdef DEBUG_LEGION_CALLERS
       LgTaskID local_kind = Internal::implicit_task_kind;
       LgTaskID local_caller = Internal::implicit_task_caller;
@@ -3280,6 +3271,9 @@
       // Save the mapper call locally
       Internal::MappingCallInfo *local_call = Internal::implicit_mapper_call;
       Internal::implicit_mapper_call = NULL;
+      // Save the implicit fevent
+      LgEvent local_fevent = Internal::implicit_fevent;
+      Internal::implicit_fevent = LgEvent::NO_LG_EVENT;
       // Save the task provenance information
       UniqueID local_provenance = Internal::implicit_provenance;
       Internal::implicit_provenance = 0;
@@ -3333,13 +3327,10 @@
       }
       // Write the context back
       Internal::implicit_context = local_ctx;
-<<<<<<< HEAD
+      // Write the mapper call back
+      Internal::implicit_mapper_call = local_call;
       // Write the implicit fevent back
       Internal::implicit_fevent = local_fevent;
-=======
-      // Write the mapper call back
-      Internal::implicit_mapper_call = local_call;
->>>>>>> c699850a
       // Write the provenance information back
       Internal::implicit_provenance = local_provenance;
       // Restore the local profiler
@@ -3363,18 +3354,8 @@
     {
       if (!exists())
         return;
-<<<<<<< HEAD
-      // Save the context locally
-      Internal::TaskContext *local_ctx = Internal::implicit_context; 
-      // Save the implicit fevent
-      LgEvent local_fevent = Internal::implicit_fevent;
-      // Save the task provenance information
-      UniqueID local_provenance = Internal::implicit_provenance;
-=======
       if (has_triggered_faultaware(poisoned))
         return;
-      
->>>>>>> c699850a
 #ifdef DEBUG_LEGION_CALLERS
       LgTaskID local_kind = Internal::implicit_task_kind;
       LgTaskID local_caller = Internal::implicit_task_caller;
@@ -3399,6 +3380,9 @@
       // Save the mapper call locally
       Internal::MappingCallInfo *local_call = Internal::implicit_mapper_call;
       Internal::implicit_mapper_call = NULL;
+      // Save the fevent
+      LgEvent local_fevent = Internal::implicit_fevent;
+      Internal::implicit_fevent = LgEvent::NO_LG_EVENT;
       // Save the task provenance information
       UniqueID local_provenance = Internal::implicit_provenance;
       Internal::implicit_provenance = 0;
@@ -3452,13 +3436,10 @@
       }
       // Write the context back
       Internal::implicit_context = local_ctx;
-<<<<<<< HEAD
+      // Write the mapper call back
+      Internal::implicit_mapper_call = local_call;
       // Write the implicit fevent back
       Internal::implicit_fevent = local_fevent;
-=======
-      // Write the mapper call back
-      Internal::implicit_mapper_call = local_call;
->>>>>>> c699850a
       // Write the provenance information back
       Internal::implicit_provenance = local_provenance;
       // Restore the local profiler
