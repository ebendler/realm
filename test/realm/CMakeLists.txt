#------------------------------------------------------------------------------#
# Copyright 2024 Stanford University
#
# Licensed under the Apache License, Version 2.0 (the "License");
# you may not use this file except in compliance with the License.
# You may obtain a copy of the License at
#
# http://www.apache.org/licenses/LICENSE-2.0
#
# Unless required by applicable law or agreed to in writing, software
# distributed under the License is distributed on an "AS IS" BASIS,
# WITHOUT WARRANTIES OR CONDITIONS OF ANY KIND, either express or implied.
# See the License for the specific language governing permissions and
# limitations under the License.
#------------------------------------------------------------------------------#

cmake_minimum_required(VERSION 3.16 FATAL_ERROR)
project(LegionTest_realm)

# Only search if were building stand-alone and not as part of Legion
if(NOT Legion_SOURCE_DIR)
  find_package(Legion REQUIRED)
endif()

list(APPEND REALM_TESTS
  version_check
  serializing
  test_profiling
  ctxswitch
  barrier_reduce
  taskreg
  idcheck
  inst_reuse
  transpose
  proc_group
  deppart
  scatter
  compqueue
  event_subscribe
  #deferred_allocs
  test_nodeset
  subgraphs
  large_tls
  memspeed
  memmodel
  coverings
  alltoall
  simple_reduce
  realm_reinit
  sparse_construct
  extres_alias
  reservations
  multiaffine
  machine_config
  rsrv_acquire_poisoned
  )

if(Legion_USE_CUDA)

  # some tests have CUDA source files too
  set(CUDASRC_memspeed memspeed_gpu.cu)
  set(CUDASRC_simple_reduce simple_reduce_gpu.cu)
  set(CUDASRC_multiaffine multiaffine_gpu.cu)

  # FIXME: https://github.com/StanfordLegion/legion/issues/1635
  # list(APPEND REALM_TESTS cuda_arrays)
  # set(CUDASRC_cuda_arrays cuda_arrays_gpu.cu)
  list(APPEND REALM_TESTS cuda_memcpy_test)
  list(APPEND REALM_TESTS cuda_scatter_test)
  list(APPEND REALM_TESTS cuda_transpose_test)
  list(APPEND REALM_TESTS task_stream)
  set(CUDASRC_task_stream task_stream_gpu.cu)

  list(APPEND REALM_TESTS test_cuhook)
  set(CUDASRC_test_cuhook test_cuhook_gpu.cu)
endif()

if(Legion_USE_HIP)
  # some tests have HIP source files too
  set(HIPSRC_memspeed memspeed_gpu.cu)
  set(HIPSRC_simple_reduce simple_reduce_gpu.cu)
<<<<<<< HEAD
  set(CUDASRC_multiaffine multiaffine_gpu.cu)
=======
  # FIXME: https://github.com/StanfordLegion/legion/issues/1476
  # set(HIPSRC_multiaffine multiaffine_gpu.cu)
>>>>>>> 8656d9c3

  # FIXME: https://github.com/StanfordLegion/legion/issues/1308
  # list(APPEND REALM_TESTS cuda_arrays)
  # set(HIPSRC_cuda_arrays cuda_arrays_gpu.cu)

  list(APPEND REALM_TESTS task_stream)
  set(HIPSRC_task_stream task_stream_gpu.cu)
endif()

foreach(test IN LISTS REALM_TESTS)
  if(CUDASRC_${test})
    add_executable(${test} ${test}.cc ${CUDASRC_${test}})
    set_target_cuda_standard(${test} STANDARD ${Legion_CUDA_STANDARD})
    set_target_cuda_architectures(${test} ARCHITECTURES ${Legion_CUDA_ARCH})
    set_target_cuda_warnings_and_errors(${test} WARN_AS_ERROR ${Legion_BUILD_WARN_AS_ERROR})
  elseif(HIPSRC_${test})
    hip_add_executable(${test} ${test}.cc ${HIPSRC_${test}})
  else()
    add_executable(${test} ${test}.cc)
  endif()
  target_link_libraries(${test} Legion::Realm)
  target_compile_options(${test} PRIVATE $<$<COMPILE_LANGUAGE:CXX>:${CXX_BUILD_WARNING_FLAGS}>)

  if(Legion_USE_HIP)
    target_include_directories(${test} PRIVATE ${HIP_INCLUDE_DIRS})
    if(Legion_HIP_TARGET STREQUAL "CUDA")
      target_compile_definitions(${test} PRIVATE __HIP_PLATFORM_NVIDIA__)
      target_include_directories(${test} PRIVATE ${HIP_ROOT_DIR}/include)
    elseif (Legion_HIP_TARGET STREQUAL "ROCM")
      target_compile_definitions(${test} PRIVATE __HIP_PLATFORM_AMD__)
    endif()
  endif()
endforeach()

if(Legion_USE_LIBDL)
  target_link_libraries(taskreg ${CMAKE_DL_LIBS})
endif()

if(REALM_LIMIT_SYMBOL_VISIBILITY)
  set_target_properties(machine_config PROPERTIES CXX_VISIBILITY_PRESET hidden)
  set_target_properties(machine_config PROPERTIES VISIBILITY_INLINES_HIDDEN 1)
endif()

# some tests need test-specific arguments
set(TESTARGS_ctxswitch         -ll:io 1 -t 30 -i 10000)
set(TESTARGS_proc_group        -ll:cpu 4)
set(TESTARGS_compqueue         -ll:cpu 4 -timeout 120)
set(TESTARGS_event_subscribe   -ll:cpu 4)
#set(TESTARGS_deferred_allocs   -ll:gsize 0 -all)
set(TESTARGS_scatter           -p1 2 -p2 2)
set(TESTARGS_alltoall          -ll:csize 1024)
set(TESTARGS_simple_reduce     -all)
set(TESTARGS_sparse_construct  -verbose)
# FIXME: https://github.com/StanfordLegion/legion/issues/1635
# set(TESTARGS_cuda_arrays       -ll:gpu 1)
set(TESTARGS_scatter_test       -ll:gpu 1)
set(TESTARGS_transpose_test       -ll:gpu 1 -unit_test 1)
set(TESTARGS_cuda_memcpy_test      -ll:gpu 1 -sparse 64 -gap 0 -chunks 32 -test-sparse -rects 8 -verify)
set(TESTARGS_machine_config_args    -test_args 1 -ll:cpu 4 -ll:util 2 -ll:io 1 -ll:csize 16 -ll:stacksize 4 -ll:pin_util 1 -ll:ext_sysmem 0 -ll:rsize 2 -ll:nsize 2 -ll:ncsize 1 -ll:ncpu 1 -numa:pin)
set(TESTARGS_cuda_transpose_test      -ll:gpu 1)

if(Legion_USE_CUDA)
  list(APPEND TESTARGS_machine_config_args -ll:gpu 1 -ll:fsize 1024 -ll:zsize 8 -ll:ib_fsize 16 -ll:ib_zsize 32 -ll:msize 64 -cuda:dynfb 1 -cuda:dynfb_max 128 -ll:streams 2 -ll:d2d_streams 2)
endif()
if(Legion_USE_HIP)
  list(APPEND TESTARGS_machine_config_args -ll:gpu 1 -ll:fsize 1024 -ll:zsize 8 -ll:ib_fsize 16 -ll:ib_zsize 32 -hip:dynfb 1 -hip:dynfb_max 128 -ll:streams 2 -ll:d2d_streams 2)
endif()
if(Legion_USE_OpenMP)
  list(APPEND TESTARGS_machine_config_args -ll:ocpu 1 -ll:othr 2 -ll:onuma 0 -ll:ostack 4)
endif()
if(Legion_USE_Python)
  list(APPEND TESTARGS_machine_config_args -ll:py 1 -ll:pystack 4)
endif()


if(Legion_ENABLE_TESTING)
  foreach(test IN LISTS REALM_TESTS)
    if (NOT test STREQUAL "machine_config")
      add_test(NAME ${test} COMMAND ${Legion_TEST_LAUNCHER} $<TARGET_FILE:${test}> ${Legion_TEST_ARGS} ${TESTARGS_${test}})
    endif()
  endforeach()
  # test machine_config without any Legion_TEST_ARGS
  add_test(NAME machine_config COMMAND ${Legion_TEST_LAUNCHER} $<TARGET_FILE:machine_config> ${TESTARGS_machine_config})
  # test machine_config with -test_args 1
  add_test(NAME machine_config_args COMMAND ${Legion_TEST_LAUNCHER} $<TARGET_FILE:machine_config> ${TESTARGS_machine_config_args})

  if(Legion_NETWORKS)
    # For verifying the -ll:networks arguments, try each network we've compiled with
    string(REPLACE "," ";" NETWORK_LIST "${Legion_NETWORKS}")
    foreach(ITEM IN LISTS NETWORK_LIST)
      set(NETWORK_ARGS "-ll:networks ${ITEM}")
      message(${NETWORK_ARGS})
      add_test(NAME version_check_network_${ITEM} COMMAND ${Legion_TEST_LAUNCHER} $<TARGET_FILE:version_check> ${NETWORK_ARGS} ${Legion_TEST_ARGS} ${TESTARGS_version_check})
    endforeach()
  endif()
endif()<|MERGE_RESOLUTION|>--- conflicted
+++ resolved
@@ -79,12 +79,7 @@
   # some tests have HIP source files too
   set(HIPSRC_memspeed memspeed_gpu.cu)
   set(HIPSRC_simple_reduce simple_reduce_gpu.cu)
-<<<<<<< HEAD
   set(CUDASRC_multiaffine multiaffine_gpu.cu)
-=======
-  # FIXME: https://github.com/StanfordLegion/legion/issues/1476
-  # set(HIPSRC_multiaffine multiaffine_gpu.cu)
->>>>>>> 8656d9c3
 
   # FIXME: https://github.com/StanfordLegion/legion/issues/1308
   # list(APPEND REALM_TESTS cuda_arrays)
