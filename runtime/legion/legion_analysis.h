--- conflicted
+++ resolved
@@ -197,25 +197,7 @@
                            RegionTreeID tree_id,
 #endif
                            ApEvent precondition, PredEvent pred_guard) = 0;
-<<<<<<< HEAD
-#ifdef LEGION_GPU_REDUCTIONS
-      virtual void record_gpu_reduction(Memoizable *memo, ApEvent &lhs,
-                           IndexSpaceExpression *expr,
-                           const std::vector<CopySrcDstField> &src_fields,
-                           const std::vector<CopySrcDstField> &dst_fields,
-                           Processor gpu, TaskID gpu_task_id,
-                           PhysicalManager *src, PhysicalManager *dst,
-                           ApEvent precondition, PredEvent pred_guard,
-                           ReductionOpID redop, bool reduction_fold) = 0;
-#endif
       virtual void record_fill_views(ApEvent lhs, IndexSpaceExpression *expr,
-=======
-      virtual void record_post_fill_view(FillView *view, 
-                                         const FieldMask &mask) = 0;
-      virtual void record_fill_views(ApEvent lhs, Memoizable *memo,
-                           unsigned idx, IndexSpaceExpression *expr, 
-                           const FieldMaskSet<FillView> &tracing_srcs,
->>>>>>> fb291868
                            const FieldMaskSet<InstanceView> &tracing_dsts,
                            std::set<RtEvent> &applied_events,
                            const bool reduction_initialization) = 0;
@@ -342,24 +324,7 @@
                            RegionTreeID tree_id,
 #endif
                            ApEvent precondition, PredEvent pred_guard);
-<<<<<<< HEAD
-#ifdef LEGION_GPU_REDUCTIONS
-      virtual void record_gpu_reduction(Memoizable *memo, ApEvent &lhs,
-                           IndexSpaceExpression *expr,
-                           const std::vector<CopySrcDstField> &src_fields,
-                           const std::vector<CopySrcDstField> &dst_fields,
-                           Processor gpu, TaskID gpu_task_id,
-                           PhysicalManager *src, PhysicalManager *dst,
-                           ApEvent precondition, PredEvent pred_guard,
-                           ReductionOpID redop, bool reduction_fold);
-#endif
       virtual void record_fill_views(ApEvent lhs, IndexSpaceExpression *expr,
-=======
-      virtual void record_post_fill_view(FillView *view, const FieldMask &mask);
-      virtual void record_fill_views(ApEvent lhs, Memoizable *memo,
-                           unsigned idx, IndexSpaceExpression *expr, 
-                           const FieldMaskSet<FillView> &tracing_srcs,
->>>>>>> fb291868
                            const FieldMaskSet<InstanceView> &tracing_dsts,
                            std::set<RtEvent> &applied_events,
                            const bool reduction_initialization);
@@ -582,31 +547,6 @@
 #endif
                                  precondition, pred_guard);
         }
-<<<<<<< HEAD
-#ifdef LEGION_GPU_REDUCTIONS
-      inline void record_gpu_reduction(ApEvent &result,
-                                IndexSpaceExpression *expr,
-                                const std::vector<CopySrcDstField> &src_fields,
-                                const std::vector<CopySrcDstField> &dst_fields,
-                                Processor gpu, TaskID gpu_task_id,
-                                PhysicalManager *src, PhysicalManager *dst,
-                                ApEvent precondition, PredEvent pred_guard,
-                                ReductionOpID redop, bool reduction_fold) const
-        {
-          sanity_check();
-          rec->record_gpu_reduction(memo, result, expr, src_fields, dst_fields,
-                                    gpu, gpu_task_id, src, dst, precondition, 
-                                    pred_guard, redop, reduction_fold);
-        }
-#endif
-=======
-      inline void record_post_fill_view(FillView *view, 
-                                        const FieldMask &mask) const
-        {
-          sanity_check();
-          rec->record_post_fill_view(view, mask);
-        }
->>>>>>> fb291868
       inline void record_fill_views(ApEvent lhs,
                                     IndexSpaceExpression *expr,
                                     const FieldMaskSet<InstanceView> &dsts,
