/* Copyright 2022 Stanford University, NVIDIA Corporation
 *
 * Licensed under the Apache License, Version 2.0 (the "License");
 * you may not use this file except in compliance with the License.
 * You may obtain a copy of the License at
 *
 *     http://www.apache.org/licenses/LICENSE-2.0
 *
 * Unless required by applicable law or agreed to in writing, software
 * distributed under the License is distributed on an "AS IS" BASIS,
 * WITHOUT WARRANTIES OR CONDITIONS OF ANY KIND, either express or implied.
 * See the License for the specific language governing permissions and
 * limitations under the License.
 */


#ifndef __RUNTIME_H__
#define __RUNTIME_H__

#include "legion.h"
#include "legion/legion_spy.h"
#include "legion/region_tree.h"
#include "legion/mapper_manager.h"
#include "legion/legion_analysis.h"
#include "legion/legion_utilities.h"
#include "legion/legion_profiling.h"
#include "legion/legion_allocation.h"
#include "legion/garbage_collection.h"

#define REPORT_LEGION_FATAL(code, fmt, ...)               \
{                                                         \
char message[4096];                                       \
snprintf(message, 4096, fmt, ##__VA_ARGS__);              \
Legion::Internal::Runtime::report_fatal_message(          \
code, __FILE__, __LINE__, message);                       \
}

#define REPORT_LEGION_ERROR(code, fmt, ...)               \
{                                                         \
char message[4096];                                       \
snprintf(message, 4096, fmt, ##__VA_ARGS__);              \
Legion::Internal::Runtime::report_error_message(          \
code, __FILE__, __LINE__, message);                       \
}

#define REPORT_LEGION_WARNING(code, fmt, ...)             \
{                                                         \
char message[4096];                                       \
snprintf(message, 4096, fmt, ##__VA_ARGS__);              \
Legion::Internal::Runtime::report_warning_message(        \
code, __FILE__, __LINE__, message);                       \
}

namespace Legion {
  namespace Internal { 

    // Special helper for when we need a dummy context
#define DUMMY_CONTEXT       0

    /**
     * A class for deduplicating memory used with task arguments
     * and knowing when to collect the data associated with it
     */
    class AllocManager : public Collectable,
                         public LegionHeapify<AllocManager> {
    public:
      static const AllocationType alloc_type = ALLOC_MANAGER_ALLOC;
    public:
      AllocManager(size_t arglen)
        : Collectable(), 
          allocation(legion_malloc(ALLOC_INTERNAL_ALLOC, arglen)), 
          allocation_size(arglen) { }
      AllocManager(const AllocManager &rhs)
        : Collectable(), allocation(NULL), allocation_size(0)
      { assert(false); /*should never be called*/ }
      ~AllocManager(void)
      { legion_free(ALLOC_INTERNAL_ALLOC, allocation, allocation_size); }
    public:
      AllocManager& operator=(const AllocManager &rhs)
      { assert(false); /*should never be called*/ return *this; }
    public:
      inline void* get_allocation(void) const { return allocation; }
      inline size_t get_allocation_size(void) const
      { return allocation_size; }
    private:
      void *const allocation;
      size_t allocation_size;
    };

    /**
     * \class ArgumentMapImpl
     * An argument map implementation that provides
     * the backing store for an argument map handle.
     * Argument maps maintain pairs of domain points
     * and task arguments.  To make re-use of argument
     * maps efficient with small deltas, argument map
     * implementations provide a nice versionining system
     * with all argument map implementations sharing
     * a single backing store to de-duplicate domain
     * points and values.
     */
    class ArgumentMapImpl : public Collectable,
                            public LegionHeapify<ArgumentMapImpl> {
    public:
      static const AllocationType alloc_type = ARGUMENT_MAP_ALLOC;
    public:
      ArgumentMapImpl(void);
      ArgumentMapImpl(const FutureMap &rhs);
      ArgumentMapImpl(const ArgumentMapImpl &impl);
      ~ArgumentMapImpl(void);
    public:
      ArgumentMapImpl& operator=(const ArgumentMapImpl &rhs);
    public:
      bool has_point(const DomainPoint &point);
      void set_point(const DomainPoint &point, const UntypedBuffer &arg,
                     bool replace);
      void set_point(const DomainPoint &point, const Future &f, bool replace);
      bool remove_point(const DomainPoint &point);
      UntypedBuffer get_point(const DomainPoint &point);
    public:
      FutureMap freeze(TaskContext *ctx);
      void unfreeze(void);
    public:
      Runtime *const runtime;
    private:
      FutureMap future_map;
      std::map<DomainPoint,Future> arguments;
      std::set<RtEvent> point_set_deletion_preconditions;
      IndexSpaceNode *point_set;
      unsigned dimensionality;
      unsigned dependent_futures; // number of futures with producer ops
      bool update_point_set;
      bool equivalent; // argument and future_map the same
    };

    /**
     * \class FieldAllocatorImpl
     * The base implementation of a field allocator object. This
     * tracks how many outstanding copies of a field allocator
     * object there are for a task and once they've all been
     * destroyed it informs the context that there are no more
     * outstanding allocations.
     */
    class FieldAllocatorImpl : public Collectable {
    public:
      FieldAllocatorImpl(FieldSpaceNode *node, 
                         TaskContext *context, RtEvent ready);
      FieldAllocatorImpl(const FieldAllocatorImpl &rhs);
      ~FieldAllocatorImpl(void);
    public:
      FieldAllocatorImpl& operator=(const FieldAllocatorImpl &rhs);
    public:
      inline FieldSpace get_field_space(void) const { return field_space; }
    public:
      FieldID allocate_field(size_t field_size, 
                             FieldID desired_fieldid,
                             CustomSerdezID serdez_id, bool local);
      FieldID allocate_field(const Future &field_size, 
                             FieldID desired_fieldid,
                             CustomSerdezID serdez_id, bool local);
      void free_field(FieldID fid, const bool unordered);
    public:
      void allocate_fields(const std::vector<size_t> &field_sizes,
                           std::vector<FieldID> &resulting_fields,
                           CustomSerdezID serdez_id, bool local);
      void allocate_fields(const std::vector<Future> &field_sizes,
                           std::vector<FieldID> &resulting_fields,
                           CustomSerdezID serdez_id, bool local);
      void free_fields(const std::set<FieldID> &to_free, const bool unordered);
    public:
      inline void free_from_runtime(void) { free_from_application = false; }
    public:
      FieldSpace field_space;
      FieldSpaceNode *const node;
      TaskContext *const context;
      const RtEvent ready_event;
    protected:
      bool free_from_application;
    };

    /**
     * \class FutureImpl
     * The base implementation of a future object.  The runtime
     * manages future implementation objects and knows how to
     * copy them from one node to another.  Future implementations
     * are always made first on the owner node and then moved
     * remotely.  We use the distributed collectable scheme
     * to manage garbage collection of distributed futures
     */
    class FutureImpl : public DistributedCollectable,
                       public LegionHeapify<FutureImpl> {
    public:
      static const AllocationType alloc_type = FUTURE_ALLOC;
    public:
      struct ContributeCollectiveArgs : 
        public LgTaskArgs<ContributeCollectiveArgs> {
      public:
        static const LgTaskID TASK_ID = LG_CONTRIBUTE_COLLECTIVE_ID;
      public:
        ContributeCollectiveArgs(FutureImpl *i, DynamicCollective d, unsigned c)
          : LgTaskArgs<ContributeCollectiveArgs>(implicit_provenance),
            impl(i), dc(d), count(c) { }
      public:
        FutureImpl *const impl;
        const DynamicCollective dc;
        const unsigned count;
      };
      struct FutureCallbackArgs : public LgTaskArgs<FutureCallbackArgs> {
      public:
        static const LgTaskID TASK_ID = LG_FUTURE_CALLBACK_TASK_ID;
      public:
        FutureCallbackArgs(FutureImpl *i);
      public:
        FutureImpl *const impl;
      };
      struct CallbackReleaseArgs : public LgTaskArgs<CallbackReleaseArgs> {
      public:
        static const LgTaskID TASK_ID = LG_CALLBACK_RELEASE_TASK_ID;
      public:
        CallbackReleaseArgs(FutureFunctor *functor, bool own_functor);
      public:
        FutureFunctor *const functor;
        const bool own_functor;
      };
      struct FutureBroadcastArgs : public LgTaskArgs<FutureBroadcastArgs> {
      public:
        static const LgTaskID TASK_ID = LG_FUTURE_BROADCAST_TASK_ID;
      public:
        FutureBroadcastArgs(FutureImpl *i);
      public:
        FutureImpl *const impl;
      };
      struct PendingInstance {
      public:
        PendingInstance(void)
          : instance(NULL), op(NULL), uid(0), eager(false) { }
        PendingInstance(FutureInstance *i, ApUserEvent r)
          : instance(i), op(NULL), uid(0), inst_ready(r), eager(false) { }
        PendingInstance(Operation *o, UniqueID id, ApUserEvent r, 
                        RtUserEvent a, bool e)
          : instance(NULL), op(o), uid(id), inst_ready(r),
            alloc_ready(a), eager(e) { }
      public:
        FutureInstance *instance;
        Operation *op;
        UniqueID uid;
        ApUserEvent inst_ready;
        RtUserEvent alloc_ready;
        std::set<AddressSpaceID> remote_requests;
        bool eager;
      };
    public:
      FutureImpl(TaskContext *ctx, Runtime *rt, bool register_future,
                 DistributedID did, AddressSpaceID owner_space,
                 ApEvent complete, const size_t *future_size = NULL,
                 Operation *op = NULL);
      FutureImpl(TaskContext *ctx, Runtime *rt, bool register_future, 
                 DistributedID did, AddressSpaceID owner_space,
                 ApEvent complete, Operation *op, GenerationID gen,
                 size_t op_ctx_index, const DomainPoint &op_point,
#ifdef LEGION_SPY
                 UniqueID op_uid,
#endif
                 int op_depth);
      FutureImpl(const FutureImpl &rhs);
      virtual ~FutureImpl(void);
    public:
      FutureImpl& operator=(const FutureImpl &rhs);
    public:
      // Wait without subscribing to the payload
      void wait(bool silence_warnings, const char *warning_string);
      const void* get_buffer(Processor proc, Memory::Kind memory,
                             size_t *extent_in_bytes = NULL, 
                             bool check_extent = false,
                             bool silence_warnings = false, 
                             const char *warning_string = NULL);
      const void* get_buffer(Memory memory,
                             size_t *extent_in_bytes = NULL, 
                             bool check_extent = false,
                             bool silence_warnings = false, 
                             const char *warning_string = NULL);
      PhysicalInstance get_instance(Memory::Kind kind,
                             size_t extent_in_bytes, bool check_extent,
                             bool silence_warnings, const char *warning_string);
      void report_incompatible_accessor(const char *accessor_kind,
                                        PhysicalInstance instance);
      bool find_or_create_application_instance(Memory target, UniqueID uid);
      RtEvent request_application_instance(Memory target, SingleTask *task,
                       UniqueID uid, AddressSpaceID source,
                       ApUserEvent ready_event = ApUserEvent::NO_AP_USER_EVENT,
                       size_t upper_bound_size = SIZE_MAX);
      ApEvent find_application_instance_ready(Memory target, SingleTask *task);
      // The return event for this method indicates when the resources have
      // been allocated for the instance and we can consider it mapped
      RtEvent request_internal_buffer(Operation *op, bool eager);
      const void *find_internal_buffer(TaskContext *ctx, size_t &expected_size);
      FutureInstance* get_canonical_instance(void);
      bool is_empty(bool block, bool silence_warnings = true,
                    const char *warning_string = NULL,
                    bool internal = false);
      size_t get_untyped_size(void);
      const void *get_metadata(size_t *metasize);
      ApEvent get_ready_event(void) const { return future_complete; }
      // A special function for predicates to peek
      // at the boolean value of a future if it is set
      // Must have called request internal buffer first and event must trigger
      bool get_boolean_value(TaskContext *ctx);
    public:
      // This will simply save the value of the future
      void set_result(FutureInstance *instance, 
                      void *metadata = NULL, size_t metasize = 0);
      void set_results(const std::vector<FutureInstance*> &instances,
                      void *metadata = NULL, size_t metasize = 0);
      void set_result(FutureFunctor *callback_functor, bool own,
                      Processor functor_proc);
      // This is the same as above but for data that we know is visible
      // in the system memory and should always make a local FutureInstance
      void set_local(const void *value, size_t size, bool own = false);
      // This will save the value of the future locally
      void unpack_future(Deserializer &derez);
      void unpack_instances(Deserializer &derez);
      // Reset the future in case we need to restart the
      // computation for resiliency reasons
      bool reset_future(void);
      // Request that we get meta data for the future on this node
      // The return event here will indicate when we have local data
      // that is valid to access for this particular future
      RtEvent subscribe(void);
      size_t get_upper_bound_size(void);
      void get_future_coordinates(TaskTreeCoordinates &coordinates) const;
      void pack_future(Serializer &rez) const;
      static FutureImpl* unpack_future(Runtime *runtime, 
          Deserializer &derez, ReferenceMutator *mutator, 
          Operation *op = NULL, GenerationID op_gen = 0, 
#ifdef LEGION_SPY
          UniqueID op_uid = 0,
#endif
          int op_depth = 0);
    public:
      virtual void notify_active(ReferenceMutator *mutator);
      virtual void notify_valid(ReferenceMutator *mutator);
      virtual void notify_invalid(ReferenceMutator *mutator);
      virtual void notify_inactive(ReferenceMutator *mutator);
    public:
      void register_dependence(Operation *consumer_op);
      void register_remote(AddressSpaceID sid, ReferenceMutator *mutator);
      void set_future_result_size(size_t size, AddressSpaceID source);
    protected:
      void finish_set_future(void); // must be holding lock
      void create_pending_instances(void); // must be holding lock
      FutureInstance* find_or_create_instance(Memory memory, Operation *op,
                        UniqueID op_uid, bool eager, bool need_lock = true,
                        ApUserEvent inst_ready = ApUserEvent::NO_AP_USER_EVENT,
                        FutureInstance *existing = NULL);
      void mark_sampled(void);
      void broadcast_result(std::set<AddressSpaceID> &targets,
                            const bool need_lock);
      void record_subscription(AddressSpaceID subscriber, bool need_lock);
      void notify_remote_set(AddressSpaceID remote_space);
    protected:
      RtEvent invoke_callback(void); // must be holding lock
      void perform_callback(void);
      void perform_broadcast(void);
      void pack_future_result(Serializer &rez) const; // must be holding lock
    public:
      void record_future_registered(ReferenceMutator *mutator);
      static void handle_future_result(Deserializer &derez, Runtime *rt);
      static void handle_future_result_size(Deserializer &derez,
                                  Runtime *runtime, AddressSpaceID source);
      static void handle_future_subscription(Deserializer &derez, Runtime *rt,
                                             AddressSpaceID source);
      static void handle_future_notification(Deserializer &derez, Runtime *rt,
                                             AddressSpaceID source);
      static void handle_future_broadcast(Deserializer &derez, Runtime *rt);
      static void handle_future_create_instance_request(Deserializer &derez,
                                                        Runtime *runtime);
      static void handle_future_create_instance_response(Deserializer &derez,
                                                         Runtime *runtime);
    public:
      void contribute_to_collective(const DynamicCollective &dc,unsigned count);
      static void handle_contribute_to_collective(const void *args);
      static void handle_callback(const void *args);
      static void handle_release(const void *args);
      static void handle_broadcast(const void *args);
    public:
      TaskContext *const context;
      // These three fields are only valid on the owner node
      Operation *const producer_op;
      const GenerationID op_gen;
      // The depth of the context in which this was made
      const int producer_depth;
#ifdef LEGION_SPY
      const UniqueID producer_uid;
#endif
      const size_t producer_context_index;
      const DomainPoint producer_point;
      const ApEvent future_complete;
    private:
      FRIEND_ALL_RUNTIME_CLASSES
      mutable LocalLock future_lock;
      RtUserEvent subscription_event;
      // On the owner node, keep track of the registered waiters
      std::set<AddressSpaceID> subscribers;
      AddressSpaceID result_set_space; // space on which the result was set
      std::map<Memory,FutureInstance*> instances;
      FutureInstance *canonical_instance;
    private:
      void *metadata;
      size_t metasize;
    private:
      // The determined size of this future to this point
      // This is only an upper bound until it is solidifed
      size_t future_size;
      // This is the upper bound size prior to being refined
      // down to a precise size when the future is finally set
      size_t upper_bound_size; 
    private:
      // Instances that need to be made once canonical instance is set
      std::map<Memory,PendingInstance> pending_instances;
      // Requests to create instances on remote nodes
      // First event is the mapped event, second is ready event
      std::map<Memory,std::pair<RtUserEvent,ApUserEvent> > pending_requests;
    private:
      Processor callback_proc;
      FutureFunctor *callback_functor;
      bool own_callback_functor;
    private:
      // Whether this future has a size set yet
      bool future_size_set;
    private:
      std::atomic<bool> empty;
      std::atomic<bool> sampled;
    };

    /**
     * \class FutureInstance
     * A future instance represents the data for a single copy of
     * the future in a memory somewhere. It has a duality to it that
     * is likely confusing at first. It can either be an external 
     * allocation which may or may not have an external realm instance
     * associated with it. Or it could be a normal realm instance for
     * which we have extracted the pointer and size for it. Furthermore
     * when moving these from one node to another, sometimes we pass
     * them by-value if they can be cheaply copied, other times we
     * will move the just the references to the instances and allocations.
     * You'll have to look into the implementation to discover which
     * is happening, but when you get an unpacked copy on the remote
     * side it is a valid future instance that can you use regardless.
     * Current future instances are immutable after they are initially 
     * written, but are designed so that we might easily be able to relax
     * that later so we can support mutable future values.
     */
    class FutureInstance {
    public:
      struct DeferDeleteFutureInstanceArgs :
        public LgTaskArgs<DeferDeleteFutureInstanceArgs> {
      public:
        static const LgTaskID TASK_ID = LG_DEFERRED_DELETE_FUTURE_INST_TASK_ID;
      public:
        DeferDeleteFutureInstanceArgs(UniqueID uid, FutureInstance *inst)
          : LgTaskArgs<DeferDeleteFutureInstanceArgs>(uid), instance(inst) { }
      public:
        FutureInstance *const instance;
      };
    public:
      FutureInstance(const void *data, size_t size,
                     ApEvent ready_event, Runtime *runtime, bool eager, 
                     bool external, bool own_allocation = true,
                     PhysicalInstance inst = PhysicalInstance::NO_INST,
                     Processor free_proc = Processor::NO_PROC,
                     RtEvent use_event = RtEvent::NO_RT_EVENT);
      FutureInstance(const void *data, size_t size,
                     ApEvent ready_event, Runtime *runtime, bool own,
                     const Realm::ExternalInstanceResource *allocation,
                     void (*freefunc)(
                       const Realm::ExternalInstanceResource&) = NULL,
                     Processor free_proc = Processor::NO_PROC,
                     PhysicalInstance inst = PhysicalInstance::NO_INST,
                     RtEvent use_event = RtEvent::NO_RT_EVENT);
      FutureInstance(const FutureInstance &rhs) = delete;
      ~FutureInstance(void);
    public:
      FutureInstance& operator=(const FutureInstance &rhs) = delete;
    public:
      ApEvent initialize(const ReductionOp *redop, Operation *op);
      ApEvent copy_from(FutureInstance *source, Operation *op,
                        ApEvent precondition = ApEvent::NO_AP_EVENT,
                        bool check_source_ready = true);
      ApEvent reduce_from(FutureInstance *source, Operation *op,
                          const ReductionOpID redop_id,
                          const ReductionOp *redop, bool exclusive,
                          ApEvent precondition = ApEvent::NO_AP_EVENT);
    public:
      const void* get_data(void);
      bool is_ready(bool check_ready_event = true) const;
      ApEvent get_ready(bool check_ready_event = true);
      PhysicalInstance get_instance(void);
      bool deferred_delete(Operation *op, ApEvent done_event);
    public:
      bool can_pack_by_value(void) const;
      bool pack_instance(Serializer &rez, bool pack_ownership, 
                         bool other_ready = false,
                         ApEvent ready = ApEvent::NO_AP_EVENT);
      static FutureInstance* unpack_instance(Deserializer &derez, Runtime *rt);
    public:
      static bool check_meta_visible(Runtime *runtime, Memory memory,
                                     bool has_freefunc = false);
      static FutureInstance* create_local(const void *value, size_t size, 
                                          bool own, Runtime *runtime);
      static void handle_deferred_delete(const void *args);
      static void free_host_memory(const Realm::ExternalInstanceResource &mem);
    public:
      Runtime *const runtime;
    public:
      const size_t size;
      const Memory memory;
      const ApEvent ready_event;
      const Realm::ExternalInstanceResource *const resource;
      void (*const freefunc)(const Realm::ExternalInstanceResource&);
      const Processor freeproc;
      const bool eager_allocation;
      const bool external_allocation;
      const bool is_meta_visible;
    protected:
      bool own_allocation;
      std::atomic<const void*> data;
      std::atomic<PhysicalInstance> instance;
      std::atomic<RtEvent> use_event;
      std::atomic<bool> own_instance;
    };

    /**
     * \class FutureMapImpl
     * The base implementation of a future map object. Note
     * that this is now a distributed collectable object too
     * that can be used to find the name of a future for a
     * given point anywhere in the machine.
     */
    class FutureMapImpl : public DistributedCollectable,
                          public LegionHeapify<FutureMapImpl> {
    public:
      static const AllocationType alloc_type = FUTURE_MAP_ALLOC;
    public:
      FutureMapImpl(TaskContext *ctx, Operation *op, 
                    RtEvent ready, IndexSpaceNode *domain,
                    Runtime *rt, DistributedID did, AddressSpaceID owner_space);
      FutureMapImpl(TaskContext *ctx, Runtime *rt, IndexSpaceNode *domain,
                    DistributedID did, size_t index, AddressSpaceID owner_space,
                    RtEvent ready_event, bool register_now = true); // remote
      FutureMapImpl(TaskContext *ctx, Operation *op, size_t index,
                    GenerationID gen, int depth, 
#ifdef LEGION_SPY
                    UniqueID uid,
#endif
                    RtEvent ready, IndexSpaceNode *domain,
                    Runtime *rt, DistributedID did, AddressSpaceID owner_space);
      FutureMapImpl(const FutureMapImpl &rhs);
      virtual ~FutureMapImpl(void);
    public:
      FutureMapImpl& operator=(const FutureMapImpl &rhs);
    public:
      inline RtEvent get_ready_event(void) const { return ready_event; }
      virtual bool is_replicate_future_map(void) const { return false; }
    public:
      virtual void notify_active(ReferenceMutator *mutator);
      virtual void notify_valid(ReferenceMutator *mutator);
      virtual void notify_invalid(ReferenceMutator *mutator);
      virtual void notify_inactive(ReferenceMutator *mutator);
    public:
      Domain get_domain(void) const;
      virtual Future get_future(const DomainPoint &point, 
                                bool internal_only,
                                RtEvent *wait_on = NULL); 
      void set_future(const DomainPoint &point, FutureImpl *impl,
                      ReferenceMutator *mutator);
      void get_void_result(const DomainPoint &point, 
                            bool silence_warnings = true,
                            const char *warning_string = NULL);
      virtual void wait_all_results(bool silence_warnings = true,
                                    const char *warning_string = NULL);
      bool reset_all_futures(RtEvent new_ready_event);
      // Use this method to detect when we're wrapped by an argument
      // map which is mainly needed in control replication
      virtual void argument_map_wrap(void) { }
    public:
      void pack_future_map(Serializer &rez) const;
      static FutureMapImpl* unpack_future_map(Runtime *runtime,
          Deserializer &derez, ReferenceMutator *mutator, TaskContext *ctx);
    public:
      virtual void get_all_futures(std::map<DomainPoint,Future> &futures);
      void set_all_futures(const std::map<DomainPoint,Future> &futures);
      // Dump helper method for template classes
      static inline FutureImpl* unpack_future(const Future &future)
        { return future.impl; }
    public:
      // Will return NULL if it does not exist
      virtual FutureImpl* find_shard_local_future(const DomainPoint &point);
      virtual void get_shard_local_futures(
                                     std::map<DomainPoint,Future> &futures);
    public:
      void register_dependence(Operation *consumer_op);
    public:
      void record_future_map_registered(ReferenceMutator *creator);
      static void handle_future_map_future_request(Deserializer &derez,
                              Runtime *runtime, AddressSpaceID source);
      static void handle_future_map_future_response(Deserializer &derez,
                                                    Runtime *runtime);
    public:
      TaskContext *const context;
      // Either an index space task or a must epoch op
      Operation *const op;
      const size_t op_ctx_index;
      const GenerationID op_gen;
      const int op_depth;
#ifdef LEGION_SPY
      const UniqueID op_uid;
#endif
      IndexSpaceNode *const future_map_domain;
    protected:
      mutable LocalLock future_map_lock;
      RtEvent ready_event;
      std::map<DomainPoint,Future> futures;
    };

    /**
     * \class TransformFutureMapImpl
     * This class is a wrapper around a future map implementation that
     * will transform the points being accessed on to a previous future map
     */
    class TransformFutureMapImpl : public FutureMapImpl {
    public:
      typedef DomainPoint (*PointTransformFnptr)(const DomainPoint& point,
                                                 const Domain &domain,
                                                 const Domain &range);
      TransformFutureMapImpl(FutureMapImpl *previous, IndexSpaceNode *domain,
                             PointTransformFnptr fnptr);
      TransformFutureMapImpl(FutureMapImpl *previous, IndexSpaceNode *domain,
                             PointTransformFunctor *functor, bool own_functor);
      TransformFutureMapImpl(const TransformFutureMapImpl &rhs);
      virtual ~TransformFutureMapImpl(void);
    public:
      TransformFutureMapImpl& operator=(const TransformFutureMapImpl &rhs);
    public:
      virtual bool is_replicate_future_map(void) const;
      virtual Future get_future(const DomainPoint &point, 
                                bool internal_only,
                                RtEvent *wait_on = NULL);
      virtual void get_all_futures(std::map<DomainPoint,Future> &futures);
      virtual void wait_all_results(bool silence_warnings = true,
                                    const char *warning_string = NULL);
      virtual void argument_map_wrap(void);
    public:
      // Will return NULL if it does not exist
      virtual FutureImpl* find_shard_local_future(const DomainPoint &point);
      virtual void get_shard_local_futures(
                                     std::map<DomainPoint,Future> &futures);
    public:
      FutureMapImpl *const previous;
      const bool own_functor;
      const bool is_functor;
    protected:
      union {
        PointTransformFnptr fnptr;
        PointTransformFunctor *functor; 
      } transform;
    };

    /**
     * \class ReplFutureMapImpl
     * This a special kind of future map that is created
     * in control replication contexts
     */
    class ReplFutureMapImpl : public FutureMapImpl {
    public:
      struct PendingRequest {
      public:
        PendingRequest(void) { }
        PendingRequest(const DomainPoint &p, DistributedID src,
                       RtUserEvent done, bool intern)
          : point(p), src_did(src), done_event(done), internal(intern) { }
      public:
        DomainPoint point;
        DistributedID src_did;
        RtUserEvent done_event;
        bool internal;
      };
      struct ReclaimFutureMapArgs :
        public LgTaskArgs<ReclaimFutureMapArgs> {
      public:
        static const LgTaskID TASK_ID = LG_RECLAIM_FUTURE_MAP_TASK_ID;
      public:
        ReclaimFutureMapArgs(ReplicateContext *c, 
                             ReplFutureMapImpl *map, UniqueID uid)
          : LgTaskArgs<ReclaimFutureMapArgs>(uid),
            ctx(c), impl(map) { }
      public:
        ReplicateContext *const ctx;
        ReplFutureMapImpl *const impl;
      };
    public:
      ReplFutureMapImpl(ReplicateContext *ctx, Operation *op, RtEvent ready, 
                        IndexSpaceNode *domain, IndexSpaceNode *shard_domain,
                        Runtime *rt, DistributedID did, AddressSpaceID owner);
      ReplFutureMapImpl(ReplicateContext *ctx, Runtime *rt,
                        IndexSpaceNode *domain, IndexSpaceNode *shard_domain,
                        DistributedID did, size_t index, AddressSpaceID owner,
                        RtEvent ready_event, bool register_now = true);
      ReplFutureMapImpl(const ReplFutureMapImpl &rhs);
      virtual ~ReplFutureMapImpl(void);
    public:
      ReplFutureMapImpl& operator=(const ReplFutureMapImpl &rhs);
    public:
      virtual bool is_replicate_future_map(void) const { return true; }
    public:
      // Override this so we can trigger our deletion barrier
      virtual void notify_inactive(ReferenceMutator *mutator);
    public:
      virtual Future get_future(const DomainPoint &point,
                                bool internal, RtEvent *wait_on = NULL);
      virtual void get_all_futures(std::map<DomainPoint,Future> &futures);
      virtual void wait_all_results(bool silence_warnings = true,
                                    const char *warning_string = NULL);
      virtual void argument_map_wrap(void) { has_non_trivial_call = true; }
    public:
      // Will return NULL if it does not exist
      virtual FutureImpl* find_shard_local_future(const DomainPoint &point);
      virtual void get_shard_local_futures(
                                     std::map<DomainPoint,Future> &futures);
    public:
      void set_sharding_function(ShardingFunction *function, bool own = false);
      void handle_future_map_request(Deserializer &derez);
    protected:
      void process_future_map_request(const DomainPoint &point,
                                      DistributedID src_did,
                                      const bool internal,
                                      RtUserEvent done_event);
    public:
      static void handle_future_map_response(Deserializer &derez,
                                             Runtime *runtime);
      static void handle_future_map_reclaim(const void *args);
    public:
      ReplicateContext *const repl_ctx;
      IndexSpaceNode *const shard_domain;
      const unsigned future_map_barrier_index;
      const RtBarrier future_map_barrier;
      const CollectiveID collective_index; // in case we have to do all-to-all
      // Unlike normal future maps, we know these only ever exist on the
      // node where they are made so we store their producer op information
      // in case they have to make futures from remote shards
      const int op_depth; 
      const UniqueID op_uid;
    protected:
      std::vector<PendingRequest> pending_future_map_requests;
      std::set<RtEvent> exchange_events;
      RtUserEvent sharding_function_ready;
      ShardingFunction *sharding_function;
      // Whether the future map owns the sharding function
      bool own_sharding_function;
      bool collective_performed;
      // For replicated future maps we track whether there have been any
      // non-triival calls to this shard of the future map. If there are
      // then we know there could be non-trivial calls in other shards.
      // Conversely, if there are no non-trivial calls here then there
      // shouldn't be in other shards as well because of the rules of
      // control replication.
      bool has_non_trivial_call;
    };

    /**
     * \class PhysicalRegionImpl
     * The base implementation of a physical region object.
     * Physical region objects are not allowed to move from the
     * node in which they are created.  Like other objects
     * available to both the user and runtime they are reference
     * counted to know when they can be deleted.
     *
     * Note that we don't need to protect physical region impls
     * with any kind of synchronization mechanism since they
     * will only be manipulated by a single task which is 
     * guaranteed to only be running on one processor.
     */
    class PhysicalRegionImpl : public Collectable,
                               public LegionHeapify<PhysicalRegionImpl> {
    public:
      static const AllocationType alloc_type = PHYSICAL_REGION_ALLOC;
    public:
      PhysicalRegionImpl(const RegionRequirement &req, RtEvent mapped_event,
            ApEvent ready_event, ApUserEvent term_event, bool mapped, 
            TaskContext *ctx, MapperID mid, MappingTagID tag, bool leaf, 
            bool virt, Runtime *rt);
      PhysicalRegionImpl(const PhysicalRegionImpl &rhs);
      ~PhysicalRegionImpl(void);
    public:
      PhysicalRegionImpl& operator=(const PhysicalRegionImpl &rhs);
    public:
      inline bool created_accessor(void) const { return made_accessor; }
    public:
      void set_sharded_view(ShardedView *view);
      inline ShardedView* get_sharded_view(void) const { return sharded_view; }
    public:
      void wait_until_valid(bool silence_warnings, const char *warning_string, 
                            bool warn = false, const char *src = NULL);
      bool is_valid(void) const;
      bool is_mapped(void) const;
      LogicalRegion get_logical_region(void) const;
      PrivilegeMode get_privilege(void) const;
      LegionRuntime::Accessor::RegionAccessor<
        LegionRuntime::Accessor::AccessorType::Generic>
          get_accessor(bool silence_warnings = true);
      LegionRuntime::Accessor::RegionAccessor<
        LegionRuntime::Accessor::AccessorType::Generic> 
          get_field_accessor(FieldID field, bool silence_warnings = true);
    public:
      void unmap_region(void);
      ApEvent remap_region(ApEvent new_ready_event);
      const RegionRequirement& get_requirement(void) const;
      void set_reference(const InstanceRef &references, bool safe = false);
      void set_references(const InstanceSet &instances, bool safe = false);
      bool has_references(void) const;
      void get_references(InstanceSet &instances) const;
      void get_memories(std::set<Memory>& memories, 
          bool silence_warnings, const char *warning_string) const;
      void get_fields(std::vector<FieldID>& fields) const;
#if defined(LEGION_PRIVILEGE_CHECKS) || defined(LEGION_BOUNDS_CHECKS)
    public:
      const char* get_task_name(void) const;
#endif
#ifdef LEGION_BOUNDS_CHECKS
    public:
      bool contains_ptr(ptr_t ptr);
      bool contains_point(const DomainPoint &dp);
#endif
    public:
      void get_bounds(void *realm_is, TypeTag type_tag);
      PieceIteratorImpl* get_piece_iterator(FieldID fid, bool privilege_only,
                          bool silence_warnings, const char *warning_string);
      PhysicalInstance get_instance_info(PrivilegeMode mode, 
                                         FieldID fid, size_t field_size, 
                                         void *realm_is, TypeTag type_tag,
                                         const char *warning_string,
                                         bool silence_warnings, 
                                         bool generic_accessor,
                                         bool check_field_size,
                                         ReductionOpID redop);
      void report_incompatible_accessor(const char *accessor_kind,
                             PhysicalInstance instance, FieldID fid);
      void report_incompatible_multi_accessor(unsigned index, FieldID fid,
                           PhysicalInstance inst1, PhysicalInstance inst2);
      static void fail_bounds_check(DomainPoint p, FieldID fid, 
                                    PrivilegeMode mode, bool multi);
      static void fail_bounds_check(Domain d, FieldID fid, 
                                    PrivilegeMode mode, bool multi);
      static void fail_privilege_check(DomainPoint p, FieldID fid, 
                                    PrivilegeMode mode);
      static void fail_privilege_check(Domain d, FieldID fid, 
                                    PrivilegeMode mode);
    public:
      Runtime *const runtime;
      TaskContext *const context;
      const MapperID map_id;
      const MappingTagID tag;
      const bool leaf_region;
      const bool virtual_mapped;
      const bool replaying;
    private:
      const RegionRequirement req;
      // Event for when the 'references' are set by the producer op
      // can only be accessed in "application" side code
      // There should only be one of these triggered by the producer
      const RtEvent mapped_event;
      // Event for when it is safe to use the physical instances
      // can only be accessed in "application" side code
      // triggered by mapping stage code
      ApEvent ready_event;
      // Event for when the mapped application code is done accessing
      // the physical region, set in "application" side code 
      // should only be accessed there as well
      ApUserEvent termination_event;
      // Physical instances for this mapping
      // written by the "mapping stage" code of whatever operation made this
      // can be accessed in "application" side code after 'mapped' triggers
      InstanceSet references;
      // Only used for control replication
      ShardedView *sharded_view;
      // "appliciation side" state
      // whether it is currently mapped
      bool mapped; 
      // whether it is currently valid -> mapped and ready_event has triggered
      bool valid; 
      bool made_accessor;
#ifdef LEGION_BOUNDS_CHECKS
    private:
      Domain bounds;
#endif
    };

    /**
     * \class OutputRegionImpl
     * The base implementation of an output region object.
     *
     * Just like physical region impls, we don't need to make
     * output region impls thread safe, because they are accessed
     * exclusively by a single task.
     */
    class OutputRegionImpl : public Collectable,
                             public LegionHeapify<OutputRegionImpl> {
    public:
      static const AllocationType alloc_type = OUTPUT_REGION_ALLOC;
    private:
      struct LayoutCreator {
      public:
        LayoutCreator(Realm::InstanceLayoutGeneric* &l,
                      const Domain & d,
                      const Realm::InstanceLayoutConstraints &c,
                      const std::vector<int32_t> &d_order)
          : layout(l), domain(d), constraints(c), dim_order(d_order)
        { }
        template<typename DIM, typename COLOR_T>
        static inline void demux(LayoutCreator *creator)
        {
#ifdef DEBUG_LEGION
          assert(creator->dim_order.size() == DIM::N);
#endif
          const DomainT<DIM::N, COLOR_T> bounds =
            Rect<DIM::N, COLOR_T>(creator->domain);
          creator->layout =
            Realm::InstanceLayoutGeneric::choose_instance_layout(
                bounds, creator->constraints, creator->dim_order.data());
        }
      private:
        Realm::InstanceLayoutGeneric* &layout;
        const Domain &domain;
        const Realm::InstanceLayoutConstraints &constraints;
        const std::vector<int32_t> &dim_order;
      };
    public:
      OutputRegionImpl(unsigned index,
                       const OutputRequirement &req,
                       InstanceSet instance_set,
                       TaskContext *ctx,
                       Runtime *rt,
                       const bool global_indexing,
                       const bool valid);
      OutputRegionImpl(const OutputRegionImpl &rhs);
      ~OutputRegionImpl(void);
    public:
      OutputRegionImpl& operator=(const OutputRegionImpl &rhs);
    public:
      Memory target_memory(void) const;
    public:
      LogicalRegion get_logical_region(void) const;
      bool is_valid_output_region(void) const;
    public:
      void check_type_tag(TypeTag type_tag) const;
      void check_field_size(FieldID field_id, size_t field_size) const;
      void get_layout(FieldID field_id,
                      std::vector<DimensionKind> &ordering,
                      size_t &alignment) const;
      size_t get_field_size(FieldID field_id) const;
    public:
      void return_data(const DomainPoint &extents,
                       FieldID field_id,
                       PhysicalInstance instance,
                       const LayoutConstraintSet *constraints,
                       bool check_constraints);
    private:
      void return_data(const DomainPoint &extents,
                       FieldID field_id,
                       uintptr_t ptr,
                       size_t alignment);
    private:
      struct FinalizeOutputArgs : public LgTaskArgs<FinalizeOutputArgs> {
      public:
        static const LgTaskID TASK_ID = LG_FINALIZE_OUTPUT_ID;
      public:
        FinalizeOutputArgs(OutputRegionImpl *r)
          : LgTaskArgs<FinalizeOutputArgs>(implicit_provenance),
            region(r) { }
        OutputRegionImpl *region;
      };
    public:
      void finalize(bool defer = true);
    public:
      static void handle_finalize_output(const void *args);
    public:
      bool is_complete(FieldID &unbound_field) const;
    public:
      const OutputRequirement &get_requirement(void) const { return req; }
      DomainPoint get_extents(void) const { return extents; }
    protected:
      IndividualManager *get_manager(FieldID field_id) const;
    public:
      Runtime *const runtime;
      TaskContext *const context;
    private:
      struct ReturnedInstanceInfo {
        uintptr_t ptr;
        size_t alignment;
      };
    private:
      OutputRequirement req;
      InstanceSet instance_set;
      // Output data batched during task execution
      std::map<FieldID,ReturnedInstanceInfo> returned_instances;
      std::vector<PhysicalInstance> escaped_instances;
      DomainPoint extents;
      const unsigned index;
      const bool created_region;
      const bool global_indexing;
    };

    /**
     * \class ExternalResourcesImpl
     * This class provides the backing data structure for a collection of
     * physical regions that represent external data that have been attached
     * to logical regions in the same region tree
     */
    class ExternalResourcesImpl : public Collectable,
                                  public LegionHeapify<ExternalResourcesImpl> {
    public:
      static const AllocationType alloc_type = EXTERNAL_RESOURCES_ALLOC;
    public:
      ExternalResourcesImpl(InnerContext *context, size_t num_regions,
                            RegionTreeNode *upper, IndexSpaceNode *launch,
                            LogicalRegion parent,
                            const std::set<FieldID> &privilege_fields);
      ExternalResourcesImpl(const ExternalResourcesImpl &rhs);
      ~ExternalResourcesImpl(void);
    public:
      ExternalResourcesImpl& operator=(const ExternalResourcesImpl &rhs);
    public:
      size_t size(void) const;
      void set_region(unsigned index, PhysicalRegionImpl *region);
      PhysicalRegion get_region(unsigned index) const;
      void set_projection(ProjectionID pid);
      inline ProjectionID get_projection(void) const { return pid; }
      Future detach(InnerContext *context, IndexDetachOp *op, 
                    const bool flush, const bool unordered);
    public:
      InnerContext *const context;
      // Save these for when we go to do the detach
      RegionTreeNode *const upper_bound;
      IndexSpaceNode *const launch_bounds;
      const std::vector<FieldID> privilege_fields;
      const LogicalRegion parent;
    protected:
      std::vector<PhysicalRegion> regions;
      ProjectionID pid;
      bool detached;
    };

    /**
     * \class GrantImpl
     * This is the base implementation of a grant object.
     * The grant implementation remembers the locks that
     * must be acquired and gives out an precondition event
     * for acquiring the locks whenever a user attempts
     * to register as using the grant.  Registering requires
     * providing a completion event for the operation which
     * the grant object then knows to use when releasing the
     * locks.  Grants continues accepting registrations
     * until the runtime marks that it is no longer active.
     */
    class GrantImpl : public Collectable, public LegionHeapify<GrantImpl> {
    public:
      static const AllocationType alloc_type = GRANT_ALLOC;
    public:
      struct ReservationRequest {
      public:
        ReservationRequest(void)
          : reservation(Reservation::NO_RESERVATION),
            mode(0), exclusive(true) { }
        ReservationRequest(Reservation r, unsigned m, bool e)
          : reservation(r), mode(m), exclusive(e) { }
      public:
        Reservation reservation;
        unsigned mode;
        bool exclusive;
      };
    public:
      GrantImpl(void);
      GrantImpl(const std::vector<ReservationRequest> &requests);
      GrantImpl(const GrantImpl &rhs);
      ~GrantImpl(void);
    public:
      GrantImpl& operator=(const GrantImpl &rhs);
    public:
      void register_operation(ApEvent completion_event);
      ApEvent acquire_grant(void);
      void release_grant(void);
    public:
      void pack_grant(Serializer &rez);
      void unpack_grant(Deserializer &derez);
    private:
      std::vector<ReservationRequest> requests;
      bool acquired;
      ApEvent grant_event;
      std::set<ApEvent> completion_events;
      mutable LocalLock grant_lock;
    };

    class LegionHandshakeImpl : public Collectable,
                       public LegionHeapify<LegionHandshakeImpl> {
    public:
      static const AllocationType alloc_type = MPI_HANDSHAKE_ALLOC;
    public:
      LegionHandshakeImpl(bool init_in_ext, int ext_participants, 
                          int legion_participants);
      LegionHandshakeImpl(const LegionHandshakeImpl &rhs);
      ~LegionHandshakeImpl(void);
    public:
      LegionHandshakeImpl& operator=(const LegionHandshakeImpl &rhs);
    public:
      void initialize(void);
    public:
      void ext_handoff_to_legion(void);
      void ext_wait_on_legion(void);
    public:
      void legion_handoff_to_ext(void);
      void legion_wait_on_ext(void);
    public:
      PhaseBarrier get_legion_wait_phase_barrier(void);
      PhaseBarrier get_legion_arrive_phase_barrier(void);
      void advance_legion_handshake(void);
    private:
      const bool init_in_ext;
      const int ext_participants;
      const int legion_participants;
    private:
      PhaseBarrier ext_wait_barrier;
      PhaseBarrier ext_arrive_barrier;
      PhaseBarrier legion_wait_barrier; // copy of mpi_arrive_barrier
      PhaseBarrier legion_arrive_barrier; // copy of mpi_wait_barrier
    };

    class MPIRankTable {
    public:
      MPIRankTable(Runtime *runtime);
      MPIRankTable(const MPIRankTable &rhs);
      ~MPIRankTable(void);
    public:
      MPIRankTable& operator=(const MPIRankTable &rhs);
    public:
      void perform_rank_exchange(void);
      void handle_mpi_rank_exchange(Deserializer &derez);
    protected:
      bool initiate_exchange(void);
      void send_remainder_stage(void);
      bool send_ready_stages(const int start_stage=1);
      void unpack_exchange(int stage, Deserializer &derez);
      void complete_exchange(void);
    public:
      Runtime *const runtime;
      bool participating;
    public:
      std::map<int,AddressSpace> forward_mapping;
      std::map<AddressSpace,int> reverse_mapping;
    protected:
      mutable LocalLock reservation;
      RtUserEvent done_event;
      std::vector<int> stage_notifications;
      std::vector<bool> sent_stages;
    protected:
      int collective_radix;
      int collective_log_radix;
      int collective_stages;
      int collective_participating_spaces;
      int collective_last_radix;
      // Handle a small race on deciding who gets to
      // trigger the done event
      bool done_triggered;
    }; 

    /**
     * \class ImplicitShardManager
     * This is a class for helping to construct implicitly 
     * control replicated top-level tasks from external threads.
     * It helps to setup tasks just as though they had been 
     * control replicated, except everything was already control
     * replicated remotely.
     */
    class ImplicitShardManager : public Collectable {
    public:
      ImplicitShardManager(Runtime *rt, TaskID tid, MapperID mid, 
           Processor::Kind k, unsigned shards_per_address_space);
      ImplicitShardManager(const ImplicitShardManager &rhs) = delete;
      ~ImplicitShardManager(void);
    public:
      ImplicitShardManager& operator=(const ImplicitShardManager &rhs) = delete;
    public:
      bool record_arrival(bool local);
      ShardTask* create_shard(int shard_id, const DomainPoint &shard_point,
                              Processor proxy, const char *task_name);
    protected:
      void create_shard_manager(void);
      void request_shard_manager(void);
    public:
      void process_implicit_request(Deserializer &derez, AddressSpaceID source);
      RtUserEvent process_implicit_response(ShardManager *manager,
                                            InnerContext *context);
    public:
      static void handle_remote_request(Deserializer &derez, Runtime *runtime, 
                                        AddressSpaceID remote_space);
      static void handle_remote_response(Deserializer &derez, Runtime *runtime);
    public:
      Runtime *const runtime;
      const TaskID task_id;
      const MapperID mapper_id;
      const Processor::Kind kind;
      const unsigned shards_per_address_space;
    protected:
      mutable LocalLock manager_lock;
      unsigned remaining_create_arrivals;
      unsigned expected_local_arrivals;
      unsigned expected_remote_arrivals;
      unsigned local_shard_id;
      InnerContext *top_context;
      ShardManager *shard_manager;
      RtUserEvent manager_ready;
      Processor local_proxy;
      const char *local_task_name;
      std::map<DomainPoint,ShardID> shard_points;
      std::vector<std::pair<AddressSpaceID,void*> > remote_spaces;
    };

    /**
     * \class ProcessorManager
     * This class manages all the state for a single processor
     * within a given instance of the Internal runtime.  It keeps
     * queues for each of the different stages that operations
     * undergo and also tracks when the scheduling task needs
     * to be run for a processor.
     */
    class ProcessorManager {
    public: 
      struct SchedulerArgs : public LgTaskArgs<SchedulerArgs> {
      public:
        static const LgTaskID TASK_ID = LG_SCHEDULER_ID;
      public:
        SchedulerArgs(Processor p)
          : LgTaskArgs<SchedulerArgs>(0), proc(p) { }
      public:
        const Processor proc;
      }; 
      struct DeferMapperSchedulerArgs : 
        public LgTaskArgs<DeferMapperSchedulerArgs> {
      public:
        static const LgTaskID TASK_ID = LG_DEFER_MAPPER_SCHEDULER_TASK_ID;
      public:
        DeferMapperSchedulerArgs(ProcessorManager *proxy,
                                 MapperID mid, RtEvent defer)
          : LgTaskArgs<DeferMapperSchedulerArgs>(implicit_provenance),
            proxy_this(proxy), map_id(mid), deferral_event(defer) { }
      public:
        ProcessorManager *const proxy_this;
        const MapperID map_id;
        const RtEvent deferral_event;
      };
      struct MapperMessage {
      public:
        MapperMessage(void)
          : target(Processor::NO_PROC), message(NULL), length(0), radix(0) { }
        MapperMessage(Processor t, void *mes, size_t l)
          : target(t), message(mes), length(l), radix(-1) { }
        MapperMessage(void *mes, size_t l, int r)
          : target(Processor::NO_PROC), message(mes), length(l), radix(r) { }
      public:
        Processor target;
        void *message;
        size_t length;
        int radix;
      };
    public:
      ProcessorManager(Processor proc, Processor::Kind proc_kind,
                       Runtime *rt, unsigned default_mappers,  
                       bool no_steal, bool replay);
      ProcessorManager(const ProcessorManager &rhs);
      ~ProcessorManager(void);
    public:
      ProcessorManager& operator=(const ProcessorManager &rhs);
    public:
      void prepare_for_shutdown(void);
    public:
      void startup_mappers(void);
      void add_mapper(MapperID mid, MapperManager *m, 
                      bool check, bool own, bool skip_replay = false);
      void replace_default_mapper(MapperManager *m, bool own);
      MapperManager* find_mapper(MapperID mid) const;
    public:
      void perform_scheduling(void);
      void launch_task_scheduler(void);
      void notify_deferred_mapper(MapperID map_id, RtEvent deferred_event);
      static void handle_defer_mapper(const void *args);
    public:
      void activate_context(InnerContext *context);
      void deactivate_context(InnerContext *context);
      void update_max_context_count(unsigned max_contexts);
    public:
      void process_steal_request(Processor thief, 
                                 const std::vector<MapperID> &thieves);
      void process_advertisement(Processor advertiser, MapperID mid);
    public:
      void add_to_ready_queue(TaskOp *op);
    public:
      inline bool is_visible_memory(Memory memory) const
        { return (visible_memories.find(memory) != visible_memories.end()); }
      void find_visible_memories(std::set<Memory> &visible) const;
      Memory find_best_visible_memory(Memory::Kind kind) const;
    protected:
      void perform_mapping_operations(void);
      void issue_advertisements(MapperID mid);
    protected:
      void increment_active_contexts(void);
      void decrement_active_contexts(void);
    protected:
      void increment_active_mappers(void);
      void decrement_active_mappers(void);
    public:
      // Immutable state
      Runtime *const runtime;
      const Processor local_proc;
      const Processor::Kind proc_kind;
      // Is stealing disabled 
      const bool stealing_disabled;
      // are we doing replay execution
      const bool replay_execution;
    protected:
      // Local queue state
      mutable LocalLock local_queue_lock;
      unsigned next_local_index;
    protected:
      // Scheduling state
      mutable LocalLock queue_lock;
      bool task_scheduler_enabled;
      bool outstanding_task_scheduler;
      unsigned total_active_contexts;
      unsigned total_active_mappers;
      struct ContextState {
      public:
        ContextState(void)
          : owned_tasks(0), active(false) { }
      public:
        unsigned owned_tasks;
        bool active;
      };
      std::vector<ContextState> context_states;
    protected:
      // Mapper objects
      std::map<MapperID,std::pair<MapperManager*,bool/*own*/> > mappers;
      // For each mapper something to track its state
      struct MapperState {
      public:
        MapperState(void)
          : queue_guard(false) { }
      public:
        std::list<TaskOp*> ready_queue;
        RtEvent deferral_event;
        RtUserEvent queue_waiter;
        bool queue_guard;
      };
      // State for each mapper for scheduling purposes
      std::map<MapperID,MapperState> mapper_states;
      // Lock for accessing mappers
      mutable LocalLock mapper_lock;
      // The set of visible memories from this processor
      std::map<Memory,size_t/*bandwidth affinity*/> visible_memories;
    }; 

    /**
     * \class GCHole
     * A helper class for tracking ranges of instance allocations
     * for aiding in intelligent garbage collection
     */
    class GCHole {

    };

    /**
     * \class MemoryManager
     * The goal of the memory manager is to keep track of all of
     * the physical instances that the runtime knows about in various
     * memories throughout the system.  This will then allow for
     * feedback when mapping to know when memories are nearing
     * their capacity.
     */
    class MemoryManager {
    public:
      enum RequestKind {
        CREATE_INSTANCE_CONSTRAINTS,
        CREATE_INSTANCE_LAYOUT,
        FIND_OR_CREATE_CONSTRAINTS,
        FIND_OR_CREATE_LAYOUT,
        FIND_ONLY_CONSTRAINTS,
        FIND_ONLY_LAYOUT,
        FIND_MANY_CONSTRAINTS,
        FIND_MANY_LAYOUT,
      };
    public:
      struct FreeEagerInstanceArgs : public LgTaskArgs<FreeEagerInstanceArgs> {
      public:
        static const LgTaskID TASK_ID = LG_FREE_EAGER_INSTANCE_TASK_ID;
      public:
        FreeEagerInstanceArgs(MemoryManager *m, PhysicalInstance i)
          : LgTaskArgs<FreeEagerInstanceArgs>(implicit_provenance),
            manager(m), inst(i) { }
      public:
        MemoryManager *const manager;
        const PhysicalInstance inst;
      };
      class FutureInstanceAllocator : public ProfilingResponseHandler {
      public:
        FutureInstanceAllocator(void);
      public:
        virtual void handle_profiling_response(
                const ProfilingResponseBase *base,
                const Realm::ProfilingResponse &response,
                const void *orig, size_t orig_length);
        inline bool succeeded(void) const
        {
          if (!ready.has_triggered())
            ready.wait();
          return success.load();
        }
      private:
        const RtUserEvent ready;
        std::atomic<bool> success;
      };
#ifdef LEGION_MALLOC_INSTANCES
    public:
      struct MallocInstanceArgs : public LgTaskArgs<MallocInstanceArgs> {
      public:
        static const LgTaskID TASK_ID = LG_MALLOC_INSTANCE_TASK_ID;
      public:
        MallocInstanceArgs(MemoryManager *m, size_t s, uintptr_t *p)
          : LgTaskArgs<MallocInstanceArgs>(implicit_provenance), 
            manager(m), size(s), ptr(p) { }
      public:
        MemoryManager *const manager;
        const size_t size;
        uintptr_t *ptr;
      };
      struct FreeInstanceArgs : public LgTaskArgs<FreeInstanceArgs> {
      public:
        static const LgTaskID TASK_ID = LG_FREE_INSTANCE_TASK_ID;
      public:
        FreeInstanceArgs(MemoryManager *m, uintptr_t p)
          : LgTaskArgs<FreeInstanceArgs>(implicit_provenance), 
            manager(m), ptr(p) { }
      public:
        MemoryManager *const manager;
        const uintptr_t ptr;
      };
#endif
    public:
      MemoryManager(Memory mem, Runtime *rt);
      MemoryManager(const MemoryManager &rhs) = delete;
      ~MemoryManager(void);
    public:
      MemoryManager& operator=(const MemoryManager &rhs) = delete;
    public:
#if defined(LEGION_USE_CUDA) || defined(LEGION_USE_HIP)
      inline Processor get_local_gpu(void) const { return local_gpu; }
#endif
    public:
      void find_shutdown_preconditions(std::set<ApEvent> &preconditions);
      void prepare_for_shutdown(void);
      void finalize(void);
    public:
      void register_remote_instance(PhysicalManager *manager);
      void unregister_remote_instance(PhysicalManager *manager);
    public:
      bool create_physical_instance(const LayoutConstraintSet &contraints,
                                    const std::vector<LogicalRegion> &regions,
                                    MappingInstance &result, MapperID mapper_id,
                                    Processor processor, bool acquire, 
                                    GCPriority priority, bool tight_bounds,
                                    LayoutConstraintKind *unsat_kind, 
                                    unsigned *unsat_index, size_t *footprint, 
                                    CollectiveManager *target, DomainPoint *p,
                                    UniqueID creator_id, bool remote = false);
      bool create_physical_instance(LayoutConstraints *constraints,
                                    const std::vector<LogicalRegion> &regions,
                                    MappingInstance &result, MapperID mapper_id,
                                    Processor processor, bool acquire, 
                                    GCPriority priority, bool tight_bounds,
                                    LayoutConstraintKind *unsat_kind,
                                    unsigned *unsat_index, size_t *footprint, 
                                    CollectiveManager *target, DomainPoint *p,
                                    UniqueID creator_id, bool remote = false);
      bool find_or_create_physical_instance(
                                    const LayoutConstraintSet &constraints,
                                    const std::vector<LogicalRegion> &regions,
                                    MappingInstance &result, bool &created, 
                                    MapperID mapper_id, Processor processor,
                                    bool acquire, GCPriority priority, 
                                    bool tight_region_bounds, 
                                    LayoutConstraintKind *unsat_kind, 
                                    unsigned *unsat_index, size_t *footprint, 
                                    UniqueID creator_id, bool remote = false);
      bool find_or_create_physical_instance(
                                    LayoutConstraints *constraints,
                                    const std::vector<LogicalRegion> &regions,
                                    MappingInstance &result, bool &created, 
                                    MapperID mapper_id, Processor processor,
                                    bool acquire, GCPriority priority, 
                                    bool tight_region_bounds, 
                                    LayoutConstraintKind *unsat_kind,
                                    unsigned *unsat_index, size_t *footprint, 
                                    UniqueID creator_id, bool remote = false);
      bool find_physical_instance(  const LayoutConstraintSet &constraints,
                                    const std::vector<LogicalRegion> &regions,
                                    MappingInstance &result, bool acquire,
                                    bool tight_bounds, bool remote = false);
      bool find_physical_instance(  LayoutConstraints *constraints,
                                    const std::vector<LogicalRegion> &regions,
                                    MappingInstance &result, bool acquire,
                                    bool tight_bounds, bool remote = false);
      void find_physical_instances( const LayoutConstraintSet &constraints,
                                    const std::vector<LogicalRegion> &regions,
                                    std::vector<MappingInstance> &results, 
                                    bool acquire, bool tight_bounds, 
                                    bool remote = false);
      void find_physical_instances( LayoutConstraints *constraints,
                                    const std::vector<LogicalRegion> &regions,
                                    std::vector<MappingInstance> &results, 
                                    bool acquire, bool tight_bounds, 
                                    bool remote = false);
      void release_tree_instances(RegionTreeID tid);
      void set_garbage_collection_priority(PhysicalManager *manager,
                                    GCPriority priority);
      void record_created_instance( PhysicalManager *manager, bool acquire,
                                    MapperID mapper_id, Processor proc,
                                    GCPriority priority, bool remote);
      FutureInstance* create_future_instance(Operation *op, UniqueID creator_id,
                                  ApEvent ready_event, size_t size, bool eager);
      void free_future_instance(PhysicalInstance inst, size_t size, 
                                RtEvent free_event, bool eager);
    public:
      void process_instance_request(Deserializer &derez, AddressSpaceID source);
      void process_instance_response(Deserializer &derez,AddressSpaceID source);
    protected:
      bool find_satisfying_instance(const LayoutConstraintSet &constraints,
                                    const std::vector<LogicalRegion> &regions,
                                    MappingInstance &result, bool acquire, 
                                    bool tight_region_bounds, bool remote);
      bool find_satisfying_instance(LayoutConstraints *constraints,
                                    const std::vector<LogicalRegion> &regions,
                                    MappingInstance &result, bool acquire, 
                                    bool tight_region_bounds, bool remote);
      void find_satisfying_instances(const LayoutConstraintSet &constraints,
                                    const std::vector<LogicalRegion> &regions,
                                    std::vector<MappingInstance> &results, 
                                    bool acquire, bool tight_region_bounds, 
                                    bool remote);
      void find_satisfying_instances(LayoutConstraints *constraints,
                                    const std::vector<LogicalRegion> &regions,
                                    std::vector<MappingInstance> &results, 
                                    bool acquire, bool tight_region_bounds, 
                                    bool remote);
      bool find_valid_instance(     const LayoutConstraintSet &constraints,
                                    const std::vector<LogicalRegion> &regions,
                                    MappingInstance &result, bool acquire, 
                                    bool tight_region_bounds, bool remote);
      bool find_valid_instance(     LayoutConstraints *constraints,
                                    const std::vector<LogicalRegion> &regions,
                                    MappingInstance &result, bool acquire, 
                                    bool tight_region_bounds, bool remote);
      void release_candidate_references(const std::deque<PhysicalManager*>
                                                        &candidates) const;
    public:
      PhysicalManager* create_unbound_instance(LogicalRegion region,
                                               LayoutConstraintSet &constraints,
                                               ApEvent ready_event,
                                               MapperID mapper_id,
                                               Processor target_proc,
                                               GCPriority priority);
      void check_instance_deletions(const std::vector<PhysicalManager*> &del);
    protected:
      // We serialize all allocation attempts in a memory in order to 
      // ensure find_and_create calls will remain atomic
      RtEvent acquire_allocation_privilege(void);
      void release_allocation_privilege(void);
      PhysicalManager* allocate_physical_instance(InstanceBuilder &builder,
                                          size_t *footprint,
                                          LayoutConstraintKind *unsat_kind,
                                          unsigned *unsat_index,
                                          CollectiveManager *collective = NULL,
                                          DomainPoint *collective_point = NULL);
      void remove_collectable(GCPriority priority, PhysicalManager *manager);
    public:
      RtEvent attach_external_instance(PhysicalManager *manager);
      RtEvent detach_external_instance(PhysicalManager *manager);
    public:
      bool is_visible_memory(Memory other);
    public:
      RtEvent create_eager_instance(PhysicalInstance &instance,
                                    Realm::InstanceLayoutGeneric *layout);
      // Create an external instance that is a view to the eager pool instance
      RtEvent create_sub_eager_instance(PhysicalInstance &instance,
                                        uintptr_t ptr, size_t size,
                                        Realm::InstanceLayoutGeneric *layout);
      void free_eager_instance(PhysicalInstance instance, RtEvent defer);
      static void handle_free_eager_instance(const void *args);
    public:
      void free_external_allocation(uintptr_t ptr, size_t size);
#ifdef LEGION_MALLOC_INSTANCES
    public:
      uintptr_t allocate_legion_instance(size_t footprint, 
                                         bool needs_defer = true);
      void record_legion_instance(InstanceManager *manager, uintptr_t ptr);
      void free_legion_instance(InstanceManager *manager, RtEvent deferred);
      void free_legion_instance(RtEvent deferred, uintptr_t ptr, 
                                bool needs_defer = true);
      static void handle_malloc_instance(const void *args);
      static void handle_free_instance(const void *args);
#endif
    public:
      // The memory that we are managing
      const Memory memory;
      // The owner address space
      const AddressSpaceID owner_space;
      // Is this the owner memory or not
      const bool is_owner;
      // The capacity in bytes of this memory
      const size_t capacity;
      // The remaining capacity in this memory
      size_t remaining_capacity;
      // The runtime we are associate with
      Runtime *const runtime;
    public:
      // Realm instance backin the eager pool
      // Must be allocated at the start-up time
      PhysicalInstance eager_pool_instance;
      uintptr_t eager_pool;
      // Allocator object for eager allocations
      typedef BasicRangeAllocator<size_t, size_t> EagerAllocator;
      EagerAllocator *eager_allocator;
      size_t eager_remaining_capacity;
      // Allocation counter
      std::atomic<size_t> next_allocation_id;
      // Mapping from pointers to their allocation ids
      std::map<uintptr_t,size_t> eager_allocations;
    protected:
      // Lock for controlling access to the data
      // structures in this memory manager
      mutable LocalLock manager_lock;
      // Lock for ordering garbage collection
      // This lock should always be taken before the manager lock
      mutable LocalLock collection_lock;
      // We maintain several sets of instances here
      // This is a generic list that tracks all the allocated instances
      // For collectable instances they have non-NULL GCHole that 
      // represents a range of memory that can be collected
      // This data structure is protected by the manager_lock
      typedef LegionMap<PhysicalManager*,GCPriority,
                        MEMORY_INSTANCES_ALLOC> TreeInstances;
      std::map<RegionTreeID,TreeInstances> current_instances;
      // Keep track of all groupings of instances based on their 
      // garbage collection priorities and placement in memory
      std::map<GCPriority,std::set<PhysicalManager*>,
               std::greater<GCPriority> > collectable_instances;
      // Keep track of outstanding requuests for allocations which 
      // will be tried in the order that they arrive
      std::deque<RtUserEvent> pending_allocation_attempts;
    protected:
      std::set<Memory> visible_memories;
    protected:
#ifdef LEGION_MALLOC_INSTANCES
      std::map<InstanceManager*,uintptr_t> legion_instances;
      std::map<uintptr_t,size_t> allocations;
      std::map<RtEvent,uintptr_t> pending_collectables;
#endif
#if defined(LEGION_USE_CUDA) || defined(LEGION_USE_HIP)
      Processor local_gpu;
#endif
    protected:
      class GarbageCollector {
      public:
        GarbageCollector(LocalLock &collection_lock, LocalLock &manager_lock,
                         AddressSpaceID local, Memory memory, size_t needed,
                         std::map<GCPriority,std::set<PhysicalManager*>,
                                 std::greater<GCPriority> > &collectables,
                         std::map<RegionTreeID,TreeInstances> &instances);
        GarbageCollector(const GarbageCollector &rhs) = delete;
        ~GarbageCollector(void);
      public:
        GarbageCollector& operator=(const GarbageCollector &rhs) = delete;
      public:
        RtEvent perform_collection(void);
        inline bool collection_complete(void) const 
          { return (current_priority == LEGION_GC_NEVER_PRIORITY); }
      protected:
        struct Range {
        public:
          Range(void) : size(0) { }
          Range(PhysicalManager *m); 
          std::set<PhysicalManager*> managers;
          size_t size;
        };
      protected:
        AutoLock collection_lock;
        LocalLock &manager_lock;
        std::map<GCPriority,std::set<PhysicalManager*>,
                 std::greater<GCPriority> > &collectable_instances;
        std::map<RegionTreeID,TreeInstances> &current_instances;
        const Memory memory;
        const AddressSpaceID local_space;
        const size_t needed_size;
      protected:
        std::vector<PhysicalManager*> small_holes, perfect_holes;
        std::map<size_t,std::vector<PhysicalManager*> > large_holes;
        std::map<uintptr_t,Range> ranges;
        PhysicalManager *small_manager;
        std::vector<uintptr_t> pointers;
        std::set<PhysicalManager*> deleted;
        GCPriority current_priority;
        bool sort_current_priority;
      };
    }; 

    /**
     * \class VirtualChannel
     * This class provides the basic support for sending and receiving
     * messages for a single virtual channel.
     */
    class VirtualChannel {
    public:
      // Implement a three-state state-machine for sending
      // messages.  Either fully self-contained messages
      // or chains of partial messages followed by a final
      // message.
      enum MessageHeader {
        FULL_MESSAGE = 0x1,
        PARTIAL_MESSAGE = 0x2,
        FINAL_MESSAGE = 0x3,
      };
      struct PartialMessage {
      public:
        PartialMessage(void)
          : buffer(NULL), size(0), index(0), messages(0), total(0) { }
      public:
        char *buffer;
        size_t size;
        size_t index;
        unsigned messages;
        unsigned total;
      };
    public:
      VirtualChannel(VirtualChannelKind kind,AddressSpaceID local_address_space,
               size_t max_message_size, bool profile, LegionProfiler *profiler);
      VirtualChannel(const VirtualChannel &rhs);
      ~VirtualChannel(void);
    public:
      VirtualChannel& operator=(const VirtualChannel &rhs);
    public:
      void package_message(Serializer &rez, MessageKind k, bool flush,
                           RtEvent flush_precondition,
                           Runtime *runtime, Processor target, 
                           bool response, bool shutdown);
      void process_message(const void *args, size_t arglen, 
                        Runtime *runtime, AddressSpaceID remote_address_space);
      void confirm_shutdown(ShutdownManager *shutdown_manager, bool phase_one);
    private:
      void send_message(bool complete, Runtime *runtime, Processor target, 
                        MessageKind kind, bool response, bool shutdown,
                        RtEvent send_precondition);
      bool handle_messages(unsigned num_messages, Runtime *runtime, 
                           AddressSpaceID remote_address_space,
                           const char *args, size_t arglen) const;
      static void buffer_messages(unsigned num_messages,
                                  const void *args, size_t arglen,
                                  char *&receiving_buffer,
                                  size_t &receiving_buffer_size,
                                  size_t &receiving_index,
                                  unsigned &received_messages,
                                  unsigned &partial_messages);
      void filter_unordered_events(void);
    private:
      mutable LocalLock channel_lock;
      char *const sending_buffer;
      unsigned sending_index;
      const size_t sending_buffer_size;
      RtEvent last_message_event;
      MessageHeader header;
      unsigned packaged_messages;
      // For unordered channels so we can group partial
      // messages from remote nodes
      unsigned partial_message_id;
      bool partial;
    private:
      const bool ordered_channel;
      const bool profile_outgoing_messages;
      const LgPriority request_priority;
      const LgPriority response_priority;
      static const unsigned MAX_UNORDERED_EVENTS = 32;
      std::set<RtEvent> unordered_events;
    private:
      // State for receiving messages
      // No lock for receiving messages since we know
      // that they are ordered for ordered virtual
      // channels, for un-ordered virtual channels then
      // we know that we do need the lock
      char *receiving_buffer;
      size_t receiving_buffer_size;
      size_t receiving_index;
      unsigned received_messages;
      unsigned partial_messages;
      std::map<unsigned/*message id*/,PartialMessage> *partial_assembly;
      mutable bool observed_recent;
    private:
      LegionProfiler *const profiler;
    }; 

    /**
     * \class MessageManager
     * This class manages sending and receiving of message between
     * instances of the Internal runtime residing on different nodes.
     * The manager also abstracts some of the details of sending these
     * messages.  Messages can be accumulated together in bulk messages
     * for performance reason.  The runtime can also place an upper
     * bound on the size of the data communicated between runtimes in
     * an active message, which the message manager then uses to
     * break down larger messages into smaller active messages.
     *
     * On the receiving side, the message manager unpacks the messages
     * that have been sent and then call the appropriate runtime
     * methods for handling the messages.  In cases where larger
     * messages were broken down into smaller messages, then message
     * manager waits until it has received all the active messages
     * before handling the message.
     */
    class MessageManager { 
    public:
      MessageManager(AddressSpaceID remote, 
                     Runtime *rt, size_t max,
                     const Processor remote_util_group);
      MessageManager(const MessageManager &rhs);
      ~MessageManager(void);
    public:
      MessageManager& operator=(const MessageManager &rhs);
    public:
      template<MessageKind M>
      inline void send_message(Serializer &rez, bool flush, 
                        bool response = false, bool shutdown = false,
                        RtEvent flush_precondition = RtEvent::NO_RT_EVENT);
      void receive_message(const void *args, size_t arglen);
      void confirm_shutdown(ShutdownManager *shutdown_manager,
                            bool phase_one);
      // Maintain a static-mapping between message kinds and virtual channels
      static inline VirtualChannelKind find_message_vc(MessageKind kind);
    private:
      VirtualChannel *const channels;
    public:
      Runtime *const runtime;
      // State for sending messages
      const AddressSpaceID remote_address_space;
      const Processor target;
      const bool always_flush;
    };

    /**
     * \class ShutdownManager
     * A class for helping to manage the shutdown of the 
     * runtime after the application has finished
     */
    class ShutdownManager {
    public:
      enum ShutdownPhase {
        CHECK_TERMINATION = 1,
        CONFIRM_TERMINATION = 2,
        CHECK_SHUTDOWN = 3,
        CONFIRM_SHUTDOWN = 4,
      };
    public:
      struct RetryShutdownArgs : public LgTaskArgs<RetryShutdownArgs> {
      public:
        static const LgTaskID TASK_ID = LG_RETRY_SHUTDOWN_TASK_ID;
      public:
        RetryShutdownArgs(ShutdownPhase p)
          : LgTaskArgs<RetryShutdownArgs>(0), phase(p) { }
      public:
        const ShutdownPhase phase;
      };
    public:
      ShutdownManager(ShutdownPhase phase, Runtime *rt, AddressSpaceID source,
                      unsigned radix, ShutdownManager *owner = NULL);
      ShutdownManager(const ShutdownManager &rhs);
      ~ShutdownManager(void);
    public:
      ShutdownManager& operator=(const ShutdownManager &rhs);
    public:
      bool attempt_shutdown(void);
      bool handle_response(int code, bool success, 
                           const std::set<RtEvent> &to_add);
    protected:
      void finalize(void);
    public:
      static void handle_shutdown_notification(Deserializer &derez, 
                          Runtime *runtime, AddressSpaceID source);
      static void handle_shutdown_response(Deserializer &derez);
    public:
      void record_outstanding_tasks(void);
      void record_recent_message(void);
      void record_pending_message(RtEvent pending_event);
    public:
      const ShutdownPhase phase;
      Runtime *const runtime;
      const AddressSpaceID source; 
      const unsigned radix;
      ShutdownManager *const owner;
    protected:
      mutable LocalLock shutdown_lock;
      unsigned needed_responses;
      std::set<RtEvent> wait_for;
      int return_code;
      bool result;
    };

    /**
     * \struct RegionTreeContext
     * A struct for storing the necessary data for managering a context
     * in the region tree.
     */
    class RegionTreeContext {
    public:
      RegionTreeContext(void)
        : ctx(-1) { }
      RegionTreeContext(ContextID c)
        : ctx(c) { }
    public:
      inline bool exists(void) const { return (ctx >= 0); }
      inline ContextID get_id(void) const 
      {
#ifdef DEBUG_LEGION
        assert(exists());
#endif
        return ContextID(ctx);
      }
      inline bool operator==(const RegionTreeContext &rhs) const
      {
        return (ctx == rhs.ctx);
      }
      inline bool operator!=(const RegionTreeContext &rhs) const
      {
        return (ctx != rhs.ctx);
      }
    private:
      int ctx;
    };

    /**
     * \class PendingVariantRegistration
     * A small helper class for deferring the restration of task
     * variants until the runtime is started.
     */
    class PendingVariantRegistration {
    public:
      PendingVariantRegistration(VariantID vid, size_t return_type_size,
                                 bool has_return_type_size,
                                 const TaskVariantRegistrar &registrar,
                                 const void *user_data, size_t user_data_size,
                                 const CodeDescriptor &realm_desc, 
                                 const char *task_name);
      PendingVariantRegistration(const PendingVariantRegistration &rhs);
      ~PendingVariantRegistration(void);
    public:
      PendingVariantRegistration& operator=(
                                      const PendingVariantRegistration &rhs);
    public:
      void perform_registration(Runtime *runtime);
    private:
      VariantID vid;
      size_t return_type_size;
      bool has_return_type_size;
      TaskVariantRegistrar registrar;
      void *user_data;
      size_t user_data_size;
      CodeDescriptor realm_desc; 
      char *logical_task_name; // optional semantic info to attach to the task
    };

    /**
     * \class TaskImpl
     * This class is used for storing all the meta-data associated 
     * with a logical task
     */
    class TaskImpl : public LegionHeapify<TaskImpl> {
    public:
      static const AllocationType alloc_type = TASK_IMPL_ALLOC;
    public:
      struct SemanticRequestArgs : public LgTaskArgs<SemanticRequestArgs> {
      public:
        static const LgTaskID TASK_ID = LG_TASK_IMPL_SEMANTIC_INFO_REQ_TASK_ID;
      public:
        SemanticRequestArgs(TaskImpl *proxy, SemanticTag t, AddressSpaceID src)
          : LgTaskArgs<SemanticRequestArgs>(implicit_provenance),
            proxy_this(proxy), tag(t), source(src) { }
      public:
        TaskImpl *const proxy_this;
        const SemanticTag tag;
        const AddressSpaceID source;
      };
    public:
      TaskImpl(TaskID tid, Runtime *rt, const char *name = NULL);
      TaskImpl(const TaskImpl &rhs);
      ~TaskImpl(void);
    public:
      TaskImpl& operator=(const TaskImpl &rhs);
    public:
      VariantID get_unique_variant_id(void);
      void add_variant(VariantImpl *impl);
      VariantImpl* find_variant_impl(VariantID variant_id, bool can_fail);
      void find_valid_variants(std::vector<VariantID> &valid_variants, 
                               Processor::Kind kind) const;
    public:
      const char* get_name(bool needs_lock = true);
      void attach_semantic_information(SemanticTag tag, AddressSpaceID source,
         const void *buffer, size_t size, bool is_mutable, bool send_to_owner);
      bool retrieve_semantic_information(SemanticTag tag,
                                         const void *&buffer, size_t &size,
                                         bool can_fail, bool wait_until);
      void send_semantic_info(AddressSpaceID target, SemanticTag tag,
                        const void *value, size_t size, bool is_mutable,
                        RtUserEvent to_trigger = RtUserEvent::NO_RT_USER_EVENT);
      void send_semantic_request(AddressSpaceID target, SemanticTag tag, 
                             bool can_fail, bool wait_until, RtUserEvent ready);
      void process_semantic_request(SemanticTag tag, AddressSpaceID target, 
                             bool can_fail, bool wait_until, RtUserEvent ready);
    public:
      inline AddressSpaceID get_owner_space(void) const
        { return get_owner_space(task_id, runtime); }
      static AddressSpaceID get_owner_space(TaskID task_id, Runtime *runtime);
    public:
      static void handle_semantic_request(Runtime *runtime, 
                          Deserializer &derez, AddressSpaceID source);
      static void handle_semantic_info(Runtime *runtime,
                          Deserializer &derez, AddressSpaceID source);
      static void handle_variant_request(Runtime *runtime,
                          Deserializer &derez, AddressSpaceID source);
    public:
      const TaskID task_id;
      Runtime *const runtime;
      char *const initial_name;
    private:
      mutable LocalLock task_lock;
      std::map<VariantID,VariantImpl*> variants;
      // VariantIDs that we've handed out but haven't registered yet
      std::set<VariantID> pending_variants;
      std::map<SemanticTag,SemanticInfo> semantic_infos;
      // Track whether all these variants are idempotent or not
      bool all_idempotent;
    };

    /**
     * \class VariantImpl
     * This class is used for storing all the meta-data associated
     * with a particular variant implementation of a task
     */
    class VariantImpl : public LegionHeapify<VariantImpl> { 
    public:
      static const AllocationType alloc_type = VARIANT_IMPL_ALLOC;
    public:
      VariantImpl(Runtime *runtime, VariantID vid, TaskImpl *owner, 
                  const TaskVariantRegistrar &registrar, 
                  size_t return_type_size, bool has_return_type_size,
                  const CodeDescriptor &realm_desc,
                  const void *user_data = NULL, size_t user_data_size = 0);
      VariantImpl(const VariantImpl &rhs);
      ~VariantImpl(void);
    public:
      VariantImpl& operator=(const VariantImpl &rhs);
    public:
      inline bool is_leaf(void) const { return leaf_variant; }
      inline bool is_inner(void) const { return inner_variant; }
      inline bool is_idempotent(void) const { return idempotent_variant; }
      inline bool is_replicable(void) const { return replicable_variant; }
      inline const char* get_name(void) const { return variant_name; }
      inline const ExecutionConstraintSet&
        get_execution_constraints(void) const { return execution_constraints; }
      inline const TaskLayoutConstraintSet& 
        get_layout_constraints(void) const { return layout_constraints; } 
    public:
      bool is_no_access_region(unsigned idx) const;
    public:
      ApEvent dispatch_task(Processor target, SingleTask *task, 
          TaskContext *ctx, ApEvent precondition, PredEvent pred,
          int priority, Realm::ProfilingRequestSet &requests);
      void dispatch_inline(Processor current, TaskContext *ctx);
    public:
      bool can_use(Processor::Kind kind, bool warn) const;
    public:
      void broadcast_variant(RtUserEvent done, AddressSpaceID origin,
                             AddressSpaceID local);
    public:
      static void handle_variant_broadcast(Runtime *runtime, 
                                           Deserializer &derez);
    public:
      const VariantID vid;
      TaskImpl *const owner;
      Runtime *const runtime;
      const bool global; // globally valid variant
      const bool has_return_type_size;
      const size_t return_type_size;
    public:
      const CodeDescriptorID descriptor_id;
      CodeDescriptor realm_descriptor;
    private:
      ExecutionConstraintSet execution_constraints;
      TaskLayoutConstraintSet   layout_constraints;
    private:
      void *user_data;
      size_t user_data_size;
      ApEvent ready_event;
    private: // properties
      bool leaf_variant;
      bool inner_variant;
      bool idempotent_variant;
      bool replicable_variant;
    private:
      char *variant_name; 
    };

    /**
     * \class LayoutConstraints
     * A class for tracking a long-lived set of constraints
     * These can be moved around the system and referred to in 
     * variout places so we make it a distributed collectable
     */
    class LayoutConstraints : 
      public LayoutConstraintSet, public DistributedCollectable,
      public LegionHeapify<LayoutConstraints> {
    public:
      static const AllocationType alloc_type = LAYOUT_CONSTRAINTS_ALLOC; 
    public:
      LayoutConstraints(LayoutConstraintID layout_id, FieldSpace handle, 
                        Runtime *runtime, bool inter, DistributedID did = 0);
      LayoutConstraints(LayoutConstraintID layout_id, Runtime *runtime, 
                        const LayoutConstraintRegistrar &registrar, 
                        bool inter, DistributedID did = 0);
      LayoutConstraints(LayoutConstraintID layout_id,
                        Runtime *runtime, const LayoutConstraintSet &cons,
                        FieldSpace handle, bool inter);
      LayoutConstraints(const LayoutConstraints &rhs);
      virtual ~LayoutConstraints(void);
    public:
      LayoutConstraints& operator=(const LayoutConstraints &rhs);
      bool operator==(const LayoutConstraints &rhs) const;
      bool operator==(const LayoutConstraintSet &rhs) const;
    public:
      virtual void notify_active(ReferenceMutator *mutator);
      virtual void notify_inactive(ReferenceMutator *mutator);
      virtual void notify_valid(ReferenceMutator *mutator);
      virtual void notify_invalid(ReferenceMutator *mutator);
    public:
      inline FieldSpace get_field_space(void) const { return handle; }
      inline const char* get_name(void) const { return constraints_name; }
    public:
      void send_constraint_response(AddressSpaceID source,
                                    RtUserEvent done_event);
      void update_constraints(Deserializer &derez);
    public:
      bool entails(LayoutConstraints *other_constraints, unsigned total_dims,
                   const LayoutConstraint **failed_constraint);
      bool entails(const LayoutConstraintSet &other, unsigned total_dims,
                   const LayoutConstraint **failed_constraint) const;
      bool conflicts(LayoutConstraints *other_constraints, unsigned total_dims,
                     const LayoutConstraint **conflict_constraint);
      bool conflicts(const LayoutConstraintSet &other, unsigned total_dims,
                     const LayoutConstraint **conflict_constraint) const;
      bool entails_without_pointer(LayoutConstraints *other,unsigned total_dims,
                                   const LayoutConstraint **failed_constraint);
      bool entails_without_pointer(const LayoutConstraintSet &other,
         unsigned total_dims, const LayoutConstraint **failed_constraint) const;
    public:
      static AddressSpaceID get_owner_space(LayoutConstraintID layout_id,
                                            Runtime *runtime);
    public:
      static void process_request(Runtime *runtime, Deserializer &derez,
                                  AddressSpaceID source);
      static void process_response(Runtime *runtime, Deserializer &derez, 
                                   AddressSpaceID source);
    public:
      const LayoutConstraintID layout_id;
      const FieldSpace handle;
      // True if this layout constraint object was made by the runtime
      // False if it was made by the application or the mapper
      const bool internal;
    protected:
      char *constraints_name;
      mutable LocalLock layout_lock;
    protected:
      std::map<std::pair<LayoutConstraintID,unsigned/*total dims*/>,
                const LayoutConstraint*> conflict_cache;
      std::map<std::pair<LayoutConstraintID,unsigned/*total dims*/>,
                const LayoutConstraint*> entailment_cache;
      std::map<std::pair<LayoutConstraintID,unsigned/*total dims*/>,
                const LayoutConstraint*> no_pointer_entailment_cache;
    };

    /**
     * Identity Projection Functor
     * A class that implements the identity projection function
     */
    class IdentityProjectionFunctor : public ProjectionFunctor {
    public:
      IdentityProjectionFunctor(Legion::Runtime *rt);
      virtual ~IdentityProjectionFunctor(void);
    public:
      using ProjectionFunctor::project;
      virtual LogicalRegion project(const Mappable *mappable, unsigned index,
                                    LogicalRegion upper_bound,
                                    const DomainPoint &point);
      virtual LogicalRegion project(const Mappable *mappable, unsigned index,
                                    LogicalPartition upper_bound,
                                    const DomainPoint &point);
      virtual LogicalRegion project(LogicalRegion upper_bound,
                                    const DomainPoint &point,
                                    const Domain &launch_domain);
      virtual LogicalRegion project(LogicalPartition upper_bound,
                                    const DomainPoint &point,
                                    const Domain &launch_domain);
      virtual void invert(LogicalRegion region, LogicalRegion upper_bound,
                          const Domain &launch_domain,
                          std::vector<DomainPoint> &ordered_points);
      virtual void invert(LogicalRegion region, LogicalPartition upper_bound,
                          const Domain &launch_domain,
                          std::vector<DomainPoint> &ordered_points);
      virtual bool is_functional(void) const;
      virtual bool is_exclusive(void) const;
      virtual unsigned get_depth(void) const;
    };

    /**
     * \class ProjectionPoint
     * An abstract class for passing to projection functions
     * for recording the results of a projection
     */
    class ProjectionPoint {
    public:
      virtual const DomainPoint& get_domain_point(void) const = 0;
      virtual void set_projection_result(unsigned idx,LogicalRegion result) = 0;
      virtual void record_intra_space_dependences(unsigned idx,
                               const std::vector<DomainPoint> &region_deps) = 0;
      virtual const Mappable* as_mappable(void) const = 0;
    }; 

    /**
     * \class ProjectionFunction
     * A class for wrapping projection functors
     */
    class ProjectionFunction {
    public:
      class ElideCloseResult {
      public:
        ElideCloseResult(void);
        ElideCloseResult(IndexTreeNode *node, 
            const std::set<ProjectionSummary> &projections, bool result);
      public:
        bool matches(IndexTreeNode *node, 
                     const std::set<ProjectionSummary> &projections) const;
      public:
        IndexTreeNode *node;
        std::set<ProjectionSummary> projections;
        bool result;
      };
    public:
      ProjectionFunction(ProjectionID pid, ProjectionFunctor *functor);
      ProjectionFunction(const ProjectionFunction &rhs);
      ~ProjectionFunction(void);
    public:
      ProjectionFunction& operator=(const ProjectionFunction &rhs);
    public:
      void prepare_for_shutdown(void);
    public:
      // The old path explicitly for tasks
      LogicalRegion project_point(Task *task, unsigned idx, Runtime *runtime,
                       const Domain &launch_domain, const DomainPoint &point);
      void project_points(const RegionRequirement &req, unsigned idx,
                          Runtime *runtime, const Domain &launch_domain,
                          const std::vector<PointTask*> &point_tasks);
      // Generalized and annonymized
      void project_points(Operation *op, unsigned idx, 
                          const RegionRequirement &req, 
                          Runtime *runtime, const Domain &launch_domain,
                          const std::vector<ProjectionPoint*> &points);
      // Projection for refinements
      void project_refinement(IndexSpaceNode *domain, RegionTreeNode *node,
                              std::vector<RegionNode*> &regions) const;
    protected:
      // Old checking code explicitly for tasks
      void check_projection_region_result(LogicalRegion upper_bound,
                                          const Task *task, unsigned idx,
                                          LogicalRegion result, 
                                          Runtime *runtime) const;
      void check_projection_partition_result(LogicalPartition upper_bound,
                                             const Task *task, unsigned idx,
                                             LogicalRegion result,
                                             Runtime *runtime) const;
      // Annonymized checking code
      void check_projection_region_result(LogicalRegion upper_bound,
                                          Operation *op, unsigned idx,
                                          LogicalRegion result,
                                          Runtime *runtime) const;
      void check_projection_partition_result(LogicalPartition upper_bound,
                                          Operation *op, unsigned idx,
                                          LogicalRegion result,
                                          Runtime *runtime) const;
      // Checking for inversion
      void check_inversion(const Task *task, unsigned idx,
                           const std::vector<DomainPoint> &ordered_points);
      void check_containment(const Task *task, unsigned idx,
                             const std::vector<DomainPoint> &ordered_points);
      void check_inversion(const Mappable *mappable, unsigned idx,
                           const std::vector<DomainPoint> &ordered_points);
      void check_containment(const Mappable *mappable, unsigned idx,
                             const std::vector<DomainPoint> &ordered_points);
    public:
      bool is_complete(RegionTreeNode *node, Operation *op, 
                       unsigned index, IndexSpaceNode *projection_space) const;
    public:
      bool find_elide_close_result(const ProjectionInfo &info, 
                  const std::set<ProjectionSummary> &projections, 
                  RegionTreeNode *node, bool &result,
                  std::set<RtEvent> &applied_events) const;
      void record_elide_close_result(const ProjectionInfo &info,
                  const std::set<ProjectionSummary> &projections,
                  RegionTreeNode *node, bool result,
                  std::set<RtEvent> &applied_events);
      // From scratch
      ProjectionTree* construct_projection_tree(Operation *op, unsigned index,
                  RegionTreeNode *root, IndexSpaceNode *launch_domain, 
                  ShardingFunction *sharding, 
                  IndexSpaceNode *shard_domain) const;
      // Contribute to an existing tree
      void construct_projection_tree(Operation *op, unsigned index,
                  RegionTreeNode *root, IndexSpaceNode *launch_domain, 
                  ShardingFunction *sharding, IndexSpaceNode *sharding_domain,
                  std::map<IndexTreeNode*,ProjectionTree*> &node_map) const;
      static void add_to_projection_tree(LogicalRegion region,
                  IndexTreeNode *root, RegionTreeForest *context, 
                  std::map<IndexTreeNode*,ProjectionTree*> &node_map,
                  ShardID owner_shard = 0); 
    public:
      const int depth; 
      const bool is_exclusive;
      const bool is_functional;
      const bool is_invertible;
      const ProjectionID projection_id;
      ProjectionFunctor *const functor;
    protected:
      mutable LocalLock projection_reservation;
      std::map<ProjectionSummary,
               std::vector<ElideCloseResult> > elide_close_results;
    }; 

    /**
     * \class CyclicShardingFunctor
     * The cyclic sharding functor just round-robins the points
     * onto the available set of shards
     */
    class CyclicShardingFunctor : public ShardingFunctor {
    public:
      CyclicShardingFunctor(void);
      CyclicShardingFunctor(const CyclicShardingFunctor &rhs);
      virtual ~CyclicShardingFunctor(void);
    public:
      CyclicShardingFunctor& operator=(const CyclicShardingFunctor &rhs);
    public:
      template<int DIM>
      size_t linearize_point(const Realm::IndexSpace<DIM,coord_t> &is,
                              const Realm::Point<DIM,coord_t> &point) const;
    public:
      virtual ShardID shard(const DomainPoint &point,
                            const Domain &full_space,
                            const size_t total_shards);
    };

    /**
     * \class ShardingFunction
     * The sharding function class wraps a sharding functor and will
     * cache results for queries so that we don't need to constantly
     * be inverting the results of the sharding functor.
     */
    class ShardingFunction {
    public:
      struct ShardKey {
      public:
        ShardKey(void) 
          : sid(0), full_space(IndexSpace::NO_SPACE), 
            shard_space(IndexSpace::NO_SPACE) { }
        ShardKey(ShardID s, IndexSpace f, IndexSpace sh)
          : sid(s), full_space(f), shard_space(sh) { }
      public:
        inline bool operator<(const ShardKey &rhs) const
        {
          if (sid < rhs.sid)
            return true;
          if (sid > rhs.sid)
            return false;
          if (full_space < rhs.full_space)
            return true;
          if (full_space > rhs.full_space)
            return false;
          return shard_space < rhs.shard_space;
        }
        inline bool operator==(const ShardKey &rhs) const
        {
          if (sid != rhs.sid)
            return false;
          if (full_space != rhs.full_space)
            return false;
          return shard_space == rhs.shard_space;
        }
      public:
        ShardID sid;
        IndexSpace full_space, shard_space;
      };
    public:
      ShardingFunction(ShardingFunctor *functor, RegionTreeForest *forest,
                       ShardManager *manager, ShardingID sharding_id);
      ShardingFunction(const ShardingFunction &rhs) = delete;
      virtual ~ShardingFunction(void);
    public:
      ShardingFunction& operator=(const ShardingFunction &rhs) = delete;
    public:
      ShardID find_owner(const DomainPoint &point,
                         const Domain &sharding_space);
      IndexSpace find_shard_space(ShardID shard, IndexSpaceNode *full_space,
                                  IndexSpace sharding_space);
    public:
      ShardingFunctor *const functor;
      RegionTreeForest *const forest;
      ShardManager *const manager;
      const ShardingID sharding_id;
      const bool use_points;
    protected:
      mutable LocalLock sharding_lock;
      std::map<ShardKey,IndexSpace/*result*/> shard_index_spaces;
    };

    /**
     * \class Runtime 
     * This is the actual implementation of the Legion runtime functionality
     * that implements the underlying interface for the Runtime 
     * objects.  Most of the calls in the Runtime class translate
     * directly to calls to this interface.  Unfortunately this adds
     * an extra function call overhead to every runtime call because C++
     * is terrible and doesn't have mix-in classes.
     */
    class Runtime : public LegionHeapify<Runtime> {
    public:
      struct LegionConfiguration {
      public:
        LegionConfiguration(void)
          : delay_start(0),
            legion_collective_radix(LEGION_COLLECTIVE_RADIX),
            initial_task_window_size(LEGION_DEFAULT_MAX_TASK_WINDOW),
            initial_task_window_hysteresis(
                LEGION_DEFAULT_TASK_WINDOW_HYSTERESIS),
            initial_tasks_to_schedule(LEGION_DEFAULT_MIN_TASKS_TO_SCHEDULE),
            initial_meta_task_vector_width(
                LEGION_DEFAULT_META_TASK_VECTOR_WIDTH),
            eager_alloc_percentage(LEGION_DEFAULT_EAGER_ALLOC_PERCENTAGE),
            max_message_size(LEGION_DEFAULT_MAX_MESSAGE_SIZE),
            gc_epoch_size(LEGION_DEFAULT_GC_EPOCH_SIZE),
            max_control_replication_contexts(
                        LEGION_DEFAULT_MAX_CONTROL_REPLICATION_CONTEXTS),
            max_local_fields(LEGION_DEFAULT_LOCAL_FIELDS),
            max_replay_parallelism(LEGION_DEFAULT_MAX_REPLAY_PARALLELISM),
            safe_control_replication(0),
            program_order_execution(false),
            dump_physical_traces(false),
            no_tracing(false),
            no_physical_tracing(false),
            no_trace_optimization(false),
            no_fence_elision(false),
            replay_on_cpus(false),
            verify_partitions(false),
            runtime_warnings(false),
            warnings_backtrace(false),
            report_leaks(false),
            separate_runtime_instances(false),
            record_registration(false),
            stealing_disabled(false),
            resilient_mode(false),
            unsafe_launch(false),
            unsafe_mapper(false),
            safe_mapper(false),
            disable_independence_tests(false),
            legion_spy_enabled(false),
            enable_test_mapper(false),
            slow_config_ok(false),
#ifdef DEBUG_LEGION
            logging_region_tree_state(false),
            verbose_logging(false),
            logical_logging_only(false),
            physical_logging_only(false),
            check_privileges(true),
#else
            check_privileges(false),
#endif
            dump_free_ranges(false),
            num_profiling_nodes(0),
            serializer_type("binary"),
            prof_footprint_threshold(128 << 20),
            prof_target_latency(100) { }
      public:
        int delay_start;
        int legion_collective_radix;
        int initial_task_window_size;
        unsigned initial_task_window_hysteresis;
        unsigned initial_tasks_to_schedule;
        unsigned initial_meta_task_vector_width;
        unsigned eager_alloc_percentage;
        unsigned max_message_size;
        unsigned gc_epoch_size;
        unsigned max_control_replication_contexts;
        unsigned max_local_fields;
        unsigned max_replay_parallelism;
        unsigned safe_control_replication;
      public:
        bool program_order_execution;
        bool dump_physical_traces;
        bool no_tracing;
        bool no_physical_tracing;
        bool no_trace_optimization;
        bool no_fence_elision;
        bool replay_on_cpus;
        bool verify_partitions;
        bool runtime_warnings;
        bool warnings_backtrace;
        bool report_leaks;
        bool separate_runtime_instances;
        bool record_registration;
        bool stealing_disabled;
        bool resilient_mode;
        bool unsafe_launch;
        bool unsafe_mapper;
        bool safe_mapper;
        bool disable_independence_tests;
        bool legion_spy_enabled;
        bool enable_test_mapper;
        std::string replay_file;
        std::string ldb_file;
        bool slow_config_ok;
#ifdef DEBUG_LEGION
        bool logging_region_tree_state;
        bool verbose_logging;
        bool logical_logging_only;
        bool physical_logging_only;
#endif
        bool check_privileges;
        bool dump_free_ranges;
      public:
        unsigned num_profiling_nodes;
        std::string serializer_type;
        std::string prof_logfile;
        size_t prof_footprint_threshold;
        size_t prof_target_latency;
      };
    public:
      struct TopFinishArgs : public LgTaskArgs<TopFinishArgs> {
      public:
        static const LgTaskID TASK_ID = LG_TOP_FINISH_TASK_ID;
      public:
        TopFinishArgs(TopLevelContext *c)
          : LgTaskArgs<TopFinishArgs>(0), ctx(c) { }
      public:
        TopLevelContext *const ctx;
      };
      struct FreeExternalArgs : public LgTaskArgs<FreeExternalArgs> {
      public:
        static const LgTaskID TASK_ID = LG_FREE_EXTERNAL_TASK_ID;
      public:
        FreeExternalArgs(const Realm::ExternalInstanceResource *r,
            void (*func)(const Realm::ExternalInstanceResource&))
          : LgTaskArgs<FreeExternalArgs>(implicit_provenance),
            resource(r), freefunc(func) { }
      public:
        const Realm::ExternalInstanceResource *const resource;
        void (*const freefunc)(const Realm::ExternalInstanceResource&);
      };
      struct MapperTaskArgs : public LgTaskArgs<MapperTaskArgs> {
      public:
        static const LgTaskID TASK_ID = LG_MAPPER_TASK_ID;
      public:
        MapperTaskArgs(FutureImpl *f, MapperID mid, Processor p,
                       ApEvent ae, TopLevelContext *c)
          : LgTaskArgs<MapperTaskArgs>(implicit_provenance),
            future(f), map_id(mid), proc(p), event(ae), ctx(c) { }
      public:
        FutureImpl *const future;
        const MapperID map_id;
        const Processor proc;
        const ApEvent event;
        TopLevelContext *const ctx;
      }; 
    public:
      struct ProcessorGroupInfo {
      public:
        ProcessorGroupInfo(void)
          : processor_group(ProcessorGroup::NO_PROC_GROUP) { }
        ProcessorGroupInfo(ProcessorGroup p, const ProcessorMask &m)
          : processor_group(p), processor_mask(m) { }
      public:
        ProcessorGroup      processor_group;
        ProcessorMask       processor_mask;
      };
    public:
      Runtime(Machine m, const LegionConfiguration &config,
              bool background, InputArgs input_args, 
              AddressSpaceID space_id, Memory sysmem,
              const std::set<Processor> &local_procs,
              const std::set<Processor> &local_util_procs,
              const std::set<AddressSpaceID> &address_spaces,
              const std::map<Processor,AddressSpaceID> &proc_spaces,
              bool supply_default_mapper);
      Runtime(const Runtime &rhs);
      ~Runtime(void);
    public:
      Runtime& operator=(const Runtime &rhs);
    public:
      // The Runtime wrapper for this class
      Legion::Runtime *const external;
      // The Mapper Runtime for this class
      Legion::Mapping::MapperRuntime *const mapper_runtime;
      // The machine object for this runtime
      const Machine machine;
      const Memory runtime_system_memory;
      const AddressSpaceID address_space; 
      const unsigned total_address_spaces;
      // stride for uniqueness, may or may not be the same depending
      // on the number of available control replication contexts
      const unsigned runtime_stride; // stride for uniqueness
      LegionProfiler *profiler;
      RegionTreeForest *const forest;
      VirtualManager *virtual_manager;
      Processor utility_group;
      const size_t num_utility_procs;
    public:
      const InputArgs input_args;
      const int initial_task_window_size;
      const unsigned initial_task_window_hysteresis;
      const unsigned initial_tasks_to_schedule;
      const unsigned initial_meta_task_vector_width;
      const unsigned eager_alloc_percentage;
      const unsigned max_message_size;
      const unsigned gc_epoch_size;
      const unsigned max_control_replication_contexts;
      const unsigned max_local_fields;
      const unsigned max_replay_parallelism;
      const unsigned safe_control_replication;
    public:
      const bool program_order_execution;
      const bool dump_physical_traces;
      const bool no_tracing;
      const bool no_physical_tracing;
      const bool no_trace_optimization;
      const bool no_fence_elision;
      const bool replay_on_cpus;
      const bool verify_partitions;
      const bool runtime_warnings;
      const bool warnings_backtrace;
      const bool report_leaks;
      const bool separate_runtime_instances;
      const bool record_registration;
      const bool stealing_disabled;
      const bool resilient_mode;
      const bool unsafe_launch;
      const bool unsafe_mapper;
      const bool disable_independence_tests;
      const bool legion_spy_enabled;
      const bool supply_default_mapper;
      const bool enable_test_mapper;
      const bool legion_ldb_enabled;
      const std::string replay_file;
#ifdef DEBUG_LEGION
      const bool logging_region_tree_state;
      const bool verbose_logging;
      const bool logical_logging_only;
      const bool physical_logging_only;
#endif
      const bool check_privileges;
      const bool dump_free_ranges;
    public:
      const unsigned num_profiling_nodes;
    public:
      const int legion_collective_radix;
      MPIRankTable *const mpi_rank_table;
    public:
      void register_static_variants(void);
      void register_static_constraints(void);
      void register_static_projections(void);
      void register_static_sharding_functors(void);
      void initialize_legion_prof(const LegionConfiguration &config);
      void log_machine(Machine machine) const;
      void initialize_mappers(void);
      void initialize_virtual_manager(void);
      void initialize_runtime(void);
#ifdef LEGION_USE_LIBDL
      void send_registration_callback(AddressSpaceID space,
                                      Realm::DSOReferenceImplementation *impl,
                                      RtEvent done, std::set<RtEvent> &applied,
                                      const void *buffer, size_t buffer_size,
                                      bool withargs, bool deduplicate,
                                      size_t dedup_tag);
#endif
      RtEvent perform_registration_callback(void *callback, const void *buffer,
          size_t size, bool withargs, bool global, bool preregistered,
          bool deduplicate, size_t dedup_tag);
      void startup_runtime(void);
      void finalize_runtime(void);
      ApEvent launch_mapper_task(Mapper *mapper, Processor proc, 
                                 TaskID tid,
                                 const UntypedBuffer &arg, MapperID map_id);
      void process_mapper_task_result(const MapperTaskArgs *args); 
    public:
      void create_shared_ownership(IndexSpace handle, 
              const bool total_sharding_collective = false);
      void create_shared_ownership(IndexPartition handle,
              const bool total_sharding_collective = false);
      void create_shared_ownership(FieldSpace handle,
              const bool total_sharding_collective = false);
      void create_shared_ownership(LogicalRegion handle,
              const bool total_sharding_collective = false);
    public:
      IndexPartition get_index_partition(Context ctx, IndexSpace parent, 
                                         Color color);
      IndexPartition get_index_partition(IndexSpace parent, Color color);
      bool has_index_partition(Context ctx, IndexSpace parent, Color color);
      bool has_index_partition(IndexSpace parent, Color color); 
      IndexSpace get_index_subspace(Context ctx, IndexPartition p,
                                    const void *realm_color, TypeTag type_tag);
      IndexSpace get_index_subspace(IndexPartition p, 
                                    const void *realm_color, TypeTag type_tag);
      bool has_index_subspace(Context ctx, IndexPartition p,
                              const void *realm_color, TypeTag type_tag);
      bool has_index_subspace(IndexPartition p, 
                              const void *realm_color, TypeTag type_tag);
      void get_index_space_domain(Context ctx, IndexSpace handle,
                                  void *realm_is, TypeTag type_tag);
      void get_index_space_domain(IndexSpace handle, 
                                  void *realm_is, TypeTag type_tag);
      Domain get_index_partition_color_space(Context ctx, IndexPartition p);
      Domain get_index_partition_color_space(IndexPartition p);
      void get_index_partition_color_space(IndexPartition p, 
                                           void *realm_is, TypeTag type_tag);
      IndexSpace get_index_partition_color_space_name(Context ctx,
                                                      IndexPartition p);
      IndexSpace get_index_partition_color_space_name(IndexPartition p);
      void get_index_space_partition_colors(Context ctx, IndexSpace handle,
                                            std::set<Color> &colors);
      void get_index_space_partition_colors(IndexSpace handle,
                                            std::set<Color> &colors);
      bool is_index_partition_disjoint(Context ctx, IndexPartition p);
      bool is_index_partition_disjoint(IndexPartition p);
      bool is_index_partition_complete(Context ctx, IndexPartition p);
      bool is_index_partition_complete(IndexPartition p);
      void get_index_space_color_point(Context ctx, IndexSpace handle,
                                       void *realm_color, TypeTag type_tag);
      void get_index_space_color_point(IndexSpace handle,
                                       void *realm_color, TypeTag type_tag);
      DomainPoint get_index_space_color_point(Context ctx, IndexSpace handle);
      DomainPoint get_index_space_color_point(IndexSpace handle);
      Color get_index_partition_color(Context ctx, IndexPartition handle);
      Color get_index_partition_color(IndexPartition handle);
      IndexSpace get_parent_index_space(Context ctx, IndexPartition handle);
      IndexSpace get_parent_index_space(IndexPartition handle);
      bool has_parent_index_partition(Context ctx, IndexSpace handle);
      bool has_parent_index_partition(IndexSpace handle);
      IndexPartition get_parent_index_partition(Context ctx, IndexSpace handle);
      IndexPartition get_parent_index_partition(IndexSpace handle);
      unsigned get_index_space_depth(Context ctx, IndexSpace handle);
      unsigned get_index_space_depth(IndexSpace handle);
      unsigned get_index_partition_depth(Context ctx, IndexPartition handle);
      unsigned get_index_partition_depth(IndexPartition handle);
    public:
      bool safe_cast(Context ctx, LogicalRegion region,
                     const void *realm_point, TypeTag type_tag);
    public:
      size_t get_field_size(Context ctx, FieldSpace handle, FieldID fid);
      size_t get_field_size(FieldSpace handle, FieldID fid);
      void get_field_space_fields(Context ctx, FieldSpace handle,
                                  std::vector<FieldID> &fields);
      void get_field_space_fields(FieldSpace handle, 
                                  std::vector<FieldID> &fields);
    public:
      LogicalRegion create_logical_region(Context ctx, IndexSpace index,
                                          FieldSpace fields, bool task_local);
    public:
      LogicalPartition get_logical_partition(Context ctx, LogicalRegion parent, 
                                             IndexPartition handle);
      LogicalPartition get_logical_partition(LogicalRegion parent,
                                             IndexPartition handle);
      LogicalPartition get_logical_partition_by_color(Context ctx, 
                                                      LogicalRegion parent, 
                                                      Color c);
      LogicalPartition get_logical_partition_by_color(LogicalRegion parent,
                                                      Color c);
      bool has_logical_partition_by_color(Context ctx, LogicalRegion parent,
                                          Color c);
      bool has_logical_partition_by_color(LogicalRegion parent, Color c);
      LogicalPartition get_logical_partition_by_tree(Context ctx, 
                                                     IndexPartition handle, 
                                                     FieldSpace fspace, 
                                                     RegionTreeID tid); 
      LogicalPartition get_logical_partition_by_tree(IndexPartition handle,
                                                     FieldSpace fspace,
                                                     RegionTreeID tid);
      LogicalRegion get_logical_subregion(Context ctx, LogicalPartition parent, 
                                          IndexSpace handle);
      LogicalRegion get_logical_subregion(LogicalPartition parent,
                                          IndexSpace handle);
      LogicalRegion get_logical_subregion_by_color(Context ctx,
                                                   LogicalPartition parent,
                                                   const void *realm_color,
                                                   TypeTag type_tag);
      LogicalRegion get_logical_subregion_by_color(LogicalPartition parent,
                                                   const void *realm_color,
                                                   TypeTag type_tag);
      bool has_logical_subregion_by_color(Context ctx, LogicalPartition parent,
                                          const void *realm_color, 
                                          TypeTag type_tag);
      bool has_logical_subregion_by_color(LogicalPartition parent,
                                          const void *realm_color,
                                          TypeTag type_tag);
      LogicalRegion get_logical_subregion_by_tree(Context ctx, 
                                                  IndexSpace handle, 
                                                  FieldSpace fspace, 
                                                  RegionTreeID tid);
      LogicalRegion get_logical_subregion_by_tree(IndexSpace handle,
                                                  FieldSpace fspace,
                                                  RegionTreeID tid);
      void get_logical_region_color(Context ctx, LogicalRegion handle,
                                    void *realm_color, TypeTag type_tag);
      void get_logical_region_color(LogicalRegion handle, 
                                    void *realm_color, TypeTag type_tag);
      DomainPoint get_logical_region_color_point(Context ctx, 
                                                 LogicalRegion handle);
      DomainPoint get_logical_region_color_point(LogicalRegion handle);
      Color get_logical_partition_color(Context ctx, LogicalPartition handle);
      Color get_logical_partition_color(LogicalPartition handle);
      LogicalRegion get_parent_logical_region(Context ctx, 
                                              LogicalPartition handle);
      LogicalRegion get_parent_logical_region(LogicalPartition handle);
      bool has_parent_logical_partition(Context ctx, LogicalRegion handle);
      bool has_parent_logical_partition(LogicalRegion handle);
      LogicalPartition get_parent_logical_partition(Context ctx, 
                                                    LogicalRegion handle);
      LogicalPartition get_parent_logical_partition(LogicalRegion handle);
    public:
      ArgumentMap create_argument_map(void);
    public:
      Future execute_task(Context ctx,
                          const TaskLauncher &launcher,
                          std::vector<OutputRequirement> *outputs);
      FutureMap execute_index_space(Context ctx,
                                    const IndexTaskLauncher &launcher,
                                    std::vector<OutputRequirement> *outputs);
      Future execute_index_space(Context ctx, const IndexTaskLauncher &launcher,
                                 ReductionOpID redop, bool deterministic,
                                 std::vector<OutputRequirement> *outputs);
    public:
      PhysicalRegion map_region(Context ctx, 
                                const InlineLauncher &launcher);
      PhysicalRegion map_region(Context ctx, unsigned idx, 
                                MapperID id = 0, MappingTagID tag = 0);
      void remap_region(Context ctx, PhysicalRegion region);
      void unmap_region(Context ctx, PhysicalRegion region);
    public:
      void fill_fields(Context ctx, const FillLauncher &launcher);
      void fill_fields(Context ctx, const IndexFillLauncher &launcher);
      void issue_copy_operation(Context ctx, const CopyLauncher &launcher);
      void issue_copy_operation(Context ctx, const IndexCopyLauncher &launcher);
    public:
      Predicate create_predicate(Context ctx, const Future &f);
      Predicate predicate_not(Context ctx, const Predicate &p);
      Predicate create_predicate(Context ctx,const PredicateLauncher &launcher);
      Future get_predicate_future(Context ctx, const Predicate &p);
    public:
      void issue_acquire(Context ctx, const AcquireLauncher &launcher);
      void issue_release(Context ctx, const ReleaseLauncher &launcher);
      Future issue_mapping_fence(Context ctx);
      Future issue_execution_fence(Context ctx);
      TraceID generate_dynamic_trace_id(bool check_context = true);
      TraceID generate_library_trace_ids(const char *name, size_t count);
      static TraceID& get_current_static_trace_id(void);
      static TraceID generate_static_trace_id(void);
      void complete_frame(Context ctx);
      FutureMap execute_must_epoch(Context ctx, 
                                   const MustEpochLauncher &launcher);
      Future issue_timing_measurement(Context ctx,
                                      const TimingLauncher &launcher);
    public:
      void* get_local_task_variable(Context ctx, LocalVariableID id);
      void set_local_task_variable(Context ctx, LocalVariableID id,
                      const void *value, void (*destructor)(void*));
    public:
      Mapper* get_mapper(Context ctx, MapperID id, Processor target);
      MappingCallInfo* begin_mapper_call(Context ctx, MapperID id, 
                                         Processor target);
      void end_mapper_call(MappingCallInfo *info);
    public:
      void print_once(Context ctx, FILE *f, const char *message);
      void log_once(Context ctx, Realm::LoggerMessage &message);
    public:
      bool is_MPI_interop_configured(void);
      const std::map<int,AddressSpace>& find_forward_MPI_mapping(void);
      const std::map<AddressSpace,int>& find_reverse_MPI_mapping(void);
      int find_local_MPI_rank(void);
    public:
      Mapping::MapperRuntime* get_mapper_runtime(void);
      MapperID generate_dynamic_mapper_id(bool check_context = true);
      MapperID generate_library_mapper_ids(const char *name, size_t count);
      static MapperID& get_current_static_mapper_id(void);
      static MapperID generate_static_mapper_id(void);
      void add_mapper(MapperID map_id, Mapper *mapper, Processor proc);
      void replace_default_mapper(Mapper *mapper, Processor proc);
      MapperManager* find_mapper(MapperID map_id);
      MapperManager* find_mapper(Processor target, MapperID map_id);
      static MapperManager* wrap_mapper(Runtime *runtime, Mapper *mapper,
                MapperID map_id, Processor proc, bool is_default = false);
    public:
      ProjectionID generate_dynamic_projection_id(bool check_context = true);
      ProjectionID generate_library_projection_ids(const char *name,size_t cnt);
      static ProjectionID& get_current_static_projection_id(void);
      static ProjectionID generate_static_projection_id(void);
      void register_projection_functor(ProjectionID pid, 
                                       ProjectionFunctor *func,
                                       bool need_zero_check = true,
                                       bool silence_warnings = false,
                                       const char *warning_string = NULL,
                                       bool preregistered = false);
      static void preregister_projection_functor(ProjectionID pid,
                                       ProjectionFunctor *func);
      ProjectionFunction* find_projection_function(ProjectionID pid,
                                                   bool can_fail = false);
      static ProjectionFunctor* get_projection_functor(ProjectionID pid);
      void unregister_projection_functor(ProjectionID pid);
    public:
      ShardingID generate_dynamic_sharding_id(bool check_context = true);
      ShardingID generate_library_sharding_ids(const char *name, size_t count);
      static ShardingID& get_current_static_sharding_id(void);
      static ShardingID generate_static_sharding_id(void);
      void register_sharding_functor(ShardingID sid,
                                     ShardingFunctor *func,
                                     bool need_zero_check = true,
                                     bool silence_warnings= false,
                                     const char *warning_string = NULL,
                                     bool preregistered = false);
      static void preregister_sharding_functor(ShardingID sid,
                                     ShardingFunctor *func);
      ShardingFunctor* find_sharding_functor(ShardingID sid, 
                                             bool can_fail = false);
      static ShardingFunctor* get_sharding_functor(ShardingID sid);
    public:
      void register_reduction(ReductionOpID redop_id,
                              ReductionOp *redop,
                              SerdezInitFnptr init_fnptr,
                              SerdezFoldFnptr fold_fnptr,
                              bool permit_duplicates,
                              bool preregistered);
      void register_serdez(CustomSerdezID serdez_id,
                           SerdezOp *serdez_op,
                           bool permit_duplicates,
                           bool preregistered);
      const ReductionOp* get_reduction(ReductionOpID redop_id);
      FillView* find_or_create_reduction_fill_view(ReductionOpID redop_id);
      const SerdezOp* get_serdez(CustomSerdezID serdez_id);
      const SerdezRedopFns* get_serdez_redop(ReductionOpID redop_id);
    public:
      void attach_semantic_information(TaskID task_id, SemanticTag,
                                   const void *buffer, size_t size, 
                                   bool is_mutable, bool send_to_owner = true);
      void attach_semantic_information(IndexSpace handle, SemanticTag tag,
                       const void *buffer, size_t size, bool is_mutable);
      void attach_semantic_information(IndexPartition handle, SemanticTag tag,
                       const void *buffer, size_t size, bool is_mutable);
      void attach_semantic_information(FieldSpace handle, SemanticTag tag,
                       const void *buffer, size_t size, bool is_mutable);
      void attach_semantic_information(FieldSpace handle, FieldID fid,
                                       SemanticTag tag, const void *buffer, 
                                       size_t size, bool is_mutable);
      void attach_semantic_information(LogicalRegion handle, SemanticTag tag,
                       const void *buffer, size_t size, bool is_mutable);
      void attach_semantic_information(LogicalPartition handle, SemanticTag tag,
                       const void *buffer, size_t size, bool is_mutable);
    public:
      bool retrieve_semantic_information(TaskID task_id, SemanticTag tag,
                                         const void *&result, size_t &size,
                                         bool can_fail, bool wait_until);
      bool retrieve_semantic_information(IndexSpace handle, SemanticTag tag,
                                         const void *&result, size_t &size,
                                         bool can_fail, bool wait_until);
      bool retrieve_semantic_information(IndexPartition handle, SemanticTag tag,
                                         const void *&result, size_t &size,
                                         bool can_fail, bool wait_until);
      bool retrieve_semantic_information(FieldSpace handle, SemanticTag tag,
                                         const void *&result, size_t &size,
                                         bool can_fail, bool wait_until);
      bool retrieve_semantic_information(FieldSpace handle, FieldID fid,
                                         SemanticTag tag,
                                         const void *&result, size_t &size,
                                         bool can_fail, bool wait_until);
      bool retrieve_semantic_information(LogicalRegion handle, SemanticTag tag,
                                         const void *&result, size_t &size,
                                         bool can_fail, bool wait_until);
      bool retrieve_semantic_information(LogicalPartition part, SemanticTag tag,
                                         const void *&result, size_t &size,
                                         bool can_fail, bool wait_until);
    public:
      TaskID generate_dynamic_task_id(bool check_context = true);
      TaskID generate_library_task_ids(const char *name, size_t count);
      VariantID register_variant(const TaskVariantRegistrar &registrar,
                                 const void *user_data, size_t user_data_size,
                                 const CodeDescriptor &realm_desc,
                                 size_t return_type_size,
                                 bool has_return_type_size,
                                 VariantID vid = LEGION_AUTO_GENERATE_ID,
                                 bool check_task_id = true,
                                 bool check_context = true,
                                 bool preregistered = false);
      TaskImpl* find_or_create_task_impl(TaskID task_id);
      TaskImpl* find_task_impl(TaskID task_id);
      VariantImpl* find_variant_impl(TaskID task_id, VariantID variant_id,
                                     bool can_fail = false);
    public:
      ReductionOpID generate_dynamic_reduction_id(bool check_context = true);
      ReductionOpID generate_library_reduction_ids(const char *name, 
                                                   size_t count);
    public:
      CustomSerdezID generate_dynamic_serdez_id(bool check_context = true);
      CustomSerdezID generate_library_serdez_ids(const char *name,size_t count);
    public:
      // Memory manager functions
      MemoryManager* find_memory_manager(Memory mem);
      AddressSpaceID find_address_space(Memory handle) const;
      void free_external_allocation(Processor proc,
          const Realm::ExternalInstanceResource *resource, 
          void (*freefunc)(const Realm::ExternalInstanceResource&));
#ifdef LEGION_MALLOC_INSTANCES
      uintptr_t allocate_deferred_instance(Memory memory,size_t size,bool free);
      void free_deferred_instance(Memory memory, uintptr_t ptr);
#endif
    public:
      // Messaging functions
      MessageManager* find_messenger(AddressSpaceID sid);
      MessageManager* find_messenger(Processor target);
      AddressSpaceID find_address_space(Processor target) const;
      void handle_endpoint_creation(Deserializer &derez);
    public:
      void process_mapper_message(Processor target, MapperID map_id,
                                  Processor source, const void *message, 
                                  size_t message_size, unsigned message_kind);
      void process_mapper_broadcast(MapperID map_id, Processor source,
                                    const void *message, size_t message_size, 
                                    unsigned message_kind, int radix,int index);
    public:
      void send_task(TaskOp *task);
      void send_tasks(Processor target, const std::set<TaskOp*> &tasks);
      void send_steal_request(const std::multimap<Processor,MapperID> &targets,
                              Processor thief);
      void send_advertisements(const std::set<Processor> &targets,
                              MapperID map_id, Processor source);
      void send_remote_task_replay(AddressSpaceID target, Serializer &rez);
      void send_remote_task_profiling_response(Processor tar, Serializer &rez);
      void send_shared_ownership(AddressSpaceID target, Serializer &rez);
      void send_index_space_request(AddressSpaceID target, Serializer &rez);
      void send_index_space_return(AddressSpaceID target, Serializer &rez,
                                   RtEvent precondition);
      void send_index_space_set(AddressSpaceID target, Serializer &rez);
      void send_index_space_child_request(AddressSpaceID target, 
                                          Serializer &rez);
      void send_index_space_child_response(AddressSpaceID target,
                                           Serializer &rez);
      void send_index_space_colors_request(AddressSpaceID target,
                                           Serializer &rez);
      void send_index_space_colors_response(AddressSpaceID target,
                                            Serializer &rez);
      void send_index_space_remote_expression_request(AddressSpaceID target,
                                                      Serializer &rez);
      void send_index_space_remote_expression_response(AddressSpaceID target,
                                                       Serializer &rez);
      void send_index_space_generate_color_request(AddressSpaceID target,
                                                   Serializer &rez);
      void send_index_space_generate_color_response(AddressSpaceID target,
                                                    Serializer &rez);
      void send_index_space_release_color(AddressSpaceID target, 
                                          Serializer &rez);
      void send_index_partition_notification(AddressSpaceID target, 
                                             Serializer &rez);
      void send_index_partition_request(AddressSpaceID target, Serializer &rez);
      void send_index_partition_return(AddressSpaceID target, Serializer &rez,
                                       RtEvent precondition);
      void send_index_partition_child_request(AddressSpaceID target,
                                              Serializer &rez);
      void send_index_partition_child_response(AddressSpaceID target,
                                               Serializer &rez);
      void send_index_partition_disjoint_update(AddressSpaceID target,
                                                Serializer &rez);
      void send_index_partition_shard_rects_request(AddressSpaceID target,
                                                    Serializer &rez);
      void send_index_partition_shard_rects_response(AddressSpaceID target,
                                                     Serializer &rez);
      void send_index_partition_remote_interference_request(
                                    AddressSpaceID target, Serializer &rez);
      void send_index_partition_remote_interference_response(
                                    AddressSpaceID target, Serializer &rez);
      void send_field_space_node(AddressSpaceID target, Serializer &rez);
      void send_field_space_request(AddressSpaceID target, Serializer &rez);
      void send_field_space_return(AddressSpaceID target, Serializer &rez);
      void send_field_space_allocator_request(AddressSpaceID target, 
                                              Serializer &rez);
      void send_field_space_allocator_response(AddressSpaceID target, 
                                               Serializer &rez);
      void send_field_space_allocator_invalidation(AddressSpaceID, 
                                                   Serializer &rez);
      void send_field_space_allocator_flush(AddressSpaceID target, 
                                            Serializer &rez);
      void send_field_space_allocator_free(AddressSpaceID target, 
                                           Serializer &rez);
      void send_field_space_infos_request(AddressSpaceID, Serializer &rez);
      void send_field_space_infos_response(AddressSpaceID, Serializer &rez);
      void send_field_alloc_request(AddressSpaceID target, Serializer &rez);
      void send_field_size_update(AddressSpaceID target, Serializer &rez);
      void send_field_free(AddressSpaceID target, Serializer &rez);
      void send_field_free_indexes(AddressSpaceID target, Serializer &rez);
      void send_field_space_layout_invalidation(AddressSpaceID target, 
                                                Serializer &rez);
      void send_local_field_alloc_request(AddressSpaceID target, 
                                          Serializer &rez);
      void send_local_field_alloc_response(AddressSpaceID target,
                                           Serializer &rez);
      void send_local_field_free(AddressSpaceID target, Serializer &rez);
      void send_local_field_update(AddressSpaceID target, Serializer &rez);
      void send_top_level_region_request(AddressSpaceID target,Serializer &rez);
      void send_top_level_region_return(AddressSpaceID target, Serializer &rez);
      void send_index_space_destruction(IndexSpace handle, 
                                        AddressSpaceID target,
                                        std::set<RtEvent> &applied);
      void send_index_partition_destruction(IndexPartition handle, 
                                            AddressSpaceID target,
                                            std::set<RtEvent> &applied);
      void send_field_space_destruction(FieldSpace handle, 
                                        AddressSpaceID target,
                                        std::set<RtEvent> &applied);
      void send_logical_region_destruction(LogicalRegion handle, 
                                           AddressSpaceID target,
                                           std::set<RtEvent> &applied);
      void send_individual_remote_future_size(Processor target,Serializer &rez);
      void send_individual_remote_complete(Processor target, Serializer &rez);
      void send_individual_remote_commit(Processor target, Serializer &rez);
      void send_slice_remote_mapped(Processor target, Serializer &rez);
      void send_slice_remote_complete(Processor target, Serializer &rez);
      void send_slice_remote_commit(Processor target, Serializer &rez);
      void send_slice_find_intra_space_dependence(Processor target, 
                                                  Serializer &rez);
      void send_slice_record_intra_space_dependence(Processor target,
                                                    Serializer &rez);
      void send_slice_collective_instance_request(Processor target, 
                                                  Serializer &rez);
      void send_slice_collective_instance_response(AddressSpaceID target,
                                                   Serializer &rez);
      void send_did_remote_registration(AddressSpaceID target, Serializer &rez);
      void send_did_remote_valid_update(AddressSpaceID target, Serializer &rez);
      void send_did_remote_gc_update(AddressSpaceID target, Serializer &rez);
      void send_did_remote_resource_update(AddressSpaceID target,
                                           Serializer &rez);
      void send_did_add_create_reference(AddressSpaceID target,Serializer &rez);
      void send_did_remove_create_reference(AddressSpaceID target,
                                            Serializer &rez, bool flush = true);
      void send_did_remote_unregister(AddressSpaceID target, Serializer &rez);
      void send_created_region_contexts(AddressSpaceID target, Serializer &rez);
      void send_back_atomic(AddressSpaceID target, Serializer &rez);
      void send_atomic_reservation_request(AddressSpaceID target, 
                                           Serializer &rez);
      void send_atomic_reservation_response(AddressSpaceID target, 
                                            Serializer &rez);
      void send_materialized_view(AddressSpaceID target, Serializer &rez);
      void send_fill_view(AddressSpaceID target, Serializer &rez);
      void send_phi_view(AddressSpaceID target, Serializer &rez);
      void send_sharded_view(AddressSpaceID target, Serializer &rez);
      void send_reduction_view(AddressSpaceID target, Serializer &rez);
      void send_instance_manager(AddressSpaceID target, Serializer &rez);
      void send_manager_update(AddressSpaceID target, Serializer &rez);
      void send_collective_instance_manager(AddressSpaceID target, 
                                            Serializer &rez);
      void send_collective_instance_message(AddressSpaceID target, 
                                            Serializer &rez);
      void send_create_top_view_request(AddressSpaceID target, Serializer &rez);
      void send_create_top_view_response(AddressSpaceID target,Serializer &rez);
      void send_view_register_user(AddressSpaceID target, Serializer &rez);
      void send_view_find_copy_preconditions_request(AddressSpaceID target,
                                                     Serializer &rez);
      void send_view_add_copy_user(AddressSpaceID target, Serializer &rez);
      void send_view_find_last_users_request(AddressSpaceID target,
                                             Serializer &rez);
      void send_view_find_last_users_response(AddressSpaceID target,
                                              Serializer &rez);
#ifdef ENABLE_VIEW_REPLICATION
      void send_view_replication_request(AddressSpaceID target,Serializer &rez);
      void send_view_replication_response(AddressSpaceID target,
                                          Serializer &rez);
      void send_view_replication_removal(AddressSpaceID target,Serializer &rez);
#endif
      void send_future_result(AddressSpaceID target, Serializer &rez);
      void send_future_result_size(AddressSpaceID target, Serializer &rez);
      void send_future_subscription(AddressSpaceID target, Serializer &rez);
      void send_future_notification(AddressSpaceID target, Serializer &rez);
      void send_future_broadcast(AddressSpaceID target, Serializer &rez);
      void send_future_create_instance_request(AddressSpaceID target,
                                               Serializer &rez);
      void send_future_create_instance_response(AddressSpaceID target,
                                                Serializer &rez);
      void send_future_map_request_future(AddressSpaceID target, 
                                          Serializer &rez);
      void send_future_map_response_future(AddressSpaceID target,
                                           Serializer &rez);
      void send_control_replicate_future_map_request(AddressSpaceID target, 
                                                     Serializer &rez);
      void send_control_replicate_future_map_response(AddressSpaceID target,
                                                      Serializer &rez);
      void send_control_replicate_disjoint_complete_request(
                                        AddressSpaceID target, Serializer &rez);
      void send_control_replicate_disjoint_complete_response(
                                        AddressSpaceID target, Serializer &rez);
      void send_control_replicate_intra_space_dependence(AddressSpaceID target,
                                                         Serializer &rez);
      void send_control_replicate_broadcast_update(AddressSpaceID target,
                                                   Serializer &rez);
      void send_control_replicate_trace_event_request(AddressSpaceID target,
                                                      Serializer &rez);
      void send_control_replicate_trace_event_response(AddressSpaceID target,
                                                       Serializer &rez);
      void send_control_replicate_trace_frontier_request(AddressSpaceID target,
                                                      Serializer &rez);
      void send_control_replicate_trace_frontier_response(AddressSpaceID target,
                                                       Serializer &rez);
      void send_control_replicate_trace_update(AddressSpaceID target,
                                               Serializer &rez);
      void send_control_replicate_implicit_request(AddressSpaceID target,
                                                   Serializer &rez);
      void send_control_replicate_implicit_response(AddressSpaceID target,
                                                    Serializer &rez);
      void send_mapper_message(AddressSpaceID target, Serializer &rez);
      void send_mapper_broadcast(AddressSpaceID target, Serializer &rez);
      void send_task_impl_semantic_request(AddressSpaceID target, 
                                           Serializer &rez);
      void send_index_space_semantic_request(AddressSpaceID target, 
                                             Serializer &rez);
      void send_index_partition_semantic_request(AddressSpaceID target,
                                                 Serializer &rez);
      void send_field_space_semantic_request(AddressSpaceID target,
                                             Serializer &rez);
      void send_field_semantic_request(AddressSpaceID target, Serializer &rez);
      void send_logical_region_semantic_request(AddressSpaceID target,
                                                Serializer &rez);
      void send_logical_partition_semantic_request(AddressSpaceID target,
                                                   Serializer &rez);
      void send_task_impl_semantic_info(AddressSpaceID target,
                                        Serializer &rez);
      void send_index_space_semantic_info(AddressSpaceID target, 
                                          Serializer &rez);
      void send_index_partition_semantic_info(AddressSpaceID target,
                                              Serializer &rez);
      void send_field_space_semantic_info(AddressSpaceID target,
                                          Serializer &rez);
      void send_field_semantic_info(AddressSpaceID target, Serializer &rez);
      void send_logical_region_semantic_info(AddressSpaceID target,
                                             Serializer &rez);
      void send_logical_partition_semantic_info(AddressSpaceID target,
                                                Serializer &rez);
      void send_remote_context_request(AddressSpaceID target, Serializer &rez);
      void send_remote_context_response(AddressSpaceID target, Serializer &rez);
      void send_remote_context_free(AddressSpaceID target, Serializer &rez);
      void send_remote_context_physical_request(AddressSpaceID target, 
                                                Serializer &rez);
      void send_remote_context_physical_response(AddressSpaceID target,
                                                 Serializer &rez);
      void send_compute_equivalence_sets_request(AddressSpaceID target, 
                                                 Serializer &rez);
      void send_compute_equivalence_sets_response(AddressSpaceID target,
                                                  Serializer &rez);
      void send_cancel_equivalence_sets_subscription(AddressSpaceID target,
                                                     Serializer &rez);
      void send_finish_equivalence_sets_subscription(AddressSpaceID target,
                                                     Serializer &rez);
      void send_equivalence_set_response(AddressSpaceID target,Serializer &rez);
      void send_equivalence_set_replication_request(AddressSpaceID target,
                                                    Serializer &rez);
      void send_equivalence_set_replication_response(AddressSpaceID target,
                                                     Serializer &rez);
      void send_equivalence_set_replication_update(AddressSpaceID target,
                                                   Serializer &rez);
      void send_equivalence_set_migration(AddressSpaceID target, 
                                          Serializer &rez);
      void send_equivalence_set_owner_update(AddressSpaceID target,
                                             Serializer &rez);
      void send_equivalence_set_make_owner(AddressSpaceID target,
                                           Serializer &rez);
      void send_equivalence_set_clone_request(AddressSpaceID target,
                                              Serializer &rez);
      void send_equivalence_set_clone_response(AddressSpaceID target,
                                               Serializer &rez);
      void send_equivalence_set_capture_request(AddressSpaceID target,
                                                Serializer &rez);
      void send_equivalence_set_capture_response(AddressSpaceID target,
                                                 Serializer &rez);
      void send_equivalence_set_remote_request_instances(AddressSpaceID target,
                                                         Serializer &rez);
      void send_equivalence_set_remote_request_invalid(AddressSpaceID target,
                                                       Serializer &rez);
      void send_equivalence_set_remote_request_antivalid(AddressSpaceID target,
                                                         Serializer &rez);
      void send_equivalence_set_remote_updates(AddressSpaceID target,
                                               Serializer &rez);
      void send_equivalence_set_remote_acquires(AddressSpaceID target,
                                                Serializer &rez);
      void send_equivalence_set_remote_releases(AddressSpaceID target,
                                                Serializer &rez);
      void send_equivalence_set_remote_copies_across(AddressSpaceID target,
                                                     Serializer &rez);
      void send_equivalence_set_remote_overwrites(AddressSpaceID target,
                                                  Serializer &rez);
      void send_equivalence_set_remote_filters(AddressSpaceID target,
                                               Serializer &rez);
      void send_equivalence_set_remote_clones(AddressSpaceID target,
                                              Serializer &rez);
      void send_equivalence_set_remote_instances(AddressSpaceID target,
                                                 Serializer &rez);
      void send_instance_request(AddressSpaceID target, Serializer &rez);
      void send_instance_response(AddressSpaceID target, Serializer &rez);
      void send_external_create_request(AddressSpaceID target, Serializer &rez);
      void send_external_create_response(AddressSpaceID target,Serializer &rez);
      void send_external_attach(AddressSpaceID target, Serializer &rez);
      void send_external_detach(AddressSpaceID target, Serializer &rez);
      void send_gc_priority_update(AddressSpaceID target, Serializer &rez);
      void send_gc_request(AddressSpaceID target, Serializer &rez);
      void send_gc_response(AddressSpaceID target, Serializer &rez);
      void send_gc_acquire(AddressSpaceID target, Serializer &rez);
      void send_gc_acquired(AddressSpaceID target, Serializer &rez);
      void send_gc_debug_request(AddressSpaceID target, Serializer &rez);
      void send_gc_debug_response(AddressSpaceID target, Serializer &rez);
      void send_acquire_request(AddressSpaceID target, Serializer &rez);
      void send_acquire_response(AddressSpaceID target, Serializer &rez);
      void send_variant_broadcast(AddressSpaceID target, Serializer &rez);
      void send_constraint_request(AddressSpaceID target, Serializer &rez);
      void send_constraint_response(AddressSpaceID target, Serializer &rez);
      void send_constraint_release(AddressSpaceID target, Serializer &rez);
      void send_mpi_rank_exchange(AddressSpaceID target, Serializer &rez);
      void send_replicate_launch(AddressSpaceID target, Serializer &rez);
      void send_replicate_delete(AddressSpaceID target, Serializer &rez);
      void send_replicate_post_mapped(AddressSpaceID target, Serializer &rez);
      void send_replicate_post_execution(AddressSpaceID target,
                                         Serializer &rez);
      void send_replicate_trigger_complete(AddressSpaceID target, 
                                           Serializer &rez);
      void send_replicate_trigger_commit(AddressSpaceID target,
                                         Serializer &rez);
      void send_control_replicate_collective_message(AddressSpaceID target,
                                                     Serializer &rez);
      void send_library_mapper_request(AddressSpaceID target, Serializer &rez);
      void send_library_mapper_response(AddressSpaceID target, Serializer &rez);
      void send_library_trace_request(AddressSpaceID target, Serializer &rez);
      void send_library_trace_response(AddressSpaceID target, Serializer &rez);
      void send_library_projection_request(AddressSpaceID target, 
                                           Serializer &rez);
      void send_library_projection_response(AddressSpaceID target,
                                            Serializer &rez);
      void send_library_sharding_request(AddressSpaceID target,Serializer &rez);
      void send_library_sharding_response(AddressSpaceID target, 
                                          Serializer &rez);
      void send_library_task_request(AddressSpaceID target, Serializer &rez);
      void send_library_task_response(AddressSpaceID target, Serializer &rez);
      void send_library_redop_request(AddressSpaceID target, Serializer &rez);
      void send_library_redop_response(AddressSpaceID target, Serializer &rez);
      void send_library_serdez_request(AddressSpaceID target, Serializer &rez);
      void send_library_serdez_response(AddressSpaceID target, Serializer &rez);
      void send_remote_op_report_uninitialized(AddressSpaceID target,
                                               Serializer &rez);
      void send_remote_op_profiling_count_update(AddressSpaceID target,
                                                 Serializer &rez);
      void send_remote_trace_update(AddressSpaceID target, Serializer &rez);
      void send_remote_trace_response(AddressSpaceID target, Serializer &rez);
      void send_free_external_allocation(AddressSpaceID target,Serializer &rez);
      void send_create_future_instance_request(AddressSpaceID target,
                                               Serializer &rez);
      void send_create_future_instance_response(AddressSpaceID target,
                                                Serializer &rez);
      void send_free_future_instance(AddressSpaceID target, Serializer &rez);
      void send_shutdown_notification(AddressSpaceID target, Serializer &rez);
      void send_shutdown_response(AddressSpaceID target, Serializer &rez);
    public:
      // Complementary tasks for handling messages
      void handle_task(Deserializer &derez);
      void handle_steal(Deserializer &derez);
      void handle_advertisement(Deserializer &derez);
#ifdef LEGION_USE_LIBDL
      void handle_registration_callback(Deserializer &derez);
#endif
      void handle_remote_task_replay(Deserializer &derez);
      void handle_remote_task_profiling_response(Deserializer &derez);
      void handle_shared_ownership(Deserializer &derez);
      void handle_index_space_request(Deserializer &derez, 
                                      AddressSpaceID source);
      void handle_index_space_return(Deserializer &derez,
                                     AddressSpaceID source); 
      void handle_index_space_set(Deserializer &derez, AddressSpaceID source);
      void handle_index_space_child_request(Deserializer &derez, 
                                            AddressSpaceID source); 
      void handle_index_space_child_response(Deserializer &derez);
      void handle_index_space_colors_request(Deserializer &derez,
                                             AddressSpaceID source);
      void handle_index_space_colors_response(Deserializer &derez);
      void handle_index_space_remote_expression_request(Deserializer &derez,
                                                        AddressSpaceID source);
      void handle_index_space_remote_expression_response(Deserializer &derez,
                                                         AddressSpaceID source);
      void handle_index_space_generate_color_request(Deserializer &derez,
                                                     AddressSpaceID source);
      void handle_index_space_generate_color_response(Deserializer &derez);
      void handle_index_space_release_color(Deserializer &derez);
      void handle_index_partition_notification(Deserializer &derez);
      void handle_index_partition_request(Deserializer &derez,
                                          AddressSpaceID source);
      void handle_index_partition_return(Deserializer &derez,
                                         AddressSpaceID source);
      void handle_index_partition_child_request(Deserializer &derez,
                                                AddressSpaceID source);
      void handle_index_partition_child_response(Deserializer &derez);
      void handle_index_partition_disjoint_update(Deserializer &derez);
      void handle_index_partition_shard_rects_request(Deserializer &derez);
      void handle_index_partition_shard_rects_response(Deserializer &derez,
                                                       AddressSpaceID source);
      void handle_index_partition_remote_interference_request(
                                   Deserializer &derez, AddressSpaceID source);
      void handle_index_partition_remote_interference_response(
                                   Deserializer &derez);
      void handle_field_space_node(Deserializer &derez, AddressSpaceID source);
      void handle_field_space_request(Deserializer &derez,
                                      AddressSpaceID source);
      void handle_field_space_return(Deserializer &derez);
      void handle_field_space_allocator_request(Deserializer &derez,
                                                AddressSpaceID source);
      void handle_field_space_allocator_response(Deserializer &derez);
      void handle_field_space_allocator_invalidation(Deserializer &derez);
      void handle_field_space_allocator_flush(Deserializer &derez);
      void handle_field_space_allocator_free(Deserializer &derez, 
                                             AddressSpaceID source);
      void handle_field_space_infos_request(Deserializer &derez);
      void handle_field_space_infos_response(Deserializer &derez);
      void handle_field_alloc_request(Deserializer &derez);
      void handle_field_size_update(Deserializer &derez, AddressSpaceID source);
      void handle_field_free(Deserializer &derez, AddressSpaceID source);
      void handle_field_free_indexes(Deserializer &derez);
      void handle_field_space_layout_invalidation(Deserializer &derez,
                                                  AddressSpaceID source);
      void handle_local_field_alloc_request(Deserializer &derez,
                                            AddressSpaceID source);
      void handle_local_field_alloc_response(Deserializer &derez);
      void handle_local_field_free(Deserializer &derez);
      void handle_local_field_update(Deserializer &derez);
      void handle_top_level_region_request(Deserializer &derez,
                                           AddressSpaceID source);
      void handle_top_level_region_return(Deserializer &derez,
                                          AddressSpaceID source);
      void handle_index_space_destruction(Deserializer &derez,
                                          AddressSpaceID source);
      void handle_index_partition_destruction(Deserializer &derez);
      void handle_field_space_destruction(Deserializer &derez);
      void handle_logical_region_destruction(Deserializer &derez);
      void handle_individual_remote_future_size(Deserializer &derez);
      void handle_individual_remote_complete(Deserializer &derez);
      void handle_individual_remote_commit(Deserializer &derez);
      void handle_slice_remote_mapped(Deserializer &derez, 
                                      AddressSpaceID source);
      void handle_slice_remote_complete(Deserializer &derez);
      void handle_slice_remote_commit(Deserializer &derez);
      void handle_slice_find_intra_dependence(Deserializer &derez);
      void handle_slice_record_intra_dependence(Deserializer &derez);
      void handle_slice_collective_request(Deserializer &derez, 
                                           AddressSpaceID source);
      void handle_slice_collective_response(Deserializer &derez);
      void handle_did_remote_registration(Deserializer &derez, 
                                          AddressSpaceID source);
      void handle_did_remote_valid_update(Deserializer &derez);
      void handle_did_remote_gc_update(Deserializer &derez);
      void handle_did_remote_resource_update(Deserializer &derez);
      void handle_did_create_add(Deserializer &derez);
      void handle_did_create_remove(Deserializer &derez);
      void handle_did_remote_unregister(Deserializer &derez);
      void handle_created_region_contexts(Deserializer &derez,  
                                          AddressSpaceID source);
      void handle_send_atomic_reservation_request(Deserializer &derez,
                                                  AddressSpaceID source);
      void handle_send_atomic_reservation_response(Deserializer &derez);
      void handle_send_materialized_view(Deserializer &derez, 
                                         AddressSpaceID source);
      void handle_send_fill_view(Deserializer &derez, AddressSpaceID source);
      void handle_send_phi_view(Deserializer &derez, AddressSpaceID source);
      void handle_send_sharded_view(Deserializer &derez, AddressSpaceID source);
      void handle_send_reduction_view(Deserializer &derez,
                                      AddressSpaceID source);
      void handle_send_instance_manager(Deserializer &derez,
                                        AddressSpaceID source);
      void handle_send_manager_update(Deserializer &derez,
                                      AddressSpaceID source);
      void handle_collective_instance_manager(Deserializer &derez,
                                              AddressSpaceID source);
      void handle_collective_instance_message(Deserializer &derez);
      void handle_create_top_view_request(Deserializer &derez,
                                          AddressSpaceID source);
      void handle_create_top_view_response(Deserializer &derez);
      void handle_view_request(Deserializer &derez, AddressSpaceID source);
      void handle_view_register_user(Deserializer &derez,AddressSpaceID source);
      void handle_view_copy_pre_request(Deserializer &derez,
                                        AddressSpaceID source);
      void handle_view_add_copy_user(Deserializer &derez,AddressSpaceID source);
      void handle_view_find_last_users_request(Deserializer &derez,
                                               AddressSpaceID source);
      void handle_view_find_last_users_response(Deserializer &derez);
#ifdef ENABLE_VIEW_REPLICATION
      void handle_view_replication_request(Deserializer &derez,
                                           AddressSpaceID source);
      void handle_view_replication_response(Deserializer &derez);
      void handle_view_replication_removal(Deserializer &derez, 
                                           AddressSpaceID source);
#endif
      void handle_manager_request(Deserializer &derez, AddressSpaceID source);
      void handle_future_result(Deserializer &derez);
      void handle_future_result_size(Deserializer &derez,
                                     AddressSpaceID source);
      void handle_future_subscription(Deserializer &derez, 
                                      AddressSpaceID source);
      void handle_future_notification(Deserializer &derez,
                                      AddressSpaceID source);
      void handle_future_broadcast(Deserializer &derez);
      void handle_future_create_instance_request(Deserializer &derez);
      void handle_future_create_instance_response(Deserializer &derez);
      void handle_future_map_future_request(Deserializer &derez,
                                            AddressSpaceID source);
      void handle_future_map_future_response(Deserializer &derez);
      void handle_mapper_message(Deserializer &derez);
      void handle_mapper_broadcast(Deserializer &derez);
      void handle_task_impl_semantic_request(Deserializer &derez,
                                             AddressSpaceID source);
      void handle_index_space_semantic_request(Deserializer &derez,
                                               AddressSpaceID source);
      void handle_index_partition_semantic_request(Deserializer &derez,
                                                   AddressSpaceID source);
      void handle_field_space_semantic_request(Deserializer &derez,
                                               AddressSpaceID source);
      void handle_field_semantic_request(Deserializer &derez,
                                         AddressSpaceID source);
      void handle_logical_region_semantic_request(Deserializer &derez,
                                                  AddressSpaceID source);
      void handle_logical_partition_semantic_request(Deserializer &derez,
                                                     AddressSpaceID source);
      void handle_task_impl_semantic_info(Deserializer &derez,
                                          AddressSpaceID source);
      void handle_index_space_semantic_info(Deserializer &derez,
                                            AddressSpaceID source);
      void handle_index_partition_semantic_info(Deserializer &derez,
                                                AddressSpaceID source);
      void handle_field_space_semantic_info(Deserializer &derez,
                                            AddressSpaceID source);
      void handle_field_semantic_info(Deserializer &derez,
                                      AddressSpaceID source);
      void handle_logical_region_semantic_info(Deserializer &derez,
                                               AddressSpaceID source);
      void handle_logical_partition_semantic_info(Deserializer &derez,
                                                  AddressSpaceID source);
      void handle_remote_context_request(Deserializer &derez,
                                         AddressSpaceID source);
      void handle_remote_context_response(Deserializer &derez);
      void handle_remote_context_free(Deserializer &derez);
      void handle_remote_context_physical_request(Deserializer &derez,
                                                  AddressSpaceID source);
      void handle_remote_context_physical_response(Deserializer &derez);
      void handle_compute_equivalence_sets_request(Deserializer &derez, 
                                                   AddressSpaceID source);
      void handle_compute_equivalence_sets_response(Deserializer &derez,
                                                    AddressSpaceID source);
      void handle_cancel_equivalence_sets_subscription(Deserializer &derez,
                                                       AddressSpaceID source);
      void handle_finish_equivalence_sets_subscription(Deserializer &derez,
                                                       AddressSpaceID source);
      void handle_equivalence_set_request(Deserializer &derez,
                                          AddressSpaceID source);
      void handle_equivalence_set_response(Deserializer &derez,
                                           AddressSpaceID source);
      void handle_equivalence_set_replication_request(Deserializer &derez);
      void handle_equivalence_set_replication_response(Deserializer &derez);
      void handle_equivalence_set_replication_update(Deserializer &derez);
      void handle_equivalence_set_migration(Deserializer &derez,
                                            AddressSpaceID source);
      void handle_equivalence_set_owner_update(Deserializer &derez);
      void handle_equivalence_set_make_owner(Deserializer &derez);
      void handle_equivalence_set_clone_request(Deserializer &derez);
      void handle_equivalence_set_clone_response(Deserializer &derez);
      void handle_equivalence_set_capture_request(Deserializer &derez,
                                                  AddressSpaceID source);
      void handle_equivalence_set_capture_response(Deserializer &derez,
                                                   AddressSpaceID source);
      void handle_equivalence_set_remote_request_instances(Deserializer &derez, 
                                                         AddressSpaceID srouce);
      void handle_equivalence_set_remote_request_invalid(Deserializer &derez, 
                                                         AddressSpaceID srouce);
      void handle_equivalence_set_remote_request_antivalid(Deserializer &derez,
                                                         AddressSpaceID source);
      void handle_equivalence_set_remote_updates(Deserializer &derez,
                                                 AddressSpaceID source);
      void handle_equivalence_set_remote_acquires(Deserializer &derez,
                                                  AddressSpaceID source);
      void handle_equivalence_set_remote_releases(Deserializer &derez,
                                                  AddressSpaceID source);
      void handle_equivalence_set_remote_copies_across(Deserializer &derez,
                                                       AddressSpaceID source);
      void handle_equivalence_set_remote_overwrites(Deserializer &derez,
                                                    AddressSpaceID source);
      void handle_equivalence_set_remote_filters(Deserializer &derez,
                                                 AddressSpaceID source);
      void handle_equivalence_set_remote_clones(Deserializer &derez,
                                                AddressSpaceID source);
      void handle_equivalence_set_remote_instances(Deserializer &derez);
      void handle_instance_request(Deserializer &derez, AddressSpaceID source);
      void handle_instance_response(Deserializer &derez,AddressSpaceID source);
      void handle_external_create_request(Deserializer &derez,
                                          AddressSpaceID source);
      void handle_external_create_response(Deserializer &derez);
      void handle_external_attach(Deserializer &derez);
      void handle_external_detach(Deserializer &derez);
      void handle_gc_priority_update(Deserializer &derez,AddressSpaceID source);
      void handle_gc_request(Deserializer &derez, AddressSpaceID source);
      void handle_gc_response(Deserializer &derez);
      void handle_gc_acquire(Deserializer &derez, AddressSpaceID source);
      void handle_gc_acquired(Deserializer &derez);
      void handle_gc_debug_request(Deserializer &derez, AddressSpaceID source);
      void handle_gc_debug_response(Deserializer &derez);
      void handle_acquire_request(Deserializer &derez, AddressSpaceID source);
      void handle_acquire_response(Deserializer &derez, AddressSpaceID source);
      void handle_variant_request(Deserializer &derez, AddressSpaceID source);
      void handle_variant_response(Deserializer &derez);
      void handle_variant_broadcast(Deserializer &derez);
      void handle_constraint_request(Deserializer &derez,AddressSpaceID source);
      void handle_constraint_response(Deserializer &derez,AddressSpaceID src);
      void handle_constraint_release(Deserializer &derez);
      void handle_top_level_task_request(Deserializer &derez);
      void handle_top_level_task_complete(Deserializer &derez);
      void handle_mpi_rank_exchange(Deserializer &derez);
      void handle_replicate_launch(Deserializer &derez,AddressSpaceID source);
      void handle_replicate_delete(Deserializer &derez);
      void handle_replicate_post_mapped(Deserializer &derez);
      void handle_replicate_post_execution(Deserializer &derez);
      void handle_replicate_trigger_complete(Deserializer &derez);
      void handle_replicate_trigger_commit(Deserializer &derez);
      void handle_control_replicate_collective_message(Deserializer &derez);
      void handle_control_replicate_future_map_request(Deserializer &derez);
      void handle_control_replicate_future_map_response(Deserializer &derez);
      void handle_control_replicate_disjoint_complete_request(
                                                           Deserializer &derez);
      void handle_control_replicate_disjoint_complete_response(
                                                           Deserializer &derez);
      void handle_control_replicate_intra_space_dependence(Deserializer &derez);
      void handle_control_replicate_broadcast_update(Deserializer &derez);
      void handle_control_replicate_trace_event_request(Deserializer &derez,
                                                        AddressSpaceID source);
      void handle_control_replicate_trace_event_response(Deserializer &derez);
      void handle_control_replicate_trace_frontier_request(Deserializer &derez,
                                                        AddressSpaceID source);
      void handle_control_replicate_trace_frontier_response(
                                                        Deserializer &derez);
      void handle_control_replicate_trace_update(Deserializer &derez,
                                                 AddressSpaceID source);
      void handle_control_replicate_implicit_request(Deserializer &derez,
                                                     AddressSpaceID source);
      void handle_control_replicate_implicit_response(Deserializer &derez);
      void handle_library_mapper_request(Deserializer &derez,
                                         AddressSpaceID source);
      void handle_library_mapper_response(Deserializer &derez);
      void handle_library_trace_request(Deserializer &derez,
                                        AddressSpaceID source);
      void handle_library_trace_response(Deserializer &derez);
      void handle_library_projection_request(Deserializer &derez,
                                             AddressSpaceID source);
      void handle_library_projection_response(Deserializer &derez);
      void handle_library_sharding_request(Deserializer &derez,
                                           AddressSpaceID source);
      void handle_library_sharding_response(Deserializer &derez);
      void handle_library_task_request(Deserializer &derez,
                                       AddressSpaceID source);
      void handle_library_task_response(Deserializer &derez);
      void handle_library_redop_request(Deserializer &derez,
                                        AddressSpaceID source);
      void handle_library_redop_response(Deserializer &derez);
      void handle_library_serdez_request(Deserializer &derez,
                                         AddressSpaceID source);
      void handle_library_serdez_response(Deserializer &derez);
      void handle_remote_op_report_uninitialized(Deserializer &derez);
      void handle_remote_op_profiling_count_update(Deserializer &derez);
      void handle_remote_tracing_update(Deserializer &derez,
                                        AddressSpaceID source);
      void handle_remote_tracing_response(Deserializer &derez);
      void handle_free_external_allocation(Deserializer &derez);
      void handle_create_future_instance_request(Deserializer &derez,
                                                 AddressSpaceID source);
      void handle_create_future_instance_response(Deserializer &derez);
      void handle_free_future_instance(Deserializer &derez);
      void handle_shutdown_notification(Deserializer &derez, 
                                        AddressSpaceID source);
      void handle_shutdown_response(Deserializer &derez);
    public: // Calls to handle mapper requests
      bool create_physical_instance(Memory target_memory,
                                    const LayoutConstraintSet &constraints,
                                    const std::vector<LogicalRegion> &regions,
                                    MappingInstance &result, MapperID mapper_id,
                                    Processor processor, bool acquire, 
                                    GCPriority priority, bool tight_bounds,
                                    const LayoutConstraint **unsat,
                                    size_t *footprint, UniqueID creator_id,
                                    CollectiveManager *target, DomainPoint *p);
      bool create_physical_instance(Memory target_memory, 
                                    LayoutConstraints *constraints,
                                    const std::vector<LogicalRegion> &regions,
                                    MappingInstance &result, MapperID mapper_id,
                                    Processor processor, bool acquire, 
                                    GCPriority priority, bool tight_bounds,
                                    const LayoutConstraint **unsat,
                                    size_t *footprint, UniqueID creator_id,
                                    CollectiveManager *target, DomainPoint *p);
      bool find_or_create_physical_instance(Memory target_memory,
                                    const LayoutConstraintSet &constraints,
                                    const std::vector<LogicalRegion> &regions,
                                    MappingInstance &result, bool &created, 
                                    MapperID mapper_id, Processor processor,
                                    bool acquire, GCPriority priority,
                                    bool tight_bounds, 
                                    const LayoutConstraint **unsat,
                                    size_t *footprint, UniqueID creator_id);
      bool find_or_create_physical_instance(Memory target_memory,
                                    LayoutConstraints *constraints,
                                    const std::vector<LogicalRegion> &regions,
                                    MappingInstance &result, bool &created, 
                                    MapperID mapper_id, Processor processor,
                                    bool acquire, GCPriority priority,
                                    bool tight_bounds, 
                                    const LayoutConstraint **unsat,
                                    size_t *footprint, UniqueID creator_id);
      bool find_physical_instance(Memory target_memory,
                                    const LayoutConstraintSet &constraints,
                                    const std::vector<LogicalRegion> &regions,
                                    MappingInstance &result, bool acquire,
                                    bool tight_region_bounds);
      bool find_physical_instance(Memory target_memory,
                                    LayoutConstraints *constraints,
                                    const std::vector<LogicalRegion> &regions,
                                    MappingInstance &result, bool acquire,
                                    bool tight_region_bounds);
      void find_physical_instances(Memory target_memory,
                                    const LayoutConstraintSet &constraints,
                                    const std::vector<LogicalRegion> &regions,
                                    std::vector<MappingInstance> &results, 
                                    bool acquire, bool tight_region_bounds);
      void find_physical_instances(Memory target_memory,
                                    LayoutConstraints *constraints,
                                    const std::vector<LogicalRegion> &regions,
                                    std::vector<MappingInstance> &result, 
                                    bool acquire, bool tight_region_bounds);
      void release_tree_instances(RegionTreeID tid);
    public:
      // Manage the execution of tasks within a context
      void activate_context(InnerContext *context);
      void deactivate_context(InnerContext *context);
    public:
      void add_to_ready_queue(Processor p, TaskOp *task_op);
    public:
      inline Processor find_utility_group(void) { return utility_group; }
      Processor find_processor_group(const std::vector<Processor> &procs);
      ProcessorMask find_processor_mask(const std::vector<Processor> &procs);
      template<typename T>
      inline RtEvent issue_runtime_meta_task(const LgTaskArgs<T> &args,
                                             LgPriority lg_priority,
                                   RtEvent precondition = RtEvent::NO_RT_EVENT,
                                   Processor proc = Processor::NO_PROC);
      template<typename T>
      inline RtEvent issue_application_processor_task(const LgTaskArgs<T> &args,
                                   LgPriority lg_priority, const Processor proc,
                                   RtEvent precondition = RtEvent::NO_RT_EVENT);
    public:
      DistributedID get_available_distributed_id(void); 
      AddressSpaceID determine_owner(DistributedID did) const;
    public:
      void register_distributed_collectable(DistributedID did,
                                            DistributedCollectable *dc);
      bool unregister_distributed_collectable(DistributedID did);
      bool has_distributed_collectable(DistributedID did);
      DistributedCollectable* find_distributed_collectable(DistributedID did);
      DistributedCollectable* find_distributed_collectable(DistributedID did,
                                                           RtEvent &ready);
      DistributedCollectable* weak_find_distributed_collectable(
                                                           DistributedID did);
      bool find_pending_collectable_location(DistributedID did,void *&location);
      void record_pending_distributed_collectable(DistributedID did);
      void revoke_pending_distributed_collectable(DistributedID did);
    public:
      LogicalView* find_or_request_logical_view(DistributedID did,
                                                RtEvent &ready);
      PhysicalManager* find_or_request_instance_manager(DistributedID did, 
                                                        RtEvent &ready);
      EquivalenceSet* find_or_request_equivalence_set(DistributedID did,
                                                      RtEvent &ready);
    protected:
      template<typename T, MessageKind MK>
      DistributedCollectable* find_or_request_distributed_collectable(
                                            DistributedID did, RtEvent &ready);
    public:
      FutureImpl* find_or_create_future(DistributedID did, UniqueID ctx_uid,
                                        ReferenceMutator *mutator,
                                        size_t op_ctx_index,
                                        const DomainPoint &point,
                                        Operation *op = NULL,
                                        GenerationID op_gen = 0, 
#ifdef LEGION_SPY
                                        UniqueID op_uid = 0,
#endif
                                        int op_depth = 0);
      FutureMapImpl* find_or_create_future_map(DistributedID did, 
                          TaskContext *ctx, size_t index, IndexSpace domain,
                          RtEvent complete, ReferenceMutator *mutator);
      IndexSpace find_or_create_index_slice_space(const Domain &launch_domain,
                                                  TypeTag type_tag);
    public:
      void increment_outstanding_top_level_tasks(void);
      void decrement_outstanding_top_level_tasks(void);
    public:
      void issue_runtime_shutdown_attempt(void);
      void initiate_runtime_shutdown(AddressSpaceID source, 
                                     ShutdownManager::ShutdownPhase phase,
                                     ShutdownManager *owner = NULL);
      void confirm_runtime_shutdown(ShutdownManager *shutdown_manager, 
                                    bool phase_one);
      void prepare_runtime_shutdown(void);
      void finalize_runtime_shutdown(int exit_code);
    public:
      bool has_outstanding_tasks(void);
#ifdef DEBUG_LEGION
      void increment_total_outstanding_tasks(unsigned tid, bool meta);
      void decrement_total_outstanding_tasks(unsigned tid, bool meta);
#else
      inline void increment_total_outstanding_tasks(void)
        { total_outstanding_tasks.fetch_add(1); }
      inline void decrement_total_outstanding_tasks(void)
        { total_outstanding_tasks.fetch_sub(1); }
#endif
    public:
      template<typename T>
      inline T* get_available(LocalLock &local_lock, std::deque<T*> &queue);

      template<bool CAN_BE_DELETED, typename T>
      inline void release_operation(std::deque<T*> &queue, T* operation);
    public:
      IndividualTask*       get_available_individual_task(void);
      PointTask*            get_available_point_task(void);
      IndexTask*            get_available_index_task(void);
      SliceTask*            get_available_slice_task(void);
      MapOp*                get_available_map_op(void);
      CopyOp*               get_available_copy_op(void);
      IndexCopyOp*          get_available_index_copy_op(void);
      PointCopyOp*          get_available_point_copy_op(void);
      FenceOp*              get_available_fence_op(void);
      FrameOp*              get_available_frame_op(void);
      CreationOp*           get_available_creation_op(void);
      DeletionOp*           get_available_deletion_op(void);
      MergeCloseOp*         get_available_merge_close_op(void);
      PostCloseOp*          get_available_post_close_op(void);
      VirtualCloseOp*       get_available_virtual_close_op(void);
      RefinementOp*         get_available_refinement_op(void);
      AdvisementOp*         get_available_advisement_op(void);
      DynamicCollectiveOp*  get_available_dynamic_collective_op(void);
      FuturePredOp*         get_available_future_pred_op(void);
      NotPredOp*            get_available_not_pred_op(void);
      AndPredOp*            get_available_and_pred_op(void);
      OrPredOp*             get_available_or_pred_op(void);
      AcquireOp*            get_available_acquire_op(void);
      ReleaseOp*            get_available_release_op(void);
      TraceCaptureOp*       get_available_capture_op(void);
      TraceCompleteOp*      get_available_trace_op(void);
      TraceReplayOp*        get_available_replay_op(void);
      TraceBeginOp*         get_available_begin_op(void);
      TraceSummaryOp*       get_available_summary_op(void);
      MustEpochOp*          get_available_epoch_op(void);
      PendingPartitionOp*   get_available_pending_partition_op(void);
      DependentPartitionOp* get_available_dependent_partition_op(void);
      PointDepPartOp*       get_available_point_dep_part_op(void);
      FillOp*               get_available_fill_op(void);
      IndexFillOp*          get_available_index_fill_op(void);
      PointFillOp*          get_available_point_fill_op(void);
      AttachOp*             get_available_attach_op(void);
      IndexAttachOp*        get_available_index_attach_op(void);
      PointAttachOp*        get_available_point_attach_op(void);
      DetachOp*             get_available_detach_op(void);
      IndexDetachOp*        get_available_index_detach_op(void);
      PointDetachOp*        get_available_point_detach_op(void);
      TimingOp*             get_available_timing_op(void);
      TunableOp*            get_available_tunable_op(void);
      AllReduceOp*          get_available_all_reduce_op(void);
    public: // Control replication operations
      ReplIndividualTask*   get_available_repl_individual_task(void);
      ReplIndexTask*        get_available_repl_index_task(void);
      ReplMergeCloseOp*     get_available_repl_merge_close_op(void);
      ReplRefinementOp*     get_available_repl_refinement_op(void);
      ReplFillOp*           get_available_repl_fill_op(void);
      ReplIndexFillOp*      get_available_repl_index_fill_op(void);
      ReplCopyOp*           get_available_repl_copy_op(void);
      ReplIndexCopyOp*      get_available_repl_index_copy_op(void);
      ReplDeletionOp*       get_available_repl_deletion_op(void);
      ReplPendingPartitionOp* get_available_repl_pending_partition_op(void);
      ReplDependentPartitionOp* get_available_repl_dependent_partition_op(void);
      ReplMustEpochOp*      get_available_repl_epoch_op(void);
      ReplTimingOp*         get_available_repl_timing_op(void);
      ReplTunableOp*        get_available_repl_tunable_op(void);
      ReplAllReduceOp*      get_available_repl_all_reduce_op(void);
      ReplFenceOp*          get_available_repl_fence_op(void);
      ReplMapOp*            get_available_repl_map_op(void);
      ReplAttachOp*         get_available_repl_attach_op(void);
      ReplIndexAttachOp*    get_available_repl_index_attach_op(void);
      ReplDetachOp*         get_available_repl_detach_op(void);
      ReplIndexDetachOp*    get_available_repl_index_detach_op(void);
      ReplTraceCaptureOp*   get_available_repl_capture_op(void);
      ReplTraceCompleteOp*  get_available_repl_trace_op(void);
      ReplTraceReplayOp*    get_available_repl_replay_op(void);
      ReplTraceBeginOp*     get_available_repl_begin_op(void);
      ReplTraceSummaryOp*   get_available_repl_summary_op(void);
    public:
      void free_individual_task(IndividualTask *task);
      void free_point_task(PointTask *task);
      void free_index_task(IndexTask *task);
      void free_slice_task(SliceTask *task);
      void free_map_op(MapOp *op);
      void free_copy_op(CopyOp *op);
      void free_index_copy_op(IndexCopyOp *op);
      void free_point_copy_op(PointCopyOp *op);
      void free_fence_op(FenceOp *op);
      void free_frame_op(FrameOp *op);
      void free_creation_op(CreationOp *op);
      void free_deletion_op(DeletionOp *op);
      void free_merge_close_op(MergeCloseOp *op); 
      void free_post_close_op(PostCloseOp *op);
      void free_virtual_close_op(VirtualCloseOp *op);
      void free_refinement_op(RefinementOp *op);
      void free_advisement_op(AdvisementOp *op);
      void free_dynamic_collective_op(DynamicCollectiveOp *op);
      void free_future_predicate_op(FuturePredOp *op);
      void free_not_predicate_op(NotPredOp *op);
      void free_and_predicate_op(AndPredOp *op);
      void free_or_predicate_op(OrPredOp *op);
      void free_acquire_op(AcquireOp *op);
      void free_release_op(ReleaseOp *op);
      void free_capture_op(TraceCaptureOp *op);
      void free_trace_op(TraceCompleteOp *op);
      void free_replay_op(TraceReplayOp *op);
      void free_begin_op(TraceBeginOp *op);
      void free_summary_op(TraceSummaryOp *op);
      void free_epoch_op(MustEpochOp *op);
      void free_pending_partition_op(PendingPartitionOp *op);
      void free_dependent_partition_op(DependentPartitionOp* op);
      void free_point_dep_part_op(PointDepPartOp *op);
      void free_fill_op(FillOp *op);
      void free_index_fill_op(IndexFillOp *op);
      void free_point_fill_op(PointFillOp *op);
      void free_attach_op(AttachOp *op);
      void free_index_attach_op(IndexAttachOp *op);
      void free_point_attach_op(PointAttachOp *op);
      void free_detach_op(DetachOp *op);
      void free_index_detach_op(IndexDetachOp *op);
      void free_point_detach_op(PointDetachOp *op);
      void free_timing_op(TimingOp *op);
      void free_tunable_op(TunableOp *op);
      void free_all_reduce_op(AllReduceOp *op);
    public: // Control replication operations
      void free_repl_individual_task(ReplIndividualTask *task);
      void free_repl_index_task(ReplIndexTask *task);
      void free_repl_merge_close_op(ReplMergeCloseOp *op);
      void free_repl_refinement_op(ReplRefinementOp *op);
      void free_repl_fill_op(ReplFillOp *op);
      void free_repl_index_fill_op(ReplIndexFillOp *op);
      void free_repl_copy_op(ReplCopyOp *op);
      void free_repl_index_copy_op(ReplIndexCopyOp *op);
      void free_repl_deletion_op(ReplDeletionOp *op);
      void free_repl_pending_partition_op(ReplPendingPartitionOp *op);
      void free_repl_dependent_partition_op(ReplDependentPartitionOp *op);
      void free_repl_epoch_op(ReplMustEpochOp *op);
      void free_repl_timing_op(ReplTimingOp *op);
      void free_repl_tunable_op(ReplTunableOp *op);
      void free_repl_all_reduce_op(ReplAllReduceOp *op);
      void free_repl_fence_op(ReplFenceOp *op);
      void free_repl_map_op(ReplMapOp *op);
      void free_repl_attach_op(ReplAttachOp *op);
      void free_repl_index_attach_op(ReplIndexAttachOp *op);
      void free_repl_detach_op(ReplDetachOp *op);
      void free_repl_index_detach_op(ReplIndexDetachOp *op);
      void free_repl_capture_op(ReplTraceCaptureOp *op);
      void free_repl_trace_op(ReplTraceCompleteOp *op);
      void free_repl_replay_op(ReplTraceReplayOp *op);
      void free_repl_begin_op(ReplTraceBeginOp *op);
      void free_repl_summary_op(ReplTraceSummaryOp *op);
    public:
      RegionTreeContext allocate_region_tree_context(void);
      void free_region_tree_context(RegionTreeContext tree_ctx); 
      void register_local_context(UniqueID context_uid, InnerContext *ctx);
      void unregister_local_context(UniqueID context_uid);
      void register_remote_context(UniqueID context_uid, RemoteContext *ctx,
                                   std::set<RtEvent> &preconditions);
      void unregister_remote_context(UniqueID context_uid);
      InnerContext* find_context(UniqueID context_uid, 
                                 bool return_null_if_not_found = false,
                                 RtEvent *wait_for = NULL);
      inline AddressSpaceID get_runtime_owner(UniqueID uid) const
        { return (uid % total_address_spaces); }
    public:
      void register_shard_manager(ReplicationID repl_id, 
                                  ShardManager *manager);
      void unregister_shard_manager(ReplicationID repl_id, 
                                    bool reclaim_id);
      ShardManager* find_shard_manager(ReplicationID repl_id, 
                                       bool can_fail = false);
    public:
      bool is_local(Processor proc) const;
      bool is_visible_memory(Processor proc, Memory mem);
      void find_visible_memories(Processor proc, std::set<Memory> &visible);
      Memory find_local_memory(Processor proc, Memory::Kind mem_kind);
    public:
      IndexSpaceID       get_unique_index_space_id(void);
      IndexPartitionID   get_unique_index_partition_id(void);
      FieldSpaceID       get_unique_field_space_id(void);
      IndexTreeID        get_unique_index_tree_id(void);
      RegionTreeID       get_unique_region_tree_id(void);
      UniqueID           get_unique_operation_id(void);
      FieldID            get_unique_field_id(void);
      CodeDescriptorID   get_unique_code_descriptor_id(void);
      LayoutConstraintID get_unique_constraint_id(void);
      IndexSpaceExprID   get_unique_index_space_expr_id(void);
      ReplicationID      get_unique_replication_id(void);
#ifdef LEGION_SPY
      unsigned           get_unique_indirections_id(void);
#endif
    public:
      // Verify that a region requirement is valid
      LegionErrorType verify_requirement(const RegionRequirement &req,
                                         FieldID &bad_field);
    public:
      // Methods for helping with dumb nested class scoping problems
      Future help_create_future(TaskContext *ctx, ApEvent complete,
                                const size_t *future_size = NULL,
                                Operation *op = NULL);
      bool help_reset_future(const Future &f);
      IndexSpace help_create_index_space_handle(TypeTag type_tag);
    public:
      unsigned generate_random_integer(void);
#ifdef LEGION_TRACE_ALLOCATION
    public:
      void trace_allocation(AllocationType type, size_t size, int elems);
      void trace_free(AllocationType type, size_t size, int elems);
      void dump_allocation_info(void);
      static const char* get_allocation_name(AllocationType type);
#endif
    public:
      // These are the static methods that become the meta-tasks
      // for performing all the needed runtime operations
      static void initialize_runtime_task(
                          const void *args, size_t arglen, 
			  const void *userdata, size_t userlen,
			  Processor p);
      static void shutdown_runtime_task(
                          const void *args, size_t arglen, 
			  const void *userdata, size_t userlen,
			  Processor p);
      static void legion_runtime_task(
                          const void *args, size_t arglen, 
			  const void *userdata, size_t userlen,
			  Processor p);
      static void profiling_runtime_task(
                          const void *args, size_t arglen, 
			  const void *userdata, size_t userlen,
			  Processor p);
      static void startup_runtime_task(
                          const void *args, size_t arglen, 
			  const void *userdata, size_t userlen,
			  Processor p);
      static void endpoint_runtime_task(
                          const void *args, size_t arglen, 
			  const void *userdata, size_t userlen,
			  Processor p);
      static void application_processor_runtime_task(
                          const void *args, size_t arglen, 
			  const void *userdata, size_t userlen,
			  Processor p);
    protected:
      // Internal runtime methods invoked by the above static methods
      // after the find the right runtime instance to call
      void process_schedule_request(Processor p);
      void process_message_task(const void *args, size_t arglen); 
    protected:
      bool prepared_for_shutdown;
    protected:
#ifdef DEBUG_LEGION
      mutable LocalLock outstanding_task_lock;
      std::map<std::pair<unsigned,bool>,unsigned> outstanding_task_counts;
      unsigned total_outstanding_tasks;
#else
      std::atomic<unsigned> total_outstanding_tasks;
#endif
      std::atomic<unsigned> outstanding_top_level_tasks;
#ifdef DEBUG_SHUTDOWN_HANG
    public:
      std::vector<std::atomic<int> > outstanding_counts;
#endif
    public:
      // Internal runtime state 
      // The local processor managed by this runtime
      const std::set<Processor> local_procs;
    protected:
      // The local utility processors owned by this runtime
      const std::set<Processor> local_utils;
      // Processor managers for each of the local processors
      std::map<Processor,ProcessorManager*> proc_managers;
      // Lock for looking up memory managers
      mutable LocalLock memory_manager_lock;
      // Lock for initializing message managers
      mutable LocalLock message_manager_lock;
      // Memory managers for all the memories we know about
      std::map<Memory,MemoryManager*> memory_managers;
      // Message managers for each of the other runtimes
      std::atomic<MessageManager*> message_managers[LEGION_MAX_NUM_NODES];
      // Pending message manager requests
      std::map<AddressSpaceID,RtUserEvent> pending_endpoint_requests;
      // For every processor map it to its address space
      const std::map<Processor,AddressSpaceID> proc_spaces;
      // For every endpoint processor map to its address space
      std::map<Processor,AddressSpaceID> endpoint_spaces;
    protected:
      // The task table 
      mutable LocalLock task_variant_lock;
      std::map<TaskID,TaskImpl*> task_table;
      std::deque<VariantImpl*> variant_table;
    protected:
      // Constraint sets
      mutable LocalLock layout_constraints_lock;
      std::map<LayoutConstraintID,LayoutConstraints*> layout_constraints_table;
      std::map<LayoutConstraintID,RtEvent> pending_constraint_requests;
    protected:
      struct MapperInfo {
        MapperInfo(void)
          : proc(Processor::NO_PROC), map_id(0) { }
        MapperInfo(Processor p, MapperID mid)
          : proc(p), map_id(mid) { }
      public:
        Processor proc;
        MapperID map_id;
      };
      mutable LocalLock mapper_info_lock;
      // For every mapper remember its mapper ID and processor
      std::map<Mapper*,MapperInfo> mapper_infos;
#ifdef DEBUG_LEGION
    protected:
      friend class TreeStateLogger;
      TreeStateLogger *get_tree_state_logger(void) { return tree_state_logger; }
#endif
    protected:
      std::atomic<unsigned> unique_index_space_id;
      std::atomic<unsigned> unique_index_partition_id;
      std::atomic<unsigned> unique_field_space_id;
      std::atomic<unsigned> unique_index_tree_id;
      std::atomic<unsigned> unique_region_tree_id;
      std::atomic<unsigned> unique_field_id; 
<<<<<<< HEAD
      std::atomic<unsigned> unique_code_descriptor_id;
      std::atomic<unsigned> unique_constraint_id;
      std::atomic<unsigned> unique_is_expr_id;
      std::atomic<unsigned> unique_control_replication_id;
=======
      std::atomic<unsigned long long> unique_operation_id;
      std::atomic<unsigned long long> unique_code_descriptor_id;
      std::atomic<unsigned long long> unique_constraint_id;
      std::atomic<unsigned long long> unique_is_expr_id;
>>>>>>> e63605a9
#ifdef LEGION_SPY
      std::atomic<unsigned> unique_indirections_id;
#endif
      std::atomic<unsigned> unique_task_id;
      std::atomic<unsigned> unique_mapper_id;
      std::atomic<unsigned> unique_trace_id;
      std::atomic<unsigned> unique_projection_id;
      std::atomic<unsigned> unique_sharding_id;
      std::atomic<unsigned> unique_redop_id;
      std::atomic<unsigned> unique_serdez_id;
    protected:
      mutable LocalLock library_lock;
      struct LibraryMapperIDs {
      public:
        MapperID result;
        size_t count;
        RtEvent ready;
        bool result_set;
      };
      std::map<std::string,LibraryMapperIDs> library_mapper_ids;
      // This is only valid on node 0
      unsigned unique_library_mapper_id;
    protected:
      struct LibraryTraceIDs {
        TraceID result;
        size_t count;
        RtEvent ready;
        bool result_set;
      };
      std::map<std::string,LibraryTraceIDs> library_trace_ids;
      // This is only valid on node 0
      unsigned unique_library_trace_id;
    protected:
      struct LibraryProjectionIDs {
      public:
        ProjectionID result;
        size_t count;
        RtEvent ready;
        bool result_set;
      };
      std::map<std::string,LibraryProjectionIDs> library_projection_ids;
      // This is only valid on node 0
      unsigned unique_library_projection_id;
    protected:
      struct LibraryShardingIDs {
      public:
        ShardingID result;
        size_t count;
        RtEvent ready;
        bool result_set;
      };
      std::map<std::string,LibraryShardingIDs> library_sharding_ids;
      // This is only valid on node 0
      unsigned unique_library_sharding_id;
    protected:
      struct LibraryTaskIDs {
      public:
        TaskID result;
        size_t count;
        RtEvent ready;
        bool result_set;
      };
      std::map<std::string,LibraryTaskIDs> library_task_ids;
      // This is only valid on node 0
      unsigned unique_library_task_id;
    protected:
      struct LibraryRedopIDs {
      public:
        ReductionOpID result;
        size_t count;
        RtEvent ready;
        bool result_set;
      };
      std::map<std::string,LibraryRedopIDs> library_redop_ids;
      // This is only valid on node 0
      unsigned unique_library_redop_id;
    protected:
      struct LibrarySerdezIDs {
      public:
        CustomSerdezID result;
        size_t count;
        RtEvent ready;
        bool result_set;
      };
      std::map<std::string,LibrarySerdezIDs> library_serdez_ids;
      // This is only valid on node 0
      unsigned unique_library_serdez_id;
    protected:
      mutable LocalLock callback_lock;
#ifdef LEGION_USE_LIBDL
      // Have this be a member variable so that it keeps references
      // to all the dynamic objects that we load
      Realm::DSOCodeTranslator callback_translator;
#endif
      std::map<void*,RtEvent> local_callbacks_done;
    public:
      struct RegistrationKey {
        inline RegistrationKey(void) : tag(0) { }
        inline RegistrationKey(size_t t, const std::string &dso, 
                               const std::string &symbol)
          : tag(t), dso_name(dso), symbol_name(symbol) { }
        inline bool operator<(const RegistrationKey &rhs) const
        { 
          if (tag < rhs.tag) return true;
          if (tag > rhs.tag) return false;
          if (dso_name < rhs.dso_name) return true;
          if (dso_name > rhs.dso_name) return false;
          return symbol_name < rhs.symbol_name; 
        }
        size_t tag;
        std::string dso_name;
        std::string symbol_name;
      };
    protected:
      std::map<RegistrationKey,RtEvent>                global_callbacks_done;
      std::map<RegistrationKey,RtEvent>                global_local_done;
      std::map<RegistrationKey,std::set<RtUserEvent> > pending_remote_callbacks;
    protected:
      mutable LocalLock redop_lock;
      std::map<ReductionOpID,FillView*> redop_fill_views;
      mutable LocalLock serdez_lock;
    protected:
      mutable LocalLock projection_lock;
      std::map<ProjectionID,ProjectionFunction*> projection_functions;
    protected:
      mutable LocalLock sharding_lock;
      std::map<ShardingID,ShardingFunctor*> sharding_functors;
    protected:
      mutable LocalLock group_lock;
      LegionMap<uint64_t,LegionDeque<ProcessorGroupInfo>,
                PROCESSOR_GROUP_ALLOC> processor_groups;
    protected:
      mutable LocalLock processor_mapping_lock;
      std::map<Processor,unsigned> processor_mapping;
    protected:
      std::atomic<DistributedID> unique_distributed_id;
    protected:
      mutable LocalLock distributed_collectable_lock;
      LegionMap<DistributedID,DistributedCollectable*,
                RUNTIME_DIST_COLLECT_ALLOC> dist_collectables;
      std::map<DistributedID,
        std::pair<DistributedCollectable*,RtUserEvent> > pending_collectables;
    protected:
      mutable LocalLock is_slice_lock;
      std::map<std::pair<Domain,TypeTag>,IndexSpace> index_slice_spaces;
    protected:
      // The runtime keeps track of remote contexts so they
      // can be re-used by multiple tasks that get sent remotely
      mutable LocalLock context_lock;
      std::map<UniqueID,InnerContext*> local_contexts;
      LegionMap<UniqueID,RemoteContext*,
                RUNTIME_REMOTE_ALLOC> remote_contexts;
      std::map<UniqueID,
        std::pair<RtUserEvent,RemoteContext*> > pending_remote_contexts;
      unsigned total_contexts;
      std::deque<RegionTreeContext> available_contexts;
    protected:
      // Keep track of managers for control replication execution
      mutable LocalLock shard_lock;
      std::map<ReplicationID,ShardManager*> shard_managers;
      std::map<TaskID,ImplicitShardManager*> implicit_shard_managers;
    protected:
      // For generating random numbers
      mutable LocalLock random_lock;
      unsigned short random_state[3];
#ifdef LEGION_TRACE_ALLOCATION
    protected:
      struct AllocationTracker {
      public:
        AllocationTracker(void)
          : total_allocations(0), total_bytes(0),
            diff_allocations(0), diff_bytes(0) { }
      public:
        unsigned total_allocations;
        size_t         total_bytes;
        int       diff_allocations;
        off_t           diff_bytes;
      };
      mutable LocalLock allocation_lock; // leak this lock intentionally
      std::map<AllocationType,AllocationTracker> allocation_manager;
      std::atomic<unsigned long long> allocation_tracing_count;
#endif
    protected:
      mutable LocalLock individual_task_lock;
      mutable LocalLock point_task_lock;
      mutable LocalLock index_task_lock;
      mutable LocalLock slice_task_lock;
      mutable LocalLock map_op_lock;
      mutable LocalLock copy_op_lock;
      mutable LocalLock fence_op_lock;
      mutable LocalLock frame_op_lock;
      mutable LocalLock creation_op_lock;
      mutable LocalLock deletion_op_lock;
      mutable LocalLock merge_close_op_lock;
      mutable LocalLock post_close_op_lock;
      mutable LocalLock virtual_close_op_lock;
      mutable LocalLock refinement_op_lock;
      mutable LocalLock advisement_op_lock;
      mutable LocalLock dynamic_collective_op_lock;
      mutable LocalLock future_pred_op_lock;
      mutable LocalLock not_pred_op_lock;
      mutable LocalLock and_pred_op_lock;
      mutable LocalLock or_pred_op_lock;
      mutable LocalLock acquire_op_lock;
      mutable LocalLock release_op_lock;
      mutable LocalLock capture_op_lock;
      mutable LocalLock trace_op_lock;
      mutable LocalLock replay_op_lock;
      mutable LocalLock begin_op_lock;
      mutable LocalLock summary_op_lock;
      mutable LocalLock epoch_op_lock;
      mutable LocalLock pending_partition_op_lock;
      mutable LocalLock dependent_partition_op_lock;
      mutable LocalLock fill_op_lock;
      mutable LocalLock attach_op_lock;
      mutable LocalLock detach_op_lock;
      mutable LocalLock timing_op_lock;
      mutable LocalLock tunable_op_lock;
      mutable LocalLock all_reduce_op_lock;
    protected:
      std::deque<IndividualTask*>       available_individual_tasks;
      std::deque<PointTask*>            available_point_tasks;
      std::deque<IndexTask*>            available_index_tasks;
      std::deque<SliceTask*>            available_slice_tasks;
      std::deque<MapOp*>                available_map_ops;
      std::deque<CopyOp*>               available_copy_ops;
      std::deque<IndexCopyOp*>          available_index_copy_ops;
      std::deque<PointCopyOp*>          available_point_copy_ops;
      std::deque<FenceOp*>              available_fence_ops;
      std::deque<FrameOp*>              available_frame_ops;
      std::deque<CreationOp*>           available_creation_ops;
      std::deque<DeletionOp*>           available_deletion_ops;
      std::deque<MergeCloseOp*>         available_merge_close_ops;
      std::deque<PostCloseOp*>          available_post_close_ops;
      std::deque<VirtualCloseOp*>       available_virtual_close_ops;
      std::deque<RefinementOp*>         available_refinement_ops;
      std::deque<AdvisementOp*>         available_advisement_ops;
      std::deque<DynamicCollectiveOp*>  available_dynamic_collective_ops;
      std::deque<FuturePredOp*>         available_future_pred_ops;
      std::deque<NotPredOp*>            available_not_pred_ops;
      std::deque<AndPredOp*>            available_and_pred_ops;
      std::deque<OrPredOp*>             available_or_pred_ops;
      std::deque<AcquireOp*>            available_acquire_ops;
      std::deque<ReleaseOp*>            available_release_ops;
      std::deque<TraceCaptureOp*>       available_capture_ops;
      std::deque<TraceCompleteOp*>      available_trace_ops;
      std::deque<TraceReplayOp*>        available_replay_ops;
      std::deque<TraceBeginOp*>         available_begin_ops;
      std::deque<TraceSummaryOp*>       available_summary_ops;
      std::deque<MustEpochOp*>          available_epoch_ops;
      std::deque<PendingPartitionOp*>   available_pending_partition_ops;
      std::deque<DependentPartitionOp*> available_dependent_partition_ops;
      std::deque<PointDepPartOp*>       available_point_dep_part_ops;
      std::deque<FillOp*>               available_fill_ops;
      std::deque<IndexFillOp*>          available_index_fill_ops;
      std::deque<PointFillOp*>          available_point_fill_ops;
      std::deque<AttachOp*>             available_attach_ops;
      std::deque<IndexAttachOp*>        available_index_attach_ops;
      std::deque<PointAttachOp*>        available_point_attach_ops;
      std::deque<DetachOp*>             available_detach_ops;
      std::deque<IndexDetachOp*>        available_index_detach_ops;
      std::deque<PointDetachOp*>        available_point_detach_ops;
      std::deque<TimingOp*>             available_timing_ops;
      std::deque<TunableOp*>            available_tunable_ops;
      std::deque<AllReduceOp*>          available_all_reduce_ops;
    protected: // Control replication operations
      std::deque<ReplIndividualTask*>   available_repl_individual_tasks;
      std::deque<ReplIndexTask*>        available_repl_index_tasks;
      std::deque<ReplMergeCloseOp*>     available_repl_merge_close_ops;
      std::deque<ReplRefinementOp*>     available_repl_refinement_ops;
      std::deque<ReplFillOp*>           available_repl_fill_ops;
      std::deque<ReplIndexFillOp*>      available_repl_index_fill_ops;
      std::deque<ReplCopyOp*>           available_repl_copy_ops;
      std::deque<ReplIndexCopyOp*>      available_repl_index_copy_ops;
      std::deque<ReplDeletionOp*>       available_repl_deletion_ops;
      std::deque<ReplPendingPartitionOp*> 
                                        available_repl_pending_partition_ops;
      std::deque<ReplDependentPartitionOp*> 
                                        available_repl_dependent_partition_ops;
      std::deque<ReplMustEpochOp*>      available_repl_must_epoch_ops;
      std::deque<ReplTimingOp*>         available_repl_timing_ops;
      std::deque<ReplTunableOp*>        available_repl_tunable_ops;
      std::deque<ReplAllReduceOp*>      available_repl_all_reduce_ops;
      std::deque<ReplFenceOp*>          available_repl_fence_ops;
      std::deque<ReplMapOp*>            available_repl_map_ops;
      std::deque<ReplAttachOp*>         available_repl_attach_ops;
      std::deque<ReplIndexAttachOp*>    available_repl_index_attach_ops;
      std::deque<ReplDetachOp*>         available_repl_detach_ops;
      std::deque<ReplIndexDetachOp*>    available_repl_index_detach_ops;
      std::deque<ReplTraceCaptureOp*>   available_repl_capture_ops;
      std::deque<ReplTraceCompleteOp*>  available_repl_trace_ops;
      std::deque<ReplTraceReplayOp*>    available_repl_replay_ops;
      std::deque<ReplTraceBeginOp*>     available_repl_begin_ops;
      std::deque<ReplTraceSummaryOp*>   available_repl_summary_ops;
#ifdef DEBUG_LEGION
      TreeStateLogger *tree_state_logger;
      // For debugging purposes keep track of
      // some of the outstanding tasks
      std::set<IndividualTask*> out_individual_tasks;
      std::set<PointTask*>      out_point_tasks;
      std::set<IndexTask*>      out_index_tasks;
      std::set<SliceTask*>      out_slice_tasks;
      std::set<MustEpochOp*>    out_must_epoch;
    public:
      // These are debugging method for the above data
      // structures.  They are not called anywhere in
      // actual code.
      void print_out_individual_tasks(FILE *f = stdout, int cnt = -1);
      void print_out_index_tasks(FILE *f = stdout, int cnt = -1);
      void print_out_slice_tasks(FILE *f = stdout, int cnt = -1);
      void print_out_point_tasks(FILE *f = stdout, int cnt = -1);
      void print_outstanding_tasks(FILE *f = stdout, int cnt = -1);
#endif
    public:
      LayoutConstraintID register_layout(
          const LayoutConstraintRegistrar &registrar, 
          LayoutConstraintID id, DistributedID did = 0);
      LayoutConstraints* register_layout(FieldSpace handle,
               const LayoutConstraintSet &cons, bool internal);
      bool register_layout(LayoutConstraints *new_constraints);
      void release_layout(LayoutConstraintID layout_id);
      void unregister_layout(LayoutConstraintID layout_id);
      static LayoutConstraintID preregister_layout(
                                     const LayoutConstraintRegistrar &registrar,
                                     LayoutConstraintID layout_id);
      FieldSpace get_layout_constraint_field_space(LayoutConstraintID id);
      void get_layout_constraints(LayoutConstraintID layout_id,
                                  LayoutConstraintSet &layout_constraints);
      const char* get_layout_constraints_name(LayoutConstraintID layout_id);
      LayoutConstraints* find_layout_constraints(LayoutConstraintID layout_id,
                                                 bool can_fail = false,
                                                 RtEvent *wait_for = NULL);
    public:
      // Static methods for start-up and callback phases
      static int start(int argc, char **argv, bool background, bool def_mapper);
      static void register_builtin_reduction_operators(void);
      static const LegionConfiguration& initialize(int *argc, char ***argv, 
                                                   bool filter);
      static LegionConfiguration parse_arguments(int argc, char **argv);
      static void perform_slow_config_checks(const LegionConfiguration &config);
      static void configure_interoperability(bool separate_runtimes);
      static RtEvent configure_runtime(int argc, char **argv,
          const LegionConfiguration &config, RealmRuntime &realm,
          Processor::Kind &startup_kind, bool background, bool default_mapper);
      static int wait_for_shutdown(void);
      static void set_return_code(int return_code);
      Future launch_top_level_task(const TaskLauncher &launcher);
      IndividualTask* create_implicit_top_level(TaskID top_task_id,
                                                MapperID top_mapper_id,
                                                Processor proxy,
                                                const char *task_name);
      ImplicitShardManager* find_implicit_shard_manager(TaskID top_task_id,
                                                MapperID top_mapper_id,
                                                Processor::Kind kind,
                                                unsigned shards_per_space,
                                                bool local);
      Context begin_implicit_task(TaskID top_task_id,
                                  MapperID top_mapper_id,
                                  Processor::Kind proc_kind,
                                  const char *task_name,
                                  bool control_replicable,
                                  unsigned shard_per_address_space,
                                  int shard_id, const DomainPoint &point);
      void unbind_implicit_task_from_external_thread(Context ctx);
      void bind_implicit_task_to_external_thread(Context ctx);
      void finish_implicit_task(Context ctx);
      static void set_top_level_task_id(TaskID top_id);
      static void set_top_level_task_mapper_id(MapperID mapper_id);
      static void configure_MPI_interoperability(int rank);
      static void register_handshake(LegionHandshake &handshake);
      static const ReductionOp* get_reduction_op(ReductionOpID redop_id,
                                                 bool has_lock = false);
      static const SerdezOp* get_serdez_op(CustomSerdezID serdez_id,
                                           bool has_lock = false);
      static const SerdezRedopFns* get_serdez_redop_fns(ReductionOpID redop_id,
                                                        bool has_lock = false);
      static void add_registration_callback(RegistrationCallbackFnptr callback,
                                            bool dedup, size_t dedup_tag);
      static void add_registration_callback(
       RegistrationWithArgsCallbackFnptr callback, const UntypedBuffer &buffer,
                                            bool dedup, size_t dedup_tag);
      static void perform_dynamic_registration_callback(
                               RegistrationCallbackFnptr callback, bool global,
                               bool deduplicate, size_t dedup_tag);
      static void perform_dynamic_registration_callback(
                               RegistrationWithArgsCallbackFnptr callback,
                               const UntypedBuffer &buffer, bool global,
                               bool deduplicate, size_t dedup_tag);
      static ReductionOpTable& get_reduction_table(bool safe);
      static SerdezOpTable& get_serdez_table(bool safe);
      static SerdezRedopTable& get_serdez_redop_table(bool safe);
      static void register_reduction_op(ReductionOpID redop_id,
                                        ReductionOp *redop,
                                        SerdezInitFnptr init_fnptr,
                                        SerdezFoldFnptr fold_fnptr,
                                        bool permit_duplicates,
                                        bool has_lock = false);
      static void register_serdez_op(CustomSerdezID serdez_id,
                                     SerdezOp *serdez_op,
                                     bool permit_duplicates,
                                     bool has_lock = false);
      static std::deque<PendingVariantRegistration*>&
                                get_pending_variant_table(void);
      static std::map<LayoutConstraintID,LayoutConstraintRegistrar>&
                                get_pending_constraint_table(void);
      static std::map<ProjectionID,ProjectionFunctor*>&
                                get_pending_projection_table(void);
      static std::map<ShardingID,ShardingFunctor*>&
                                get_pending_sharding_table(void);
      static std::vector<LegionHandshake>&
                                get_pending_handshake_table(void);
      struct RegistrationCallback {
        union {
          RegistrationCallbackFnptr withoutargs;
          RegistrationWithArgsCallbackFnptr withargs;
        } callback;
        UntypedBuffer buffer;
        size_t dedup_tag;
        bool deduplicate;
        bool has_args;
      };
      static std::vector<RegistrationCallback>&
                                get_pending_registration_callbacks(void);
      static TaskID& get_current_static_task_id(void);
      static TaskID generate_static_task_id(void);
      static VariantID preregister_variant(
                      const TaskVariantRegistrar &registrar,
                      const void *user_data, size_t user_data_size,
                      const CodeDescriptor &realm_desc, size_t return_type_size,
                      bool has_return_type_size, const char *task_name,
                      VariantID vid, bool check_id = true);
    public:
      static ReductionOpID& get_current_static_reduction_id(void);
      static ReductionOpID generate_static_reduction_id(void);
      static CustomSerdezID& get_current_static_serdez_id(void);
      static CustomSerdezID generate_static_serdez_id(void);
    public:
      static void report_fatal_message(int code,
                                       const char *file_name,
                                       const int line_number,
                                       const char *message);
      static void report_error_message(int code,
                                       const char *file_name,
                                       const int line_number,
                                       const char *message);
      static void report_warning_message(int code,
                                         const char *file_name, 
                                         const int line_number,
                                         const char *message);
#if defined(LEGION_PRIVILEGE_CHECKS) || defined(LEGION_BOUNDS_CHECKS)
    public:
      static const char* find_privilege_task_name(void *impl);
#endif
#ifdef LEGION_BOUNDS_CHECKS
    public:
      static void check_bounds(void *impl, ptr_t ptr);
      static void check_bounds(void *impl, const DomainPoint &dp);
#endif
    public:
      // Static member variables
      static TaskID legion_main_id;
      static MapperID legion_main_mapper_id;
      static std::vector<RegistrationCallbackFnptr> registration_callbacks;
      static bool legion_main_set;
      static bool runtime_initialized;
      static bool runtime_started;
      static bool runtime_backgrounded;
      static Runtime *the_runtime;
      static RtUserEvent runtime_started_event;
      static std::atomic<int> background_waits;
      // Shutdown error condition
      static int return_code;
      // Static member variables for MPI interop
      static int mpi_rank;
    public:
      static inline ApEvent merge_events(const TraceInfo *info,
                                         ApEvent e1, ApEvent e2);
      static inline ApEvent merge_events(const TraceInfo *info,
                                         ApEvent e1, ApEvent e2, ApEvent e3);
      static inline ApEvent merge_events(const TraceInfo *info,
                                         const std::set<ApEvent> &events);
      static inline ApEvent merge_events(const TraceInfo *info,
                                         const std::vector<ApEvent> &events);
    public:
      static inline RtEvent merge_events(RtEvent e1, RtEvent e2);
      static inline RtEvent merge_events(RtEvent e1, RtEvent e2, RtEvent e3);
      static inline RtEvent merge_events(const std::set<RtEvent> &events);
      static inline RtEvent merge_events(const std::vector<RtEvent> &events);
    public:
      static inline ApUserEvent create_ap_user_event(const TraceInfo *info);
      static inline void trigger_event(const TraceInfo *info, 
          ApUserEvent to_trigger, ApEvent precondition = ApEvent::NO_AP_EVENT);
      static inline void poison_event(ApUserEvent to_poison);
    public:
      static inline RtUserEvent create_rt_user_event(void);
      static inline void trigger_event(RtUserEvent to_trigger,
                                   RtEvent precondition = RtEvent::NO_RT_EVENT);
      static inline void poison_event(RtUserEvent to_poison);
    public:
      static inline PredEvent create_pred_event(void);
      static inline void trigger_event(PredEvent to_trigger);
      static inline void poison_event(PredEvent to_poison);
    public:
      static inline ApEvent ignorefaults(Realm::Event e);
      static inline RtEvent protect_event(ApEvent to_protect);
      static inline RtEvent protect_merge_events(
                                          const std::set<ApEvent> &events);
    public:
      static inline ApBarrier get_previous_phase(const PhaseBarrier &bar);
      static inline void phase_barrier_arrive(const PhaseBarrier &bar, 
                unsigned cnt, ApEvent precondition = ApEvent::NO_AP_EVENT,
                const void *reduce_value = NULL, size_t reduce_value_size = 0);
      static inline void advance_barrier(PhaseBarrier &bar);
      static inline void alter_arrival_count(PhaseBarrier &bar, int delta);
    public:
      static inline ApBarrier get_previous_phase(const ApBarrier &bar);
      static inline void phase_barrier_arrive(const ApBarrier &bar, 
                unsigned cnt, ApEvent precondition = ApEvent::NO_AP_EVENT,
                const void *reduce_value = NULL, size_t reduce_value_size = 0);
      static inline void advance_barrier(ApBarrier &bar);
      static inline bool get_barrier_result(ApBarrier bar, void *result,
                                            size_t result_size);
    public:
      static inline RtBarrier get_previous_phase(const RtBarrier &bar);
      static inline void phase_barrier_arrive(const RtBarrier &bar,
                unsigned cnt, RtEvent precondition = RtEvent::NO_RT_EVENT,
                const void *reduce_value = NULL, size_t reduce_value_size = 0);
      static inline void advance_barrier(RtBarrier &bar);
      static inline bool get_barrier_result(RtBarrier bar, void *result,
                                            size_t result_size);
      static inline void alter_arrival_count(RtBarrier &bar, int delta);
    public:
      static inline ApEvent acquire_ap_reservation(Reservation r,bool exclusive,
                                   ApEvent precondition = ApEvent::NO_AP_EVENT);
      static inline RtEvent acquire_rt_reservation(Reservation r,bool exclusive,
                                   RtEvent precondition = RtEvent::NO_RT_EVENT);
      static inline void release_reservation(Reservation r,
                                   LgEvent precondition = LgEvent::NO_LG_EVENT);
    };

    //--------------------------------------------------------------------------
    template<typename T>
    inline T* Runtime::get_available(LocalLock &local_lock, 
                                     std::deque<T*> &queue)
    //--------------------------------------------------------------------------
    {
      T *result = NULL;
      {
        AutoLock l_lock(local_lock);
        if (!queue.empty())
        {
          result = queue.front();
          queue.pop_front();
        }
      }
      // Couldn't find one so make one
      if (result == NULL)
        result = new T(this);
#ifdef DEBUG_LEGION
      assert(result != NULL);
#endif
      result->activate();
      return result;
    }

    //--------------------------------------------------------------------------
    template<bool CAN_BE_DELETED, typename T>
    inline void Runtime::release_operation(std::deque<T*> &queue, T* operation)
    //--------------------------------------------------------------------------
    {
      if (CAN_BE_DELETED && (queue.size() == LEGION_MAX_RECYCLABLE_OBJECTS))
        delete (operation);
      else
        queue.push_front(operation);
    }

    //--------------------------------------------------------------------------
    template<typename T>
    inline RtEvent Runtime::issue_runtime_meta_task(const LgTaskArgs<T> &args,
                    LgPriority priority, RtEvent precondition, Processor target)
    //--------------------------------------------------------------------------
    {
      // If this is not a task directly related to shutdown or is a message, 
      // to a remote node then increment the number of outstanding tasks
#ifdef DEBUG_LEGION
      if (T::TASK_ID < LG_BEGIN_SHUTDOWN_TASK_IDS)
        increment_total_outstanding_tasks(args.lg_task_id, true/*meta*/);
#else
      if (T::TASK_ID < LG_BEGIN_SHUTDOWN_TASK_IDS)
        increment_total_outstanding_tasks();
#endif
#ifdef DEBUG_SHUTDOWN_HANG
      outstanding_counts[T::TASK_ID].fetch_add(1);
#endif
      if (!target.exists())
      {
        // If we don't have a processor to explicitly target, figure
        // out which of our utility processors to use
        target = utility_group;
      }
#ifdef DEBUG_LEGION
      assert(target.exists());
#endif
      DETAILED_PROFILER(this, REALM_SPAWN_META_CALL);
      if ((T::TASK_ID < LG_BEGIN_SHUTDOWN_TASK_IDS) && (profiler != NULL))
      {
        Realm::ProfilingRequestSet requests;
        profiler->add_meta_request(requests, T::TASK_ID, args.provenance);
#ifdef LEGION_SEPARATE_META_TASKS
        return RtEvent(target.spawn(LG_TASK_ID + T::TASK_ID, &args, sizeof(T),
                                    requests, precondition, priority));
#else
        return RtEvent(target.spawn(LG_TASK_ID, &args, sizeof(T),
                                    requests, precondition, priority));
#endif
      }
      else
#ifdef LEGION_SEPARATE_META_TASKS
        return RtEvent(target.spawn(LG_TASK_ID + T::TASK_ID, &args, sizeof(T),
                                    precondition, priority));
#else
        return RtEvent(target.spawn(LG_TASK_ID, &args, sizeof(T), 
                                    precondition, priority));
#endif
    }

    //--------------------------------------------------------------------------
    template<typename T>
    inline RtEvent Runtime::issue_application_processor_task(
                                 const LgTaskArgs<T> &args, LgPriority priority,
                                 const Processor target, RtEvent precondition)
    //--------------------------------------------------------------------------
    {
      LEGION_STATIC_ASSERT(T::TASK_ID < LG_BEGIN_SHUTDOWN_TASK_IDS,
          "Shutdown tasks should never be run directly on application procs");
      // If this is not a task directly related to shutdown or is a message, 
      // to a remote node then increment the number of outstanding tasks
#ifdef DEBUG_LEGION
      assert(target.exists());
      assert(target.kind() != Processor::UTIL_PROC);
      increment_total_outstanding_tasks(args.lg_task_id, true/*meta*/);
#else
      increment_total_outstanding_tasks();
#endif
#ifdef DEBUG_SHUTDOWN_HANG
      outstanding_counts[T::TASK_ID].fetch_add(1);
#endif
      DETAILED_PROFILER(this, REALM_SPAWN_META_CALL);
      if (profiler != NULL)
      {
        Realm::ProfilingRequestSet requests;
        profiler->add_meta_request(requests, T::TASK_ID, args.provenance);
#ifdef LEGION_SEPARATE_META_TASKS
        return RtEvent(target.spawn(LG_APP_PROC_TASK_ID + T::TASK_ID, &args,
                              sizeof(T), requests, precondition, priority));
#else
        return RtEvent(target.spawn(LG_APP_PROC_TASK_ID, &args, sizeof(T),
                                    requests, precondition, priority));
#endif
      }
      else
#ifdef LEGION_SEPARATE_META_TASKS
        return RtEvent(target.spawn(LG_APP_PROC_TASK_ID + T::TASK_ID, &args,
                                    sizeof(T), precondition, priority));
#else
        return RtEvent(target.spawn(LG_APP_PROC_TASK_ID, &args, sizeof(T), 
                                    precondition, priority));
#endif
    }

    //--------------------------------------------------------------------------
    /*static*/ inline ApEvent Runtime::merge_events(
                                  const TraceInfo *info, ApEvent e1, ApEvent e2)
    //--------------------------------------------------------------------------
    {
      ApEvent result(Realm::Event::merge_events(e1, e2)); 
#ifdef LEGION_DISABLE_EVENT_PRUNING
      if (!result.exists() || (result == e1) || (result == e2))
      {
        Realm::UserEvent rename(Realm::UserEvent::create_user_event());
        if (result == e1)
          rename.trigger(e1);
        else if (result == e2)
          rename.trigger(e2);
        else
          rename.trigger();
        result = ApEvent(rename);
      }
#endif
#ifdef LEGION_SPY
      LegionSpy::log_event_dependence(e1, result);
      LegionSpy::log_event_dependence(e2, result);
#endif
      if ((info != NULL) && info->recording)
        info->record_merge_events(result, e1, e2);
      return result;
    }

    //--------------------------------------------------------------------------
    /*static*/ inline ApEvent Runtime::merge_events(
                      const TraceInfo *info, ApEvent e1, ApEvent e2, ApEvent e3) 
    //--------------------------------------------------------------------------
    {
      ApEvent result(Realm::Event::merge_events(e1, e2, e3)); 
#ifdef LEGION_DISABLE_EVENT_PRUNING
      if (!result.exists() || (result == e1) || (result == e2) ||(result == e3))
      {
        Realm::UserEvent rename(Realm::UserEvent::create_user_event());
        if (result == e1)
          rename.trigger(e1);
        else if (result == e2)
          rename.trigger(e2);
        else if (result == e3)
          rename.trigger(e3);
        else
          rename.trigger();
        result = ApEvent(rename);
      }
#endif
#ifdef LEGION_SPY
      LegionSpy::log_event_dependence(e1, result);
      LegionSpy::log_event_dependence(e2, result);
      LegionSpy::log_event_dependence(e3, result);
#endif
      if ((info != NULL) && info->recording)
        info->record_merge_events(result, e1, e2, e3);
      return result;
    }

    //--------------------------------------------------------------------------
    /*static*/ inline ApEvent Runtime::merge_events(
                         const TraceInfo *info, const std::set<ApEvent> &events)
    //--------------------------------------------------------------------------
    {
#ifndef LEGION_DISABLE_EVENT_PRUNING
      if (events.empty())
      {
        // Still need to do this for tracing because of merge filter code
        if ((info != NULL) && info->recording)
        {
          ApEvent result;
          info->record_merge_events(result, events);
          return result;
        }
        else
          return ApEvent::NO_AP_EVENT;
      }
      if (events.size() == 1)
      {
        // Still need to do this for tracing because of merge filter code
        if ((info != NULL) && info->recording)
        {
          ApEvent result = *(events.begin());
          info->record_merge_events(result, events);
          return result;
        }
        else
          return *(events.begin());
      }
#endif
      // Fuck C++
      const std::set<ApEvent> *legion_events = &events;
      const std::set<Realm::Event> *realm_events;
      static_assert(sizeof(legion_events) == sizeof(realm_events), "Fuck C++");
      memcpy(&realm_events, &legion_events, sizeof(legion_events));
      ApEvent result(Realm::Event::merge_events(*realm_events));
#ifdef LEGION_DISABLE_EVENT_PRUNING
      if (!result.exists() || (events.find(result) != events.end()))
      {
        Realm::UserEvent rename(Realm::UserEvent::create_user_event());
        if (events.find(result) != events.end())
          rename.trigger(result);
        else
          rename.trigger();
        result = ApEvent(rename);
      }
#endif
#ifdef LEGION_SPY
      for (std::set<ApEvent>::const_iterator it = events.begin();
            it != events.end(); it++)
        LegionSpy::log_event_dependence(*it, result);
#endif
      if ((info != NULL) && info->recording)
        info->record_merge_events(result, events);
      return result;
    }

    //--------------------------------------------------------------------------
    /*static*/ inline ApEvent Runtime::merge_events(
                      const TraceInfo *info, const std::vector<ApEvent> &events)
    //--------------------------------------------------------------------------
    {
#ifndef LEGION_DISABLE_EVENT_PRUNING
      if (events.empty())
      {
        // Still need to do this for tracing because of merge filter code
        if ((info != NULL) && info->recording)
        {
          ApEvent result;
          info->record_merge_events(result, events);
          return result;
        }
        else
          return ApEvent::NO_AP_EVENT;
      }
      if (events.size() == 1)
      {
        // Still need to do this for tracing because of merge filter code
        if ((info != NULL) && info->recording)
        {
          ApEvent result = events.front();
          info->record_merge_events(result, events);
          return result;
        }
        else
          return events.front();
      }
#endif
      // Fuck C++
      const std::vector<ApEvent> *legion_events = &events;
      const std::vector<Realm::Event> *realm_events;
      static_assert(sizeof(legion_events) == sizeof(realm_events), "Fuck C++");
      memcpy(&realm_events, &legion_events, sizeof(legion_events));
      ApEvent result(Realm::Event::merge_events(*realm_events));
#ifdef LEGION_DISABLE_EVENT_PRUNING 
      if (!result.exists())
      {
        Realm::UserEvent rename(Realm::UserEvent::create_user_event());
        rename.trigger();
        result = ApEvent(rename);
      }
      else
      {
        // Check to make sure it isn't a rename
        for (unsigned idx = 0; idx < events.size(); idx++)
        {
          if (events[idx] != result)
            continue;
          Realm::UserEvent rename(Realm::UserEvent::create_user_event());
          rename.trigger(result);
          result = ApEvent(rename);
          break;
        }
      }
#endif
#ifdef LEGION_SPY
      for (std::vector<ApEvent>::const_iterator it = events.begin();
            it != events.end(); it++)
        LegionSpy::log_event_dependence(*it, result);
#endif
      if ((info != NULL) && info->recording)
        info->record_merge_events(result, events);
      return result;
    }

    //--------------------------------------------------------------------------
    /*static*/ inline RtEvent Runtime::merge_events(RtEvent e1, RtEvent e2)
    //--------------------------------------------------------------------------
    {
      // No logging for runtime operations currently
      return RtEvent(Realm::Event::merge_events(e1, e2)); 
    }

    //--------------------------------------------------------------------------
    /*static*/ inline RtEvent Runtime::merge_events(RtEvent e1, 
                                                    RtEvent e2, RtEvent e3) 
    //--------------------------------------------------------------------------
    {
      // No logging for runtime operations currently
      return RtEvent(Realm::Event::merge_events(e1, e2, e3)); 
    }

    //--------------------------------------------------------------------------
    /*static*/ inline RtEvent Runtime::merge_events(
                                                const std::set<RtEvent> &events)
    //--------------------------------------------------------------------------
    {
#ifndef LEGION_DISABLE_EVENT_PRUNING
      if (events.empty())
        return RtEvent::NO_RT_EVENT;
      if (events.size() == 1)
        return *(events.begin());
#endif
      // Fuck C++
      const std::set<RtEvent> *legion_events = &events;
      const std::set<Realm::Event> *realm_events;
      static_assert(sizeof(legion_events) == sizeof(realm_events), "Fuck C++");
      memcpy(&realm_events, &legion_events, sizeof(legion_events));
      // No logging for runtime operations currently
      return RtEvent(Realm::Event::merge_events(*realm_events));
    }

    //--------------------------------------------------------------------------
    /*static*/ inline RtEvent Runtime::merge_events(
                                             const std::vector<RtEvent> &events)
    //--------------------------------------------------------------------------
    {
#ifndef LEGION_DISABLE_EVENT_PRUNING
      if (events.empty())
        return RtEvent::NO_RT_EVENT;
      if (events.size() == 1)
        return events.front();
#endif
      // Fuck C++
      const std::vector<RtEvent> *legion_events = &events;
      const std::vector<Realm::Event> *realm_events;
      static_assert(sizeof(legion_events) == sizeof(realm_events), "Fuck C++");
      memcpy(&realm_events, &legion_events, sizeof(legion_events));
      // No logging for runtime operations currently
      return RtEvent(Realm::Event::merge_events(*realm_events));
    }

    //--------------------------------------------------------------------------
    /*static*/ inline ApUserEvent Runtime::create_ap_user_event(
                                                          const TraceInfo *info)
    //--------------------------------------------------------------------------
    {
      ApUserEvent result;
      if ((info == NULL) || !info->recording)
      {
        result = ApUserEvent(Realm::UserEvent::create_user_event());
#ifdef LEGION_SPY
        LegionSpy::log_ap_user_event(result);
#endif
      }
      else
        info->record_create_ap_user_event(result);
      return result;
    }

    //--------------------------------------------------------------------------
    /*static*/ inline void Runtime::trigger_event(const TraceInfo *info,
                                   ApUserEvent to_trigger, ApEvent precondition)
    //--------------------------------------------------------------------------
    {
      Realm::UserEvent copy = to_trigger;
      copy.trigger(precondition);
#ifdef LEGION_SPY
      LegionSpy::log_ap_user_event_trigger(to_trigger);
      if (precondition.exists())
        LegionSpy::log_event_dependence(precondition, to_trigger);
#endif
      if ((info != NULL) && info->recording)
        info->record_trigger_event(to_trigger, precondition);
    }

    //--------------------------------------------------------------------------
    /*static*/ inline void Runtime::poison_event(ApUserEvent to_poison)
    //--------------------------------------------------------------------------
    {
      Realm::UserEvent copy = to_poison;
      copy.cancel();
#ifdef LEGION_SPY
      // This counts as triggering
      LegionSpy::log_ap_user_event_trigger(to_poison);
#endif
    }

    //--------------------------------------------------------------------------
    /*static*/ inline RtUserEvent Runtime::create_rt_user_event(void)
    //--------------------------------------------------------------------------
    {
#ifdef LEGION_SPY
      RtUserEvent result(Realm::UserEvent::create_user_event());
      LegionSpy::log_rt_user_event(result);
      return result;
#else
      return RtUserEvent(Realm::UserEvent::create_user_event());
#endif
    }

    //--------------------------------------------------------------------------
    /*static*/ inline void Runtime::trigger_event(RtUserEvent to_trigger,
                                                  RtEvent precondition) 
    //--------------------------------------------------------------------------
    {
      Realm::UserEvent copy = to_trigger;
      copy.trigger(precondition);
#ifdef LEGION_SPY
      LegionSpy::log_rt_user_event_trigger(to_trigger);
#endif
    }

    //--------------------------------------------------------------------------
    /*static*/ inline void Runtime::poison_event(RtUserEvent to_poison)
    //--------------------------------------------------------------------------
    {
      Realm::UserEvent copy = to_poison;
      copy.cancel();
#ifdef LEGION_SPY
      // This counts as triggering
      LegionSpy::log_rt_user_event_trigger(to_poison);
#endif
    }

    //--------------------------------------------------------------------------
    /*static*/ inline PredEvent Runtime::create_pred_event(void)
    //--------------------------------------------------------------------------
    {
#ifdef LEGION_SPY
      PredEvent result(Realm::UserEvent::create_user_event());
      LegionSpy::log_pred_event(result);
      return result;
#else
      return PredEvent(Realm::UserEvent::create_user_event());
#endif
    }

    //--------------------------------------------------------------------------
    /*static*/ inline void Runtime::trigger_event(PredEvent to_trigger)
    //--------------------------------------------------------------------------
    {
      Realm::UserEvent copy = to_trigger;
      copy.trigger();
#ifdef LEGION_SPY
      LegionSpy::log_pred_event_trigger(to_trigger);
#endif
    }

    //--------------------------------------------------------------------------
    /*static*/ inline void Runtime::poison_event(PredEvent to_poison)
    //--------------------------------------------------------------------------
    {
      Realm::UserEvent copy = to_poison;
      copy.cancel();
#ifdef LEGION_SPY
      // This counts as triggering
      LegionSpy::log_pred_event_trigger(to_poison);
#endif
    }

    //--------------------------------------------------------------------------
    /*static*/ inline ApEvent Runtime::ignorefaults(Realm::Event e)
    //--------------------------------------------------------------------------
    {
      ApEvent result(Realm::Event::ignorefaults(e));
#ifdef LEGION_DISABLE_EVENT_PRUNING
      if (!result.exists())
      {
        Realm::UserEvent rename(Realm::UserEvent::create_user_event());
        rename.trigger();
        result = ApEvent(rename);
      }
#ifdef LEGION_SPY
      LegionSpy::log_event_dependence(ApEvent(e), result);
#endif
#endif
      return ApEvent(result);
    }

    //--------------------------------------------------------------------------
    /*static*/ inline RtEvent Runtime::protect_event(ApEvent to_protect)
    //--------------------------------------------------------------------------
    {
      if (to_protect.exists())
        return RtEvent(Realm::Event::ignorefaults(to_protect));
      else
        return RtEvent::NO_RT_EVENT;
    }

    //--------------------------------------------------------------------------
    /*static*/ inline RtEvent Runtime::protect_merge_events(
                                                const std::set<ApEvent> &events)
    //--------------------------------------------------------------------------
    {
      const std::set<ApEvent> *ptr = &events;
      const std::set<Realm::Event> *realm_events = NULL;
      static_assert(sizeof(realm_events) == sizeof(ptr), "Fuck c++");
      memcpy(&realm_events, &ptr, sizeof(realm_events));
      return RtEvent(Realm::Event::merge_events_ignorefaults(*realm_events));
    }

    //--------------------------------------------------------------------------
    /*static*/ inline void Runtime::phase_barrier_arrive(
                  const PhaseBarrier &bar, unsigned count, ApEvent precondition,
                  const void *reduce_value, size_t reduce_value_size)
    //--------------------------------------------------------------------------
    {
      Realm::Barrier copy = bar.phase_barrier;
      copy.arrive(count, precondition, reduce_value, reduce_value_size);
#ifdef LEGION_SPY
      if (precondition.exists())
        LegionSpy::log_event_dependence(precondition, bar.phase_barrier);
#endif
    }

    //--------------------------------------------------------------------------
    /*static*/ inline ApBarrier Runtime::get_previous_phase(
                                                        const PhaseBarrier &bar)
    //--------------------------------------------------------------------------
    {
      Realm::Barrier copy = bar.phase_barrier;
      return ApBarrier(copy.get_previous_phase());
    }

    //--------------------------------------------------------------------------
    /*static*/ inline void Runtime::alter_arrival_count(PhaseBarrier &bar,
                                                        int delta)
    //--------------------------------------------------------------------------
    {
      Realm::Barrier copy = bar.phase_barrier;
      bar.phase_barrier = ApBarrier(copy.alter_arrival_count(delta));
    }

    //--------------------------------------------------------------------------
    /*static*/ inline void Runtime::advance_barrier(PhaseBarrier &bar)
    //--------------------------------------------------------------------------
    {
      Realm::Barrier copy = bar.phase_barrier;
      bar.phase_barrier = ApBarrier(copy.advance_barrier());
    }

    //--------------------------------------------------------------------------
    /*static*/ inline ApBarrier Runtime::get_previous_phase(
                                                           const ApBarrier &bar)
    //--------------------------------------------------------------------------
    {
      Realm::Barrier copy = bar;
      return ApBarrier(copy.get_previous_phase());
    }

    //--------------------------------------------------------------------------
    /*static*/ inline void Runtime::phase_barrier_arrive(
                  const ApBarrier &bar, unsigned count, ApEvent precondition,
                  const void *reduce_value, size_t reduce_value_size)
    //--------------------------------------------------------------------------
    {
      Realm::Barrier copy = bar;
      copy.arrive(count, precondition, reduce_value, reduce_value_size);
#ifdef LEGION_SPY
      if (precondition.exists())
        LegionSpy::log_event_dependence(precondition, bar);
#endif
    }

    //--------------------------------------------------------------------------
    /*static*/ inline void Runtime::advance_barrier(ApBarrier &bar)
    //--------------------------------------------------------------------------
    {
      Realm::Barrier copy = bar;
      bar = ApBarrier(copy.advance_barrier());
    }

    //--------------------------------------------------------------------------
    /*static*/ inline bool Runtime::get_barrier_result(ApBarrier bar,
                                               void *result, size_t result_size)
    //--------------------------------------------------------------------------
    {
      Realm::Barrier copy = bar;
      return copy.get_result(result, result_size);
    }

    //--------------------------------------------------------------------------
    /*static*/ inline RtBarrier Runtime::get_previous_phase(const RtBarrier &b)
    //--------------------------------------------------------------------------
    {
      Realm::Barrier copy = b;
      return RtBarrier(copy.get_previous_phase());
    }

    //--------------------------------------------------------------------------
    /*static*/ inline void Runtime::phase_barrier_arrive(const RtBarrier &bar,
           unsigned count, RtEvent precondition, const void *value, size_t size)
    //--------------------------------------------------------------------------
    {
      Realm::Barrier copy = bar;
      copy.arrive(count, precondition, value, size); 
    }

    //--------------------------------------------------------------------------
    /*static*/ inline void Runtime::advance_barrier(RtBarrier &bar)
    //--------------------------------------------------------------------------
    {
      Realm::Barrier copy = bar;
      bar = RtBarrier(copy.advance_barrier());
    }

    //--------------------------------------------------------------------------
    /*static*/ inline bool Runtime::get_barrier_result(RtBarrier bar, 
                                               void *result, size_t result_size)
    //--------------------------------------------------------------------------
    {
      Realm::Barrier copy = bar;
      return copy.get_result(result, result_size);
    }

    //--------------------------------------------------------------------------
    /*static*/ inline void Runtime::alter_arrival_count(RtBarrier &b, int delta)
    //--------------------------------------------------------------------------
    {
      Realm::Barrier copy = b;
      b = RtBarrier(copy.alter_arrival_count(delta));
    }

    //--------------------------------------------------------------------------
    /*static*/ inline ApEvent Runtime::acquire_ap_reservation(Reservation r,
                                           bool exclusive, ApEvent precondition)
    //--------------------------------------------------------------------------
    {
      ApEvent result(r.acquire(exclusive ? 0 : 1, exclusive, precondition));
#ifdef LEGION_DISABLE_EVENT_PRUNING
      if (precondition.exists() && !result.exists())
      {
        Realm::UserEvent rename(Realm::UserEvent::create_user_event());
        rename.trigger();
        result = ApEvent(rename);
      }
#endif
#ifdef LEGION_SPY
      if (precondition.exists())
        LegionSpy::log_event_dependence(precondition, result);
#endif
      return result;
    }

    //--------------------------------------------------------------------------
    /*static*/ inline RtEvent Runtime::acquire_rt_reservation(Reservation r,
                                           bool exclusive, RtEvent precondition)
    //--------------------------------------------------------------------------
    {
      return RtEvent(r.acquire(exclusive ? 0 : 1, exclusive, precondition)); 
    }

    //--------------------------------------------------------------------------
    /*static*/ inline void Runtime::release_reservation(Reservation r,
                                                           LgEvent precondition)
    //--------------------------------------------------------------------------
    {
      r.release(precondition);
    }

    //--------------------------------------------------------------------------
    /*static*/ inline VirtualChannelKind MessageManager::find_message_vc(
                                                               MessageKind kind)
    //--------------------------------------------------------------------------
    {
      switch (kind)
      {
        case TASK_MESSAGE:
          return TASK_VIRTUAL_CHANNEL;
        case STEAL_MESSAGE:
          return MAPPER_VIRTUAL_CHANNEL;
        case ADVERTISEMENT_MESSAGE:
          return MAPPER_VIRTUAL_CHANNEL;
        case SEND_REGISTRATION_CALLBACK:
          break;
        case SEND_REMOTE_TASK_REPLAY:
          break;
        case SEND_REMOTE_TASK_PROFILING_RESPONSE:
          break;
        case SEND_SHARED_OWNERSHIP:
          return REFERENCE_VIRTUAL_CHANNEL;
        case SEND_INDEX_SPACE_REQUEST:
          break;
        case SEND_INDEX_SPACE_RETURN:
          break;
        case SEND_INDEX_SPACE_SET:
          break;
        case SEND_INDEX_SPACE_CHILD_REQUEST:
          break;
        case SEND_INDEX_SPACE_CHILD_RESPONSE:
          break;
        case SEND_INDEX_SPACE_COLORS_REQUEST:
          break;
        case SEND_INDEX_SPACE_COLORS_RESPONSE:
          break;
        case SEND_INDEX_SPACE_REMOTE_EXPRESSION_REQUEST:
          break;
        case SEND_INDEX_SPACE_REMOTE_EXPRESSION_RESPONSE:
          return EXPRESSION_VIRTUAL_CHANNEL;
        case SEND_INDEX_SPACE_GENERATE_COLOR_REQUEST:
          break;
        case SEND_INDEX_SPACE_GENERATE_COLOR_RESPONSE:
          break;
        case SEND_INDEX_SPACE_RELEASE_COLOR:
          return REFERENCE_VIRTUAL_CHANNEL;
        case SEND_INDEX_PARTITION_NOTIFICATION:
          break;
        case SEND_INDEX_PARTITION_REQUEST:
          break;
        case SEND_INDEX_PARTITION_RETURN:
          break;
        case SEND_INDEX_PARTITION_CHILD_REQUEST:
          break;
        case SEND_INDEX_PARTITION_CHILD_RESPONSE:
          break;
        case SEND_INDEX_PARTITION_DISJOINT_UPDATE:
          break;
        case SEND_INDEX_PARTITION_SHARD_RECTS_REQUEST:
          break;
        case SEND_INDEX_PARTITION_SHARD_RECTS_RESPONSE:
          break;
        case SEND_INDEX_PARTITION_REMOTE_INTERFERENCE_REQUEST:
          break;
        case SEND_INDEX_PARTITION_REMOTE_INTERFERENCE_RESPONSE:
          break;
        case SEND_FIELD_SPACE_NODE:
          return FIELD_SPACE_VIRTUAL_CHANNEL;
        case SEND_FIELD_SPACE_REQUEST:
          break;
        case SEND_FIELD_SPACE_RETURN:
          return FIELD_SPACE_VIRTUAL_CHANNEL;
        case SEND_FIELD_SPACE_ALLOCATOR_REQUEST:
          return FIELD_SPACE_VIRTUAL_CHANNEL;
        case SEND_FIELD_SPACE_ALLOCATOR_RESPONSE:
          return FIELD_SPACE_VIRTUAL_CHANNEL;
        case SEND_FIELD_SPACE_ALLOCATOR_INVALIDATION:
          return FIELD_SPACE_VIRTUAL_CHANNEL;
        case SEND_FIELD_SPACE_ALLOCATOR_FLUSH:
          return FIELD_SPACE_VIRTUAL_CHANNEL;
        case SEND_FIELD_SPACE_ALLOCATOR_FREE:
          return FIELD_SPACE_VIRTUAL_CHANNEL;
        case SEND_FIELD_SPACE_INFOS_REQUEST:
          return FIELD_SPACE_VIRTUAL_CHANNEL;
        case SEND_FIELD_SPACE_INFOS_RESPONSE:
          return FIELD_SPACE_VIRTUAL_CHANNEL;
        case SEND_FIELD_ALLOC_REQUEST:
          return FIELD_SPACE_VIRTUAL_CHANNEL;
        case SEND_FIELD_SIZE_UPDATE:
          return REFERENCE_VIRTUAL_CHANNEL;
        case SEND_FIELD_FREE:
          return FIELD_SPACE_VIRTUAL_CHANNEL;
        case SEND_FIELD_FREE_INDEXES:
          return FIELD_SPACE_VIRTUAL_CHANNEL;
        case SEND_FIELD_SPACE_LAYOUT_INVALIDATION:
          return REFERENCE_VIRTUAL_CHANNEL;
        case SEND_LOCAL_FIELD_ALLOC_REQUEST:
          break;
        case SEND_LOCAL_FIELD_ALLOC_RESPONSE:
          break;
        case SEND_LOCAL_FIELD_FREE:
          break;
        case SEND_LOCAL_FIELD_UPDATE:
          break;
        case SEND_TOP_LEVEL_REGION_REQUEST:
          break;
        case SEND_TOP_LEVEL_REGION_RETURN:
          break;
        case INDEX_SPACE_DESTRUCTION_MESSAGE:
          return REFERENCE_VIRTUAL_CHANNEL;
        case INDEX_PARTITION_DESTRUCTION_MESSAGE:
          return REFERENCE_VIRTUAL_CHANNEL;
        case FIELD_SPACE_DESTRUCTION_MESSAGE:
          return REFERENCE_VIRTUAL_CHANNEL;
        case LOGICAL_REGION_DESTRUCTION_MESSAGE:
          return REFERENCE_VIRTUAL_CHANNEL;
        case INDIVIDUAL_REMOTE_FUTURE_SIZE:
          return TASK_VIRTUAL_CHANNEL;
        case INDIVIDUAL_REMOTE_COMPLETE:
          return TASK_VIRTUAL_CHANNEL;
        case INDIVIDUAL_REMOTE_COMMIT:
          return TASK_VIRTUAL_CHANNEL;
        case SLICE_REMOTE_MAPPED:
          return TASK_VIRTUAL_CHANNEL;
        case SLICE_REMOTE_COMPLETE:
          return TASK_VIRTUAL_CHANNEL;
        case SLICE_REMOTE_COMMIT:
          return TASK_VIRTUAL_CHANNEL;
        case SLICE_FIND_INTRA_DEP:
          break;
        case SLICE_RECORD_INTRA_DEP:
          break;
        case SLICE_COLLECTIVE_REQUEST:
          break;
        case SLICE_COLLECTIVE_RESPONSE:
          break;
        case DISTRIBUTED_REMOTE_REGISTRATION:
          return REFERENCE_VIRTUAL_CHANNEL;
        case DISTRIBUTED_VALID_UPDATE:
          return REFERENCE_VIRTUAL_CHANNEL;
        case DISTRIBUTED_GC_UPDATE:
          return REFERENCE_VIRTUAL_CHANNEL;
        case DISTRIBUTED_RESOURCE_UPDATE:
          return REFERENCE_VIRTUAL_CHANNEL;
        case DISTRIBUTED_CREATE_ADD:
          return REFERENCE_VIRTUAL_CHANNEL;
        case DISTRIBUTED_CREATE_REMOVE:
          return REFERENCE_VIRTUAL_CHANNEL;
        case DISTRIBUTED_UNREGISTER:
          return REFERENCE_VIRTUAL_CHANNEL;
        case SEND_ATOMIC_RESERVATION_REQUEST:
          break;
        case SEND_ATOMIC_RESERVATION_RESPONSE:
          break;
        case SEND_CREATED_REGION_CONTEXTS:
          break;
        case SEND_MATERIALIZED_VIEW:
          break;
        case SEND_FILL_VIEW:
          break;
        case SEND_PHI_VIEW:
          break;
        case SEND_SHARDED_VIEW:
          break;
        case SEND_REDUCTION_VIEW:
          break;
        case SEND_INSTANCE_MANAGER:
          break;
        case SEND_MANAGER_UPDATE:
          break;
        case SEND_COLLECTIVE_MANAGER:
          break;
        case SEND_COLLECTIVE_MESSAGE:
          return REFERENCE_VIRTUAL_CHANNEL;
        case SEND_CREATE_TOP_VIEW_REQUEST:
          break;
        case SEND_CREATE_TOP_VIEW_RESPONSE:
          break;
        case SEND_VIEW_REQUEST:
          break;
        case SEND_VIEW_REGISTER_USER:
          return UPDATE_VIRTUAL_CHANNEL;
        case SEND_VIEW_FIND_COPY_PRE_REQUEST:
          return UPDATE_VIRTUAL_CHANNEL;
        case SEND_VIEW_ADD_COPY_USER:
          return UPDATE_VIRTUAL_CHANNEL;
        case SEND_VIEW_FIND_LAST_USERS_REQUEST:
          break;
        case SEND_VIEW_FIND_LAST_USERS_RESPONSE:
          break;
        case SEND_VIEW_REPLICATION_REQUEST:
          return UPDATE_VIRTUAL_CHANNEL;
        case SEND_VIEW_REPLICATION_RESPONSE:
          return UPDATE_VIRTUAL_CHANNEL;
        case SEND_VIEW_REPLICATION_REMOVAL:
          return UPDATE_VIRTUAL_CHANNEL;
        case SEND_MANAGER_REQUEST:
          break;
        case SEND_FUTURE_RESULT:
          break;
        case SEND_FUTURE_RESULT_SIZE:
          return REFERENCE_VIRTUAL_CHANNEL;
        case SEND_FUTURE_SUBSCRIPTION:
          return REFERENCE_VIRTUAL_CHANNEL;
        case SEND_FUTURE_NOTIFICATION:
          return REFERENCE_VIRTUAL_CHANNEL;
        case SEND_FUTURE_BROADCAST:
          return REFERENCE_VIRTUAL_CHANNEL;
        case SEND_FUTURE_CREATE_INSTANCE_REQUEST:
          break;
        case SEND_FUTURE_CREATE_INSTANCE_RESPONSE:
          break;
        case SEND_FUTURE_MAP_REQUEST:
          break;
        case SEND_FUTURE_MAP_RESPONSE:
          break;
        case SEND_REPL_FUTURE_MAP_REQUEST:
          break;
        case SEND_REPL_FUTURE_MAP_RESPONSE:
          break;
        case SEND_REPL_DISJOINT_COMPLETE_REQUEST:
          break;
        case SEND_REPL_DISJOINT_COMPLETE_RESPONSE:
          break;
        case SEND_REPL_INTRA_SPACE_DEP:
          break;
        case SEND_REPL_BROADCAST_UPDATE:
          break;
        case SEND_REPL_TRACE_EVENT_REQUEST:
          break;
        case SEND_REPL_TRACE_EVENT_RESPONSE:
          break;
        case SEND_REPL_TRACE_FRONTIER_REQUEST:
          break;
        case SEND_REPL_TRACE_FRONTIER_RESPONSE:
          break;
        case SEND_REPL_TRACE_UPDATE:
          break;
        case SEND_REPL_IMPLICIT_REQUEST:
          break;
        case SEND_REPL_IMPLICIT_RESPONSE:
          return TASK_VIRTUAL_CHANNEL;
        case SEND_MAPPER_MESSAGE:
          return MAPPER_VIRTUAL_CHANNEL;
        case SEND_MAPPER_BROADCAST:
          return MAPPER_VIRTUAL_CHANNEL;
        case SEND_TASK_IMPL_SEMANTIC_REQ:
          break;
        case SEND_INDEX_SPACE_SEMANTIC_REQ:
          break;
        case SEND_INDEX_PARTITION_SEMANTIC_REQ:
          break;
        case SEND_FIELD_SPACE_SEMANTIC_REQ:
          break;
        case SEND_FIELD_SEMANTIC_REQ:
          break;
        case SEND_LOGICAL_REGION_SEMANTIC_REQ:
          break;
        case SEND_LOGICAL_PARTITION_SEMANTIC_REQ:
          break;
        case SEND_TASK_IMPL_SEMANTIC_INFO:
          break;
        case SEND_INDEX_SPACE_SEMANTIC_INFO:
          break;
        case SEND_INDEX_PARTITION_SEMANTIC_INFO:
          break;
        case SEND_FIELD_SPACE_SEMANTIC_INFO:
          break;
        case SEND_FIELD_SEMANTIC_INFO:
          break;
        case SEND_LOGICAL_REGION_SEMANTIC_INFO:
          break;
        case SEND_LOGICAL_PARTITION_SEMANTIC_INFO:
          break;
        case SEND_REMOTE_CONTEXT_REQUEST:
          break;
        case SEND_REMOTE_CONTEXT_RESPONSE:
          break;
        case SEND_REMOTE_CONTEXT_FREE:
          break;
        case SEND_REMOTE_CONTEXT_PHYSICAL_REQUEST:
          break;
        case SEND_REMOTE_CONTEXT_PHYSICAL_RESPONSE:
          break;
        case SEND_COMPUTE_EQUIVALENCE_SETS_REQUEST:
          break;
        case SEND_COMPUTE_EQUIVALENCE_SETS_RESPONSE:
          break;
        case SEND_CANCEL_EQUIVALENCE_SETS_SUBSCRIPTION:
          break;
        case SEND_FINISH_EQUIVALENCE_SETS_SUBSCRIPTION:
          break;
        case SEND_EQUIVALENCE_SET_REQUEST:
          break;
        case SEND_EQUIVALENCE_SET_RESPONSE:
          break;
        case SEND_EQUIVALENCE_SET_REPLICATION_REQUEST:
          break;
        case SEND_EQUIVALENCE_SET_REPLICATION_RESPONSE:
          break;
        case SEND_EQUIVALENCE_SET_REPLICATION_UPDATE:
          break;
        case SEND_EQUIVALENCE_SET_MIGRATION:
          return MIGRATION_VIRTUAL_CHANNEL;
        case SEND_EQUIVALENCE_SET_OWNER_UPDATE:
          return MIGRATION_VIRTUAL_CHANNEL;
        case SEND_EQUIVALENCE_SET_MAKE_OWNER:
          break;
        case SEND_EQUIVALENCE_SET_CLONE_REQUEST:
          break;
        case SEND_EQUIVALENCE_SET_CLONE_RESPONSE:
          break;
        case SEND_EQUIVALENCE_SET_CAPTURE_REQUEST:
          break;
        case SEND_EQUIVALENCE_SET_CAPTURE_RESPONSE:
          break;
        case SEND_EQUIVALENCE_SET_REMOTE_REQUEST_INSTANCES:
          break;
        case SEND_EQUIVALENCE_SET_REMOTE_REQUEST_INVALID:
          break;
        case SEND_EQUIVALENCE_SET_REMOTE_REQUEST_ANTIVALID:
          break;
        case SEND_EQUIVALENCE_SET_REMOTE_UPDATES:
          return THROUGHPUT_VIRTUAL_CHANNEL;
        case SEND_EQUIVALENCE_SET_REMOTE_ACQUIRES:
          return THROUGHPUT_VIRTUAL_CHANNEL;
        case SEND_EQUIVALENCE_SET_REMOTE_RELEASES:
          return THROUGHPUT_VIRTUAL_CHANNEL;
        case SEND_EQUIVALENCE_SET_REMOTE_COPIES_ACROSS:
          return THROUGHPUT_VIRTUAL_CHANNEL;
        case SEND_EQUIVALENCE_SET_REMOTE_OVERWRITES:
          return THROUGHPUT_VIRTUAL_CHANNEL;
        case SEND_EQUIVALENCE_SET_REMOTE_FILTERS:
          return THROUGHPUT_VIRTUAL_CHANNEL;
        case SEND_EQUIVALENCE_SET_REMOTE_CLONES:
          return THROUGHPUT_VIRTUAL_CHANNEL;
        case SEND_EQUIVALENCE_SET_REMOTE_INSTANCES:
          break;
        case SEND_INSTANCE_REQUEST:
          break;
        case SEND_INSTANCE_RESPONSE:
          break;
        case SEND_EXTERNAL_CREATE_REQUEST:
          break;
        case SEND_EXTERNAL_CREATE_RESPONSE:
          break;
        case SEND_EXTERNAL_ATTACH:
          break;
        case SEND_EXTERNAL_DETACH:
          break;
        case SEND_GC_PRIORITY_UPDATE:
          break;
        case SEND_GC_REQUEST:
          break;
        case SEND_GC_RESPONSE:
          break;
        case SEND_GC_ACQUIRE:
          break;
        case SEND_GC_ACQUIRED:
          break;
        case SEND_GC_DEBUG_REQUEST:
          break;
        case SEND_GC_DEBUG_RESPONSE:
          break;
        case SEND_ACQUIRE_REQUEST:
          break;
        case SEND_ACQUIRE_RESPONSE:
          break;
        case SEND_VARIANT_BROADCAST:
          break;
        case SEND_CONSTRAINT_REQUEST:
          return LAYOUT_CONSTRAINT_VIRTUAL_CHANNEL;
        case SEND_CONSTRAINT_RESPONSE:
          return LAYOUT_CONSTRAINT_VIRTUAL_CHANNEL;
        case SEND_CONSTRAINT_RELEASE:
          return LAYOUT_CONSTRAINT_VIRTUAL_CHANNEL;
        case SEND_TOP_LEVEL_TASK_REQUEST:
          return THROUGHPUT_VIRTUAL_CHANNEL;
        case SEND_TOP_LEVEL_TASK_COMPLETE:
          return THROUGHPUT_VIRTUAL_CHANNEL;
        case SEND_MPI_RANK_EXCHANGE:
          break;
        case SEND_REPLICATE_LAUNCH:
          return TASK_VIRTUAL_CHANNEL;
        case SEND_REPLICATE_DELETE:
          break;
        case SEND_REPLICATE_POST_MAPPED:
          break;
        case SEND_REPLICATE_POST_EXECUTION:
          break;
        case SEND_REPLICATE_TRIGGER_COMPLETE:
          break;
        case SEND_REPLICATE_TRIGGER_COMMIT:
          break;
        case SEND_CONTROL_REPLICATE_COLLECTIVE_MESSAGE:
          break;
        case SEND_LIBRARY_MAPPER_REQUEST:
          break;
        case SEND_LIBRARY_MAPPER_RESPONSE:
          break;
        case SEND_LIBRARY_TRACE_REQUEST:
          break;
        case SEND_LIBRARY_TRACE_RESPONSE:
          break;
        case SEND_LIBRARY_PROJECTION_REQUEST:
          break;
        case SEND_LIBRARY_PROJECTION_RESPONSE:
          break;
        case SEND_LIBRARY_SHARDING_REQUEST:
          break;
        case SEND_LIBRARY_SHARDING_RESPONSE:
          break;
        case SEND_LIBRARY_TASK_REQUEST:
          break;
        case SEND_LIBRARY_TASK_RESPONSE:
          break;
        case SEND_LIBRARY_REDOP_REQUEST:
          break;
        case SEND_LIBRARY_REDOP_RESPONSE:
          break;
        case SEND_LIBRARY_SERDEZ_REQUEST:
          break;
        case SEND_LIBRARY_SERDEZ_RESPONSE:
          break;
        case SEND_REMOTE_OP_REPORT_UNINIT:
          break;
        case SEND_REMOTE_OP_PROFILING_COUNT_UPDATE:
          break;
        case SEND_REMOTE_TRACE_UPDATE:
          return TRACING_VIRTUAL_CHANNEL;
        case SEND_REMOTE_TRACE_RESPONSE:
          break;
        case SEND_FREE_EXTERNAL_ALLOCATION:
          break;
        case SEND_CREATE_FUTURE_INSTANCE_REQUEST:
          break;
        case SEND_CREATE_FUTURE_INSTANCE_RESPONSE:
          break;
        case SEND_FREE_FUTURE_INSTANCE:
          break;
        case SEND_SHUTDOWN_NOTIFICATION:
          return THROUGHPUT_VIRTUAL_CHANNEL;
        case SEND_SHUTDOWN_RESPONSE:
          return THROUGHPUT_VIRTUAL_CHANNEL;
        case LAST_SEND_KIND:
          assert(false);
      }
      return DEFAULT_VIRTUAL_CHANNEL;
    }

  }; // namespace Internal 
}; // namespace Legion 

#endif // __RUNTIME_H__

// EOF
<|MERGE_RESOLUTION|>--- conflicted
+++ resolved
@@ -4173,17 +4173,11 @@
       std::atomic<unsigned> unique_index_tree_id;
       std::atomic<unsigned> unique_region_tree_id;
       std::atomic<unsigned> unique_field_id; 
-<<<<<<< HEAD
-      std::atomic<unsigned> unique_code_descriptor_id;
-      std::atomic<unsigned> unique_constraint_id;
-      std::atomic<unsigned> unique_is_expr_id;
       std::atomic<unsigned> unique_control_replication_id;
-=======
       std::atomic<unsigned long long> unique_operation_id;
       std::atomic<unsigned long long> unique_code_descriptor_id;
       std::atomic<unsigned long long> unique_constraint_id;
       std::atomic<unsigned long long> unique_is_expr_id;
->>>>>>> e63605a9
 #ifdef LEGION_SPY
       std::atomic<unsigned> unique_indirections_id;
 #endif
