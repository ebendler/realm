/* Copyright 2022 Stanford University, NVIDIA Corporation
 *
 * Licensed under the Apache License, Version 2.0 (the "License");
 * you may not use this file except in compliance with the License.
 * You may obtain a copy of the License at
 *
 *     http://www.apache.org/licenses/LICENSE-2.0
 *
 * Unless required by applicable law or agreed to in writing, software
 * distributed under the License is distributed on an "AS IS" BASIS,
 * WITHOUT WARRANTIES OR CONDITIONS OF ANY KIND, either express or implied.
 * See the License for the specific language governing permissions and
 * limitations under the License.
 */


#include "legion.h"
#include "legion/legion_ops.h"
#include "legion/legion_spy.h"
#include "legion/legion_trace.h"
#include "legion/legion_tasks.h"
#include "legion/legion_instances.h"
#include "legion/legion_views.h"
#include "legion/legion_context.h"
#include "legion/legion_replication.h"

#include "realm/id.h" // TODO: remove this hackiness

namespace Legion {
  namespace Internal {

    LEGION_EXTERN_LOGGER_DECLARATIONS

    /////////////////////////////////////////////////////////////
    // Utility functions
    /////////////////////////////////////////////////////////////

    std::ostream& operator<<(std::ostream &out, const TraceLocalID &key)
    {
      out << "(" << key.context_index << ",";
      if (key.index_point.dim > 1) out << "(";
      for (int dim = 0; dim < key.index_point.dim; ++dim)
      {
        if (dim > 0) out << ",";
        out << key.index_point[dim];
      }
      if (key.index_point.dim > 1) out << ")";
      out << ")";
      return out;
    }

    std::ostream& operator<<(std::ostream &out,
                             const PhysicalTemplate::Replayable &r)
    {
      if (r.replayable)
        out << "Replayable";
      else
      {
        out << "Non-replayable (" << r.message << ")";
      }
      return out;
    }

    /////////////////////////////////////////////////////////////
    // LegionTrace 
    /////////////////////////////////////////////////////////////

    //--------------------------------------------------------------------------
    LegionTrace::LegionTrace(InnerContext *c, TraceID t, 
                             bool logical_only, Provenance *p)
      : ctx(c), tid(t), begin_provenance(p), end_provenance(NULL),
        last_memoized(0), physical_op_count(0), blocking_call_observed(false), 
        has_intermediate_ops(false), fixed(false)
    //--------------------------------------------------------------------------
    {
      state.store(LOGICAL_ONLY);
      physical_trace = logical_only ? NULL : 
        new PhysicalTrace(c->owner_task->runtime, this);
      if (begin_provenance != NULL)
        begin_provenance->add_reference();
    }

    //--------------------------------------------------------------------------
    LegionTrace::~LegionTrace(void)
    //--------------------------------------------------------------------------
    {
      if (physical_trace != NULL)
        delete physical_trace;
      if ((begin_provenance != NULL) && begin_provenance->remove_reference())
        delete begin_provenance;
      if ((end_provenance != NULL) && end_provenance->remove_reference())
        delete end_provenance;
    }

    //--------------------------------------------------------------------------
    void LegionTrace::fix_trace(Provenance *provenance)
    //--------------------------------------------------------------------------
    {
#ifdef DEBUG_LEGION
      assert(!fixed);
      assert(end_provenance == NULL);
#endif
      fixed = true;
      end_provenance = provenance;
      if (end_provenance != NULL)
        end_provenance->add_reference();
    }

    //--------------------------------------------------------------------------
    void LegionTrace::register_physical_only(Operation *op)
    //--------------------------------------------------------------------------
    {
#ifdef LEGION_SPY
      std::pair<Operation*,GenerationID> key(op, op->get_generation());
      const size_t index = operations.size();
      op->set_trace_local_id(index);
      op->add_mapping_reference(key.second);
      operations.push_back(key);
      current_uids[key] = op->get_unique_op_id();
#else
      op->set_trace_local_id(physical_op_count++);
#endif
    }

    //--------------------------------------------------------------------------
    void LegionTrace::replay_aliased_children(
                             std::vector<RegionTreePath> &privilege_paths) const
    //--------------------------------------------------------------------------
    {
      unsigned index = operations.size() - 1;
      std::map<unsigned,LegionVector<AliasChildren> >::const_iterator
        finder = aliased_children.find(index);
      if (finder == aliased_children.end())
        return;
      for (LegionVector<AliasChildren>::const_iterator it = 
            finder->second.begin(); it != finder->second.end(); it++)
      {
#ifdef DEBUG_LEGION
        assert(it->req_index < privilege_paths.size());
#endif
        privilege_paths[it->req_index].record_aliased_children(it->depth,
                                                               it->mask);
      }
    }

    //--------------------------------------------------------------------------
    void LegionTrace::end_trace_execution(FenceOp *op)
    //--------------------------------------------------------------------------
    {
      if (is_replaying())
      {
#ifdef LEGION_SPY
        for (std::vector<std::pair<Operation*,GenerationID> >::const_iterator
              it = operations.begin(); it != operations.end(); it++)
          it->first->remove_mapping_reference(it->second);
        operations.clear();
        current_uids.clear();
#else
#ifdef DEBUG_LEGION
        assert(operations.empty());
#endif
        // Reset the physical op count for the next replay
        physical_op_count = 0;
#endif
        return;
      }

      // Register for this fence on every one of the operations in
      // the trace and then clear out the operations data structure
      for (std::set<std::pair<Operation*,GenerationID> >::iterator it =
            frontiers.begin(); it != frontiers.end(); ++it)
      {
        const std::pair<Operation*,GenerationID> &target = *it;
#ifdef DEBUG_LEGION
        assert(!target.first->is_internal_op());
#endif
        op->register_dependence(target.first, target.second);
#ifdef LEGION_SPY
        for (unsigned req_idx = 0; req_idx < num_regions[target]; req_idx++)
        {
          LegionSpy::log_mapping_dependence(
              op->get_context()->get_unique_id(), current_uids[target], req_idx,
              op->get_unique_op_id(), 0, LEGION_TRUE_DEPENDENCE);
        }
#endif
        // Remove any mapping references that we hold
        target.first->remove_mapping_reference(target.second);
      }
      operations.clear();
      last_memoized = 0;
      frontiers.clear();
#ifdef LEGION_SPY
      current_uids.clear();
      num_regions.clear();
#endif
    }

#ifdef LEGION_SPY
    //--------------------------------------------------------------------------
    UniqueID LegionTrace::get_current_uid_by_index(unsigned op_idx) const
    //--------------------------------------------------------------------------
    {
      assert(op_idx < operations.size());
      const std::pair<Operation*,GenerationID> &key = operations[op_idx];
      std::map<std::pair<Operation*,GenerationID>,UniqueID>::const_iterator
        finder = current_uids.find(key);
      assert(finder != current_uids.end());
      return finder->second;
    }
#endif

    //--------------------------------------------------------------------------
    void LegionTrace::invalidate_trace_cache(Operation *invalidator)
    //--------------------------------------------------------------------------
    {
      if (physical_trace == NULL)
        return;
      PhysicalTemplate *current_template = 
        physical_trace->get_current_template();
      if (current_template == NULL)
        return;
      bool execution_fence = false;
      if (invalidator->invalidates_physical_trace_template(execution_fence))
      {
        // Check to see if this is an execution fence or not
        if (execution_fence)
        {
          // If it is an execution fence we need to record the previous
          // templates completion event as a precondition for the fence
#ifdef DEBUG_LEGION
          FenceOp *fence_op = dynamic_cast<FenceOp*>(invalidator);
          assert(fence_op != NULL);
#else
          FenceOp *fence_op = static_cast<FenceOp*>(invalidator);
#endif
          // Record that we had an intermediate execution fence between replays
          // Update the execution event for the trace to be this fence event
          physical_trace->record_intermediate_execution_fence(fence_op);
        }
        else
        {
          physical_trace->clear_cached_template();
          current_template->issue_summary_operations(ctx, invalidator, 
                                                     end_provenance);
          has_intermediate_ops = false;
        }
      }
      else
        has_intermediate_ops = true;
    }

    /////////////////////////////////////////////////////////////
    // StaticTrace
    /////////////////////////////////////////////////////////////

    //--------------------------------------------------------------------------
    StaticTrace::StaticTrace(TraceID t, InnerContext *c, bool logical_only,
                             Provenance *p, const std::set<RegionTreeID> *trees)
      : LegionTrace(c, t, logical_only, p)
    //--------------------------------------------------------------------------
    {
      if (trees != NULL)
        application_trees.insert(trees->begin(), trees->end());
    }
    
    //--------------------------------------------------------------------------
    StaticTrace::StaticTrace(const StaticTrace &rhs)
      : LegionTrace(NULL, 0, true, NULL)
    //--------------------------------------------------------------------------
    {
      // should never be called
      assert(false);
    }

    //--------------------------------------------------------------------------
    StaticTrace::~StaticTrace(void)
    //--------------------------------------------------------------------------
    {
      // Remove our mapping references and then clear the operations
      for (std::vector<std::pair<Operation*,GenerationID> >::const_iterator it =
            operations.begin(); it != operations.end(); it++)
        it->first->remove_mapping_reference(it->second);
      operations.clear();
    }

    //--------------------------------------------------------------------------
    StaticTrace& StaticTrace::operator=(const StaticTrace &rhs)
    //--------------------------------------------------------------------------
    {
      // should never be called
      assert(false);
      return *this;
    }

    //--------------------------------------------------------------------------
    bool StaticTrace::handles_region_tree(RegionTreeID tid) const
    //--------------------------------------------------------------------------
    {
      if (application_trees.empty())
        return true;
      return (application_trees.find(tid) != application_trees.end());
    }

    //--------------------------------------------------------------------------
    bool StaticTrace::initialize_op_tracing(Operation *op,
                               const std::vector<StaticDependence> *dependences,
                               const LogicalTraceInfo *trace_info)
    //--------------------------------------------------------------------------
    {
      // If we've already recorded all these, there's no need to do it again
      if (fixed)
        return false;
      // Internal operations get to skip this
      if (op->is_internal_op())
        return false;
      // All other operations have to add something to the list
      if (dependences == NULL)
        static_dependences.resize(static_dependences.size() + 1);
      else // Add it to the list of static dependences
        static_dependences.push_back(*dependences);
      return false;
    }

    //--------------------------------------------------------------------------
    void StaticTrace::register_operation(Operation *op, GenerationID gen)
    //--------------------------------------------------------------------------
    {
      std::pair<Operation*,GenerationID> key(op,gen);
      const size_t index = operations.size();
      if (!ctx->runtime->no_physical_tracing &&
          op->is_memoizing() && !op->is_internal_op())
      {
        if (index != last_memoized)
          REPORT_LEGION_ERROR(ERROR_INCOMPLETE_PHYSICAL_TRACING,
              "Invalid memoization request. A trace cannot be partially "
              "memoized. Please change the mapper to request memoization "
              "for all the operations in the trace");
        op->set_trace_local_id(index);
        last_memoized = index + 1;
      }

      if (!op->is_internal_op())
      {
        frontiers.insert(key);
        const LegionVector<DependenceRecord> &deps = 
          translate_dependence_records(op, index); 
        operations.push_back(key);
#ifdef LEGION_SPY
        current_uids[key] = op->get_unique_op_id();
        num_regions[key] = op->get_region_count();
#endif
        // Add a mapping reference since people will be 
        // registering dependences
        op->add_mapping_reference(gen);  
        // Then compute all the dependences on this operation from
        // our previous recording of the trace
        for (LegionVector<DependenceRecord>::const_iterator it = 
              deps.begin(); it != deps.end(); it++)
        {
#ifdef DEBUG_LEGION
          assert((it->operation_idx >= 0) &&
                 ((size_t)it->operation_idx < operations.size()));
#endif
          const std::pair<Operation*,GenerationID> &target = 
                                                operations[it->operation_idx];
          std::set<std::pair<Operation*,GenerationID> >::iterator finder =
            frontiers.find(target);
          if (finder != frontiers.end())
          {
            finder->first->remove_mapping_reference(finder->second);
            frontiers.erase(finder);
          }

          if ((it->prev_idx == -1) || (it->next_idx == -1))
          {
            op->register_dependence(target.first, target.second);
#ifdef LEGION_SPY
            LegionSpy::log_mapping_dependence(
               op->get_context()->get_unique_id(),
               get_current_uid_by_index(it->operation_idx),
               (it->prev_idx == -1) ? 0 : it->prev_idx,
               op->get_unique_op_id(), 
               (it->next_idx == -1) ? 0 : it->next_idx, LEGION_TRUE_DEPENDENCE);
#endif
          }
          else
          {
            op->register_region_dependence(it->next_idx, target.first,
                                           target.second, it->prev_idx,
                                           it->dtype, it->validates,
                                           it->dependent_mask);
#ifdef LEGION_SPY
            LegionSpy::log_mapping_dependence(
                op->get_context()->get_unique_id(),
                get_current_uid_by_index(it->operation_idx), it->prev_idx,
                op->get_unique_op_id(), it->next_idx, it->dtype);
#endif
          }
        }
      }
      else
      {
        // We already added our creator to the list of operations
        // so the set of dependences is index-1
#ifdef DEBUG_LEGION
        assert(index > 0);
#endif
        const LegionVector<DependenceRecord> &deps = 
          translate_dependence_records(operations[index-1].first, index-1);
        // Special case for internal operations
        // Internal operations need to register transitive dependences
        // on all the other operations with which it interferes.
        // We can get this from the set of operations on which the
        // operation we are currently performing dependence analysis
        // has dependences.
        InternalOp *internal_op = static_cast<InternalOp*>(op);
#ifdef DEBUG_LEGION
        assert(internal_op == dynamic_cast<InternalOp*>(op));
#endif
        int internal_index = internal_op->get_internal_index();
        for (LegionVector<DependenceRecord>::const_iterator it = 
              deps.begin(); it != deps.end(); it++)
        {
          // We only record dependences for this internal operation on
          // the indexes for which this internal operation is being done
          if (internal_index != it->next_idx)
            continue;
#ifdef DEBUG_LEGION
          assert((it->operation_idx >= 0) &&
                 ((size_t)it->operation_idx < operations.size()));
#endif
          const std::pair<Operation*,GenerationID> &target = 
                                                operations[it->operation_idx];
          // If this is the case we can do the normal registration
          if ((it->prev_idx == -1) || (it->next_idx == -1))
          {
            internal_op->register_dependence(target.first, target.second); 
#ifdef LEGION_SPY
            LegionSpy::log_mapping_dependence(
               op->get_context()->get_unique_id(),
               get_current_uid_by_index(it->operation_idx),
               (it->prev_idx == -1) ? 0 : it->prev_idx,
               op->get_unique_op_id(), 
               (it->next_idx == -1) ? 0 : it->next_idx, LEGION_TRUE_DEPENDENCE);
#endif
          }
          else
          {
            internal_op->record_trace_dependence(target.first, target.second,
                                               it->prev_idx, it->next_idx,
                                               it->dtype, it->dependent_mask);
#ifdef LEGION_SPY
            LegionSpy::log_mapping_dependence(
                internal_op->get_context()->get_unique_id(),
                get_current_uid_by_index(it->operation_idx), it->prev_idx,
                internal_op->get_unique_op_id(), 0, it->dtype);
#endif
          }
        }
      }
    }

    //--------------------------------------------------------------------------
    void StaticTrace::record_dependence(
                                     Operation *target, GenerationID target_gen,
                                     Operation *source, GenerationID source_gen)
    //--------------------------------------------------------------------------
    {
      // should never be called
      assert(false);
    }
    
    //--------------------------------------------------------------------------
    void StaticTrace::record_region_dependence(
                                    Operation *target, GenerationID target_gen,
                                    Operation *source, GenerationID source_gen,
                                    unsigned target_idx, unsigned source_idx,
                                    DependenceType dtype, bool validates,
                                    const FieldMask &dependent_mask)
    //--------------------------------------------------------------------------
    {
      // should never be called
      assert(false);
    }

    //--------------------------------------------------------------------------
    void StaticTrace::record_no_dependence(
                                    Operation *target, GenerationID target_gen,
                                    Operation *source, GenerationID source_gen,
                                    unsigned target_idx, unsigned source_idx,
                                    const FieldMask &dependent_mask)
    //--------------------------------------------------------------------------
    {
      // should never be called
      assert(false);
    }

    //--------------------------------------------------------------------------
    void StaticTrace::record_aliased_children(unsigned req_index,unsigned depth,
                                              const FieldMask &aliase_mask)
    //--------------------------------------------------------------------------
    {
      // should never be called
      assert(false);
    }

    //--------------------------------------------------------------------------
    void StaticTrace::end_trace_capture(void)
    //--------------------------------------------------------------------------
    {
      // Remove mapping fences on the frontiers which haven't been removed yet
      for (std::set<std::pair<Operation*,GenerationID> >::const_iterator it =
            frontiers.begin(); it != frontiers.end(); it++)
        it->first->remove_mapping_reference(it->second);
      operations.clear();
      frontiers.clear();
      last_memoized = 0;
#ifdef LEGION_SPY
      current_uids.clear();
      num_regions.clear();
#endif
    }

#ifdef LEGION_SPY
    //--------------------------------------------------------------------------
    void StaticTrace::perform_logging(
                               UniqueID prev_fence_uid, UniqueID curr_fence_uid)
    //--------------------------------------------------------------------------
    {
      // TODO: Implement this if someone wants to memoize static traces
      assert(false);
    }
#endif

    //--------------------------------------------------------------------------
    const LegionVector<LegionTrace::DependenceRecord>& 
        StaticTrace::translate_dependence_records(Operation *op, unsigned index)
    //--------------------------------------------------------------------------
    {
      // If we already translated it then we are done
      if (index < translated_deps.size())
        return translated_deps[index];
      const unsigned start_idx = translated_deps.size();
      translated_deps.resize(index+1);
      RegionTreeForest *forest = ctx->runtime->forest;
      for (unsigned op_idx = start_idx; op_idx <= index; op_idx++)
      {
        const std::vector<StaticDependence> &static_deps = 
          static_dependences[op_idx];
        LegionVector<DependenceRecord> &translation = 
          translated_deps[op_idx];
        for (std::vector<StaticDependence>::const_iterator it = 
              static_deps.begin(); it != static_deps.end(); it++)
        {
          // Convert the previous offset into an absoluate offset    
          // If the previous offset is larger than the index then 
          // this dependence doesn't matter
          if (it->previous_offset > index)
            continue;
          // Compute the field mask by getting the parent region requirement
          unsigned parent_index = op->find_parent_index(it->current_req_index);
          FieldSpace field_space =  
            ctx->find_logical_region(parent_index).get_field_space();
          const FieldMask dependence_mask = 
            forest->get_node(field_space)->get_field_mask(it->dependent_fields);
          translation.push_back(DependenceRecord(index - it->previous_offset, 
                it->previous_req_index, it->current_req_index, it->validates, 
                it->dependence_type, dependence_mask));
        }
      }
      return translated_deps[index];
    }

    /////////////////////////////////////////////////////////////
    // DynamicTrace 
    /////////////////////////////////////////////////////////////

    //--------------------------------------------------------------------------
    DynamicTrace::DynamicTrace(TraceID t, InnerContext *c, bool logical_only,
                               Provenance *p)
      : LegionTrace(c, t, logical_only, p), tracing(true)
    //--------------------------------------------------------------------------
    {
    }

    //--------------------------------------------------------------------------
    DynamicTrace::DynamicTrace(const DynamicTrace &rhs)
      : LegionTrace(NULL, 0, true, NULL)
    //--------------------------------------------------------------------------
    {
      // should never be called
      assert(false);
    }

    //--------------------------------------------------------------------------
    DynamicTrace::~DynamicTrace(void)
    //--------------------------------------------------------------------------
    {
    }

    //--------------------------------------------------------------------------
    DynamicTrace& DynamicTrace::operator=(const DynamicTrace &rhs)
    //--------------------------------------------------------------------------
    {
      // should never be called
      assert(false);
      return *this;
    } 

    //--------------------------------------------------------------------------
    void DynamicTrace::end_trace_capture(void)
    //--------------------------------------------------------------------------
    {
#ifdef DEBUG_LEGION
      assert(tracing);
#endif
      // We don't record mapping dependences when tracing so we don't need
      // to remove them when we are here
      operations.clear();
      last_memoized = 0;
      op_map.clear();
      internal_dependences.clear();
      tracing = false;
#ifdef LEGION_SPY
      current_uids.clear();
      num_regions.clear();
#endif
    } 

    //--------------------------------------------------------------------------
    bool DynamicTrace::handles_region_tree(RegionTreeID tid) const
    //--------------------------------------------------------------------------
    {
      // Always handles all of them
      return true;
    }

    //--------------------------------------------------------------------------
    bool DynamicTrace::initialize_op_tracing(Operation *op,
                               const std::vector<StaticDependence> *dependences,
                               const LogicalTraceInfo *trace_info)
    //--------------------------------------------------------------------------
    {
      if (trace_info != NULL) // happens for internal operations
        return !trace_info->already_traced;
      else
        return !is_fixed();
    }

    //--------------------------------------------------------------------------
    void DynamicTrace::register_operation(Operation *op, GenerationID gen)
    //--------------------------------------------------------------------------
    {
      std::pair<Operation*,GenerationID> key(op,gen);
      const size_t index = operations.size();
      if (!ctx->runtime->no_physical_tracing &&
          op->is_memoizing() && !op->is_internal_op())
      {
        if (index != last_memoized)
        {
          for (unsigned i = 0; i < operations.size(); ++i)
          {
            Operation *op = operations[i].first;
            if (!op->is_internal_op() && op->get_memoizable() == NULL)
              REPORT_LEGION_ERROR(ERROR_PHYSICAL_TRACING_UNSUPPORTED_OP,
                  "Invalid memoization request. Operation of type %s (UID %lld)"
                  " at index %d in trace %d requested memoization, but physical"
                  " tracing does not support this operation type yet.",
                  Operation::get_string_rep(op->get_operation_kind()),
                  op->get_unique_op_id(), i, tid);
          }
          REPORT_LEGION_ERROR(ERROR_INCOMPLETE_PHYSICAL_TRACING,
              "Invalid memoization request. A trace cannot be partially "
              "memoized. Please change the mapper to request memoization "
              "for all the operations in the trace");
        }
        op->set_trace_local_id(index);
        last_memoized = index + 1;
      }
      if (has_physical_trace() &&
          !op->is_internal_op() && op->get_memoizable() == NULL)
        REPORT_LEGION_ERROR(ERROR_PHYSICAL_TRACING_UNSUPPORTED_OP,
            "Invalid memoization request. Operation of type %s (UID %lld) "
            "at index %zd in trace %d requested memoization, but physical "
            "tracing does not support this operation type yet.",
            Operation::get_string_rep(op->get_operation_kind()),
            op->get_unique_op_id(), index, tid);

      // Only need to save this in the map if we are not done tracing
      if (tracing)
      {
        // This is the normal case
        if (!op->is_internal_op())
        {
          operations.push_back(key);
          op_map[key] = index;
          // Add a new vector for storing dependences onto the back
          dependences.push_back(LegionVector<DependenceRecord>());
          // Record meta-data about the trace for verifying that
          // it is being replayed correctly
          op_info.push_back(OperationInfo(op));
        }
        else // Otherwise, track internal operations separately
        {
          std::pair<InternalOp*,GenerationID> 
            local_key(static_cast<InternalOp*>(op),gen);
          internal_dependences[local_key] = LegionVector<DependenceRecord>();
        }
      }
      else
      {
        if (!op->is_internal_op())
        {
          frontiers.insert(key);
          // Check for exceeding the trace size
          if (index >= dependences.size())
            REPORT_LEGION_ERROR(ERROR_TRACE_VIOLATION_RECORDED,
                          "Trace violation! Recorded %zd operations in trace "
                          "%d in task %s (UID %lld) but %zd operations have "
                          "now been issued!", dependences.size(), tid,
                          ctx->get_task_name(), ctx->get_unique_id(), index+1)
          // Check to see if the meta-data alignes
          const OperationInfo &info = op_info[index];
          // Check that they are the same kind of operation
          if (info.kind != op->get_operation_kind())
            REPORT_LEGION_ERROR(ERROR_TRACE_VIOLATION_OPERATION,
                          "Trace violation! Operation at index %zd of trace %d "
                          "in task %s (UID %lld) was recorded as having type "
                          "%s but instead has type %s in replay.",
                          index, tid, ctx->get_task_name(),ctx->get_unique_id(),
                          Operation::get_string_rep(info.kind),
                          Operation::get_string_rep(op->get_operation_kind()))
          // Check that they have the same number of region requirements
          if (info.count != op->get_region_count())
            REPORT_LEGION_ERROR(ERROR_TRACE_VIOLATION_OPERATION,
                          "Trace violation! Operation at index %zd of trace %d "
                          "in task %s (UID %lld) was recorded as having %d "
                          "regions, but instead has %zd regions in replay.",
                          index, tid, ctx->get_task_name(),
                          ctx->get_unique_id(), info.count,
                          op->get_region_count())
          // If we make it here, everything is good
          const LegionVector<DependenceRecord> &deps = dependences[index];
          operations.push_back(key);
#ifdef LEGION_SPY
          current_uids[key] = op->get_unique_op_id();
          num_regions[key] = op->get_region_count();
#endif
          // Add a mapping reference since people will be 
          // registering dependences
          op->add_mapping_reference(gen);  
          // Then compute all the dependences on this operation from
          // our previous recording of the trace
          for (LegionVector<DependenceRecord>::const_iterator it = 
                deps.begin(); it != deps.end(); it++)
          {
            // Skip any no-dependences since they are still no-deps here
            if (it->dtype == LEGION_NO_DEPENDENCE)
              continue;
#ifdef DEBUG_LEGION
            assert((it->operation_idx >= 0) &&
                   ((size_t)it->operation_idx < operations.size()));
#endif
            const std::pair<Operation*,GenerationID> &target = 
                                                  operations[it->operation_idx];
            std::set<std::pair<Operation*,GenerationID> >::iterator finder =
              frontiers.find(target);
            if (finder != frontiers.end())
            {
              finder->first->remove_mapping_reference(finder->second);
              frontiers.erase(finder);
            }

            if ((it->prev_idx == -1) || (it->next_idx == -1))
            {
              op->register_dependence(target.first, target.second); 
#ifdef LEGION_SPY
              LegionSpy::log_mapping_dependence(
               op->get_context()->get_unique_id(),
               get_current_uid_by_index(it->operation_idx),
               (it->prev_idx == -1) ? 0 : it->prev_idx,
               op->get_unique_op_id(), 
               (it->next_idx == -1) ? 0 : it->next_idx, LEGION_TRUE_DEPENDENCE);
#endif
            }
            else
            {
              op->register_region_dependence(it->next_idx, target.first,
                                             target.second, it->prev_idx,
                                             it->dtype, it->validates,
                                             it->dependent_mask);
#ifdef LEGION_SPY
              LegionSpy::log_mapping_dependence(
                  op->get_context()->get_unique_id(),
                  get_current_uid_by_index(it->operation_idx), it->prev_idx,
                  op->get_unique_op_id(), it->next_idx, it->dtype);
#endif
            }
          }
        }
        else
        {
          // We already added our creator to the list of operations
          // so the set of dependences is index-1
#ifdef DEBUG_LEGION
          assert(index > 0);
#endif
          const LegionVector<DependenceRecord> &deps = dependences[index-1];
          // Special case for internal operations
          // Internal operations need to register transitive dependences
          // on all the other operations with which it interferes.
          // We can get this from the set of operations on which the
          // operation we are currently performing dependence analysis
          // has dependences.
          InternalOp *internal_op = static_cast<InternalOp*>(op);
#ifdef DEBUG_LEGION
          assert(internal_op == dynamic_cast<InternalOp*>(op));
#endif
          int internal_index = internal_op->get_internal_index();
          for (LegionVector<DependenceRecord>::const_iterator it = 
                deps.begin(); it != deps.end(); it++)
          {
            // We only record dependences for this internal operation on
            // the indexes for which this internal operation is being done
            if (internal_index != it->next_idx)
              continue;
#ifdef DEBUG_LEGION
            assert((it->operation_idx >= 0) &&
                   ((size_t)it->operation_idx < operations.size()));
#endif
            const std::pair<Operation*,GenerationID> &target = 
                                                  operations[it->operation_idx];

            // If this is the case we can do the normal registration
            if ((it->prev_idx == -1) || (it->next_idx == -1))
            {
              internal_op->register_dependence(target.first, target.second); 
#ifdef LEGION_SPY
              LegionSpy::log_mapping_dependence(
               op->get_context()->get_unique_id(),
               get_current_uid_by_index(it->operation_idx),
               (it->prev_idx == -1) ? 0 : it->prev_idx,
               op->get_unique_op_id(), 
               (it->next_idx == -1) ? 0 : it->next_idx, LEGION_TRUE_DEPENDENCE);
#endif
            }
            else
            {
              // Promote no-dependence cases to full dependences here
              internal_op->record_trace_dependence(target.first, target.second,
                                                   it->prev_idx, it->next_idx,
                                                   LEGION_TRUE_DEPENDENCE, 
                                                   it->dependent_mask);
#ifdef LEGION_SPY
              LegionSpy::log_mapping_dependence(
                  internal_op->get_context()->get_unique_id(),
                  get_current_uid_by_index(it->operation_idx), it->prev_idx,
                  internal_op->get_unique_op_id(), 0, it->dtype);
#endif
            }
          }
        }
      }
    }

    //--------------------------------------------------------------------------
    void DynamicTrace::record_dependence(Operation *target,GenerationID tar_gen,
                                         Operation *source,GenerationID src_gen)
    //--------------------------------------------------------------------------
    {
#ifdef DEBUG_LEGION
      assert(tracing);
      if (!source->is_internal_op())
      {
        assert(operations.back().first == source);
        assert(operations.back().second == src_gen);
      }
#endif
      std::pair<Operation*,GenerationID> target_key(target, tar_gen);
      std::map<std::pair<Operation*,GenerationID>,unsigned>::const_iterator
        finder = op_map.find(target_key);
      // We only need to record it if it falls within our trace
      if (finder != op_map.end())
      {
        // Two cases here
        if (!source->is_internal_op())
        {
          // Normal case
          insert_dependence(DependenceRecord(finder->second));
        }
        else
        {
          // Otherwise this is an internal op so record it special
          // Don't record dependences on our creator
          if (target_key != operations.back())
          {
            std::pair<InternalOp*,GenerationID> 
              src_key(static_cast<InternalOp*>(source), src_gen);
#ifdef DEBUG_LEGION
            assert(internal_dependences.find(src_key) != 
                   internal_dependences.end());
#endif
            insert_dependence(src_key, DependenceRecord(finder->second));
          }
        }
      }
      else if (target->is_internal_op())
      {
        // They shouldn't both be internal operations, if they are, then
        // they should be going through the other path that tracks
        // dependences based on specific region requirements
#ifdef DEBUG_LEGION
        assert(!source->is_internal_op());
#endif
        // First check to see if the internal op is one of ours
        std::pair<InternalOp*,GenerationID> 
          local_key(static_cast<InternalOp*>(target),tar_gen);
        std::map<std::pair<InternalOp*,GenerationID>,
                LegionVector<DependenceRecord>>::const_iterator
          internal_finder = internal_dependences.find(local_key);
        if (internal_finder != internal_dependences.end())
        {
          const LegionVector<DependenceRecord> &internal_deps = 
                                                        internal_finder->second;
          for (LegionVector<DependenceRecord>::const_iterator it = 
                internal_deps.begin(); it != internal_deps.end(); it++)
            insert_dependence(DependenceRecord(it->operation_idx)); 
        }
      }
    }

    //--------------------------------------------------------------------------
    void DynamicTrace::record_region_dependence(Operation *target, 
                                                GenerationID tar_gen,
                                                Operation *source, 
                                                GenerationID src_gen,
                                                unsigned target_idx, 
                                                unsigned source_idx,
                                                DependenceType dtype,
                                                bool validates,
                                                const FieldMask &dep_mask)
    //--------------------------------------------------------------------------
    {
#ifdef DEBUG_LEGION
      assert(tracing);
      if (!source->is_internal_op())
      {
        assert(operations.back().first == source);
        assert(operations.back().second == src_gen);
      }
#endif
      std::pair<Operation*,GenerationID> target_key(target, tar_gen);
      std::map<std::pair<Operation*,GenerationID>,unsigned>::const_iterator
        finder = op_map.find(target_key);
      // We only need to record it if it falls within our trace
      if (finder != op_map.end())
      {
        // Two cases here, 
        if (!source->is_internal_op())
        {
          // Normal case
          insert_dependence(
              DependenceRecord(finder->second, target_idx, source_idx,
                   validates, dtype, dep_mask));
        }
        else
        {
          // Otherwise this is a internal op so record it special
          // Don't record dependences on our creator
          if (target_key != operations.back())
          { 
            std::pair<InternalOp*,GenerationID> 
              src_key(static_cast<InternalOp*>(source), src_gen);
#ifdef DEBUG_LEGION
            assert(internal_dependences.find(src_key) != 
                   internal_dependences.end());
#endif
            insert_dependence(src_key, 
                DependenceRecord(finder->second, target_idx, source_idx,
                     validates, dtype, dep_mask));
          }
        }
      }
      else if (target->is_internal_op())
      {
        // First check to see if the internal op is one of ours
        std::pair<InternalOp*,GenerationID> 
          local_key(static_cast<InternalOp*>(target), tar_gen);
        std::map<std::pair<InternalOp*,GenerationID>,
                 LegionVector<DependenceRecord>>::const_iterator
          internal_finder = internal_dependences.find(local_key);
        if (internal_finder != internal_dependences.end())
        {
          // It is one of ours, so two cases
          if (!source->is_internal_op())
          {
            // Iterate over the internal operation dependences and 
            // translate them to our dependences
            for (LegionVector<DependenceRecord>::const_iterator
                  it = internal_finder->second.begin(); 
                  it != internal_finder->second.end(); it++)
            {
              FieldMask overlap = it->dependent_mask & dep_mask;
              if (!overlap)
                continue;
              insert_dependence(
                  DependenceRecord(it->operation_idx, it->prev_idx,
                     source_idx, it->validates, it->dtype, overlap));
            }
          }
          else
          {
            // Iterate over the internal operation dependences
            // and translate them to our dependences
            std::pair<InternalOp*,GenerationID> 
              src_key(static_cast<InternalOp*>(source), src_gen);
#ifdef DEBUG_LEGION
            assert(internal_dependences.find(src_key) != 
                   internal_dependences.end());
#endif
            for (LegionVector<DependenceRecord>::const_iterator
                  it = internal_finder->second.begin(); 
                  it != internal_finder->second.end(); it++)
            {
              FieldMask overlap = it->dependent_mask & dep_mask;
              if (!overlap)
                continue;
              insert_dependence(src_key, 
                  DependenceRecord(it->operation_idx, it->prev_idx,
                    source_idx, it->validates, it->dtype, overlap));
            }
          }
        }
      }
    }

    //--------------------------------------------------------------------------
    void DynamicTrace::record_no_dependence(Operation *target, 
                                            GenerationID tar_gen,
                                            Operation *source, 
                                            GenerationID src_gen,
                                            unsigned target_idx, 
                                            unsigned source_idx,
                                            const FieldMask &dep_mask)
    //--------------------------------------------------------------------------
    {
#ifdef DEBUG_LEGION
      assert(tracing);
      assert(!target->is_internal_op());
      assert(!source->is_internal_op());
#endif
      std::pair<Operation*,GenerationID> target_key(target, tar_gen);
      std::map<std::pair<Operation*,GenerationID>,unsigned>::const_iterator
        finder = op_map.find(target_key);
      // We only need to record it if it falls within our trace
      if (finder != op_map.end())
      {
        insert_dependence(DependenceRecord(finder->second, target_idx, 
                  source_idx, false, LEGION_NO_DEPENDENCE, dep_mask));
      }
    }

    //--------------------------------------------------------------------------
    void DynamicTrace::record_aliased_children(unsigned req_index,
                                          unsigned depth, const FieldMask &mask)
    //--------------------------------------------------------------------------
    {
      unsigned index = operations.size() - 1;
      aliased_children[index].push_back(AliasChildren(req_index, depth, mask));
    } 

#ifdef LEGION_SPY
    //--------------------------------------------------------------------------
    void DynamicTrace::perform_logging(
                               UniqueID prev_fence_uid, UniqueID curr_fence_uid)
    //--------------------------------------------------------------------------
    {
      UniqueID context_uid = ctx->get_unique_id();
      for (unsigned idx = 0; idx < operations.size(); ++idx)
      {
        const UniqueID uid = get_current_uid_by_index(idx);
        const LegionVector<DependenceRecord> &deps = dependences[idx];
        for (LegionVector<DependenceRecord>::const_iterator it =
             deps.begin(); it != deps.end(); it++)
        {
          if ((it->prev_idx == -1) || (it->next_idx == -1))
          {
            LegionSpy::log_mapping_dependence(
               context_uid, get_current_uid_by_index(it->operation_idx),
               (it->prev_idx == -1) ? 0 : it->prev_idx,
               uid,
               (it->next_idx == -1) ? 0 : it->next_idx, LEGION_TRUE_DEPENDENCE);
          }
          else
          {
            LegionSpy::log_mapping_dependence(
                context_uid, get_current_uid_by_index(it->operation_idx),
                it->prev_idx, uid, it->next_idx, it->dtype);
          }
        }
        LegionSpy::log_mapping_dependence(
            context_uid, prev_fence_uid, 0, uid, 0, LEGION_TRUE_DEPENDENCE);
        LegionSpy::log_mapping_dependence(
            context_uid, uid, 0, curr_fence_uid, 0, LEGION_TRUE_DEPENDENCE);
      }
    }
#endif

    //--------------------------------------------------------------------------
    void DynamicTrace::insert_dependence(const DependenceRecord &record)
    //--------------------------------------------------------------------------
    {
#ifdef DEBUG_LEGION
      assert(!dependences.empty());
#endif
      LegionVector<DependenceRecord> &deps = dependences.back();
      // Try to merge it with an existing dependence
      for (unsigned idx = 0; idx < deps.size(); idx++)
        if (deps[idx].merge(record))
          return;
      // If we make it here, we couldn't merge it so just add it
      deps.push_back(record);
    }

    //--------------------------------------------------------------------------
    void DynamicTrace::insert_dependence(
                                 const std::pair<InternalOp*,GenerationID> &key,
                                 const DependenceRecord &record)
    //--------------------------------------------------------------------------
    {
      LegionVector<DependenceRecord> &deps = internal_dependences[key];
      // Try to merge it with an existing dependence
      for (unsigned idx = 0; idx < deps.size(); idx++)
        if (deps[idx].merge(record))
          return;
      // If we make it here, we couldn't merge it so just add it
      deps.push_back(record);
    }

    /////////////////////////////////////////////////////////////
    // TraceOp 
    /////////////////////////////////////////////////////////////

    //--------------------------------------------------------------------------
    TraceOp::TraceOp(Runtime *rt)
      : FenceOp(rt)
    //--------------------------------------------------------------------------
    {
    }

    //--------------------------------------------------------------------------
    TraceOp::TraceOp(const TraceOp &rhs)
      : FenceOp(NULL)
    //--------------------------------------------------------------------------
    {
      // should never be called
      assert(false);
    }

    //--------------------------------------------------------------------------
    TraceOp::~TraceOp(void)
    //--------------------------------------------------------------------------
    {
    }

    //--------------------------------------------------------------------------
    TraceOp& TraceOp::operator=(const TraceOp &rhs)
    //--------------------------------------------------------------------------
    {
      // should never be called
      assert(false);
      return *this;
    }

    //--------------------------------------------------------------------------
    void TraceOp::execute_dependence_analysis(void)
    //--------------------------------------------------------------------------
    {
#ifdef DEBUG_LEGION
      assert(mapping_tracker == NULL);
#endif
      // Make a dependence tracker
      mapping_tracker = new MappingDependenceTracker();
      // See if we have any fence dependences
      execution_fence_event = parent_ctx->register_implicit_dependences(this);
      parent_ctx->invalidate_trace_cache(local_trace, this);

      trigger_dependence_analysis();
      end_dependence_analysis();
    }

    /////////////////////////////////////////////////////////////
    // TraceCaptureOp 
    /////////////////////////////////////////////////////////////

    //--------------------------------------------------------------------------
    TraceCaptureOp::TraceCaptureOp(Runtime *rt)
      : TraceOp(rt)
    //--------------------------------------------------------------------------
    {
    }

    //--------------------------------------------------------------------------
    TraceCaptureOp::TraceCaptureOp(const TraceCaptureOp &rhs)
      : TraceOp(NULL)
    //--------------------------------------------------------------------------
    {
      // should never be called
      assert(false);
    }

    //--------------------------------------------------------------------------
    TraceCaptureOp::~TraceCaptureOp(void)
    //--------------------------------------------------------------------------
    {
    }

    //--------------------------------------------------------------------------
    TraceCaptureOp& TraceCaptureOp::operator=(const TraceCaptureOp &rhs)
    //--------------------------------------------------------------------------
    {
      // should never be called
      assert(false);
      return *this;
    }

    //--------------------------------------------------------------------------
    void TraceCaptureOp::initialize_capture(InnerContext *ctx, bool has_block,
                                  bool remove_trace_ref, Provenance *provenance)
    //--------------------------------------------------------------------------
    {
      initialize(ctx, EXECUTION_FENCE, false/*need future*/, provenance);
#ifdef DEBUG_LEGION
      assert(trace != NULL);
#endif
      local_trace = trace;
      // Now mark our trace as NULL to avoid registering this operation
      trace = NULL;
      tracing = false;
      current_template = NULL;
      has_blocking_call = has_block;
      is_recording = false;
      remove_trace_reference = remove_trace_ref;
    }

    //--------------------------------------------------------------------------
    void TraceCaptureOp::activate(void)
    //--------------------------------------------------------------------------
    {
      activate_fence();
    }

    //--------------------------------------------------------------------------
    void TraceCaptureOp::deactivate(void)
    //--------------------------------------------------------------------------
    {
      deactivate_fence();
      runtime->free_capture_op(this);
    }

    //--------------------------------------------------------------------------
    const char* TraceCaptureOp::get_logging_name(void) const
    //--------------------------------------------------------------------------
    {
      return op_names[TRACE_CAPTURE_OP_KIND];
    }

    //--------------------------------------------------------------------------
    Operation::OpKind TraceCaptureOp::get_operation_kind(void) const
    //--------------------------------------------------------------------------
    {
      return TRACE_CAPTURE_OP_KIND;
    }

    //--------------------------------------------------------------------------
    void TraceCaptureOp::trigger_dependence_analysis(void)
    //--------------------------------------------------------------------------
    {
#ifdef DEBUG_LEGION
      assert(trace == NULL);
      assert(local_trace != NULL);
#endif
      // Indicate that we are done capturing this trace
      local_trace->end_trace_capture();
      // Register this fence with all previous users in the parent's context
      FenceOp::trigger_dependence_analysis();
      parent_ctx->record_previous_trace(local_trace);
      if (local_trace->is_recording())
      {
        PhysicalTrace *physical_trace = local_trace->get_physical_trace();
#ifdef DEBUG_LEGION
        assert(physical_trace != NULL);
#endif
        physical_trace->record_previous_template_completion(
            get_completion_event());
        current_template = physical_trace->get_current_template();
        physical_trace->clear_cached_template();
        // Save this since we can't read it later in the mapping stage
        is_recording = true;
      }
    }

    //--------------------------------------------------------------------------
    void TraceCaptureOp::trigger_mapping(void)
    //--------------------------------------------------------------------------
    {
      // Now finish capturing the physical trace
      if (is_recording)
      {
        PhysicalTrace *physical_trace = local_trace->get_physical_trace();
#ifdef DEBUG_LEGION
        assert(physical_trace != NULL);
        assert(current_template != NULL);
        assert(current_template->is_recording());
#endif
        current_template->finalize(parent_ctx, unique_op_id, has_blocking_call);
        if (!current_template->is_replayable())
        {
          physical_trace->record_failed_capture(current_template);
          ApEvent pending_deletion;
          if (!current_template->defer_template_deletion(pending_deletion,
                                                  map_applied_conditions))
            delete current_template;
          if (pending_deletion.exists())
            execution_preconditions.insert(pending_deletion);
        }
        else
        {
          ApEvent pending_deletion = physical_trace->record_replayable_capture(
                                      current_template, map_applied_conditions);
          if (pending_deletion.exists())
            execution_preconditions.insert(pending_deletion);
        }
        // Reset the local trace
        local_trace->initialize_tracing_state();
      }
      if (remove_trace_reference && local_trace->remove_reference())
        delete local_trace;
      FenceOp::trigger_mapping();
    }

    /////////////////////////////////////////////////////////////
    // TraceCompleteOp 
    /////////////////////////////////////////////////////////////

    //--------------------------------------------------------------------------
    TraceCompleteOp::TraceCompleteOp(Runtime *rt)
      : TraceOp(rt)
    //--------------------------------------------------------------------------
    {
    }

    //--------------------------------------------------------------------------
    TraceCompleteOp::TraceCompleteOp(const TraceCompleteOp &rhs)
      : TraceOp(NULL)
    //--------------------------------------------------------------------------
    {
      // should never be called
      assert(false);
    }

    //--------------------------------------------------------------------------
    TraceCompleteOp::~TraceCompleteOp(void)
    //--------------------------------------------------------------------------
    {
    }

    //--------------------------------------------------------------------------
    TraceCompleteOp& TraceCompleteOp::operator=(const TraceCompleteOp &rhs)
    //--------------------------------------------------------------------------
    {
      // should never be called
      assert(false);
      return *this;
    }

    //--------------------------------------------------------------------------
    void TraceCompleteOp::initialize_complete(InnerContext *ctx, bool has_block,
                                              Provenance *provenance)
    //--------------------------------------------------------------------------
    {
      initialize(ctx, EXECUTION_FENCE, false/*need future*/, provenance);
#ifdef DEBUG_LEGION
      assert(trace != NULL);
#endif
      local_trace = trace;
      // Now mark our trace as NULL to avoid registering this operation
      trace = NULL;
      tracing = false;
      current_template = NULL;
      replayed = false;
      has_blocking_call = has_block;
      is_recording = false;
    }

    //--------------------------------------------------------------------------
    void TraceCompleteOp::activate(void)
    //--------------------------------------------------------------------------
    {
      activate_fence();
    }

    //--------------------------------------------------------------------------
    void TraceCompleteOp::deactivate(void)
    //--------------------------------------------------------------------------
    {
      deactivate_fence();
      runtime->free_trace_op(this);
    }

    //--------------------------------------------------------------------------
    const char* TraceCompleteOp::get_logging_name(void) const
    //--------------------------------------------------------------------------
    {
      return op_names[TRACE_COMPLETE_OP_KIND];
    }

    //--------------------------------------------------------------------------
    Operation::OpKind TraceCompleteOp::get_operation_kind(void) const
    //--------------------------------------------------------------------------
    {
      return TRACE_COMPLETE_OP_KIND; 
    }

    //--------------------------------------------------------------------------
    void TraceCompleteOp::trigger_dependence_analysis(void)
    //--------------------------------------------------------------------------
    {
#ifdef DEBUG_LEGION
      assert(trace == NULL);
      assert(local_trace != NULL);
#endif
#ifdef LEGION_SPY
      if (local_trace->is_replaying())
      {
        PhysicalTrace *physical_trace = local_trace->get_physical_trace();
#ifdef DEBUG_LEGION
        assert(physical_trace != NULL);
#endif
        local_trace->perform_logging(
         physical_trace->get_current_template()->get_fence_uid(), unique_op_id);
      }
#endif
      local_trace->end_trace_execution(this);
      parent_ctx->record_previous_trace(local_trace);

      if (local_trace->is_replaying())
      {
        if (has_blocking_call)
          REPORT_LEGION_ERROR(ERROR_INVALID_PHYSICAL_TRACING,
            "Physical tracing violation! Trace %d in task %s (UID %lld) "
            "encountered a blocking API call that was unseen when it was "
            "recorded. It is required that traces do not change their "
            "behavior.", local_trace->get_trace_id(),
            parent_ctx->get_task_name(), parent_ctx->get_unique_id())
        PhysicalTrace *physical_trace = local_trace->get_physical_trace();
#ifdef DEBUG_LEGION
        assert(physical_trace != NULL);
#endif 
        current_template = physical_trace->get_current_template();
#ifdef DEBUG_LEGION
        assert(current_template != NULL);
#endif
        parent_ctx->update_current_fence(this, true, true);
        // This is where we make sure that replays are done in order
        // We need to do this because we're not registering this as
        // a fence with the context
        physical_trace->chain_replays(this);
        physical_trace->record_previous_template_completion(completion_event);
        local_trace->initialize_tracing_state();
        replayed = true;
        return;
      }
      else if (local_trace->is_recording())
      {
        PhysicalTrace *physical_trace = local_trace->get_physical_trace();
#ifdef DEBUG_LEGION
        assert(physical_trace != NULL);
#endif
        physical_trace->record_previous_template_completion(completion_event);
        current_template = physical_trace->get_current_template();
        physical_trace->clear_cached_template();
        // Save this for later since we can't read it safely in mapping stage
        is_recording = true;
      }
      FenceOp::trigger_dependence_analysis();
    }

    //--------------------------------------------------------------------------
    void TraceCompleteOp::trigger_ready(void)
    //--------------------------------------------------------------------------
    {
      if (replayed)
      {
        // Having all our mapping dependences satisfied means that the previous 
        // replay of this template is done so we can start ours now
        std::set<RtEvent> replayed_events;
        current_template->perform_replay(runtime, replayed_events);
        if (!replayed_events.empty())
        {
          enqueue_ready_operation(Runtime::merge_events(replayed_events));
          return;
        }
      }
      enqueue_ready_operation();
    }

    //--------------------------------------------------------------------------
    void TraceCompleteOp::trigger_mapping(void)
    //--------------------------------------------------------------------------
    {
      // Now finish capturing the physical trace
      if (is_recording)
      {
#ifdef DEBUG_LEGION
        assert(current_template != NULL);
        assert(local_trace->get_physical_trace() != NULL);
        assert(current_template->is_recording());
#endif
        current_template->finalize(parent_ctx, unique_op_id, has_blocking_call);
        PhysicalTrace *physical_trace = local_trace->get_physical_trace();
        if (!current_template->is_replayable())
        {
          physical_trace->record_failed_capture(current_template);
          ApEvent pending_deletion;
          if (!current_template->defer_template_deletion(pending_deletion,
                                                  map_applied_conditions))
            delete current_template;
          if (pending_deletion.exists())
            execution_preconditions.insert(pending_deletion);
        }
        else
        {
          ApEvent pending_deletion = physical_trace->record_replayable_capture(
                                      current_template, map_applied_conditions);
          if (pending_deletion.exists())
            execution_preconditions.insert(pending_deletion);
        }
        local_trace->initialize_tracing_state();
      }
      else if (replayed)
      {
#ifdef DEBUG_LEGION
        assert(current_template != NULL);
#endif
        std::set<ApEvent> template_postconditions;
        current_template->finish_replay(template_postconditions);
        complete_mapping();
        if (!template_postconditions.empty())
          Runtime::trigger_event(NULL, completion_event, 
              Runtime::merge_events(NULL, template_postconditions));
        else
          Runtime::trigger_event(NULL, completion_event);
        need_completion_trigger = false;
        complete_execution();
        return;
      }
      FenceOp::trigger_mapping();
    }

    /////////////////////////////////////////////////////////////
    // TraceReplayOp
    /////////////////////////////////////////////////////////////

    //--------------------------------------------------------------------------
    TraceReplayOp::TraceReplayOp(Runtime *rt)
      : TraceOp(rt)
    //--------------------------------------------------------------------------
    {
    }

    //--------------------------------------------------------------------------
    TraceReplayOp::TraceReplayOp(const TraceReplayOp &rhs)
      : TraceOp(NULL)
    //--------------------------------------------------------------------------
    {
      // should never be called
      assert(false);
    }

    //--------------------------------------------------------------------------
    TraceReplayOp::~TraceReplayOp(void)
    //--------------------------------------------------------------------------
    {
    }

    //--------------------------------------------------------------------------
    TraceReplayOp& TraceReplayOp::operator=(const TraceReplayOp &rhs)
    //--------------------------------------------------------------------------
    {
      // should never be called
      assert(false);
      return *this;
    }

    //--------------------------------------------------------------------------
    void TraceReplayOp::initialize_replay(InnerContext *ctx, LegionTrace *trace,
                                          Provenance *provenance)
    //--------------------------------------------------------------------------
    {
      initialize(ctx, EXECUTION_FENCE, false/*need future*/, provenance);
#ifdef DEBUG_LEGION
      assert(trace != NULL);
#endif
      local_trace = trace;
    }

    //--------------------------------------------------------------------------
    void TraceReplayOp::activate(void)
    //--------------------------------------------------------------------------
    {
      activate_fence();
    }

    //--------------------------------------------------------------------------
    void TraceReplayOp::deactivate(void)
    //--------------------------------------------------------------------------
    {
      deactivate_fence();
      runtime->free_replay_op(this);
    }

    //--------------------------------------------------------------------------
    const char* TraceReplayOp::get_logging_name(void) const
    //--------------------------------------------------------------------------
    {
      return op_names[TRACE_REPLAY_OP_KIND];
    }

    //--------------------------------------------------------------------------
    Operation::OpKind TraceReplayOp::get_operation_kind(void) const
    //--------------------------------------------------------------------------
    {
      return TRACE_REPLAY_OP_KIND;
    }

    //--------------------------------------------------------------------------
    void TraceReplayOp::trigger_dependence_analysis(void)
    //--------------------------------------------------------------------------
    {
#ifdef DEBUG_LEGION
      assert(trace == NULL);
      assert(local_trace != NULL);
#endif
      PhysicalTrace *physical_trace = local_trace->get_physical_trace();
#ifdef DEBUG_LEGION
      assert(physical_trace != NULL);
#endif
      bool recurrent = true;
      bool fence_registered = false;
      bool is_recording = local_trace->is_recording();
      if ((physical_trace->get_current_template() == NULL) || is_recording)
      {
        recurrent = false;
        {
          // Wait for the previous recordings to be done before checking
          // template preconditions, otherwise no template would exist.
          RtEvent mapped_event = parent_ctx->get_current_mapping_fence_event();
          if (mapped_event.exists())
            mapped_event.wait();
        }
#ifdef DEBUG_LEGION
        assert(!(local_trace->is_recording() || local_trace->is_replaying()));
#endif

        if (physical_trace->get_current_template() == NULL)
          physical_trace->check_template_preconditions(this,
                                    map_applied_conditions);
#ifdef DEBUG_LEGION
        assert(physical_trace->get_current_template() == NULL ||
               !physical_trace->get_current_template()->is_recording());
#endif
        parent_ctx->perform_fence_analysis(this, execution_preconditions,
                                           true/*mapping*/, true/*execution*/);
        physical_trace->set_current_execution_fence_event(
            get_completion_event());
        fence_registered = true;
      }

      const bool replaying = (physical_trace->get_current_template() != NULL);
      // Tell the parent context about the physical trace replay result
      parent_ctx->record_physical_trace_replay(mapped_event, replaying);
      if (replaying)
      {
        // If we're recurrent, then check to see if we had any intermeidate
        // ops for which we still need to perform the fence analysis
        // If there were no intermediate dependences then we can just
        // record a dependence on the previous fence
        const ApEvent fence_completion = (recurrent &&
          !local_trace->has_intermediate_operations()) ?
            physical_trace->get_previous_template_completion()
                    : get_completion_event();
        if (recurrent && local_trace->has_intermediate_operations())
        {
          parent_ctx->perform_fence_analysis(this, execution_preconditions,
                                       true/*mapping*/, true/*execution*/);
          local_trace->reset_intermediate_operations();
        }
        if (!fence_registered)
          execution_preconditions.insert(
              parent_ctx->get_current_execution_fence_event());
        physical_trace->initialize_template(fence_completion, recurrent);
        local_trace->set_state_replay();
#ifdef LEGION_SPY
        physical_trace->get_current_template()->set_fence_uid(unique_op_id);
#endif
      }
      else if (!fence_registered)
      {
        parent_ctx->perform_fence_analysis(this, execution_preconditions,
                                           true/*mapping*/, true/*execution*/);
        physical_trace->set_current_execution_fence_event(
            get_completion_event());
      }

      // Now update the parent context with this fence before we can complete
      // the dependence analysis and possibly be deactivated
      parent_ctx->update_current_fence(this, true, true);
    }

    //--------------------------------------------------------------------------
    void TraceReplayOp::pack_remote_operation(Serializer &rez, 
                 AddressSpaceID target, std::set<RtEvent> &applied_events) const
    //--------------------------------------------------------------------------
    {
      pack_local_remote_operation(rez);
    }

    /////////////////////////////////////////////////////////////
    // TraceBeginOp
    /////////////////////////////////////////////////////////////

    //--------------------------------------------------------------------------
    TraceBeginOp::TraceBeginOp(Runtime *rt)
      : TraceOp(rt)
    //--------------------------------------------------------------------------
    {
    }

    //--------------------------------------------------------------------------
    TraceBeginOp::TraceBeginOp(const TraceBeginOp &rhs)
      : TraceOp(NULL)
    //--------------------------------------------------------------------------
    {
      // should never be called
      assert(false);
    }

    //--------------------------------------------------------------------------
    TraceBeginOp::~TraceBeginOp(void)
    //--------------------------------------------------------------------------
    {
    }

    //--------------------------------------------------------------------------
    TraceBeginOp& TraceBeginOp::operator=(const TraceBeginOp &rhs)
    //--------------------------------------------------------------------------
    {
      // should never be called
      assert(false);
      return *this;
    }

    //--------------------------------------------------------------------------
    void TraceBeginOp::initialize_begin(InnerContext *ctx, LegionTrace *trace,
                                        Provenance *provenance)
    //--------------------------------------------------------------------------
    {
      initialize(ctx, MAPPING_FENCE, false/*need future*/, provenance);
#ifdef DEBUG_LEGION
      assert(trace != NULL);
#endif
      local_trace = trace;
      trace = NULL;
      tracing = false;
    }

    //--------------------------------------------------------------------------
    void TraceBeginOp::activate(void)
    //--------------------------------------------------------------------------
    {
      activate_fence();
    }

    //--------------------------------------------------------------------------
    void TraceBeginOp::deactivate(void)
    //--------------------------------------------------------------------------
    {
      deactivate_fence();
      runtime->free_begin_op(this);
    }

    //--------------------------------------------------------------------------
    const char* TraceBeginOp::get_logging_name(void) const
    //--------------------------------------------------------------------------
    {
      return op_names[TRACE_BEGIN_OP_KIND];
    }

    //--------------------------------------------------------------------------
    Operation::OpKind TraceBeginOp::get_operation_kind(void) const
    //--------------------------------------------------------------------------
    {
      return TRACE_BEGIN_OP_KIND;
    }

    /////////////////////////////////////////////////////////////
    // TraceSummaryOp
    /////////////////////////////////////////////////////////////

    //--------------------------------------------------------------------------
    TraceSummaryOp::TraceSummaryOp(Runtime *rt)
      : TraceOp(rt)
    //--------------------------------------------------------------------------
    {
    }

    //--------------------------------------------------------------------------
    TraceSummaryOp::TraceSummaryOp(const TraceSummaryOp &rhs)
      : TraceOp(NULL)
    //--------------------------------------------------------------------------
    {
      // should never be called
      assert(false);
    }

    //--------------------------------------------------------------------------
    TraceSummaryOp::~TraceSummaryOp(void)
    //--------------------------------------------------------------------------
    {
    }

    //--------------------------------------------------------------------------
    TraceSummaryOp& TraceSummaryOp::operator=(const TraceSummaryOp &rhs)
    //--------------------------------------------------------------------------
    {
      // should never be called
      assert(false);
      return *this;
    }

    //--------------------------------------------------------------------------
    void TraceSummaryOp::initialize_summary(InnerContext *ctx,
                                            PhysicalTemplate *tpl,
                                            Operation *invalidator,
                                            Provenance *provenance)
    //--------------------------------------------------------------------------
    {
      initialize_operation(ctx, false/*track*/, 0/*regions*/, provenance);
      fence_kind = MAPPING_FENCE;
      if (runtime->legion_spy_enabled)
        LegionSpy::log_fence_operation(parent_ctx->get_unique_id(),
                                       unique_op_id, context_index);
      context_index = invalidator->get_ctx_index();
      current_template = tpl;
      // The summary could have been marked as being traced,
      // so here we forcibly clear them out.
      trace = NULL;
      tracing = false;
    }

    //--------------------------------------------------------------------------
    void TraceSummaryOp::activate(void)
    //--------------------------------------------------------------------------
    {
      activate_fence();
      current_template = NULL;
    }

    //--------------------------------------------------------------------------
    void TraceSummaryOp::deactivate(void)
    //--------------------------------------------------------------------------
    {
      deactivate_fence();
      runtime->free_summary_op(this);
    }

    //--------------------------------------------------------------------------
    const char* TraceSummaryOp::get_logging_name(void) const
    //--------------------------------------------------------------------------
    {
      return op_names[TRACE_SUMMARY_OP_KIND];
    }

    //--------------------------------------------------------------------------
    Operation::OpKind TraceSummaryOp::get_operation_kind(void) const
    //--------------------------------------------------------------------------
    {
      return TRACE_SUMMARY_OP_KIND;
    }

    //--------------------------------------------------------------------------
    void TraceSummaryOp::trigger_dependence_analysis(void)
    //--------------------------------------------------------------------------
    {
      perform_fence_analysis(true/*register fence also*/);
    }

    //--------------------------------------------------------------------------
    void TraceSummaryOp::trigger_ready(void)
    //--------------------------------------------------------------------------
    {
      enqueue_ready_operation();
    }

    //--------------------------------------------------------------------------
    void TraceSummaryOp::trigger_mapping(void)
    //--------------------------------------------------------------------------
    {
#ifdef DEBUG_LEGION
      assert(current_template->is_replayable());
#endif
      current_template->apply_postcondition(this, map_applied_conditions);
      FenceOp::trigger_mapping();
    }

    //--------------------------------------------------------------------------
    void TraceSummaryOp::pack_remote_operation(Serializer &rez,
                 AddressSpaceID target, std::set<RtEvent> &applied_events) const
    //--------------------------------------------------------------------------
    {
      pack_local_remote_operation(rez);
    }

    /////////////////////////////////////////////////////////////
    // PhysicalTrace
    /////////////////////////////////////////////////////////////

    //--------------------------------------------------------------------------
    PhysicalTrace::PhysicalTrace(Runtime *rt, LegionTrace *lt)
      : runtime(rt), logical_trace(lt), perform_fence_elision(
          !(runtime->no_trace_optimization || runtime->no_fence_elision)),
        repl_ctx(dynamic_cast<ReplicateContext*>(lt->ctx)),
        previous_replay(NULL), current_template(NULL), nonreplayable_count(0),
        new_template_count(0),
        previous_template_completion(ApEvent::NO_AP_EVENT),
        execution_fence_event(ApEvent::NO_AP_EVENT),
        intermediate_execution_fence(false)
    //--------------------------------------------------------------------------
    {
      if (runtime->replay_on_cpus)
      {
        Machine::ProcessorQuery local_procs(runtime->machine);
        local_procs.local_address_space();
        for (Machine::ProcessorQuery::iterator it =
             local_procs.begin(); it != local_procs.end(); it++)
          if (it->kind() == Processor::LOC_PROC)
            replay_targets.push_back(*it);
      }
      else
        replay_targets.push_back(runtime->utility_group);
    }

    //--------------------------------------------------------------------------
    PhysicalTrace::~PhysicalTrace()
    //--------------------------------------------------------------------------
    {
      for (std::vector<PhysicalTemplate*>::iterator it =
           templates.begin(); it != templates.end(); ++it)
        delete (*it);
      templates.clear();
    }

    //--------------------------------------------------------------------------
    ApEvent PhysicalTrace::record_replayable_capture(PhysicalTemplate *tpl,
                                      std::set<RtEvent> &map_applied_conditions)
    //--------------------------------------------------------------------------
    {
      ApEvent pending_deletion;
      // See if we're going to exceed the maximum number of templates
      if (templates.size() == logical_trace->ctx->get_max_trace_templates())
      {
#ifdef DEBUG_LEGION
        assert(!templates.empty());
#endif
        PhysicalTemplate *to_delete = templates.front();
        if (!to_delete->defer_template_deletion(pending_deletion, 
                                                map_applied_conditions))
          delete to_delete;
        // Remove the least recently used (first) one from the vector
        // shift it to the back first though, should be fast
        if (templates.size() > 1)
          std::rotate(templates.begin(),templates.begin()+1,templates.end());
        templates.pop_back();
      }
      templates.push_back(tpl);
      if (++new_template_count > LEGION_NEW_TEMPLATE_WARNING_COUNT)
      {
        InnerContext *ctx = logical_trace->ctx;
        REPORT_LEGION_WARNING(LEGION_WARNING_NEW_TEMPLATE_COUNT_EXCEEDED,
            "WARNING: The runtime has created %d new replayable templates "
            "for trace %u in task %s (UID %lld) without replaying any "
            "existing templates. This may mean that your mapper is not "
            "making mapper decisions conducive to replaying templates. Please "
            "check that your mapper is making decisions that align with prior "
            "templates. If you believe that this number of templates is "
            "reasonable please adjust the settings for "
            "LEGION_NEW_TEMPLATE_WARNING_COUNT in legion_config.h.",
            LEGION_NEW_TEMPLATE_WARNING_COUNT, logical_trace->get_trace_id(),
            ctx->get_task_name(), ctx->get_unique_id())
        new_template_count = 0;
      }
      // Reset the nonreplayable count when we find a replayable template
      nonreplayable_count = 0;
      current_template = NULL;
      return pending_deletion;
    }

    //--------------------------------------------------------------------------
    void PhysicalTrace::record_failed_capture(PhysicalTemplate *tpl)
    //--------------------------------------------------------------------------
    {
      if (++nonreplayable_count > LEGION_NON_REPLAYABLE_WARNING)
      {
        const std::string &message = tpl->get_replayable_message();
        const char *message_buffer = message.c_str();
        InnerContext *ctx = logical_trace->ctx;
        REPORT_LEGION_WARNING(LEGION_WARNING_NON_REPLAYABLE_COUNT_EXCEEDED,
            "WARNING: The runtime has failed to memoize the trace more than "
            "%u times, due to the absence of a replayable template. It is "
            "highly likely that trace %u in task %s (UID %lld) will not be "
            "memoized for the rest of execution. The most recent template was "
            "not replayable for the following reason: %s. Please change the "
            "mapper to stop making memoization requests.",
            LEGION_NON_REPLAYABLE_WARNING, logical_trace->get_trace_id(),
            ctx->get_task_name(), ctx->get_unique_id(), message_buffer)
        nonreplayable_count = 0;
      }
      current_template = NULL;
    }

    //--------------------------------------------------------------------------
    void PhysicalTrace::check_template_preconditions(TraceReplayOp *op,
                                              std::set<RtEvent> &applied_events)
    //--------------------------------------------------------------------------
    {
      current_template = NULL;
      // Scan backwards since more recently used templates are likely
      // to be the ones that best match what we are executing
      for (int idx = templates.size() - 1; idx >= 0; idx--)
      {
        PhysicalTemplate *tpl = templates[idx];
        if (tpl->check_preconditions(op, applied_events))
        {
#ifdef DEBUG_LEGION
          assert(tpl->is_replayable());
#endif
          // Reset the nonreplayable count when a replayable template satisfies
          // the precondition
          nonreplayable_count = 0;
          // Also reset the new template count as we found a replay
          new_template_count = 0;
          current_template = tpl;
          // Move the template to the end of the vector as most-recently used
          if (idx < int(templates.size() - 1))
            std::rotate(templates.begin()+idx, 
                        templates.begin()+idx+1, templates.end());
          return;
        }
      }
    }

    //--------------------------------------------------------------------------
    bool PhysicalTrace::find_viable_templates(ReplTraceReplayOp *op,
                                             std::set<RtEvent> &applied_events,
                                             unsigned templates_to_find,
                                             std::vector<int> &viable_templates)
    //--------------------------------------------------------------------------
    {
#ifdef DEBUG_LEGION
      assert(templates_to_find > 0);
#endif
      for (int index = viable_templates.empty() ? templates.size() - 1 : 
            viable_templates.back() - 1; index >= 0; index--)
      {
        PhysicalTemplate *tpl = templates[index];
        if (tpl->check_preconditions(op, applied_events))
        {
          // A good tmplate so add it to the list
          viable_templates.push_back(index);
          // If we've found all our templates then we're done
          if (--templates_to_find == 0)
            return (index == 0); // whether we are done
        }
      }
      return true; // Iterated over all the templates
    }

    //--------------------------------------------------------------------------
    void PhysicalTrace::select_template(unsigned index)
    //--------------------------------------------------------------------------
    {
#ifdef DEBUG_LEGION
      assert(index < templates.size());
      assert(templates[index]->is_replayable());
#endif
      // Reset the nonreplayable count when a replayable template satisfies
      // the precondition
      nonreplayable_count = 0;
      // Also reset the new template count as we found a replay
      new_template_count = 0;
      current_template = templates[index]; 
      // Move this one to the back of the line since we all agreed to replay it
      // This way the most recently used on is the one at the end of the vector
      if (index < (templates.size() - 1))
        std::rotate(templates.begin()+index, 
                    templates.begin()+index+1, templates.end());
    }

    //--------------------------------------------------------------------------
    PhysicalTemplate* PhysicalTrace::start_new_template(
                                              TaskTreeCoordinates &&coordinates)
    //--------------------------------------------------------------------------
    {
      // If we have a replicated context then we are making sharded templates
      if (repl_ctx != NULL)
        current_template = new ShardedPhysicalTemplate(this, 
            execution_fence_event, std::move(coordinates), repl_ctx);
      else
        current_template = new PhysicalTemplate(this, execution_fence_event,
                                                std::move(coordinates));
      return current_template;
    }

    //--------------------------------------------------------------------------
    void PhysicalTrace::record_intermediate_execution_fence(FenceOp *fence)
    //--------------------------------------------------------------------------
    {
      if (!intermediate_execution_fence)
        fence->record_execution_precondition(previous_template_completion);
      previous_template_completion = fence->get_completion_event();
      intermediate_execution_fence = true;
    }

    //--------------------------------------------------------------------------
    void PhysicalTrace::chain_replays(FenceOp *replay_op)
    //--------------------------------------------------------------------------
    {
      if (previous_replay != NULL)
      {
#ifdef LEGION_SPY
        // Can't prune when doing legion spy
        replay_op->register_dependence(previous_replay, previous_replay_gen);
#else
        if (replay_op->register_dependence(previous_replay,previous_replay_gen))
          previous_replay = NULL;
#endif
      }
      previous_replay = replay_op;
      previous_replay_gen = replay_op->get_generation();
    }

    //--------------------------------------------------------------------------
    void PhysicalTrace::initialize_template(
                                       ApEvent fence_completion, bool recurrent)
    //--------------------------------------------------------------------------
    {
#ifdef DEBUG_LEGION
      assert(current_template != NULL);
#endif
      // If we had an intermeidate execution fence between replays then
      // we should no longer be considered recurrent when we replay the trace
      // We're also not going to be considered recurrent here if we didn't
      // do fence elision since since we'll still need to track the fence
      current_template->initialize_replay(fence_completion, 
          recurrent && perform_fence_elision && !intermediate_execution_fence);
      // Reset this for the next replay
      intermediate_execution_fence = false;
    }

    /////////////////////////////////////////////////////////////
    // TraceViewSet
    /////////////////////////////////////////////////////////////

    //--------------------------------------------------------------------------
    std::string TraceViewSet::FailedPrecondition::to_string(
                                                         TaskContext *ctx) const
    //--------------------------------------------------------------------------
    {
      std::stringstream ss;
      char *m = mask.to_string();
      if (view->is_fill_view())
      {
        ss << "fill view: " << view
           << ", Index expr: " << expr->expr_id
           << ", Field Mask: " << m;
      }
      else
      {
#ifdef DEBUG_LEGION
        assert(view->is_instance_view());
#endif
        const char *mem_names[] = {
#define MEM_NAMES(name, desc) #name,
            REALM_MEMORY_KINDS(MEM_NAMES) 
#undef MEM_NAMES
          };
        IndividualManager *manager =
          view->get_manager()->as_individual_manager();
        FieldSpaceNode *field_space = manager->field_space_node;
        Memory memory = manager->memory_manager->memory;

        std::vector<FieldID> fields;
        field_space->get_field_set(mask, ctx, fields);

        ss << "view: " << view << " in " << mem_names[memory.kind()]
           << " memory " << std::hex << memory.id << std::dec
           << ", Index expr: " << expr->expr_id
           << ", Field Mask: " << m << ", Fields: ";
        for (std::vector<FieldID>::const_iterator it =
              fields.begin(); it != fields.end(); it++)
        {
          if (it != fields.begin())
            ss << ", ";
          const void *name = NULL;
          size_t name_size = 0;
          if (field_space->retrieve_semantic_information(
                LEGION_NAME_SEMANTIC_TAG, name, name_size,
                true/*can fail*/, false/*wait until*/))
            ss << ((const char*)name) << " (" << *it << ")";
          else
            ss << *it;
        }
      }
      return ss.str();
    }

    //--------------------------------------------------------------------------
    TraceViewSet::TraceViewSet(RegionTreeForest *f, DistributedID own_did, 
                               RegionNode *r)
      : forest(f), region(r), owner_did(own_did)
    //--------------------------------------------------------------------------
    {
      region->add_nested_resource_ref(owner_did);
    }

    //--------------------------------------------------------------------------
    TraceViewSet::TraceViewSet(RegionTreeForest *f, TraceViewSet &source,
                               DistributedID own_did, RegionNode *r,
                               std::set<RtEvent> &applied_events)
      : forest(f), region(r), owner_did(own_did)
    //--------------------------------------------------------------------------
    {
      region->add_nested_resource_ref(owner_did);
      conditions.swap(source.conditions);
      if (owner_did > 0)
      {
        WrapperReferenceMutator mutator(applied_events);
        for (ViewExprs::const_iterator vit = 
              conditions.begin(); vit != conditions.end(); ++vit)
        {
          vit->first->add_nested_valid_ref(owner_did, &mutator);
          for (FieldMaskSet<IndexSpaceExpression>::const_iterator it =
                vit->second.begin(); it != vit->second.end(); ++it)
            it->first->add_nested_expression_reference(owner_did, &mutator);
        }
      }
    }

    //--------------------------------------------------------------------------
    TraceViewSet::~TraceViewSet(void)
    //--------------------------------------------------------------------------
    {
      if (owner_did > 0)
      {
        for (ViewExprs::const_iterator vit = 
              conditions.begin(); vit != conditions.end(); vit++)
        {
          for (FieldMaskSet<IndexSpaceExpression>::const_iterator it =
                vit->second.begin(); it != vit->second.end(); it++)
            if (it->first->remove_nested_expression_reference(owner_did))
              delete it->first;
          if (vit->first->remove_nested_valid_ref(owner_did))
            delete vit->first;
        }
      }
      if (region->remove_nested_resource_ref(owner_did))
        delete region;
      conditions.clear();
    }

    //--------------------------------------------------------------------------
    void TraceViewSet::insert(LogicalView *view, IndexSpaceExpression *expr, 
                              const FieldMask &mask, ReferenceMutator &mutator)
    //--------------------------------------------------------------------------
    {
      ViewExprs::iterator finder = conditions.find(view);
      IndexSpaceExpression *const total_expr = region->row_source; 
      const size_t expr_volume = expr->get_volume();
      if (expr != total_expr)
      {
#ifdef DEBUG_LEGION
        // This is a necessary but not sufficient condition for dominance
        // If we need to we can put in the full intersection test later
        assert(expr_volume <= total_expr->get_volume());
#endif
        // Recognize total expressions when they get here
        if (expr_volume == total_expr->get_volume())
          expr = total_expr;
      }
      // We need to enforce the invariant that there is at most one 
      // expression for field in this function
      if (finder != conditions.end())
      {
        FieldMask set_overlap = mask & finder->second.get_valid_mask();
        if (!!set_overlap)
        {
          if (set_overlap != mask)
          {
            // Handle the difference fields first before we mutate set_overlap
            FieldMask diff = mask - set_overlap;
            if (finder->second.insert(expr, mask) && (owner_did > 0))
                expr->add_nested_expression_reference(owner_did, &mutator);
          }
          FieldMaskSet<IndexSpaceExpression> to_add;
          std::vector<IndexSpaceExpression*> to_delete;
          for (FieldMaskSet<IndexSpaceExpression>::iterator it =
                finder->second.begin(); it != finder->second.end(); it++)
          {
            const FieldMask overlap = set_overlap & it->second;
            if (!overlap)
              continue;
            if (it->first != total_expr)
            {
              if (it->first != expr)
              {
                // Not the same expression, so compute the union
                IndexSpaceExpression *union_expr = 
                  forest->union_index_spaces(it->first, expr);
                const size_t union_volume = union_expr->get_volume();
                if (it->first->get_volume() < union_volume)
                {
                  if (expr_volume < union_volume)
                    to_add.insert(union_expr, overlap);
                  else
                    to_add.insert(expr, overlap);
                  it.filter(overlap);
                  if (!it->second)
                    to_delete.push_back(it->first);
                }
                else
                  it.merge(overlap);
              }
              else
                it.merge(overlap);
            }
            set_overlap -= overlap;
            if (!set_overlap)
              break;
          }
          for (FieldMaskSet<IndexSpaceExpression>::const_iterator it =
                to_add.begin(); it != to_add.end(); it++)
            if (finder->second.insert(it->first, it->second) && 
                (owner_did > 0))
              it->first->add_nested_expression_reference(owner_did, &mutator);
          for (std::vector<IndexSpaceExpression*>::const_iterator it =
                to_delete.begin(); it != to_delete.end(); it++)
          {
            if (to_add.find(*it) != to_add.end())
              continue;
            finder->second.erase(*it);
            if ((owner_did > 0) &&
                (*it)->remove_nested_expression_reference(owner_did))
              delete (*it);
          }
        }
        else if (finder->second.insert(expr, mask) && (owner_did > 0))
          expr->add_nested_expression_reference(owner_did, &mutator);
      }
      else
      {
        if (owner_did > 0)
        {
          view->add_nested_valid_ref(owner_did, &mutator);
          expr->add_nested_expression_reference(owner_did, &mutator);
        }
        conditions[view].insert(expr, mask);
      }
    }

    //--------------------------------------------------------------------------
    void TraceViewSet::invalidate(
           LogicalView *view, IndexSpaceExpression *expr, const FieldMask &mask,
           std::map<IndexSpaceExpression*,unsigned> *expr_refs_to_remove,
           std::map<LogicalView*,unsigned> *view_refs_to_remove)
    //--------------------------------------------------------------------------
    {
      ViewExprs::iterator finder = conditions.find(view);
      if ((finder == conditions.end()) || 
          (finder->second.get_valid_mask() * mask))
        return;
      
      const size_t expr_volume = expr->get_volume();
      IndexSpaceExpression *const total_expr = region->row_source; 
#ifdef DEBUG_LEGION
      // This is a necessary but not sufficient condition for dominance
      // If we need to we can put in the full intersection test later
      assert(expr_volume <= total_expr->get_volume());
#endif
      if ((expr == total_expr) || (expr_volume == total_expr->get_volume()))
      {
        // Expr covers the whole instance so no need to do intersections
        if (!(finder->second.get_valid_mask() - mask))
        {
          // Dominate all fields so just filter everything
          if (owner_did > 0)
          {
            for (FieldMaskSet<IndexSpaceExpression>::const_iterator it =
                  finder->second.begin(); it != finder->second.end(); it++)
            {
              if (expr_refs_to_remove != NULL)
              {
                std::map<IndexSpaceExpression*,unsigned>::iterator finder =
                  expr_refs_to_remove->find(it->first);
                if (finder == expr_refs_to_remove->end())
                  (*expr_refs_to_remove)[it->first] = 1;
                else
                  finder->second += 1;
              }
              else if (it->first->remove_nested_expression_reference(owner_did))
                delete it->first;
            }
            if (view_refs_to_remove != NULL)
            {
              std::map<LogicalView*,unsigned>::iterator finder = 
                view_refs_to_remove->find(view);
              if (finder == view_refs_to_remove->end())
                (*view_refs_to_remove)[view] = 1;
              else
                finder->second += 1;
            }
            else if (view->remove_nested_valid_ref(owner_did))
              delete view;
          }
          conditions.erase(finder);
        }
        else
        {
          // Filter on fields
          std::vector<IndexSpaceExpression*> to_delete;
          for (FieldMaskSet<IndexSpaceExpression>::iterator it =
                finder->second.begin(); it != finder->second.end(); it++)
          {
            it.filter(mask);
            if (!it->second)
              to_delete.push_back(it->first);
          }
          for (std::vector<IndexSpaceExpression*>::const_iterator it =
                to_delete.begin(); it != to_delete.end(); it++)
          {
            finder->second.erase(*it);
            if (owner_did > 0)
            {
              if (expr_refs_to_remove != NULL)
              {
                std::map<IndexSpaceExpression*,unsigned>::iterator finder =
                  expr_refs_to_remove->find(*it);
                if (finder == expr_refs_to_remove->end())
                  (*expr_refs_to_remove)[*it] = 1;
                else
                  finder->second += 1;
              }
              else if ((*it)->remove_nested_expression_reference(owner_did))
                delete (*it);
            }
          }
          if (finder->second.empty())
          {
            if (owner_did > 0)
            {
              if (view_refs_to_remove != NULL)
              {
                std::map<LogicalView*,unsigned>::iterator finder = 
                  view_refs_to_remove->find(view);
                if (finder == view_refs_to_remove->end())
                  (*view_refs_to_remove)[view] = 1;
                else
                  finder->second += 1;
              }
              else if (view->remove_nested_valid_ref(owner_did))
                delete view;
            }
            conditions.erase(finder);
          }
          else
            finder->second.tighten_valid_mask();
        }
      }
      else
      {
        // We need intersection tests as part of filtering
        FieldMaskSet<IndexSpaceExpression> to_add;
        std::vector<IndexSpaceExpression*> to_delete;
        for (FieldMaskSet<IndexSpaceExpression>::iterator it =
              finder->second.begin(); it != finder->second.end(); it++)
        {
          const FieldMask overlap = mask & it->second;
          if (!overlap)
            continue;
          IndexSpaceExpression *intersection = expr;
          if (it->first != total_expr)
          {
            intersection = forest->intersect_index_spaces(it->first, expr);
            const size_t volume = intersection->get_volume();
            if (volume == 0)
              continue;
            if (volume == expr_volume)
              intersection = expr;
            else if (volume == it->first->get_volume())
              intersection = it->first;
          }
          if (intersection->get_volume() < it->first->get_volume())
          {
            // Only dominated part of it so compute the difference
            IndexSpaceExpression *diff = 
              forest->subtract_index_spaces(it->first, intersection);
            to_add.insert(diff, overlap);
          }
          // No matter what we're removing these fields for this expr
          it.filter(overlap);
          if (!it->second)
            to_delete.push_back(it->first);
        }
        for (FieldMaskSet<IndexSpaceExpression>::const_iterator it =
              to_add.begin(); it != to_add.end(); it++)
          if (finder->second.insert(it->first, it->second) && (owner_did > 0))
            it->first->add_nested_expression_reference(owner_did);
        for (std::vector<IndexSpaceExpression*>::const_iterator it =
              to_delete.begin(); it != to_delete.end(); it++)
        {
          if (to_add.find(*it) != to_add.end())
            continue;
          finder->second.erase(*it);
          if (owner_did > 0)
          {
            if (expr_refs_to_remove != NULL)
            {
              std::map<IndexSpaceExpression*,unsigned>::iterator finder =
                expr_refs_to_remove->find(*it);
              if (finder == expr_refs_to_remove->end())
                (*expr_refs_to_remove)[*it] = 1;
              else
                finder->second += 1;
            }
            else if ((*it)->remove_nested_expression_reference(owner_did))
              delete (*it);
          }
        }
        if (finder->second.empty())
        {
          if (owner_did > 0)
          {
            if (view_refs_to_remove != NULL)
            {
              std::map<LogicalView*,unsigned>::iterator finder = 
                view_refs_to_remove->find(view);
              if (finder == view_refs_to_remove->end())
                (*view_refs_to_remove)[view] = 1;
              else
                finder->second += 1;
            }
            else if (view->remove_nested_valid_ref(owner_did))
              delete view;
          }
          conditions.erase(finder);
        }
        else
          finder->second.tighten_valid_mask();
      }
    }

    //--------------------------------------------------------------------------
    void TraceViewSet::invalidate_all_but(LogicalView *except,
                              IndexSpaceExpression *expr, const FieldMask &mask,
                  std::map<IndexSpaceExpression*,unsigned> *expr_refs_to_remove,
                  std::map<LogicalView*,unsigned> *view_refs_to_remove)
    //--------------------------------------------------------------------------
    {
      std::vector<LogicalView*> to_invalidate;
      for (ViewExprs::const_iterator it = 
            conditions.begin(); it != conditions.end(); it++)
      {
        if (it->first == except)
          continue;
        if (it->second.get_valid_mask() * mask)
          continue;
        to_invalidate.push_back(it->first);
      }
      for (std::vector<LogicalView*>::const_iterator it = 
            to_invalidate.begin(); it != to_invalidate.end(); it++)
        invalidate(*it, expr, mask, expr_refs_to_remove, view_refs_to_remove);
    }

    //--------------------------------------------------------------------------
    bool TraceViewSet::dominates(LogicalView *view, IndexSpaceExpression *expr, 
                                 FieldMask &non_dominated) const
    //--------------------------------------------------------------------------
    {
      // If this is for an empty equivalence set then it doesn't matter
      if (expr->is_empty())
        return true;
      ViewExprs::const_iterator finder = conditions.find(view);
      if (finder == conditions.end())
        return false;

      const size_t expr_volume = expr->get_volume();
      IndexSpaceExpression *const total_expr = region->row_source;
#ifdef DEBUG_LEGION
      // This is a necessary but not sufficient condition for dominance
      // If we need to we can put in the full intersection test later
      assert(expr_volume <= total_expr->get_volume());
#endif
      if ((expr == total_expr) || (expr_volume == total_expr->get_volume()))
      {
        // Expression is for the whole view, so will only be dominated
        // by the expression for the full view
        FieldMaskSet<IndexSpaceExpression>::const_iterator expr_finder =
          finder->second.find(total_expr);
        if (expr_finder != finder->second.end())
        {
          non_dominated -= expr_finder->second;
          if (!non_dominated)
            return true;
        }
      }
      // There is at most one expression per field so just iterate and compare
      for (FieldMaskSet<IndexSpaceExpression>::const_iterator it =
            finder->second.begin(); it != finder->second.end(); it++)
      {
        const FieldMask overlap = non_dominated & it->second;
        if (!overlap)
          continue;
        if ((it->first != total_expr) && (it->first != expr))
        {
          IndexSpaceExpression *intersection = 
            forest->intersect_index_spaces(it->first, expr);
          const size_t volume = intersection->get_volume();
          if (volume == 0)
            continue;
          // Can only dominate if we have enough points
          if (volume < expr->get_volume())
            continue;
        }
        // If we get here we were dominated
        non_dominated -= overlap;
        if (!non_dominated)
          break;
      }
      // If there are no fields left then we dominated
      return !non_dominated;
    }

    //--------------------------------------------------------------------------
    void TraceViewSet::dominates(LogicalView *view, 
                            IndexSpaceExpression *expr, FieldMask mask,
                            FieldMaskSet<IndexSpaceExpression> &non_dominated,
                            FieldMaskSet<IndexSpaceExpression> *dominated) const
    //--------------------------------------------------------------------------
    {
      // If this is for an empty equivalence set then it doesn't matter
      if (expr->is_empty())
      {
        if (dominated != NULL)
          dominated->insert(expr, mask);
        return;
      }
      ViewExprs::const_iterator finder = conditions.find(view);
      if (finder == conditions.end() ||
          (finder->second.get_valid_mask() * mask))
      {
        non_dominated.insert(expr, mask);
        return;
      }

      const size_t expr_volume = expr->get_volume();
      IndexSpaceExpression *const total_expr = region->row_source;
#ifdef DEBUG_LEGION
      // This is a necessary but not sufficient condition for dominance
      // If we need to we can put in the full intersection test later
      assert(expr_volume <= total_expr->get_volume());
#endif
      if ((expr == total_expr) || (expr_volume == total_expr->get_volume()))
      {
        // Expression is for the whole view, so will only be dominated
        // for the full view
        FieldMaskSet<IndexSpaceExpression>::const_iterator expr_finder =
          finder->second.find(total_expr);
        if (expr_finder != finder->second.end())
        {
          const FieldMask overlap = mask & expr_finder->second;
          if (!!overlap)
          {
            if (dominated != NULL)
              dominated->insert(expr, overlap); 
            mask -= overlap;
            if (!mask)
              return;
          }
        }
      }
      // There is at most one expression per field so just iterate and compare
      for (FieldMaskSet<IndexSpaceExpression>::const_iterator it =
            finder->second.begin(); it != finder->second.end(); it++)
      {
        const FieldMask overlap = mask & it->second;
        if (!overlap)
          continue;
        if ((it->first != total_expr) && (it->first != expr))
        {
          IndexSpaceExpression *intersection = 
            forest->intersect_index_spaces(it->first, expr);
          const size_t volume = intersection->get_volume();
          if (volume == 0)
            continue;
          // Can only dominate if we have enough points
          if (volume < expr->get_volume())
          {
            if (dominated != NULL)
              dominated->insert(intersection, overlap);
            IndexSpaceExpression *diff = 
              forest->subtract_index_spaces(expr, intersection);
            non_dominated.insert(diff, overlap);
          }
          else if (dominated != NULL)
            dominated->insert(expr, overlap);
        } // total expr dominates everything
        else if (dominated != NULL)
          dominated->insert(expr, overlap);
        mask -= overlap;
        if (!mask)
          return;
      }
      // If we get here then these fields are definitely not dominated
#ifdef DEBUG_LEGION
      assert(!!mask);
#endif
      non_dominated.insert(expr, mask);
    }

    //--------------------------------------------------------------------------
    void TraceViewSet::filter_independent_fields(IndexSpaceExpression *expr,
                                                 FieldMask &mask) const
    //--------------------------------------------------------------------------
    {
      FieldMask independent = mask;
      for (ViewExprs::const_iterator vit =
            conditions.begin(); vit != conditions.end(); vit++)
      {
        if (independent * vit->second.get_valid_mask())
          continue;
        for (FieldMaskSet<IndexSpaceExpression>::const_iterator it =
              vit->second.begin(); it != vit->second.end(); it++)
        {
          const FieldMask overlap = it->second & independent;
          if (!overlap)
            continue;
          IndexSpaceExpression *overlap_expr = 
            forest->intersect_index_spaces(it->first, expr);
          if (!overlap_expr->is_empty())
          {
            independent -= overlap;
            if (!independent)
              break;
          }
        }
        if (!independent)
          break;
      }
      if (!!independent)
        mask -= independent;
    }

    //--------------------------------------------------------------------------
    bool TraceViewSet::subsumed_by(const TraceViewSet &set, 
                    bool allow_independent, FailedPrecondition *condition) const
    //--------------------------------------------------------------------------
    {
      for (ViewExprs::const_iterator vit = 
            conditions.begin(); vit != conditions.end(); ++vit)
        for (FieldMaskSet<IndexSpaceExpression>::const_iterator it =
              vit->second.begin(); it != vit->second.end(); ++it)
        {
          if (allow_independent)
          {
            // If we're allowing independent views, that means the set
            // does not need to dominate the view as long as there are no
            // views in the set that overlap logically with the test view
            // This allows us to handle the read-only precondition case
            // where we have read-only views that show up in the preconditions
            // but do not appear logically anywhere in the postconditions
            FieldMaskSet<IndexSpaceExpression> non_dominated;
            set.dominates(vit->first, it->first, it->second, non_dominated);
            for (FieldMaskSet<IndexSpaceExpression>::const_iterator nit =
                  non_dominated.begin(); nit != non_dominated.end(); nit++)
            {
              // If all the fields are independent from anything that was
              // written in the postcondition then we know this is a
              // read-only precondition that does not need to be subsumed
              FieldMask mask = nit->second;
              set.filter_independent_fields(nit->first, mask);
              if (!mask)
                continue;
              if (condition != NULL)
              {
                condition->view = vit->first;
                condition->expr = nit->first;
                condition->mask = mask;
              }
              return false;
            }
          }
          else
          {
            FieldMask mask = it->second;
            if (!set.dominates(vit->first, it->first, mask))
            {
              if (condition != NULL)
              {
                condition->view = vit->first;
                condition->expr = it->first;
                condition->mask = mask;
              }
              return false;
            }
          }
        }

      return true;
    }

    //--------------------------------------------------------------------------
    bool TraceViewSet::independent_of(const TraceViewSet &set,
                                      FailedPrecondition *condition) const
    //--------------------------------------------------------------------------
    {
      if (conditions.size() > set.conditions.size())
        return set.independent_of(*this, condition);
      for (ViewExprs::const_iterator vit = 
            conditions.begin(); vit != conditions.end(); ++vit)
      {
        ViewExprs::const_iterator finder = set.conditions.find(vit->first);
        if (finder == set.conditions.end())
          continue;
        if (vit->second.get_valid_mask() * finder->second.get_valid_mask())
          continue;
        LegionMap<std::pair<IndexSpaceExpression*,IndexSpaceExpression*>,
                  FieldMask> overlaps;
        unique_join_on_field_mask_sets(vit->second, finder->second, overlaps);
        for (LegionMap<std::pair<IndexSpaceExpression*,IndexSpaceExpression*>,
                       FieldMask>::const_iterator it = 
              overlaps.begin(); it != overlaps.end(); it++)
        {
          IndexSpaceExpression *overlap = 
            forest->intersect_index_spaces(it->first.first, it->first.second);
          if (!overlap->is_empty())
          {
            if (condition != NULL)
            {
              condition->view = vit->first;
              condition->expr = overlap;
              condition->mask = it->second;
            }
            return false;
          }
        }
      }
      return true;
    }

    //--------------------------------------------------------------------------
    void TraceViewSet::record_first_failed(FailedPrecondition *condition) const
    //--------------------------------------------------------------------------
    {
      ViewExprs::const_iterator vit = conditions.begin();
      FieldMaskSet<IndexSpaceExpression>::const_iterator it =
        vit->second.begin();
      condition->view = vit->first;
      condition->expr = it->first;
      condition->mask = it->second;
    }

    //--------------------------------------------------------------------------
    void TraceViewSet::transpose_uniquely(
            LegionMap<IndexSpaceExpression*,FieldMaskSet<LogicalView> > &target,
            std::set<IndexSpaceExpression*> &unique_exprs,
            ReferenceMutator &mutator) const
    //--------------------------------------------------------------------------
    {
#ifdef DEBUG_LEGION
      assert(target.empty());
#endif
      for (ViewExprs::const_iterator vit = 
            conditions.begin(); vit != conditions.end(); ++vit)
        for (FieldMaskSet<IndexSpaceExpression>::const_iterator it =
              vit->second.begin(); it != vit->second.end(); it++)
        {
          target[it->first].insert(vit->first, it->second);
          // Track the unique expressions
          if (unique_exprs.insert(it->first).second)
            it->first->add_base_expression_reference(TRACE_REF, &mutator);
        }
      if (target.size() == 1)
        return;
      // Now for the hard part, we need to compare any expresions that overlap
      // and have overlapping fields so we can uniquify them, this reduces the
      // number of analyses in the precondition/anticondition cases, and is 
      // necessary for correctness in the postcondition case where we cannot
      // have multiple overwrites for the same fields and index expressions
      FieldMaskSet<IndexSpaceExpression> expr_fields;
      LegionMap<IndexSpaceExpression*,
                FieldMaskSet<LogicalView> > intermediate;
      intermediate.swap(target);
      for (LegionMap<IndexSpaceExpression*,
            FieldMaskSet<LogicalView> >::const_iterator it =
            intermediate.begin(); it != intermediate.end(); it++)
        expr_fields.insert(it->first, it->second.get_valid_mask());
      LegionList<FieldSet<IndexSpaceExpression*> > field_exprs;
      expr_fields.compute_field_sets(FieldMask(), field_exprs);
      for (LegionList<FieldSet<IndexSpaceExpression*> >::const_iterator
            eit = field_exprs.begin(); eit != field_exprs.end(); eit++)
      {
        if (eit->elements.size() == 1)
        {
          IndexSpaceExpression *expr = *(eit->elements.begin());
          FieldMaskSet<LogicalView> &src_views = intermediate[expr];
          FieldMaskSet<LogicalView> &dst_views = target[expr];
          // No chance of overlapping so just move everything over
          if (eit->set_mask != src_views.get_valid_mask())
          {
            // Move over the relevant expressions
            for (FieldMaskSet<LogicalView>::const_iterator it = 
                  src_views.begin(); it != src_views.end(); it++)
            {
              const FieldMask overlap = eit->set_mask & it->second;
              if (!overlap)
                continue;
              dst_views.insert(it->first, overlap);
            }
          }
          else if (!dst_views.empty())
          {
            for (FieldMaskSet<LogicalView>::const_iterator it = 
                  src_views.begin(); it != src_views.end(); it++)
              dst_views.insert(it->first, it->second);
          }
          else
            dst_views.swap(src_views);
          continue;
        }
        // Do pair-wise intersection tests for overlapping of the expressions
        std::vector<IndexSpaceExpression*> disjoint_expressions;
        std::vector<std::vector<IndexSpaceExpression*> > disjoint_components;
        for (std::set<IndexSpaceExpression*>::const_iterator isit = 
              eit->elements.begin(); isit != eit->elements.end(); isit++)
        {
          IndexSpaceExpression *current = *isit;
          const size_t num_expressions = disjoint_expressions.size();
          for (unsigned idx = 0; idx < num_expressions; idx++)
          {
            IndexSpaceExpression *expr = disjoint_expressions[idx];
            // Compute the intersection
            IndexSpaceExpression *intersection =
              forest->intersect_index_spaces(expr, current);
            const size_t volume = intersection->get_volume();
            if (volume == 0)
              continue;
            if (volume == current->get_volume())
            {
              // this one dominates us, see if we need to split ourself off
              if (volume < expr->get_volume())
              {
                disjoint_expressions.push_back(intersection);
                disjoint_components.resize(disjoint_components.size() + 1);
                std::vector<IndexSpaceExpression*> &components =
                  disjoint_components.back();
                components.insert(components.end(),
                    disjoint_components[idx].begin(), 
                    disjoint_components[idx].end());
                components.push_back(*isit);
                disjoint_expressions[idx] =
                  forest->subtract_index_spaces(expr, intersection);
              }
              else // Congruent so we are done
                disjoint_components[idx].push_back(*isit);
              current = NULL;
              break;
            }
            else if (volume == expr->get_volume())
            {
              // We dominate the expression so add ourselves and compute diff
              disjoint_components[idx].push_back(*isit); 
              current = forest->subtract_index_spaces(current, intersection);
#ifdef DEBUG_LEGION
              assert(!current->is_empty());
#endif
            }
            else
            {
              // Split into the three parts and keep going
              disjoint_expressions.push_back(intersection);
              disjoint_components.resize(disjoint_components.size() + 1);
              std::vector<IndexSpaceExpression*> &components = 
                disjoint_components.back();
              components.insert(components.end(),
                  disjoint_components[idx].begin(), 
                  disjoint_components[idx].end());
              components.push_back(*isit);
              disjoint_expressions[idx] =
                forest->subtract_index_spaces(expr, intersection);
              current = forest->subtract_index_spaces(current, intersection);
#ifdef DEBUG_LEGION
              assert(!current->is_empty());
#endif
            }
          }
          if (current != NULL)
          {
            disjoint_expressions.push_back(current);
            disjoint_components.resize(disjoint_components.size() + 1);
            disjoint_components.back().push_back(*isit);
          }
        }
        // Now we have overlapping expressions and constituents for
        // each of what used to be the old equivalence sets, so we
        // can now build the actual output target
        for (unsigned idx = 0; idx < disjoint_expressions.size(); idx++)
        {
          FieldMaskSet<LogicalView> &dst_views =
            target[disjoint_expressions[idx]];
          for (std::vector<IndexSpaceExpression*>::const_iterator sit =
                disjoint_components[idx].begin(); sit !=
                disjoint_components[idx].end(); sit++)
          {
#ifdef DEBUG_LEGION
            assert(intermediate.find(*sit) != intermediate.end());
#endif
            const FieldMaskSet<LogicalView> &src_views = intermediate[*sit];
            for (FieldMaskSet<LogicalView>::const_iterator it =
                  src_views.begin(); it != src_views.end(); it++)
            {
              const FieldMask overlap = it->second & eit->set_mask;
              if (!overlap)
                continue;
              dst_views.insert(it->first, overlap);
            }
          }
        }
      }
    }

    //--------------------------------------------------------------------------
    void TraceViewSet::find_overlaps(TraceViewSet &target, 
                                     IndexSpaceExpression *expr, 
                                     const bool expr_covers, 
                                     const FieldMask &mask,
                                     ReferenceMutator &mutator) const
    //--------------------------------------------------------------------------
    {
#ifdef DEBUG_LEGION
      assert(target.owner_did == 0);
#endif
      if (expr_covers)
      {
        for (ViewExprs::const_iterator vit = 
              conditions.begin(); vit != conditions.end(); vit++)
        {
          if (!(vit->second.get_valid_mask() - mask))
          {
            // sending everything
            for (FieldMaskSet<IndexSpaceExpression>::const_iterator it =
                  vit->second.begin(); it != vit->second.end(); it++)
              target.insert(vit->first, it->first, it->second, mutator);
          }
          else
          {
            // filtering on fields
            for (FieldMaskSet<IndexSpaceExpression>::const_iterator it =
                  vit->second.begin(); it != vit->second.end(); it++)
            {
              const FieldMask overlap = mask & it->second;
              if (!overlap)
                continue;
              target.insert(vit->first, it->first, overlap, mutator);
            }
          }
        }
      }
      else
      {
        for (ViewExprs::const_iterator vit = 
              conditions.begin(); vit != conditions.end(); vit++)
        {
          FieldMask view_overlap = vit->second.get_valid_mask() & mask;
          if (!view_overlap)
            continue;
          for (FieldMaskSet<IndexSpaceExpression>::const_iterator it =
                vit->second.begin(); it != vit->second.end(); it++)
          {
            const FieldMask overlap = it->second & view_overlap;
            if (!overlap)
              continue;
            IndexSpaceExpression *expr_overlap = 
              forest->intersect_index_spaces(it->first, expr); 
            const size_t volume = expr_overlap->get_volume();
            if (volume > 0)
            {
              if (volume == expr->get_volume())
                target.insert(vit->first, expr, overlap, mutator);
              else if (volume == it->first->get_volume())
                target.insert(vit->first, it->first, overlap, mutator);
              else
                target.insert(vit->first, expr_overlap, overlap, mutator);
            }
            view_overlap -= overlap;
            if (!view_overlap)
              break;
          }
        }
      }
    }

    //--------------------------------------------------------------------------
    bool TraceViewSet::empty(void) const
    //--------------------------------------------------------------------------
    {
      return conditions.empty();
    }

    //--------------------------------------------------------------------------
    void TraceViewSet::merge(TraceViewSet &target, 
                             std::set<RtEvent> &applied_events) const
    //--------------------------------------------------------------------------
    {
      WrapperReferenceMutator mutator(applied_events);
      for (ViewExprs::const_iterator vit = 
            conditions.begin(); vit != conditions.end(); ++vit)
        for (FieldMaskSet<IndexSpaceExpression>::const_iterator it =
              vit->second.begin(); it != vit->second.end(); it++)
          target.insert(vit->first, it->first, it->second, mutator);
    }

    //--------------------------------------------------------------------------
    void TraceViewSet::pack(Serializer &rez, AddressSpaceID target) const
    //--------------------------------------------------------------------------
    {
      rez.serialize<size_t>(conditions.size());
      for (ViewExprs::const_iterator vit = 
            conditions.begin(); vit != conditions.end(); ++vit)
      {
        rez.serialize(vit->first->did);
        rez.serialize<size_t>(vit->second.size());
        for (FieldMaskSet<IndexSpaceExpression>::const_iterator it =
              vit->second.begin(); it != vit->second.end(); it++)
        {
          it->first->pack_expression(rez, target);
          rez.serialize(it->second);
        }
      }
    }

    //--------------------------------------------------------------------------
    void TraceViewSet::unpack(Deserializer &derez, size_t num_views,
                         AddressSpaceID source, std::set<RtEvent> &ready_events)
    //--------------------------------------------------------------------------
    {
#ifdef DEBUG_LEGION
      assert(owner_did == 0); // should only be unpacking without refs
#endif
      for (unsigned idx1 = 0; idx1 < num_views; idx1++)
      {
        DistributedID did;
        derez.deserialize(did);
        RtEvent ready;
        LogicalView *view = 
          forest->runtime->find_or_request_logical_view(did, ready);
        size_t num_exprs;
        derez.deserialize(num_exprs);
        FieldMaskSet<IndexSpaceExpression> &exprs = conditions[view];
        for (unsigned idx2 = 0; idx2 < num_exprs; idx2++)
        {
          IndexSpaceExpression *expr = 
            IndexSpaceExpression::unpack_expression(derez, forest, source);
          FieldMask mask;
          derez.deserialize(mask);
          exprs.insert(expr, mask);
        }
        if (ready.exists() && !ready.has_triggered())
          ready_events.insert(ready);
      }
    }

    //--------------------------------------------------------------------------
    void TraceViewSet::dump(void) const
    //--------------------------------------------------------------------------
    {
      const LogicalRegion lr = region->handle;
      for (ViewExprs::const_iterator vit = 
            conditions.begin(); vit != conditions.end(); ++vit)
      {
        LogicalView *view = vit->first;
        for (FieldMaskSet<IndexSpaceExpression>::const_iterator it =
              vit->second.begin(); it != vit->second.end(); ++it)
        {
          char *mask = it->second.to_string();
          const void *name = NULL; size_t name_size = 0;
          forest->runtime->retrieve_semantic_information(lr, 
              LEGION_NAME_SEMANTIC_TAG, name, name_size, true, true);
          PhysicalManager *manager = view->get_manager();
          log_tracing.info() << "  "
                    << (view->is_reduction_view() ? "Reduction" : 
                       (view->is_fill_view() ? "Fill" : "Materialized"))
                    << " view: " << view << ", Inst: " << std::hex
                    << ((manager != NULL) ? 
                        manager->get_instance(DomainPoint()).id : 0)
                    << std::dec
                    << ", Index expr: " << it->first->expr_id
                    << ", Name: " << (name_size > 0 ? (const char*)name : "")
                    << ", Field Mask: " << mask;
          free(mask);
        }
      }
    }

    /////////////////////////////////////////////////////////////
    // TraceConditionSet
    /////////////////////////////////////////////////////////////

    //--------------------------------------------------------------------------
    TraceConditionSet::TraceConditionSet(PhysicalTrace *trace,
                   RegionTreeForest *f, RegionNode *node, const FieldMask &mask,
                   std::vector<RtEvent> &ready_events)
      : context(trace->logical_trace->ctx), forest(f),
        region(node), condition_expr(region->row_source), condition_mask(mask),
        invalid_mask(mask), precondition_views(NULL), anticondition_views(NULL),
        postcondition_views(NULL)
    //--------------------------------------------------------------------------
    {
      condition_expr->add_base_expression_reference(TRACE_REF);
      LocalReferenceMutator mutator;
      region->add_base_valid_ref(TRACE_REF, &mutator);
      const RtEvent done = mutator.get_done_event();
      if (done.exists())
        ready_events.push_back(done);
    }

    //--------------------------------------------------------------------------
    TraceConditionSet::~TraceConditionSet(void)
    //--------------------------------------------------------------------------
    {
#ifdef DEBUG_LEGION
      assert(current_sets.empty());
#endif
      for (LegionMap<IndexSpaceExpression*,
                     FieldMaskSet<LogicalView> >::const_iterator eit =
            preconditions.begin(); eit != preconditions.end(); eit++)
      {
        for (FieldMaskSet<LogicalView>::const_iterator it = 
              eit->second.begin(); it != eit->second.end(); it++)
          if (it->first->remove_base_valid_ref(TRACE_REF))
            delete it->first;
        if (eit->first->remove_base_expression_reference(TRACE_REF))
          delete eit->first;
      }
      for (LegionMap<IndexSpaceExpression*,
                     FieldMaskSet<LogicalView> >::const_iterator eit =
            anticonditions.begin(); eit != anticonditions.end(); eit++)
      {
        for (FieldMaskSet<LogicalView>::const_iterator it = 
              eit->second.begin(); it != eit->second.end(); it++)
          if (it->first->remove_base_valid_ref(TRACE_REF))
            delete it->first;
        if (eit->first->remove_base_expression_reference(TRACE_REF))
          delete eit->first;
      }
      for (LegionMap<IndexSpaceExpression*,
                     FieldMaskSet<LogicalView> >::const_iterator eit =
            postconditions.begin(); eit != postconditions.end(); eit++)
      {
        for (FieldMaskSet<LogicalView>::const_iterator it = 
              eit->second.begin(); it != eit->second.end(); it++)
          if (it->first->remove_base_valid_ref(TRACE_REF))
            delete it->first;
        if (eit->first->remove_base_expression_reference(TRACE_REF))
          delete eit->first;
      }
      for (std::set<IndexSpaceExpression*>::const_iterator it =
            unique_view_expressions.begin(); it != 
            unique_view_expressions.end(); it++) 
        if ((*it)->remove_base_expression_reference(TRACE_REF))
          delete (*it);
      if (region->remove_base_valid_ref(TRACE_REF))
        delete region;
      if (condition_expr->remove_base_expression_reference(TRACE_REF))
        delete condition_expr;
      if (precondition_views != NULL)
        delete precondition_views;
      if (anticondition_views != NULL)
        delete anticondition_views;
      if (postcondition_views != NULL)
        delete postcondition_views;
    }

    //--------------------------------------------------------------------------
    void TraceConditionSet::record_subscription(VersionManager *owner,
                                                AddressSpaceID space)
    //--------------------------------------------------------------------------
    {
      const std::pair<VersionManager*,AddressSpaceID> key(owner,space);
      AutoLock s_lock(set_lock);
      if (subscription_owners.empty())
        add_reference();
      std::map<std::pair<VersionManager*,AddressSpaceID>,unsigned>::iterator
        finder = subscription_owners.find(key);
      if (finder == subscription_owners.end())
        subscription_owners[key] = 1;
      else
        finder->second++;
    }

    //--------------------------------------------------------------------------
    bool TraceConditionSet::finish_subscription(VersionManager *owner,
                                                AddressSpaceID space)
    //--------------------------------------------------------------------------
    {
      const std::pair<VersionManager*,AddressSpaceID> key(owner,space);
      AutoLock s_lock(set_lock);
      std::map<std::pair<VersionManager*,AddressSpaceID>,unsigned>::iterator
        finder = subscription_owners.find(key);
#ifdef DEBUG_LEGION
      assert(finder != subscription_owners.end());
      assert(finder->second > 0);
#endif
      if (--finder->second == 0)
        subscription_owners.erase(finder);
      if (!subscription_owners.empty())
        return false;
      return remove_reference();
    }

    //--------------------------------------------------------------------------
    void TraceConditionSet::record_equivalence_set(EquivalenceSet *set,
                                                   const FieldMask &mask)
    //--------------------------------------------------------------------------
    {
      AutoLock s_lock(set_lock);
      if (current_sets.insert(set, mask))
        set->add_base_resource_ref(TRACE_REF);
    }

    //--------------------------------------------------------------------------
    void TraceConditionSet::record_pending_equivalence_set(EquivalenceSet *set,
                                                          const FieldMask &mask) 
    //--------------------------------------------------------------------------
    {
      AutoLock s_lock(set_lock);
      pending_sets.insert(set, mask);
    }

    //--------------------------------------------------------------------------
    void TraceConditionSet::remove_equivalence_sets(const FieldMask &mask,
                                  const FieldMaskSet<EquivalenceSet> &to_filter)
    //--------------------------------------------------------------------------
    {
      AutoLock s_lock(set_lock);
      invalid_mask |= mask;
      for (FieldMaskSet<EquivalenceSet>::const_iterator it =
            to_filter.begin(); it != to_filter.end(); it++)
      {
        FieldMaskSet<EquivalenceSet>::iterator finder = 
          current_sets.find(it->first);
        if (finder == current_sets.end())
          continue;
        finder.filter(it->second);
        if (!finder->second)
        {
          current_sets.erase(finder);
          if (it->first->remove_base_resource_ref(TRACE_REF))
            assert(false); // should never end up deleting this here
        }
      }
      current_sets.tighten_valid_mask();
    }

    //--------------------------------------------------------------------------
    void TraceConditionSet::invalidate_equivalence_sets(void)
    //--------------------------------------------------------------------------
    {
      FieldMaskSet<EquivalenceSet> to_remove;
      std::map<AddressSpaceID,std::vector<VersionManager*> > to_cancel;
      {
        AutoLock s_lock(set_lock);
        if (subscription_owners.empty())
        {
#ifdef DEBUG_LEGION
          assert(current_sets.empty());
#endif
          return;
        }
        // Copy and not remove since we need to see the acknowledgement
        // before we know when it is safe to remove our references
        for (std::map<std::pair<VersionManager*,AddressSpaceID>,unsigned>::
              const_iterator it = subscription_owners.begin(); 
              it != subscription_owners.end(); it++)
          to_cancel[it->first.second].push_back(it->first.first);
        to_remove.swap(current_sets);
      }
      cancel_subscriptions(context->runtime, to_cancel);
      for (FieldMaskSet<EquivalenceSet>::const_iterator it =
            to_remove.begin(); it != to_remove.end(); it++)
        if (it->first->remove_base_resource_ref(TRACE_REF))
          delete it->first;
    }

    //--------------------------------------------------------------------------
    void TraceConditionSet::capture(EquivalenceSet *set, const FieldMask &mask,
                                    std::vector<RtEvent> &ready_events)
    //--------------------------------------------------------------------------
    {
#ifdef DEBUG_LEGION
      assert(precondition_views == NULL);
      assert(anticondition_views == NULL);
      assert(postcondition_views == NULL);
#endif
      const RtEvent ready_event = 
        set->capture_trace_conditions(this, set->local_space,
            condition_expr, mask, RtUserEvent::NO_RT_USER_EVENT);
      if (ready_event.exists() && !ready_event.has_triggered())
        ready_events.push_back(ready_event);
    }

    //--------------------------------------------------------------------------
    void TraceConditionSet::receive_capture(TraceViewSet *pre, 
               TraceViewSet *anti, TraceViewSet *post, std::set<RtEvent> &ready)
    //--------------------------------------------------------------------------
    {
#ifdef DEBUG_LEGION
      assert(precondition_views == NULL);
      assert(anticondition_views == NULL);
      assert(postcondition_views == NULL);
#endif
      precondition_views = pre;
      anticondition_views = anti;
      postcondition_views = post;
      WrapperReferenceMutator mutator(ready);
      if (precondition_views != NULL)
      {
        precondition_views->transpose_uniquely(preconditions,
                            unique_view_expressions, mutator);
        for (LegionMap<IndexSpaceExpression*,
                       FieldMaskSet<LogicalView> >::const_iterator 
              eit = preconditions.begin(); eit != preconditions.end(); eit++)
        {
          eit->first->add_base_expression_reference(TRACE_REF, &mutator);
          for (FieldMaskSet<LogicalView>::const_iterator it = 
                eit->second.begin(); it != eit->second.end(); it++)
            it->first->add_base_valid_ref(TRACE_REF, &mutator);
        }
      }
      if (anticondition_views != NULL)
      {
        anticondition_views->transpose_uniquely(anticonditions,
                              unique_view_expressions, mutator);
        for (LegionMap<IndexSpaceExpression*,
                       FieldMaskSet<LogicalView> >::const_iterator 
              eit = anticonditions.begin(); eit != anticonditions.end(); eit++)
        {
          eit->first->add_base_expression_reference(TRACE_REF, &mutator);
          for (FieldMaskSet<LogicalView>::const_iterator it = 
                eit->second.begin(); it != eit->second.end(); it++)
            it->first->add_base_valid_ref(TRACE_REF, &mutator);
        }
      }
      if (postcondition_views != NULL)
      {
        postcondition_views->transpose_uniquely(postconditions,
                              unique_view_expressions, mutator);
        for (LegionMap<IndexSpaceExpression*,
                       FieldMaskSet<LogicalView> >::const_iterator 
              eit = postconditions.begin(); eit != postconditions.end(); eit++)
        {
          eit->first->add_base_expression_reference(TRACE_REF, &mutator);
          for (FieldMaskSet<LogicalView>::const_iterator it = 
                eit->second.begin(); it != eit->second.end(); it++)
            it->first->add_base_valid_ref(TRACE_REF, &mutator);
        }
      }
    }

    //--------------------------------------------------------------------------
    bool TraceConditionSet::is_empty(void) const
    //--------------------------------------------------------------------------
    {
      if (precondition_views != NULL)
        return false;
      if (anticondition_views != NULL)
        return false;
      if (postcondition_views != NULL)
        return false;
      return true;
    }

    //--------------------------------------------------------------------------
    bool TraceConditionSet::is_replayable(bool &not_subsumed,
                                       TraceViewSet::FailedPrecondition *failed)
    //--------------------------------------------------------------------------
    {
      bool replayable = true;
      // Note that it is ok to have precondition views and no postcondition
      // views because that means that everything was read-only and therefore
      // still idempotent and replayable
      if ((precondition_views != NULL) && (postcondition_views != NULL) &&
          !precondition_views->subsumed_by(*postcondition_views, true, failed))
      {
        if ((failed != NULL) && (postcondition_views == NULL))
          precondition_views->record_first_failed(failed);
        replayable = false;
        not_subsumed = true;
      }
      if (replayable && 
          (postcondition_views != NULL) && (anticondition_views != NULL) &&
          !postcondition_views->independent_of(*anticondition_views, failed))
      {
        replayable = false;
        not_subsumed = false;
      }
      // Clean up our view objects since we no longer need them
      if (precondition_views != NULL)
      {
        delete precondition_views;
        precondition_views = NULL;
      }
      if (anticondition_views != NULL)
      {
        delete anticondition_views;
        anticondition_views = NULL;
      }
      if (postcondition_views != NULL)
      {
        delete postcondition_views;
        postcondition_views = NULL;
      }
      return replayable;
    }

    //--------------------------------------------------------------------------
    void TraceConditionSet::dump_preconditions(void) const
    //--------------------------------------------------------------------------
    {
      if (precondition_views == NULL)
        return;
      TraceViewSet dump_view_set(forest, 0/*owner did*/,
          forest->get_tree(region->handle.get_tree_id()));
      LocalReferenceMutator mutator;
      for (ExprViews::const_iterator eit = 
            preconditions.begin(); eit != preconditions.end(); eit++)
        for (FieldMaskSet<LogicalView>::const_iterator it =
              eit->second.begin(); it != eit->second.end(); it++)
          dump_view_set.insert(it->first, eit->first, it->second, mutator);
      dump_view_set.dump();
    }

    //--------------------------------------------------------------------------
    void TraceConditionSet::dump_anticonditions(void) const
    //--------------------------------------------------------------------------
    {
      if (anticondition_views == NULL)
        return;
      TraceViewSet dump_view_set(forest, 0/*owner did*/,
          forest->get_tree(region->handle.get_tree_id()));
      LocalReferenceMutator mutator;
      for (ExprViews::const_iterator eit = 
            anticonditions.begin(); eit != anticonditions.end(); eit++)
        for (FieldMaskSet<LogicalView>::const_iterator it =
              eit->second.begin(); it != eit->second.end(); it++)
          dump_view_set.insert(it->first, eit->first, it->second, mutator);
      dump_view_set.dump();
    }

    //--------------------------------------------------------------------------
    void TraceConditionSet::dump_postconditions(void) const
    //--------------------------------------------------------------------------
    {
      if (postcondition_views == NULL)
        return;
      TraceViewSet dump_view_set(forest, 0/*owner did*/,
          forest->get_tree(region->handle.get_tree_id()));
      LocalReferenceMutator mutator;
      for (ExprViews::const_iterator eit = 
            postconditions.begin(); eit != postconditions.end(); eit++)
        for (FieldMaskSet<LogicalView>::const_iterator it =
              eit->second.begin(); it != eit->second.end(); it++)
          dump_view_set.insert(it->first, eit->first, it->second, mutator);
      dump_view_set.dump();
    }

    //--------------------------------------------------------------------------
    void TraceConditionSet::test_require(Operation *op, 
             std::set<RtEvent> &ready_events, std::set<RtEvent> &applied_events)
    //--------------------------------------------------------------------------
    {
      // We should not need the lock here because the trace should be 
      // blocking all other operations from running and changing the 
      // equivalence sets while we are here
      // First check to see if we need to recompute our equivalence sets
      if (!!invalid_mask)
      {
        const UniqueID opid = op->get_unique_op_id();
        const RtEvent ready = recompute_equivalence_sets(opid);
        if (ready.exists() && !ready.has_triggered())
        {
          const RtUserEvent tested = Runtime::create_rt_user_event();
          const RtUserEvent applied = Runtime::create_rt_user_event();
          DeferTracePreconditionTestArgs args(this, op, tested, applied);
          forest->runtime->issue_runtime_meta_task(args, 
              LG_LATENCY_DEFERRED_PRIORITY, ready);
          ready_events.insert(tested);
          applied_events.insert(applied);
          return;
        }
      }
#ifdef DEBUG_LEGION
      assert(precondition_analyses.empty());
      assert(anticondition_analyses.empty());
#endif
      // Make analyses for the precondition and anticondition tests
      for (ExprViews::const_iterator eit = 
            preconditions.begin(); eit != preconditions.end(); eit++)
      {
        InvalidInstAnalysis *analysis = new InvalidInstAnalysis(forest->runtime,  
            op, precondition_analyses.size(), eit->first, eit->second);
        analysis->add_reference();
        precondition_analyses.push_back(analysis);
        std::set<RtEvent> deferral_events;
        for (FieldMaskSet<EquivalenceSet>::const_iterator it =
              current_sets.begin(); it != current_sets.end(); it++)
        {
          const FieldMask overlap = eit->second.get_valid_mask() & it->second;
          if (!overlap)
            continue;
          analysis->traverse(it->first, overlap,deferral_events,applied_events);
        }
        const RtEvent traversal_done = deferral_events.empty() ?
          RtEvent::NO_RT_EVENT : Runtime::merge_events(deferral_events);
        if (traversal_done.exists() || analysis->has_remote_sets())
        {
          const RtEvent ready = 
            analysis->perform_remote(traversal_done, applied_events);
          if (ready.exists() && !ready.has_triggered())
            ready_events.insert(ready);
        }
      }
      for (ExprViews::const_iterator eit =
            anticonditions.begin(); eit != anticonditions.end(); eit++)
      {
        AntivalidInstAnalysis *analysis = 
          new AntivalidInstAnalysis(forest->runtime, op, 
              anticondition_analyses.size(), eit->first, eit->second);
        analysis->add_reference();
        anticondition_analyses.push_back(analysis);
        std::set<RtEvent> deferral_events;
        for (FieldMaskSet<EquivalenceSet>::const_iterator it =
              current_sets.begin(); it != current_sets.end(); it++)
        {
          const FieldMask overlap = eit->second.get_valid_mask() & it->second;
          if (!overlap)
            continue;
          analysis->traverse(it->first, overlap,deferral_events,applied_events);
        }
        const RtEvent traversal_done = deferral_events.empty() ?
          RtEvent::NO_RT_EVENT : Runtime::merge_events(deferral_events);
        if (traversal_done.exists() || analysis->has_remote_sets())
        {
          const RtEvent ready = 
            analysis->perform_remote(traversal_done, applied_events);
          if (ready.exists() && !ready.has_triggered())
            ready_events.insert(ready);
        }
      }
    }

    //--------------------------------------------------------------------------
    /*static*/ void TraceConditionSet::handle_precondition_test(
                                                               const void *args)
    //--------------------------------------------------------------------------
    {
      const DeferTracePreconditionTestArgs *dargs = 
        (const DeferTracePreconditionTestArgs*)args;
      std::set<RtEvent> ready_events, applied_events;
      dargs->set->test_require(dargs->op, ready_events, applied_events);
      if (!ready_events.empty())
        Runtime::trigger_event(dargs->done_event, 
            Runtime::merge_events(ready_events));
      else
        Runtime::trigger_event(dargs->done_event);
      if (!applied_events.empty())
        Runtime::trigger_event(dargs->applied_event,
            Runtime::merge_events(applied_events));
      else
        Runtime::trigger_event(dargs->applied_event);
    }

    //--------------------------------------------------------------------------
    bool TraceConditionSet::check_require(void)
    //--------------------------------------------------------------------------
    {
      bool satisfied = true;
      for (std::vector<InvalidInstAnalysis*>::const_iterator it =
            precondition_analyses.begin(); it != 
            precondition_analyses.end(); it++)
      {
        if ((*it)->has_invalid())
          satisfied = false;
        if ((*it)->remove_reference())
          delete (*it);
      }
      precondition_analyses.clear();
      for (std::vector<AntivalidInstAnalysis*>::const_iterator it =
            anticondition_analyses.begin(); it != 
            anticondition_analyses.end(); it++)
      {
        if ((*it)->has_antivalid())
          satisfied = false;
        if ((*it)->remove_reference())
          delete (*it);
      }
      anticondition_analyses.clear();
      return satisfied;
    }

    //--------------------------------------------------------------------------
    void TraceConditionSet::ensure(Operation *op, 
                                   std::set<RtEvent> &applied_events)
    //--------------------------------------------------------------------------
    {
      // We should not need the lock here because the trace should be 
      // blocking all other operations from running and changing the 
      // equivalence sets while we are here
      // First check to see if we need to recompute our equivalence sets
      if (!!invalid_mask)
      {
        const UniqueID opid = op->get_unique_op_id();
        const RtEvent ready = recompute_equivalence_sets(opid);
        if (ready.exists() && !ready.has_triggered())
        {
          const RtUserEvent applied= Runtime::create_rt_user_event();
          DeferTracePostconditionTestArgs args(this, op, applied);
          forest->runtime->issue_runtime_meta_task(args, 
              LG_LATENCY_DEFERRED_PRIORITY, ready);
          applied_events.insert(applied);
          return;
        }
      }
      // Perform an overwrite analysis for each of the postconditions
      unsigned index = 0;
      const TraceInfo trace_info(op, false/*init*/);
      const RegionUsage usage(LEGION_READ_WRITE, LEGION_EXCLUSIVE, 0);
      for (ExprViews::const_iterator eit = 
            postconditions.begin(); eit != postconditions.end(); eit++, index++)
      {
        OverwriteAnalysis *analysis = new OverwriteAnalysis(forest->runtime,
            op, index, usage, eit->first, eit->second, 
            PhysicalTraceInfo(trace_info, index), ApEvent::NO_AP_EVENT);
        analysis->add_reference();
        std::set<RtEvent> deferral_events;
        for (FieldMaskSet<EquivalenceSet>::const_iterator it =
              current_sets.begin(); it != current_sets.end(); it++)
        {
          const FieldMask overlap = eit->second.get_valid_mask() & it->second;
          if (!overlap)
            continue;
          analysis->traverse(it->first, overlap,deferral_events,applied_events);
        }
        const RtEvent traversal_done = deferral_events.empty() ?
          RtEvent::NO_RT_EVENT : Runtime::merge_events(deferral_events);
        if (traversal_done.exists() || analysis->has_remote_sets())
          analysis->perform_remote(traversal_done, applied_events);
        if (analysis->remove_reference())
          delete analysis;
      }
    }

    //--------------------------------------------------------------------------
    /*static*/ void TraceConditionSet::handle_postcondition_test(
                                                               const void *args)
    //--------------------------------------------------------------------------
    {
      const DeferTracePostconditionTestArgs *dargs = 
        (const DeferTracePostconditionTestArgs*)args;
      std::set<RtEvent> ready_events;
      dargs->set->ensure(dargs->op, ready_events);
      if (!ready_events.empty())
        Runtime::trigger_event(dargs->done_event, 
            Runtime::merge_events(ready_events));
      else
        Runtime::trigger_event(dargs->done_event);
    }

    //--------------------------------------------------------------------------
    /*static*/ void TraceConditionSet::handle_finalize_sets(const void *args)
    //--------------------------------------------------------------------------
    {
      const DeferTraceFinalizeSetsArgs *dargs =
        (const DeferTraceFinalizeSetsArgs*)args;
      dargs->set->finalize_computed_sets(); 
    }

    //--------------------------------------------------------------------------
    RtEvent TraceConditionSet::recompute_equivalence_sets(UniqueID opid)
    //--------------------------------------------------------------------------
    {
#ifdef DEBUG_LEGION
      assert(!!invalid_mask);
#endif
      std::set<RtEvent> ready_events;
      ContextID ctxid = context->get_context().get_id();
      AddressSpaceID space = forest->runtime->address_space;
      region->compute_equivalence_sets(ctxid, context, this, space, 
          condition_expr, invalid_mask, opid, space, ready_events,
          false/*downward only*/, false/*covers*/);
      invalid_mask.clear();
      if (!ready_events.empty())
      {
        const RtEvent ready = Runtime::merge_events(ready_events);
        if (ready.exists() && !ready.has_triggered())
        {
          // Launch a meta-task to finalize this trace condition set
          DeferTraceFinalizeSetsArgs args(this, opid);
          return forest->runtime->issue_runtime_meta_task(args, 
                          LG_LATENCY_DEFERRED_PRIORITY, ready);
        }
      }
      finalize_computed_sets();
      return RtEvent::NO_RT_EVENT;
    }

    //--------------------------------------------------------------------------
    void TraceConditionSet::finalize_computed_sets(void)
    //--------------------------------------------------------------------------
    {
      // Don't need the lock here, there's only one thing looking at these
      // data structures at this point
      if (pending_sets.empty())
        return;
      for (FieldMaskSet<EquivalenceSet>::const_iterator it =
            pending_sets.begin(); it != pending_sets.end(); it++)
        if (current_sets.insert(it->first, it->second))
          it->first->add_base_resource_ref(TRACE_REF);
      pending_sets.clear();
    }

    /////////////////////////////////////////////////////////////
    // PhysicalTemplate
    /////////////////////////////////////////////////////////////

    //--------------------------------------------------------------------------
    PhysicalTemplate::PhysicalTemplate(PhysicalTrace *t, ApEvent fence_event,
                                       TaskTreeCoordinates &&coords)
      : trace(t), coordinates(std::move(coords)),
        replayable(false, "uninitialized"), fence_completion_id(0),
        replay_parallelism(t->runtime->max_replay_parallelism),
        has_virtual_mapping(false), last_fence(NULL),
        recording_done(Runtime::create_rt_user_event())
    //--------------------------------------------------------------------------
    {
      recording.store(true);
      events.push_back(fence_event);
      event_map[fence_event] = fence_completion_id;
      pending_inv_topo_order.store(NULL);
      pending_transitive_reduction.store(NULL);
      instructions.push_back(
         new AssignFenceCompletion(*this, fence_completion_id, TraceLocalID()));
    }

    //--------------------------------------------------------------------------
    PhysicalTemplate::~PhysicalTemplate(void)
    //--------------------------------------------------------------------------
    {
      {
        AutoLock tpl_lock(template_lock);
        for (std::vector<TraceConditionSet*>::const_iterator it =
              conditions.begin(); it != conditions.end(); it++)
        {
          (*it)->invalidate_equivalence_sets();
          if ((*it)->remove_reference())
            delete (*it);
        }
        for (std::vector<Instruction*>::iterator it = instructions.begin();
             it != instructions.end(); ++it)
          delete *it;
        // Relesae references to instances
        for (CachedMappings::iterator it = cached_mappings.begin();
            it != cached_mappings.end(); ++it)
        {
          for (std::deque<InstanceSet>::iterator pit =
              it->second.physical_instances.begin(); pit !=
              it->second.physical_instances.end(); pit++)
          {
            for (unsigned idx = 0; idx < pit->size(); idx++)
            {
              const InstanceRef &ref = (*pit)[idx];
              if (!ref.is_virtual_ref())
                ref.remove_valid_reference(MAPPING_ACQUIRE_REF,NULL/*mutator*/);
            }
            pit->clear();
          }
        }
        cached_mappings.clear();
      }
      std::vector<unsigned> *inv_topo_order = pending_inv_topo_order.load();
      if (inv_topo_order != NULL)
        delete inv_topo_order;
      std::vector<std::vector<unsigned> > *transitive_reduction =
        pending_transitive_reduction.load();
      if (transitive_reduction != NULL)
        delete transitive_reduction;
    }

    //--------------------------------------------------------------------------
    ApEvent PhysicalTemplate::get_completion_for_deletion(void) const
    //--------------------------------------------------------------------------
    {
      std::set<ApEvent> all_events;
      for (std::map<ApEvent, unsigned>::const_iterator it = event_map.begin();
           it != event_map.end(); ++it)
        all_events.insert(it->first);
      return Runtime::merge_events(NULL, all_events);
    }

    //--------------------------------------------------------------------------
    void PhysicalTemplate::find_execution_fence_preconditions(
                                               std::set<ApEvent> &preconditions)
    //--------------------------------------------------------------------------
    {
      AutoLock tpl_lock(template_lock);
#ifdef DEBUG_LEGION
      assert(!events.empty());
      assert(events.size() == instructions.size());
#endif
      // Scan backwards until we find the previous execution fence (if any)
      for (unsigned idx = events.size() - 1; idx > 0; idx--)
      {
        // Skip any barrier events from remote shards, they will be picked
        // up by their own shards and mixed into the fences appropriately
        const InstructionKind kind = instructions[idx]->get_kind(); 
        if ((kind != BARRIER_ADVANCE) && (kind != BARRIER_ARRIVAL))
          preconditions.insert(events[idx]);
        if (instructions[idx] == last_fence)
          return;
      }
      preconditions.insert(events.front());
    }

    //--------------------------------------------------------------------------
    bool PhysicalTemplate::check_preconditions(TraceReplayOp *op,
                                              std::set<RtEvent> &applied_events)
    //--------------------------------------------------------------------------
    {
      std::set<RtEvent> ready_events;
      for (std::vector<TraceConditionSet*>::const_iterator it = 
            conditions.begin(); it != conditions.end(); it++)
        (*it)->test_require(op, ready_events, applied_events);
      if (!ready_events.empty())
      {
        const RtEvent wait_on = Runtime::merge_events(ready_events);
        if (wait_on.exists() && !wait_on.has_triggered())
          wait_on.wait();
      }
      bool result = true;
      for (std::vector<TraceConditionSet*>::const_iterator it = 
            conditions.begin(); it != conditions.end(); it++)
        if (!(*it)->check_require())
          result = false;
      return result;
    }

    //--------------------------------------------------------------------------
    void PhysicalTemplate::apply_postcondition(TraceSummaryOp *op,
                                              std::set<RtEvent> &applied_events)
    //--------------------------------------------------------------------------
    {
      for (std::vector<TraceConditionSet*>::const_iterator it = 
            conditions.begin(); it != conditions.end(); it++)
        (*it)->ensure(op, applied_events);
    }

    //--------------------------------------------------------------------------
    bool PhysicalTemplate::check_preconditions(ReplTraceReplayOp *op,
                                              std::set<RtEvent> &applied_events)
    //--------------------------------------------------------------------------
    {
      std::set<RtEvent> ready_events;
      for (std::vector<TraceConditionSet*>::const_iterator it = 
            conditions.begin(); it != conditions.end(); it++)
        (*it)->test_require(op, ready_events, applied_events);
      if (!ready_events.empty())
      {
        const RtEvent wait_on = Runtime::merge_events(ready_events);
        if (wait_on.exists() && !wait_on.has_triggered())
          wait_on.wait();
      }
      bool result = true;
      for (std::vector<TraceConditionSet*>::const_iterator it = 
            conditions.begin(); it != conditions.end(); it++)
        if (!(*it)->check_require())
          result = false;
      return result;
    } 

    //--------------------------------------------------------------------------
    void PhysicalTemplate::apply_postcondition(ReplTraceSummaryOp *op,
                                              std::set<RtEvent> &applied_events)
    //--------------------------------------------------------------------------
    {
      for (std::vector<TraceConditionSet*>::const_iterator it = 
            conditions.begin(); it != conditions.end(); it++)
        (*it)->ensure(op, applied_events);
    }

    //--------------------------------------------------------------------------
    PhysicalTemplate::Replayable PhysicalTemplate::check_replayable(
                                         ReplTraceOp *op, InnerContext *context,
                                         UniqueID opid, bool has_blocking_call) 
    //--------------------------------------------------------------------------
    {
      if (has_blocking_call)
        return Replayable(false, "blocking call");

      if (has_virtual_mapping)
        return Replayable(false, "virtual mapping");
      
      // First let's get the equivalence sets with data for these regions
      // We'll use the result to get guide the creation of the trace condition
      // sets. Note we're going to end up recomputing the equivalence sets
      // inside the trace condition sets but that is a small price to pay to
      // minimize the number of conditions that we need to do the capture
      // Next we need to compute the equivalence sets for all these regions
      unsigned index = 0;
      std::set<RtEvent> eq_events;
      const ContextID ctx = context->get_context().get_id();
      LegionVector<VersionInfo> version_infos(trace_regions.size());
      for (FieldMaskSet<RegionNode>::const_iterator it =
            trace_regions.begin(); it != trace_regions.end(); it++, index++)
      {
        it->first->perform_versioning_analysis(ctx, context, 
            &version_infos[index], it->second, opid, 
            trace->runtime->address_space, eq_events);
        if (it->first->remove_base_resource_ref(TRACE_REF))
          delete it->first;
      }
      trace_regions.clear();
      if (!eq_events.empty())
      {
        const RtEvent wait_on = Runtime::merge_events(eq_events);
        if (wait_on.exists() && !wait_on.has_triggered())
          wait_on.wait();
      }
      FieldMaskSet<EquivalenceSet> current_sets;
      for (unsigned idx = 0; idx < version_infos.size(); idx++)
      {
        const FieldMaskSet<EquivalenceSet> &region_sets = 
            version_infos[idx].get_equivalence_sets();
        for (FieldMaskSet<EquivalenceSet>::const_iterator it = 
              region_sets.begin(); it != region_sets.end(); it++)
          current_sets.insert(it->first, it->second);
      }
      // Make a trace condition set for each one of them
      // Note for control replication, we're just letting multiple shards 
      // race to their equivalence sets, whichever one gets there first for
      // their fields will be the one to own the preconditions
      std::vector<RtEvent> ready_events;
      conditions.reserve(current_sets.size()); 
      RegionTreeForest *forest = trace->runtime->forest;
      for (FieldMaskSet<EquivalenceSet>::const_iterator it = 
            current_sets.begin(); it != current_sets.end(); it++)
      {
        TraceConditionSet *condition =
          new TraceConditionSet(trace, forest, 
              it->first->region_node, it->second, ready_events);
        condition->add_reference();
        // This looks redundant because it is a bit since we're just going
        // to compute the single equivalence set we already have here but
        // really what we're doing here is registering the condition with 
        // the VersionManager that owns this equivalence set which is a
        // necessary thing for us to do
        const RtEvent ready = condition->recompute_equivalence_sets(opid);
        if (ready.exists())
          ready_events.push_back(ready);
        condition->capture(it->first, it->second, ready_events);
        conditions.push_back(condition);
      }
      // Wait for the conditions to be ready and then test them for subsumption
      if (!ready_events.empty())
      {
        const RtEvent wait_on = Runtime::merge_events(ready_events);
        ready_events.clear();
        if (wait_on.exists() && !wait_on.has_triggered())
          wait_on.wait();
      }
      TraceViewSet::FailedPrecondition condition;
      // Need this lock in case we invalidate empty conditions
      AutoLock tpl_lock(template_lock);
      for (std::vector<TraceConditionSet*>::iterator it =
            conditions.begin(); it != conditions.end(); /*nothing*/)
      {
        if ((*it)->is_empty())
        {
          (*it)->invalidate_equivalence_sets();
          if ((*it)->remove_reference())
            delete (*it);
          it = conditions.erase(it);
          continue;
        }
        bool not_subsumed = true;
        if (!(*it)->is_replayable(not_subsumed, &condition))
        {
          if (trace->runtime->dump_physical_traces)
          {
            if (not_subsumed)
              return Replayable(
                  false, "precondition not subsumed: " +
                    condition.to_string(trace->logical_trace->ctx));
            else
              return Replayable(
               false, "postcondition anti dependent: " +
                 condition.to_string(trace->logical_trace->ctx));
          }
          else
          {
            if (not_subsumed)
              return Replayable(
                  false, "precondition not subsumed by postcondition");
            else
              return Replayable(
                  false, "postcondition anti dependent");
          }
        }
        it++;
      }
      return Replayable(true);
    }

    //--------------------------------------------------------------------------
    void PhysicalTemplate::register_operation(Operation *op)
    //--------------------------------------------------------------------------
    {
      Memoizable *memoizable = op->get_memoizable();
#ifdef DEBUG_LEGION
      assert(memoizable != NULL);
#endif
      const TraceLocalID tid = memoizable->get_trace_local_id();
      // Should be able to call back() without the lock even when
      // operations are being removed from the front
      std::map<TraceLocalID,Memoizable*> &ops = operations.back();
#ifdef DEBUG_LEGION
      assert(ops.find(tid) == ops.end());
      assert(memo_entries.find(tid) != memo_entries.end());
#endif
      ops[tid] = memoizable;
    }

    //--------------------------------------------------------------------------
    void PhysicalTemplate::execute_slice(unsigned slice_idx,
                                         bool recurrent_replay)
    //--------------------------------------------------------------------------
    {
#ifdef DEBUG_LEGION
      assert(slice_idx < slices.size());
#endif
      // should be able to read front() even while new maps for operations 
      // are begin appended to the back of 'operations'
      std::map<TraceLocalID,Memoizable*> &ops = operations.front();
      std::vector<Instruction*> &instructions = slices[slice_idx];
      for (std::vector<Instruction*>::const_iterator it = instructions.begin();
           it != instructions.end(); ++it)
        (*it)->execute(events, user_events, ops, recurrent_replay);
    }

    //--------------------------------------------------------------------------
    void PhysicalTemplate::issue_summary_operations(
          InnerContext* context, Operation *invalidator, Provenance *provenance)
    //--------------------------------------------------------------------------
    {
      TraceSummaryOp *op = trace->runtime->get_available_summary_op();
      op->initialize_summary(context, this, invalidator, provenance);
#ifdef LEGION_SPY
      LegionSpy::log_summary_op_creator(op->get_unique_op_id(),
                                        invalidator->get_unique_op_id());
#endif
      op->execute_dependence_analysis();
    }

    //--------------------------------------------------------------------------
    void PhysicalTemplate::finalize(InnerContext *context, UniqueID opid,
                                    bool has_blocking_call, ReplTraceOp *op)
    //--------------------------------------------------------------------------
    {
      trigger_recording_done();
      recording = false;
      replayable = check_replayable(op, context, opid, has_blocking_call);

      if (!replayable)
      {
        if (trace->runtime->dump_physical_traces)
        {
          optimize(op, true/*do transitive reduction inline*/);
          dump_template();
        }
        return;
      }
      optimize(op, false/*do transitive reduction inline*/);
      std::fill(events.begin(), events.end(), ApEvent::NO_AP_EVENT);
      event_map.clear();
      // Defer performing the transitive reduction because it might
      // be expensive (see comment above)
      if (!trace->runtime->no_trace_optimization)
      {
        TransitiveReductionArgs args(this);
        transitive_reduction_done = trace->runtime->issue_runtime_meta_task(
                                          args, LG_THROUGHPUT_WORK_PRIORITY);
      }
      // Can dump now if we're not deferring the transitive reduction
      else if (trace->runtime->dump_physical_traces)
        dump_template();
    }

    //--------------------------------------------------------------------------
    void PhysicalTemplate::optimize(ReplTraceOp *op,
                                    bool do_transitive_reduction)
    //--------------------------------------------------------------------------
    {
#ifdef DEBUG_LEGION
      assert(instructions.size() == events.size());
#endif
      std::vector<RtEvent> frontier_events;
      find_all_last_instance_user_events(frontier_events);
      std::vector<unsigned> gen;
      if (!trace->perform_fence_elision)
      {
        compute_frontiers(frontier_events);
        gen.resize(events.size(), 0/*fence instruction*/);
        for (unsigned idx = 0; idx < instructions.size(); ++idx)
          gen[idx] = idx;
      }
      else
        elide_fences(gen, frontier_events);
      // Check to see if the indirection fields for any across copies are
      // mutated during the execution of the trace. If they aren't then we
      // know that we don't need to recompute preimages on back-to-back replays
      // Do this here so we can also use the 'sync_compute_frontiers' barrier
      // to know that all these analyses are done as well
      if (!across_copies.empty())
      {
        for (std::vector<IssueAcross*>::const_iterator it =
              across_copies.begin(); it != across_copies.end(); it++)
        {
          std::map<unsigned,InstUsers>::iterator finder =
            src_indirect_insts.find((*it)->lhs);
          if ((finder != src_indirect_insts.end()) &&
              are_read_only_users(finder->second))
            (*it)->executor->record_trace_immutable_indirection(true/*src*/);
          finder = dst_indirect_insts.find((*it)->lhs);
          if ((finder != dst_indirect_insts.end()) &&
              are_read_only_users(finder->second))
            (*it)->executor->record_trace_immutable_indirection(false/*dst*/);
        }
        across_copies.clear();
      }
      // Sync the frontier computation so we know that all our frontier data
      // structures such as 'local_frontiers' and 'remote_frontiers' are ready
      sync_compute_frontiers(op, frontier_events);
      if (!trace->runtime->no_trace_optimization)
      {
        propagate_merges(gen);
        if (do_transitive_reduction)
          transitive_reduction(false/*deferred*/);
        propagate_copies(&gen);
        eliminate_dead_code(gen);
      }
      prepare_parallel_replay(gen);
      push_complete_replays();
      // After elide fences we can clear these views
      op_insts.clear();
      copy_insts.clear();
      mutated_insts.clear();
      src_indirect_insts.clear();
      dst_indirect_insts.clear();
      instance_last_users.clear();
      // We don't need the expression or view references anymore
      for (std::map<DistributedID,InstanceView*>::const_iterator it =
            recorded_views.begin(); it != recorded_views.end(); it++)
        if (it->second->remove_base_valid_ref(TRACE_REF))
          delete it->second;
      recorded_views.clear();
      for (std::set<IndexSpaceExpression*>::const_iterator it =
           recorded_expressions.begin(); it != recorded_expressions.end(); it++)
        if ((*it)->remove_base_expression_reference(TRACE_REF))
          delete (*it);
      recorded_expressions.clear();
    }

    //--------------------------------------------------------------------------
    void PhysicalTemplate::find_all_last_instance_user_events(
                                          std::vector<RtEvent> &frontier_events)
    //--------------------------------------------------------------------------
    {
      for (std::map<TraceLocalID,InstUsers>::const_iterator it =
            op_insts.begin(); it != op_insts.end(); it++)
        find_last_instance_events(it->second, frontier_events);
      for (std::map<unsigned,InstUsers>::const_iterator it =
            copy_insts.begin(); it != copy_insts.end(); it++)
        find_last_instance_events(it->second, frontier_events);
      for (std::map<unsigned,InstUsers>::const_iterator it =
            src_indirect_insts.begin(); it != src_indirect_insts.end(); it++)
        find_last_instance_events(it->second, frontier_events);
      for (std::map<unsigned,InstUsers>::const_iterator it =
            dst_indirect_insts.begin(); it != dst_indirect_insts.end(); it++)
        find_last_instance_events(it->second, frontier_events);
    }

    //--------------------------------------------------------------------------
    void PhysicalTemplate::find_last_instance_events(const InstUsers &users,
                                          std::vector<RtEvent> &frontier_events)
    //--------------------------------------------------------------------------
    {
      for (InstUsers::const_iterator uit =
            users.begin(); uit != users.end(); uit++)
      {
        std::deque<LastUserResult> &results =
          instance_last_users[uit->instance];
        // Scan through all the queries we've done so far for this instance
        // and see if we've already done one for these parameters
        bool found = false;
        for (std::deque<LastUserResult>::const_iterator it =
              results.begin(); it != results.end(); it++)
        {
          if (!it->user.matches(*uit))
            continue;
          found = true;
          break;
        }
        if (!found)
        {
          results.emplace_back(LastUserResult(*uit));
          LastUserResult &result = results.back();
          std::map<DistributedID,InstanceView*>::const_iterator finder =
            recorded_views.find(uit->instance.view_did);
#ifdef DEBUG_LEGION
          assert(finder != recorded_views.end());
#endif
          // Query the view for the events that it needs
          // Note that if we're not performing actual fence elision
          // we switch the usage to full read-write privileges so 
          // that we can capture all dependences for the end of the trace
          if (!trace->perform_fence_elision)
          {
            const RegionUsage usage(LEGION_READ_WRITE, LEGION_EXCLUSIVE, 0);
            finder->second->find_last_users(result.events,
                uit->instance.collective_point, usage,
                uit->mask, uit->expr, frontier_events);
          }
          else
            finder->second->find_last_users(result.events,
                uit->instance.collective_point, uit->usage,
                uit->mask, uit->expr, frontier_events);
        }
      }
    }

    //--------------------------------------------------------------------------
    void PhysicalTemplate::compute_frontiers(
                                          std::vector<RtEvent> &frontier_events)
    //--------------------------------------------------------------------------
    {
      // We need to wait for all the last user instance events to be ready
      if (!frontier_events.empty())
      {
        const RtEvent wait_on = Runtime::merge_events(frontier_events);
        frontier_events.clear();
        if (wait_on.exists() && !wait_on.has_triggered())
          wait_on.wait();
      }
      // Now we can convert all the results to frontiers
      std::map<ApEvent,unsigned> frontier_map;
      for (std::map<UniqueInst,std::deque<LastUserResult> >::iterator lit =
           instance_last_users.begin(); lit != instance_last_users.end(); lit++)
      {
        for (std::deque<LastUserResult>::iterator uit =
              lit->second.begin(); uit != lit->second.end(); uit++)
        {
          // For each event convert it into a frontier
          for (std::set<ApEvent>::const_iterator it =
                uit->events.begin(); it != uit->events.end(); it++)
          {
            std::map<ApEvent,unsigned>::const_iterator finder =
              frontier_map.find(*it);
            if (finder == frontier_map.end())
            {
              unsigned index = find_frontier_event(*it, frontier_events);
              uit->frontiers.push_back(index);
              frontier_map[*it] = index;
            }
            else
              uit->frontiers.push_back(finder->second);
          }
        }
      }
    }

    //--------------------------------------------------------------------------
    unsigned PhysicalTemplate::find_frontier_event(ApEvent event,
                                             std::vector<RtEvent> &ready_events)
    //--------------------------------------------------------------------------
    {
      // Check to see if it is an event we know about
      std::map<ApEvent,unsigned>::const_iterator finder = event_map.find(event);
      // If it's not an event we recognize we can just return the start event
      if (finder == event_map.end())
        return 0;
#ifdef DEBUG_LEGION
      assert(frontiers.find(finder->second) == frontiers.end());
#endif
      // Make a new frontier event
      const unsigned next_event_id = events.size();
      frontiers[finder->second] = next_event_id;
      events.resize(next_event_id + 1);
      return next_event_id;
    }

    //--------------------------------------------------------------------------
    void PhysicalTemplate::elide_fences(std::vector<unsigned> &gen,
                                        std::vector<RtEvent> &ready_events) 
    //--------------------------------------------------------------------------
    {
      // Reserve some events for merges to be added during fence elision
      unsigned num_merges = 0;
      for (std::vector<Instruction*>::iterator it = instructions.begin();
           it != instructions.end(); ++it)
        switch ((*it)->get_kind())
        {
          case ISSUE_COPY:
            {
              unsigned precondition_idx =
                (*it)->as_issue_copy()->precondition_idx;
              InstructionKind generator_kind =
                instructions[precondition_idx]->get_kind();
              num_merges += generator_kind != MERGE_EVENT;
              break;
            }
          case ISSUE_FILL:
            {
              unsigned precondition_idx =
                (*it)->as_issue_fill()->precondition_idx;
              InstructionKind generator_kind =
                instructions[precondition_idx]->get_kind();
              num_merges += generator_kind != MERGE_EVENT;
              break;
            }
          case ISSUE_ACROSS:
            {
              IssueAcross *across = (*it)->as_issue_across();
              if (across->collective_precondition == 0)
              {
                InstructionKind generator_kind = 
                  instructions[across->copy_precondition]->get_kind();
                num_merges += (generator_kind != MERGE_EVENT) ? 1 : 0;
              }
              else
              {
                InstructionKind generator_kind = 
                  instructions[across->collective_precondition]->get_kind();
                num_merges += (generator_kind != MERGE_EVENT) ? 1 : 0;
              }
              if (across->src_indirect_precondition != 0)
              {
                InstructionKind generator_kind = 
                  instructions[across->src_indirect_precondition]->get_kind();
                num_merges += (generator_kind != MERGE_EVENT) ? 1 : 0;
              }
              if (across->dst_indirect_precondition != 0)
              {
                InstructionKind generator_kind = 
                  instructions[across->dst_indirect_precondition]->get_kind();
                num_merges += (generator_kind != MERGE_EVENT) ? 1 : 0;
              }
              break;
            }
          case COMPLETE_REPLAY:
            {
              unsigned completion_event_idx =
                (*it)->as_complete_replay()->rhs;
              InstructionKind generator_kind =
                instructions[completion_event_idx]->get_kind();
              num_merges += generator_kind != MERGE_EVENT;
              break;
            }
          default:
            {
              break;
            }
        }

      unsigned merge_starts = events.size();
      events.resize(events.size() + num_merges);

      compute_frontiers(ready_events);

      // We are now going to break the invariant that
      // the generator of events[idx] is instructions[idx].
      // After fence elision, the generator of events[idx] is
      // instructions[gen[idx]].
      gen.resize(events.size(), 0/*fence instruction*/);
      std::vector<Instruction*> new_instructions;

      for (unsigned idx = 0; idx < instructions.size(); ++idx)
      {
        Instruction *inst = instructions[idx];
        InstructionKind kind = inst->get_kind();
        switch (kind)
        {
          case COMPLETE_REPLAY:
            {
              CompleteReplay *replay = inst->as_complete_replay();
              std::map<TraceLocalID, InstUsers>::iterator finder =
                op_insts.find(replay->owner);
              if (finder == op_insts.end()) break;
              std::set<unsigned> users;
              find_all_last_users(finder->second, users);
              rewrite_preconditions(replay->rhs, users, instructions, 
                  new_instructions, gen, merge_starts);
              break;
            }
          case ISSUE_COPY:
            {
              IssueCopy *copy = inst->as_issue_copy();
              std::map<unsigned, InstUsers>::iterator finder =
                copy_insts.find(copy->lhs);
#ifdef DEBUG_LEGION
              assert(finder != copy_insts.end());
#endif
              std::set<unsigned> users;
              find_all_last_users(finder->second, users);
              rewrite_preconditions(copy->precondition_idx, users,
                  instructions, new_instructions, gen, merge_starts);
              break;
            }
          case ISSUE_FILL:
            {
              IssueFill *fill = inst->as_issue_fill();
              std::map<unsigned, InstUsers>::iterator finder =
                copy_insts.find(fill->lhs);
#ifdef DEBUG_LEGION
              assert(finder != copy_insts.end());
#endif
              std::set<unsigned> users;
              find_all_last_users(finder->second, users);
              rewrite_preconditions(fill->precondition_idx, users,
                  instructions, new_instructions, gen, merge_starts);
              break;
            }
          case ISSUE_ACROSS:
            {
              IssueAcross *across = inst->as_issue_across();
              std::map<unsigned, InstUsers>::iterator finder =
                copy_insts.find(across->lhs);
#ifdef DEBUG_LEGION
              assert(finder != copy_insts.end());
#endif
              std::set<unsigned> users;
              find_all_last_users(finder->second, users);
              // This is super subtle: for indirections that are
              // working collectively together on a set of indirect
              // source or destination instances, we actually have
              // a fan-in event construction. The indirect->copy_precondition
              // contains the result of that fan-in tree which is not
              // what we want to update here. We instead want to update
              // the set of preconditions to that collective fan-in for this
              // part of the indirect which feed into the collective event
              // tree construction. The local fan-in event is stored at
              // indirect->collective_precondition so use that instead for this
              if (across->collective_precondition == 0)
                rewrite_preconditions(across->copy_precondition, users,
                    instructions, new_instructions, gen, merge_starts);
              else
                rewrite_preconditions(across->collective_precondition, users,
                    instructions, new_instructions, gen, merge_starts);
              // Also do the rewrites for any indirection preconditions
              if (across->src_indirect_precondition != 0)
              {
                users.clear();
                finder = src_indirect_insts.find(across->lhs);
#ifdef DEBUG_LEGION
                assert(finder != src_indirect_insts.end());
#endif
                find_all_last_users(finder->second, users);
                rewrite_preconditions(across->src_indirect_precondition, users,
                    instructions, new_instructions, gen, merge_starts);
              }
              if (across->dst_indirect_precondition != 0)
              {
                users.clear();
                finder = dst_indirect_insts.find(across->lhs);
#ifdef DEBUG_LEGION
                assert(finder != dst_indirect_insts.end());
#endif
                find_all_last_users(finder->second, users);
                rewrite_preconditions(across->dst_indirect_precondition, users,
                    instructions, new_instructions, gen, merge_starts);
              }
              break;
            }
          default:
            {
              break;
            }
        }
        gen[idx] = new_instructions.size();
        new_instructions.push_back(inst);
      }
      instructions.swap(new_instructions);
      new_instructions.clear();
    }

    //--------------------------------------------------------------------------
    void PhysicalTemplate::rewrite_preconditions(
                              unsigned &precondition, std::set<unsigned> &users,
                              const std::vector<Instruction*> &instructions,
                              std::vector<Instruction*> &new_instructions,
                              std::vector<unsigned> &gen,
                              unsigned &merge_starts)
    //--------------------------------------------------------------------------
    {
      if (users.empty())
        return;
      Instruction *generator_inst = instructions[precondition];
      if (generator_inst->get_kind() == MERGE_EVENT)
      {
        MergeEvent *merge = generator_inst->as_merge_event();
        merge->rhs.insert(users.begin(), users.end());
      }
      else
      {
        unsigned merging_event_idx = merge_starts++;
        gen[merging_event_idx] = new_instructions.size();
        if (precondition != fence_completion_id)
          users.insert(precondition);
        new_instructions.push_back(
            new MergeEvent(*this, merging_event_idx, users,
                           generator_inst->owner));
        precondition = merging_event_idx;
      }
    }

    //--------------------------------------------------------------------------
    void PhysicalTemplate::propagate_merges(std::vector<unsigned> &gen)
    //--------------------------------------------------------------------------
    {
      std::vector<Instruction*> new_instructions;
      std::vector<bool> used(instructions.size(), false);

      for (unsigned idx = 0; idx < instructions.size(); ++idx)
      {
        Instruction *inst = instructions[idx];
        InstructionKind kind = inst->get_kind();
        used[idx] = kind != MERGE_EVENT;
        switch (kind)
        {
          case MERGE_EVENT:
            {
              MergeEvent *merge = inst->as_merge_event();
              std::set<unsigned> new_rhs;
              bool changed = false;
              for (std::set<unsigned>::iterator it = merge->rhs.begin();
                   it != merge->rhs.end(); ++it)
              {
                Instruction *generator = instructions[gen[*it]];
                if (generator ->get_kind() == MERGE_EVENT)
                {
                  MergeEvent *to_splice = generator->as_merge_event();
                  new_rhs.insert(to_splice->rhs.begin(), to_splice->rhs.end());
                  changed = true;
                }
                else
                  new_rhs.insert(*it);
              }
              if (changed)
                merge->rhs.swap(new_rhs);
              break;
            }
          case TRIGGER_EVENT:
            {
              TriggerEvent *trigger = inst->as_trigger_event();
              used[gen[trigger->rhs]] = true;
              break;
            }
          case BARRIER_ARRIVAL:
            {
              BarrierArrival *arrival = inst->as_barrier_arrival();
              used[gen[arrival->rhs]] = true;
              break;
            }
          case ISSUE_COPY:
            {
              IssueCopy *copy = inst->as_issue_copy();
              used[gen[copy->precondition_idx]] = true;
              break;
            }
          case ISSUE_ACROSS:
            {
              IssueAcross *across = inst->as_issue_across();
              used[gen[across->copy_precondition]] = true;
              if (across->collective_precondition != 0)
                used[gen[across->collective_precondition]] = true;
              if (across->src_indirect_precondition != 0)
                used[gen[across->src_indirect_precondition]] = true;
              if (across->dst_indirect_precondition != 0)
                used[gen[across->dst_indirect_precondition]] = true;
              break;
            }
          case ISSUE_FILL:
            {
              IssueFill *fill = inst->as_issue_fill();
              used[gen[fill->precondition_idx]] = true;
              break;
            }
          case SET_EFFECTS:
            {
              SetEffects *effects = inst->as_set_effects();
              used[gen[effects->rhs]] = true;
              break;
            }
          case COMPLETE_REPLAY:
            {
              CompleteReplay *complete = inst->as_complete_replay();
              used[gen[complete->rhs]] = true;
              break;
            }
          case GET_TERM_EVENT:
          case CREATE_AP_USER_EVENT:
          case SET_OP_SYNC_EVENT:
          case ASSIGN_FENCE_COMPLETION:
          case BARRIER_ADVANCE:
            {
              break;
            }
          default:
            {
              // unreachable
              assert(false);
            }
        }
      }
      std::vector<unsigned> inv_gen(instructions.size(), -1U);
      for (unsigned idx = 0; idx < gen.size(); ++idx)
      {
        unsigned g = gen[idx];
#ifdef DEBUG_LEGION
        assert(inv_gen[g] == -1U || g == fence_completion_id);
#endif
        if (g != -1U && g < instructions.size() && inv_gen[g] == -1U)
          inv_gen[g] = idx;
      }
      std::vector<Instruction*> to_delete;
      std::vector<unsigned> new_gen(gen.size(), -1U);
      initialize_generators(new_gen);
      for (unsigned idx = 0; idx < instructions.size(); ++idx)
        if (used[idx])
        {
          Instruction *inst = instructions[idx];
          if (trace->perform_fence_elision)
          {
            if (inst->get_kind() == MERGE_EVENT)
            {
              MergeEvent *merge = inst->as_merge_event();
              if (merge->rhs.size() > 1)
                merge->rhs.erase(fence_completion_id);
            }
          }
          unsigned e = inv_gen[idx];
#ifdef DEBUG_LEGION
          assert(e == -1U || (e < new_gen.size() && new_gen[e] == -1U));
#endif
          if (e != -1U)
            new_gen[e] = new_instructions.size();
          new_instructions.push_back(inst);
        }
        else
          to_delete.push_back(instructions[idx]);
      instructions.swap(new_instructions);
      gen.swap(new_gen);
      for (unsigned idx = 0; idx < to_delete.size(); ++idx)
        delete to_delete[idx];
    }

    //--------------------------------------------------------------------------
    void PhysicalTemplate::sync_compute_frontiers(ReplTraceOp *op,
                                    const std::vector<RtEvent> &frontier_events)
    //--------------------------------------------------------------------------
    {
#ifdef DEBUG_LEGION
      assert(op == NULL);
      assert(frontier_events.empty());
#endif
    }

    //--------------------------------------------------------------------------
    void PhysicalTemplate::initialize_generators(std::vector<unsigned> &new_gen)
    //--------------------------------------------------------------------------
    {
      for (std::map<unsigned, unsigned>::iterator it = 
            frontiers.begin(); it != frontiers.end(); ++it)
        new_gen[it->second] = 0;
    }

    //--------------------------------------------------------------------------
    void PhysicalTemplate::initialize_eliminate_dead_code_frontiers(
                      const std::vector<unsigned> &gen, std::vector<bool> &used)
    //--------------------------------------------------------------------------
    {
      for (std::map<unsigned, unsigned>::iterator it = frontiers.begin();
          it != frontiers.end(); ++it)
      {
        unsigned g = gen[it->first];
        if (g != -1U && g < instructions.size())
          used[g] = true;
      }
    }

    //--------------------------------------------------------------------------
    void PhysicalTemplate::prepare_parallel_replay(
                                               const std::vector<unsigned> &gen)
    //--------------------------------------------------------------------------
    {
      slices.resize(replay_parallelism);
      std::map<TraceLocalID, unsigned> slice_indices_by_owner;
      std::vector<unsigned> slice_indices_by_inst;
      slice_indices_by_inst.resize(instructions.size());

#ifdef DEBUG_LEGION
      for (unsigned idx = 1; idx < instructions.size(); ++idx)
        slice_indices_by_inst[idx] = -1U;
#endif
      bool round_robin_for_tasks = false;

      std::set<Processor> distinct_targets;
      for (CachedMappings::iterator it = cached_mappings.begin(); it !=
           cached_mappings.end(); ++it)
        distinct_targets.insert(it->second.target_procs[0]);
      round_robin_for_tasks = distinct_targets.size() < replay_parallelism;

      unsigned next_slice_id = 0;
      for (std::map<TraceLocalID,std::pair<unsigned,unsigned> >::const_iterator
            it = memo_entries.begin(); it != memo_entries.end(); ++it)
      {
        unsigned slice_index = -1U;
        if (!round_robin_for_tasks && 
            (it->second.second == Operation::TASK_OP_KIND))
        {
          CachedMappings::iterator finder = cached_mappings.find(it->first);
#ifdef DEBUG_LEGION
          assert(finder != cached_mappings.end());
          assert(finder->second.target_procs.size() > 0);
#endif
          slice_index =
            finder->second.target_procs[0].id % replay_parallelism;
        }
        else
        {
#ifdef DEBUG_LEGION
          assert(slice_indices_by_owner.find(it->first) ==
              slice_indices_by_owner.end());
#endif
          slice_index = next_slice_id;
          next_slice_id = (next_slice_id + 1) % replay_parallelism;
        }

#ifdef DEBUG_LEGION
        assert(slice_index != -1U);
#endif
        slice_indices_by_owner[it->first] = slice_index;
      }
      // Make sure that event creations and triggers are in the same slice
      std::map<unsigned/*user event*/,unsigned/*slice*/> user_event_slices;
      // Keep track of these so that we don't end up leaking them
      std::vector<Instruction*> crossing_instructions;
      std::map<unsigned,std::pair<unsigned,unsigned> > crossing_counts;
      for (unsigned idx = 1; idx < instructions.size(); ++idx)
      {
        Instruction *inst = instructions[idx];
        const TraceLocalID &owner = inst->owner;
        std::map<TraceLocalID, unsigned>::iterator finder =
          slice_indices_by_owner.find(owner);
        unsigned slice_index = -1U;
        const InstructionKind kind = inst->get_kind();
        if (finder != slice_indices_by_owner.end())
          slice_index = finder->second;
        else if (kind == TRIGGER_EVENT)
        {
          // Find the slice where the event creation was assigned
          // and make sure that we end up on the same slice
          TriggerEvent *trigger = inst->as_trigger_event(); 
          std::map<unsigned,unsigned>::iterator finder = 
            user_event_slices.find(trigger->lhs);
#ifdef DEBUG_LEGION
          assert(finder != user_event_slices.end());
#endif
          slice_index = finder->second;
          user_event_slices.erase(finder);
        }
        else
        {
          slice_index = next_slice_id;
          next_slice_id = (next_slice_id + 1) % replay_parallelism;
          if (kind == CREATE_AP_USER_EVENT)
          {
            // Save which slice this is on so the later trigger will
            // get recorded on the same slice
            CreateApUserEvent *create = inst->as_create_ap_user_event();
#ifdef DEBUG_LEGION
            assert(user_event_slices.find(create->lhs) ==
                    user_event_slices.end());
#endif
            user_event_slices[create->lhs] = slice_index;
          }
        }
        slices[slice_index].push_back(inst);
        slice_indices_by_inst[idx] = slice_index;

        if (inst->get_kind() == MERGE_EVENT)
        {
          MergeEvent *merge = inst->as_merge_event();
          unsigned crossing_found = false;
          std::set<unsigned> new_rhs;
          for (std::set<unsigned>::iterator it = merge->rhs.begin();
               it != merge->rhs.end(); ++it)
          {
            unsigned rh = *it;
            if (gen[rh] == 0)
              new_rhs.insert(rh);
            else
            {
#ifdef DEBUG_LEGION
              assert(gen[rh] != -1U);
#endif
              unsigned generator_slice = slice_indices_by_inst[gen[rh]];
#ifdef DEBUG_LEGION
              assert(generator_slice != -1U);
#endif
              if (generator_slice != slice_index)
              {
                crossing_found = true;
                std::map<unsigned, std::pair<unsigned,unsigned> >::iterator
                  finder = crossing_counts.find(rh);
                if (finder != crossing_counts.end())
                {
                  new_rhs.insert(finder->second.first);
                  finder->second.second += 1;
                }
                else
                {
                  unsigned new_crossing_event = events.size();
                  events.resize(events.size() + 1);
                  crossing_counts[rh] = 
                    std::pair<unsigned,unsigned>(new_crossing_event,1/*count*/);
                  new_rhs.insert(new_crossing_event);
                  TriggerEvent *crossing = new TriggerEvent(*this,
                      new_crossing_event, rh, instructions[gen[rh]]->owner);
                  slices[generator_slice].push_back(crossing);
                  crossing_instructions.push_back(crossing);
                }
              }
              else
                new_rhs.insert(rh);
            }
          }

          if (crossing_found)
            merge->rhs.swap(new_rhs);
        }
        else
        {
          switch (inst->get_kind())
          {
            case TRIGGER_EVENT:
              {
                parallelize_replay_event(inst->as_trigger_event()->rhs,
                    slice_index, gen, slice_indices_by_inst,
                    crossing_counts, crossing_instructions);
                break;
              }
            case ISSUE_COPY:
              {
                parallelize_replay_event(
                    inst->as_issue_copy()->precondition_idx,
                    slice_index, gen, slice_indices_by_inst,
                    crossing_counts, crossing_instructions);
                break;
              }
            case ISSUE_FILL:
              {
                parallelize_replay_event(
                    inst->as_issue_fill()->precondition_idx,
                    slice_index, gen, slice_indices_by_inst,
                    crossing_counts, crossing_instructions);
                break;
              }
            case ISSUE_ACROSS:
              {
                IssueAcross *across = inst->as_issue_across();
                parallelize_replay_event(across->copy_precondition,
                    slice_index, gen, slice_indices_by_inst,
                    crossing_counts, crossing_instructions);
                if (across->collective_precondition != 0)
                  parallelize_replay_event(across->collective_precondition,
                      slice_index, gen, slice_indices_by_inst,
                      crossing_counts, crossing_instructions);
                if (across->src_indirect_precondition != 0)
                  parallelize_replay_event(across->src_indirect_precondition,
                      slice_index, gen, slice_indices_by_inst,
                      crossing_counts, crossing_instructions);
                if (across->dst_indirect_precondition != 0)
                  parallelize_replay_event(across->dst_indirect_precondition,
                      slice_index, gen, slice_indices_by_inst,
                      crossing_counts, crossing_instructions);
                break;
              }
            case SET_EFFECTS:
              {
                parallelize_replay_event(inst->as_set_effects()->rhs,
                    slice_index, gen, slice_indices_by_inst,
                    crossing_counts, crossing_instructions);
                break;
              }
            case COMPLETE_REPLAY:
              {
                parallelize_replay_event(inst->as_complete_replay()->rhs,
                    slice_index, gen, slice_indices_by_inst,
                    crossing_counts, crossing_instructions);
                break;
              }
            case BARRIER_ARRIVAL:
              {
                parallelize_replay_event(inst->as_barrier_arrival()->rhs,
                    slice_index, gen, slice_indices_by_inst,
                    crossing_counts, crossing_instructions);
                break;
              }
            default:
              {
                break;
              }
          }
        }
      }
#ifdef DEBUG_LEGION
      assert(user_event_slices.empty());
#endif
      // Update the crossing events and their counts
      if (!crossing_counts.empty())
      {
        for (std::map<unsigned,std::pair<unsigned,unsigned> >::const_iterator
              it = crossing_counts.begin(); it != crossing_counts.end(); it++)
          crossing_events.insert(it->second);
      }
      // Append any new crossing instructions to the list of instructions
      // so that they will still be deleted when the template is
      if (!crossing_instructions.empty())
        instructions.insert(instructions.end(),
            crossing_instructions.begin(), crossing_instructions.end());
    }

    //--------------------------------------------------------------------------
    void PhysicalTemplate::parallelize_replay_event(unsigned &event_to_check,
              unsigned slice_index, const std::vector<unsigned> &gen,
              const std::vector<unsigned> &slice_indices_by_inst,
              std::map<unsigned,std::pair<unsigned,unsigned> > &crossing_counts,
              std::vector<Instruction*> &crossing_instructions)
    //--------------------------------------------------------------------------
    {
      unsigned g = gen[event_to_check];
#ifdef DEBUG_LEGION
      assert(g != -1U && g < instructions.size());
#endif
      unsigned generator_slice = slice_indices_by_inst[g];
#ifdef DEBUG_LEGION
      assert(generator_slice != -1U);
#endif
      if (generator_slice != slice_index)
      {
        std::map<unsigned, std::pair<unsigned,unsigned> >::iterator
          finder = crossing_counts.find(event_to_check);
        if (finder != crossing_counts.end())
        {
          event_to_check = finder->second.first;
          finder->second.second += 1;
        }
        else
        {
          unsigned new_crossing_event = events.size();
          events.resize(events.size() + 1);
          crossing_counts[event_to_check] =
            std::pair<unsigned,unsigned>(new_crossing_event, 1/*count*/);
          TriggerEvent *crossing = new TriggerEvent(*this,
              new_crossing_event, event_to_check, instructions[g]->owner); 
          event_to_check = new_crossing_event;
          slices[generator_slice].push_back(crossing);
          crossing_instructions.push_back(crossing);
        }
      }
    }

    //--------------------------------------------------------------------------
    void PhysicalTemplate::initialize_transitive_reduction_frontiers(
       std::vector<unsigned> &topo_order, std::vector<unsigned> &inv_topo_order)
    //--------------------------------------------------------------------------
    {
      for (std::map<unsigned, unsigned>::iterator it = 
            frontiers.begin(); it != frontiers.end(); ++it)
      {
        inv_topo_order[it->second] = topo_order.size();
        topo_order.push_back(it->second);
      }
    }

    //--------------------------------------------------------------------------
    void PhysicalTemplate::transitive_reduction(bool deferred)
    //--------------------------------------------------------------------------
    {
      // Transitive reduction inspired by Klaus Simon,
      // "An improved algorithm for transitive closure on acyclic digraphs"

      // First, build a DAG and find nodes with no incoming edges
      std::vector<unsigned> topo_order;
      topo_order.reserve(instructions.size());
      std::vector<unsigned> inv_topo_order(events.size(), -1U);
      std::vector<std::vector<unsigned> > incoming(events.size());
      std::vector<std::vector<unsigned> > outgoing(events.size());

      initialize_transitive_reduction_frontiers(topo_order, inv_topo_order);

      std::map<TraceLocalID, GetTermEvent*> term_insts;
      for (unsigned idx = 0; idx < instructions.size(); ++idx)
      {
        Instruction *inst = instructions[idx];
        switch (inst->get_kind())
        {
          // Pass these instructions as their events will be added later
          case GET_TERM_EVENT :
            {
#ifdef DEBUG_LEGION
              assert(inst->as_get_term_event() != NULL);
#endif
              term_insts[inst->owner] = inst->as_get_term_event();
              break;
            }
          case CREATE_AP_USER_EVENT :
            {
              break;
            }
          case TRIGGER_EVENT :
            {
              TriggerEvent *trigger = inst->as_trigger_event();
              incoming[trigger->lhs].push_back(trigger->rhs);
              outgoing[trigger->rhs].push_back(trigger->lhs);
              break;
            }
          case BARRIER_ARRIVAL:
            {
              BarrierArrival *arrival = inst->as_barrier_arrival();
              incoming[arrival->lhs].push_back(arrival->rhs);
              outgoing[arrival->rhs].push_back(arrival->lhs);
              break;
            }
          case MERGE_EVENT :
            {
              MergeEvent *merge = inst->as_merge_event();
              for (std::set<unsigned>::iterator it = merge->rhs.begin();
                   it != merge->rhs.end(); ++it)
              {
                incoming[merge->lhs].push_back(*it);
                outgoing[*it].push_back(merge->lhs);
              }
              break;
            }
          case ISSUE_COPY :
            {
              IssueCopy *copy = inst->as_issue_copy();
              incoming[copy->lhs].push_back(copy->precondition_idx);
              outgoing[copy->precondition_idx].push_back(copy->lhs);
              break;
            }
          case ISSUE_FILL :
            {
              IssueFill *fill = inst->as_issue_fill();
              incoming[fill->lhs].push_back(fill->precondition_idx);
              outgoing[fill->precondition_idx].push_back(fill->lhs);
              break;
            }
          case ISSUE_ACROSS:
            {
              IssueAcross *across = inst->as_issue_across();
              incoming[across->lhs].push_back(across->copy_precondition);
              outgoing[across->copy_precondition].push_back(across->lhs);
              if (across->collective_precondition != 0)
              {
                incoming[across->lhs].push_back(
                    across->collective_precondition);
                outgoing[across->collective_precondition].push_back(
                    across->lhs);
              }
              if (across->src_indirect_precondition != 0)
              {
                incoming[across->lhs].push_back(
                    across->src_indirect_precondition);
                outgoing[across->src_indirect_precondition].push_back(
                    across->lhs);
              }
              if (across->dst_indirect_precondition != 0)
              {
                incoming[across->lhs].push_back(
                    across->dst_indirect_precondition);
                outgoing[across->dst_indirect_precondition].push_back(
                    across->lhs);
              }
              break;
            }
          case SET_OP_SYNC_EVENT :
            {
              SetOpSyncEvent *sync = inst->as_set_op_sync_event();
              inv_topo_order[sync->lhs] = topo_order.size();
              topo_order.push_back(sync->lhs);
              break;
            }
          case BARRIER_ADVANCE:
            {
              BarrierAdvance *advance = inst->as_barrier_advance();
              inv_topo_order[advance->lhs] = topo_order.size();
              topo_order.push_back(advance->lhs);
              break;
            }
          case SET_EFFECTS :
            {
              break;
            }
          case ASSIGN_FENCE_COMPLETION :
            {
              inv_topo_order[fence_completion_id] = topo_order.size();
              topo_order.push_back(fence_completion_id);
              break;
            }
          case COMPLETE_REPLAY :
            {
              CompleteReplay *replay = inst->as_complete_replay();
#ifdef DEBUG_LEGION
              assert(term_insts.find(replay->owner) != term_insts.end());
#endif
              GetTermEvent *term = term_insts[replay->owner];
              unsigned lhs = term->lhs;
#ifdef DEBUG_LEGION
              assert(lhs != -1U);
#endif
              incoming[lhs].push_back(replay->rhs);
              outgoing[replay->rhs].push_back(lhs);
              break;
            }
          default:
            {
              assert(false);
              break;
            }
        }
      }

      // Second, do a toposort on nodes via BFS
      std::vector<unsigned> remaining_edges(incoming.size());
      for (unsigned idx = 0; idx < incoming.size(); ++idx)
        remaining_edges[idx] = incoming[idx].size();

      unsigned idx = 0;
      while (idx < topo_order.size())
      {
        unsigned node = topo_order[idx];
#ifdef DEBUG_LEGION
        assert(remaining_edges[node] == 0);
#endif
        const std::vector<unsigned> &out = outgoing[node];
        for (unsigned oidx = 0; oidx < out.size(); ++oidx)
        {
          unsigned next = out[oidx];
          if (--remaining_edges[next] == 0)
          {
            inv_topo_order[next] = topo_order.size();
            topo_order.push_back(next);
          }
        }
        ++idx;
      }

      // Third, construct a chain decomposition
      unsigned num_chains = 0;
      std::vector<unsigned> chain_indices(topo_order.size(), -1U);

      int pos = chain_indices.size() - 1;
      while (true)
      {
        while (pos >= 0 && chain_indices[pos] != -1U)
          --pos;
        if (pos < 0) break;
        unsigned curr = topo_order[pos];
        while (incoming[curr].size() > 0)
        {
          chain_indices[inv_topo_order[curr]] = num_chains;
          const std::vector<unsigned> &in = incoming[curr];
          bool found = false;
          for (unsigned iidx = 0; iidx < in.size(); ++iidx)
          {
            unsigned next = in[iidx];
            if (chain_indices[inv_topo_order[next]] == -1U)
            {
              found = true;
              curr = next;
              chain_indices[inv_topo_order[curr]] = num_chains;
              break;
            }
          }
          if (!found) break;
        }
        chain_indices[inv_topo_order[curr]] = num_chains;
        ++num_chains;
      }

      // Fourth, find the frontiers of chains that are connected to each node
      std::vector<std::vector<int> > all_chain_frontiers(topo_order.size());
      std::vector<std::vector<unsigned> > incoming_reduced(topo_order.size());
      for (unsigned idx = 0; idx < topo_order.size(); ++idx)
      {
        std::vector<int> chain_frontiers(num_chains, -1);
        const std::vector<unsigned> &in = incoming[topo_order[idx]];
        std::vector<unsigned> &in_reduced = incoming_reduced[idx];
        for (unsigned iidx = 0; iidx < in.size(); ++iidx)
        {
          int rank = inv_topo_order[in[iidx]];
#ifdef DEBUG_LEGION
          assert((unsigned)rank < idx);
#endif
          const std::vector<int> &pred_chain_frontiers =
            all_chain_frontiers[rank];
          for (unsigned k = 0; k < num_chains; ++k)
            chain_frontiers[k] =
              std::max(chain_frontiers[k], pred_chain_frontiers[k]);
        }
        for (unsigned iidx = 0; iidx < in.size(); ++iidx)
        {
          int rank = inv_topo_order[in[iidx]];
          unsigned chain_idx = chain_indices[rank];
          if (chain_frontiers[chain_idx] < rank)
          {
            in_reduced.push_back(in[iidx]);
            chain_frontiers[chain_idx] = rank;
          }
        }
#ifdef DEBUG_LEGION
        assert(in.size() == 0 || in_reduced.size() > 0);
#endif
        all_chain_frontiers[idx].swap(chain_frontiers);
      }

      // Lastly, suppress transitive dependences using chains
      if (deferred)
      {
        // Save the data structures for finalizing the transitive
        // reduction for later, the next replay will incorporate them
        std::vector<unsigned> *inv_topo_order_copy = 
          new std::vector<unsigned>();
        inv_topo_order_copy->swap(inv_topo_order);
        std::vector<std::vector<unsigned> > *in_reduced_copy = 
          new std::vector<std::vector<unsigned> >();
        in_reduced_copy->swap(incoming_reduced);
        // Write them to the members
        pending_inv_topo_order.store(inv_topo_order_copy);
        // Need memory fence so writes happen in this order
        __sync_synchronize();
        pending_transitive_reduction.store(in_reduced_copy);
      }
      else
        finalize_transitive_reduction(inv_topo_order, incoming_reduced);
    }

    //--------------------------------------------------------------------------
    void PhysicalTemplate::finalize_transitive_reduction(
                    const std::vector<unsigned> &inv_topo_order,
                    const std::vector<std::vector<unsigned> > &incoming_reduced)
    //--------------------------------------------------------------------------
    {
      for (unsigned idx = 0; idx < instructions.size(); ++idx)
        if (instructions[idx]->get_kind() == MERGE_EVENT)
        {
          MergeEvent *merge = instructions[idx]->as_merge_event();
          unsigned order = inv_topo_order[merge->lhs];
#ifdef DEBUG_LEGION
          assert(order != -1U);
#endif
          const std::vector<unsigned> &in_reduced = incoming_reduced[order];
          if (in_reduced.size() == merge->rhs.size())
          {
#ifdef DEBUG_LEGION
            for (unsigned iidx = 0; iidx < in_reduced.size(); ++iidx)
              assert(merge->rhs.find(in_reduced[iidx]) != merge->rhs.end());
#endif
            continue;
          }
#ifdef DEBUG_LEGION
          std::set<unsigned> new_rhs;
          for (unsigned iidx = 0; iidx < in_reduced.size(); ++iidx)
          {
            assert(merge->rhs.find(in_reduced[iidx]) != merge->rhs.end());
            new_rhs.insert(in_reduced[iidx]);
          }
#else
          std::set<unsigned> new_rhs(in_reduced.begin(), in_reduced.end());
#endif
          // Remove any references to crossing events which are no longer needed
          if (!crossing_events.empty())
          {
            for (std::set<unsigned>::const_iterator it =
                  merge->rhs.begin(); it != merge->rhs.end(); it++)
            {
              std::map<unsigned,unsigned>::iterator finder =
                crossing_events.find(*it);
              if ((finder != crossing_events.end()) &&
                  (new_rhs.find(*it) == new_rhs.end()))
              {
#ifdef DEBUG_LEGION
                assert(finder->second > 0);
#endif
                finder->second--;
              }
            }
          }
          merge->rhs.swap(new_rhs);
        }
      // Remove any crossing instructions from the slices that are no
      // longer needed because the transitive reduction eliminated the
      // need for the edge
      for (std::map<unsigned,unsigned>::iterator it =
            crossing_events.begin(); it != crossing_events.end(); /*nothing*/)
      {
        if (it->second == 0)
        {
          // No more references to this crossing instruction so remove it
          bool found = false;
          for (std::vector<std::vector<Instruction*> >::iterator sit =
                slices.begin(); sit != slices.end(); sit++)
          {
            for (std::vector<Instruction*>::iterator iit =
                  sit->begin(); iit != sit->end(); iit++)
            {
              TriggerEvent *trigger = (*iit)->as_trigger_event();
              if (trigger == NULL)
                continue;
              if (trigger->lhs == it->first)
              {
                sit->erase(iit);
                found = true;
                break;
              }
            }
            if (found)
              break;
          }
          std::map<unsigned,unsigned>::iterator to_delete = it++;
          crossing_events.erase(to_delete);
        }
        else
          it++;
      }
    }

    //--------------------------------------------------------------------------
    void PhysicalTemplate::propagate_copies(std::vector<unsigned> *gen)
    //--------------------------------------------------------------------------
    {
      std::vector<int> substs(events.size(), -1);
      std::vector<Instruction*> new_instructions;
      new_instructions.reserve(instructions.size());
      std::set<Instruction*> to_prune;
      for (unsigned idx = 0; idx < instructions.size(); ++idx)
      {
        Instruction *inst = instructions[idx];
        if (instructions[idx]->get_kind() == MERGE_EVENT)
        {
          MergeEvent *merge = instructions[idx]->as_merge_event();
#ifdef DEBUG_LEGION
          assert(merge->rhs.size() > 0);
#endif
          if (merge->rhs.size() == 1)
          {
            substs[merge->lhs] = *merge->rhs.begin();
#ifdef DEBUG_LEGION
            assert(merge->lhs != (unsigned)substs[merge->lhs]);
#endif
            if (gen == NULL)
              to_prune.insert(inst);
            else
              delete inst;
          }
          else
            new_instructions.push_back(inst);
        }
        else
          new_instructions.push_back(inst);
      }

      if (instructions.size() == new_instructions.size()) return;

      instructions.swap(new_instructions);

      std::vector<unsigned> new_gen((gen == NULL) ? 0 : gen->size(), -1U);
      if (gen != NULL)
        initialize_generators(new_gen);

      for (unsigned idx = 0; idx < instructions.size(); ++idx)
      {
        Instruction *inst = instructions[idx];
        int lhs = -1;
        switch (inst->get_kind())
        {
          case GET_TERM_EVENT:
            {
              GetTermEvent *term = inst->as_get_term_event();
              lhs = term->lhs;
              break;
            }
          case CREATE_AP_USER_EVENT:
            {
              CreateApUserEvent *create = inst->as_create_ap_user_event();
              lhs = create->lhs;
              break;
            }
          case TRIGGER_EVENT:
            {
              TriggerEvent *trigger = inst->as_trigger_event();
              int subst = substs[trigger->rhs];
              if (subst >= 0) trigger->rhs = (unsigned)subst;
              break;
            }
          case BARRIER_ARRIVAL:
            {
              BarrierArrival *arrival = inst->as_barrier_arrival();
              int subst = substs[arrival->rhs];
              if (subst >= 0) arrival->rhs = (unsigned)subst;
              lhs = arrival->lhs;
              break;
            }
          case MERGE_EVENT:
            {
              MergeEvent *merge = inst->as_merge_event();
              std::set<unsigned> new_rhs;
              for (std::set<unsigned>::iterator it = merge->rhs.begin();
                   it != merge->rhs.end(); ++it)
              {
                int subst = substs[*it];
                if (subst >= 0) new_rhs.insert((unsigned)subst);
                else new_rhs.insert(*it);
              }
              merge->rhs.swap(new_rhs);
              lhs = merge->lhs;
              break;
            }
          case ISSUE_COPY:
            {
              IssueCopy *copy = inst->as_issue_copy();
              int subst = substs[copy->precondition_idx];
              if (subst >= 0) copy->precondition_idx = (unsigned)subst;
              lhs = copy->lhs;
              break;
            }
          case ISSUE_FILL:
            {
              IssueFill *fill = inst->as_issue_fill();
              int subst = substs[fill->precondition_idx];
              if (subst >= 0) fill->precondition_idx = (unsigned)subst;
              lhs = fill->lhs;
              break;
            }
          case ISSUE_ACROSS:
            {
              IssueAcross *across = inst->as_issue_across();
              int subst = substs[across->copy_precondition];
              if (subst >= 0) across->copy_precondition= (unsigned)subst;
              if (across->collective_precondition != 0)
              {
                int subst = substs[across->collective_precondition];
                if (subst >= 0) 
                  across->collective_precondition = (unsigned)subst;
              }
              if (across->src_indirect_precondition != 0)
              {
                int subst = substs[across->src_indirect_precondition];
                if (subst >= 0) 
                  across->src_indirect_precondition = (unsigned)subst;
              }
              if (across->dst_indirect_precondition != 0)
              {
                int subst = substs[across->dst_indirect_precondition];
                if (subst >= 0) 
                  across->dst_indirect_precondition = (unsigned)subst;
              }
              lhs = across->lhs;
              break;
            }
          case SET_EFFECTS:
            {
              SetEffects *effects = inst->as_set_effects();
              int subst = substs[effects->rhs];
              if (subst >= 0) effects->rhs = (unsigned)subst;
              break;
            }
          case SET_OP_SYNC_EVENT:
            {
              SetOpSyncEvent *sync = inst->as_set_op_sync_event();
              lhs = sync->lhs;
              break;
            }
          case BARRIER_ADVANCE:
            {
              BarrierAdvance *advance = inst->as_barrier_advance();
              lhs = advance->lhs;
              break;
            }
          case ASSIGN_FENCE_COMPLETION:
            {
              lhs = fence_completion_id;
              break;
            }
          case COMPLETE_REPLAY:
            {
              CompleteReplay *replay = inst->as_complete_replay();
              int subst = substs[replay->rhs];
              if (subst >= 0) replay->rhs = (unsigned)subst;
              break;
            }
          default:
            {
              break;
            }
        }
        if ((lhs != -1) && (gen != NULL))
          new_gen[lhs] = idx;
      }
      if (gen != NULL)
        gen->swap(new_gen);
      if (!to_prune.empty())
      {
#ifdef DEBUG_LEGION
        assert(!slices.empty());
#endif
        // Remove these instructions from any slices and then delete them
        for (unsigned idx = 0; idx < slices.size(); idx++)
        {
          std::vector<Instruction*> &slice = slices[idx];
          for (std::vector<Instruction*>::iterator it =
                slice.begin(); it != slice.end(); /*nothing*/)
          {
            std::set<Instruction*>::iterator finder =
              to_prune.find(*it);
            if (finder != to_prune.end())
            {
              it = slice.erase(it);
              delete *finder;
              to_prune.erase(finder);
              if (to_prune.empty())
                break;
            }
            else
              it++;
          }
          if (to_prune.empty())
            break;
        }
#ifdef DEBUG_LEGION
        assert(to_prune.empty());
#endif
      }
    }

    //--------------------------------------------------------------------------
    void PhysicalTemplate::eliminate_dead_code(std::vector<unsigned> &gen)
    //--------------------------------------------------------------------------
    {
      std::vector<bool> used(instructions.size(), false);
      for (unsigned idx = 0; idx < instructions.size(); ++idx)
      {
        Instruction *inst = instructions[idx];
        InstructionKind kind = inst->get_kind();
        // We only eliminate two kinds of instructions:
        // GetTermEvent and SetOpSyncEvent
        used[idx] = kind != SET_OP_SYNC_EVENT;
        switch (kind)
        {
          case MERGE_EVENT:
            {
              MergeEvent *merge = inst->as_merge_event();
              for (std::set<unsigned>::iterator it = merge->rhs.begin();
                   it != merge->rhs.end(); ++it)
              {
#ifdef DEBUG_LEGION
                assert(gen[*it] != -1U);
#endif
                used[gen[*it]] = true;
              }
              break;
            }
          case TRIGGER_EVENT:
            {
              TriggerEvent *trigger = inst->as_trigger_event();
#ifdef DEBUG_LEGION
              assert(gen[trigger->rhs] != -1U);
#endif
              used[gen[trigger->rhs]] = true;
              break;
            }
          case ISSUE_COPY:
            {
              IssueCopy *copy = inst->as_issue_copy();
#ifdef DEBUG_LEGION
              assert(gen[copy->precondition_idx] != -1U);
#endif
              used[gen[copy->precondition_idx]] = true;
              break;
            }
          case ISSUE_FILL:
            {
              IssueFill *fill = inst->as_issue_fill();
#ifdef DEBUG_LEGION
              assert(gen[fill->precondition_idx] != -1U);
#endif
              used[gen[fill->precondition_idx]] = true;
              break;
            }
          case ISSUE_ACROSS:
            {
              IssueAcross *across = inst->as_issue_across();
#ifdef DEBUG_LEGION
              assert(gen[across->copy_precondition] != -1U);
#endif
              used[gen[across->copy_precondition]] = true;
              if (across->collective_precondition != 0)
              {
#ifdef DEBUG_LEGION
                assert(gen[across->collective_precondition] != -1U);
#endif
                used[gen[across->collective_precondition]] = true;
              }
              if (across->src_indirect_precondition!= 0)
              {
#ifdef DEBUG_LEGION
                assert(gen[across->src_indirect_precondition] != -1U);
#endif
                used[gen[across->src_indirect_precondition]] = true;
              }
              if (across->dst_indirect_precondition!= 0)
              {
#ifdef DEBUG_LEGION
                assert(gen[across->dst_indirect_precondition] != -1U);
#endif
                used[gen[across->dst_indirect_precondition]] = true;
              }
              break;
            }
          case SET_EFFECTS:
            {
              SetEffects *effects = inst->as_set_effects();
#ifdef DEBUG_LEGION
              assert(gen[effects->rhs] != -1U);
#endif
              used[gen[effects->rhs]] = true;
              break;
            }
          case COMPLETE_REPLAY:
            {
              CompleteReplay *complete = inst->as_complete_replay();
#ifdef DEBUG_LEGION
              assert(gen[complete->rhs] != -1U);
#endif
              used[gen[complete->rhs]] = true;
              break;
            }
          case BARRIER_ARRIVAL:
            {
              BarrierArrival *arrival = inst->as_barrier_arrival();
#ifdef DEBUG_LEGION
              assert(gen[arrival->rhs] != -1U);
#endif
              used[gen[arrival->rhs]] = true;
              break;
            }
          case GET_TERM_EVENT:
          case CREATE_AP_USER_EVENT:
          case SET_OP_SYNC_EVENT:
          case ASSIGN_FENCE_COMPLETION:
          case BARRIER_ADVANCE:
            {
              break;
            }
          default:
            {
              // unreachable
              assert(false);
            }
        }
      }
      initialize_eliminate_dead_code_frontiers(gen, used);

      std::vector<unsigned> inv_gen(instructions.size(), -1U);
      for (unsigned idx = 0; idx < gen.size(); ++idx)
      {
        unsigned g = gen[idx];
        if (g != -1U && g < instructions.size() && inv_gen[g] == -1U)
          inv_gen[g] = idx;
      }

      std::vector<Instruction*> new_instructions;
      std::vector<Instruction*> to_delete;
      std::vector<unsigned> new_gen(gen.size(), -1U);
      initialize_generators(new_gen);
      for (unsigned idx = 0; idx < instructions.size(); ++idx)
      {
        if (used[idx])
        {
          unsigned e = inv_gen[idx];
#ifdef DEBUG_LEGION
          assert(e == -1U || (e < new_gen.size() && new_gen[e] == -1U));
#endif
          if (e != -1U)
            new_gen[e] = new_instructions.size();
          new_instructions.push_back(instructions[idx]);
        }
        else
          to_delete.push_back(instructions[idx]);
      }

      instructions.swap(new_instructions);
      gen.swap(new_gen);
      for (unsigned idx = 0; idx < to_delete.size(); ++idx)
        delete to_delete[idx];
    }

    //--------------------------------------------------------------------------
    void PhysicalTemplate::push_complete_replays(void)
    //--------------------------------------------------------------------------
    {
      for (unsigned idx = 0; idx < slices.size(); ++idx)
      {
        std::vector<Instruction*> &instructions = slices[idx];
        std::vector<Instruction*> new_instructions;
        new_instructions.reserve(instructions.size());
        std::vector<Instruction*> complete_replays;
        for (unsigned iidx = 0; iidx < instructions.size(); ++iidx)
        {
          Instruction *inst = instructions[iidx];
          if (inst->get_kind() == COMPLETE_REPLAY)
            complete_replays.push_back(inst);
          else
            new_instructions.push_back(inst);
        }
        new_instructions.insert(new_instructions.end(),
                                complete_replays.begin(),
                                complete_replays.end());
        instructions.swap(new_instructions);
      }
    }

    //--------------------------------------------------------------------------
    void PhysicalTemplate::dump_template(void)
    //--------------------------------------------------------------------------
    {
      InnerContext *ctx = trace->logical_trace->ctx;
      log_tracing.info() << "#### " << replayable << " " << this << " Trace "
        << trace->logical_trace->tid << " for " << ctx->get_task_name()
        << " (UID " << ctx->get_unique_id() << ") ####";
      for (unsigned sidx = 0; sidx < replay_parallelism; ++sidx)
      {
        log_tracing.info() << "[Slice " << sidx << "]";
        dump_instructions(slices[sidx]);
      }
      for (std::map<unsigned, unsigned>::iterator it = frontiers.begin();
           it != frontiers.end(); ++it)
        log_tracing.info() << "  events[" << it->second << "] = events["
                           << it->first << "]";
      dump_sharded_template();

      log_tracing.info() << "[Precondition]";
      for (std::vector<TraceConditionSet*>::const_iterator it =
            conditions.begin(); it != conditions.end(); it++)
        (*it)->dump_preconditions();

      log_tracing.info() << "[Anticondition]";
      for (std::vector<TraceConditionSet*>::const_iterator it =
            conditions.begin(); it != conditions.end(); it++)
        (*it)->dump_anticonditions();

      log_tracing.info() << "[Postcondition]";
      for (std::vector<TraceConditionSet*>::const_iterator it =
            conditions.begin(); it != conditions.end(); it++)
        (*it)->dump_postconditions();
    }

    //--------------------------------------------------------------------------
    void PhysicalTemplate::dump_instructions(
                                  const std::vector<Instruction*> &instructions)
    //--------------------------------------------------------------------------
    {
      for (std::vector<Instruction*>::const_iterator it = instructions.begin();
           it != instructions.end(); ++it)
        log_tracing.info() << "  " << (*it)->to_string(memo_entries);
    }

    //--------------------------------------------------------------------------
    void PhysicalTemplate::pack_recorder(Serializer &rez,
                                         std::set<RtEvent> &applied_events)
    //--------------------------------------------------------------------------
    {
      rez.serialize(trace->runtime->address_space);
      rez.serialize(this);
      RtUserEvent remote_applied = Runtime::create_rt_user_event();
      rez.serialize(remote_applied);
      rez.serialize(recording_done);
      applied_events.insert(remote_applied);
    }

    //--------------------------------------------------------------------------
    void PhysicalTemplate::record_premap_output(Memoizable *memo,
                                         const Mapper::PremapTaskOutput &output,
                                         std::set<RtEvent> &applied_events)
    //--------------------------------------------------------------------------
    {
      const TraceLocalID op_key = memo->get_trace_local_id();
      AutoLock t_lock(template_lock);
#ifdef DEBUG_LEGION
      assert(is_recording());
      assert(!output.reduction_futures.empty());
      assert(cached_premappings.find(op_key) == cached_premappings.end());
#endif
      CachedPremapping &premapping = cached_premappings[op_key];
      premapping.future_locations = output.reduction_futures;
    }

    //--------------------------------------------------------------------------
    void PhysicalTemplate::get_premap_output(IndexTask *task,
                                          std::vector<Memory> &future_locations)
    //--------------------------------------------------------------------------
    {
      TraceLocalID op_key = task->get_trace_local_id();
      AutoLock t_lock(template_lock, 1, false/*exclusive*/);
#ifdef DEBUG_LEGION
      assert(is_replaying());
#endif
      CachedPremappings::const_iterator finder = 
        cached_premappings.find(op_key);
#ifdef DEBUG_LEGION
      assert(finder != cached_premappings.end());
#endif
      future_locations = finder->second.future_locations;
    }

    //--------------------------------------------------------------------------
    void PhysicalTemplate::record_mapper_output(const TraceLocalID &tlid,
                                            const Mapper::MapTaskOutput &output,
                              const std::deque<InstanceSet> &physical_instances,
                              const std::vector<size_t> &future_size_bounds,
                              const std::vector<TaskTreeCoordinates> &coords,
                                              std::set<RtEvent> &applied_events)
    //--------------------------------------------------------------------------
    {
      AutoLock t_lock(template_lock);
#ifdef DEBUG_LEGION
      assert(is_recording());
      assert(cached_mappings.find(tlid) == cached_mappings.end());
#endif
      CachedMapping &mapping = cached_mappings[tlid];
      // If you change the things recorded from output here then
      // you also need to change RemoteTraceRecorder::record_mapper_output
      mapping.target_procs = output.target_procs;
      mapping.chosen_variant = output.chosen_variant;
      mapping.task_priority = output.task_priority;
      mapping.postmap_task = output.postmap_task;
      mapping.future_locations = output.future_locations;
      mapping.future_size_bounds = future_size_bounds;
      // Check to see if the future coordinates are inside of our trace
      // They have to be inside of our trace in order for it to be safe
      // for use to be able to re-use their upper bound sizes (because
      // we know those tasks are reusing the same variants)
      for (unsigned idx = 0; idx < future_size_bounds.size(); idx++)
      {
        // If there's no upper bound then no need to check if the
        // future is inside 
        if (future_size_bounds[idx] == SIZE_MAX)
          continue;
        const TaskTreeCoordinates &future_coords = coords[idx];
#ifdef DEBUG_LEGION
        assert(future_coords.size() <= coordinates.size()); 
#endif
        if (future_coords.empty() ||
            (future_coords.size() < coordinates.size()))
        {
          mapping.future_size_bounds[idx] = SIZE_MAX;
          continue;
        }
#ifdef DEBUG_LEGION
#ifndef NDEBUG
        // If the size of the coordinates are the same we better
        // be inside the same parent task or something is really wrong
        for (unsigned idx2 = 0; idx2 < (future_coords.size()-1); idx2++)
          assert(future_coords[idx2] == coordinates[idx2]);
#endif
#endif
        // check to see if it came after the start of the trace
        if (coordinates[idx].context_index <= future_coords[idx].context_index)
          continue;
        // Otherwise not inside the trace and therefore we cannot
        // record the bounds for the future
        mapping.future_size_bounds[idx] = SIZE_MAX;
      }
      mapping.physical_instances = physical_instances;
      WrapperReferenceMutator mutator(applied_events);
      for (std::deque<InstanceSet>::iterator it =
           mapping.physical_instances.begin(); it !=
           mapping.physical_instances.end(); ++it)
      {
        for (unsigned idx = 0; idx < it->size(); idx++)
        {
          const InstanceRef &ref = (*it)[idx];
          if (ref.is_virtual_ref())
            has_virtual_mapping = true;
          else
            ref.add_valid_reference(MAPPING_ACQUIRE_REF, &mutator);
        }
      }
    }

    //--------------------------------------------------------------------------
    void PhysicalTemplate::get_mapper_output(SingleTask *task,
                                             VariantID &chosen_variant,
                                             TaskPriority &task_priority,
                                             bool &postmap_task,
                              std::vector<Processor> &target_procs,
                              std::vector<Memory> &future_locations,
                              std::vector<size_t> &future_size_bounds,
                              std::deque<InstanceSet> &physical_instances) const
    //--------------------------------------------------------------------------
    {
      TraceLocalID op_key = task->get_trace_local_id();
      AutoLock t_lock(template_lock, 1, false/*exclusive*/);
#ifdef DEBUG_LEGION
      assert(is_replaying());
#endif
      CachedMappings::const_iterator finder = cached_mappings.find(op_key);
#ifdef DEBUG_LEGION
      assert(finder != cached_mappings.end());
#endif
      chosen_variant = finder->second.chosen_variant;
      task_priority = finder->second.task_priority;
      postmap_task = finder->second.postmap_task;
      target_procs = finder->second.target_procs;
      future_locations = finder->second.future_locations;
      future_size_bounds = finder->second.future_size_bounds;
      physical_instances = finder->second.physical_instances;
    }

    //--------------------------------------------------------------------------
    void PhysicalTemplate::record_get_term_event(ApEvent lhs,
                                     unsigned op_kind, const TraceLocalID &tlid)
    //--------------------------------------------------------------------------
    {
      const bool fence = (op_kind == Operation::FENCE_OP_KIND);
      AutoLock tpl_lock(template_lock);
#ifdef DEBUG_LEGION
      assert(is_recording());
#endif
      unsigned lhs_ = convert_event(lhs);
      record_memo_entry(tlid, lhs_, op_kind);
      insert_instruction(new GetTermEvent(*this, lhs_, tlid, fence));
    }

    //--------------------------------------------------------------------------
    void PhysicalTemplate::request_term_event(ApUserEvent &term_event)
    //--------------------------------------------------------------------------
    {
#ifdef DEBUG_LEGION
      assert(!term_event.exists() || term_event.has_triggered());
#endif
      term_event = Runtime::create_ap_user_event(NULL);
    }

    //--------------------------------------------------------------------------
    void PhysicalTemplate::record_create_ap_user_event(
                                     ApUserEvent &lhs, const TraceLocalID &tlid)
    //--------------------------------------------------------------------------
    {
      // Make the event here so it is on our local node
      // Note this is important for control replications where the
      // convert_event method will check this property
      lhs = Runtime::create_ap_user_event(NULL);
      AutoLock tpl_lock(template_lock);
#ifdef DEBUG_LEGION
      assert(is_recording());
#endif

      unsigned lhs_ = convert_event(lhs);
      user_events[lhs_] = lhs;
      insert_instruction(new CreateApUserEvent(*this, lhs_, tlid));
    }

    //--------------------------------------------------------------------------
    void PhysicalTemplate::record_trigger_event(ApUserEvent lhs, ApEvent rhs,
                                                const TraceLocalID &tlid)
    //--------------------------------------------------------------------------
    {
#ifdef DEBUG_LEGION
      assert(lhs.exists());
#endif
      AutoLock tpl_lock(template_lock);
#ifdef DEBUG_LEGION
      assert(is_recording());
#endif
      // Do this first in case it gets pre-empted
      const unsigned rhs_ = 
        rhs.exists() ? find_event(rhs, tpl_lock) : fence_completion_id;
      unsigned lhs_ = find_event(lhs, tpl_lock);
      events.push_back(ApEvent());
      insert_instruction(new TriggerEvent(*this, lhs_, rhs_, tlid));
    }

    //--------------------------------------------------------------------------
    void PhysicalTemplate::record_merge_events(ApEvent &lhs, ApEvent rhs_,
                                               const TraceLocalID &tlid)
    //--------------------------------------------------------------------------
    {
      std::vector<ApEvent> rhs(1, rhs_);
      record_merge_events(lhs, rhs, tlid);
    }

    //--------------------------------------------------------------------------
    void PhysicalTemplate::record_merge_events(ApEvent &lhs, ApEvent e1,
                                           ApEvent e2, const TraceLocalID &tlid)
    //--------------------------------------------------------------------------
    {
      std::vector<ApEvent> rhs(2);
      rhs[0] = e1;
      rhs[1] = e2;
      record_merge_events(lhs, rhs, tlid);
    }

    //--------------------------------------------------------------------------
    void PhysicalTemplate::record_merge_events(ApEvent &lhs, ApEvent e1,
                                               ApEvent e2, ApEvent e3,
                                               const TraceLocalID &tlid)
    //--------------------------------------------------------------------------
    {
      std::vector<ApEvent> rhs(3);
      rhs[0] = e1;
      rhs[1] = e2;
      rhs[2] = e3;
      record_merge_events(lhs, rhs, tlid);
    }

    //--------------------------------------------------------------------------
    void PhysicalTemplate::record_merge_events(ApEvent &lhs,
                                               const std::set<ApEvent>& rhs,
                                               const TraceLocalID &tlid)
    //--------------------------------------------------------------------------
    {
      AutoLock tpl_lock(template_lock);
#ifdef DEBUG_LEGION
      assert(is_recording());
#endif

      std::set<unsigned> rhs_;
      for (std::set<ApEvent>::const_iterator it = rhs.begin(); it != rhs.end();
           it++)
      {
        std::map<ApEvent,unsigned>::const_iterator finder = event_map.find(*it);
        if (finder != event_map.end())
          rhs_.insert(finder->second);
      }
      if (rhs_.size() == 0)
        rhs_.insert(fence_completion_id);

#ifndef LEGION_DISABLE_EVENT_PRUNING
      if (!lhs.exists() || (rhs.find(lhs) != rhs.end()))
      {
        ApUserEvent rename = Runtime::create_ap_user_event(NULL);
        Runtime::trigger_event(NULL, rename, lhs);
        lhs = rename;
      }
#endif

      insert_instruction(new MergeEvent(*this, convert_event(lhs), rhs_, tlid));
    }

    //--------------------------------------------------------------------------
    void PhysicalTemplate::record_merge_events(ApEvent &lhs,
                                               const std::vector<ApEvent>& rhs,
                                               const TraceLocalID &tlid)
    //--------------------------------------------------------------------------
    {
      AutoLock tpl_lock(template_lock);
#ifdef DEBUG_LEGION
      assert(is_recording());
#endif

      std::set<unsigned> rhs_;
      for (std::vector<ApEvent>::const_iterator it =
            rhs.begin(); it != rhs.end(); it++)
      {
        std::map<ApEvent,unsigned>::const_iterator finder = event_map.find(*it);
        if (finder != event_map.end())
          rhs_.insert(finder->second);
      }
      if (rhs_.size() == 0)
        rhs_.insert(fence_completion_id);

#ifndef LEGION_DISABLE_EVENT_PRUNING
      if (!lhs.exists())
      {
        Realm::UserEvent rename(Realm::UserEvent::create_user_event());
        rename.trigger();
        lhs = ApEvent(rename);
      }
      else
      {
        // Check for reuse
        for (unsigned idx = 0; idx < rhs.size(); idx++)
        {
          if (lhs != rhs[idx])
            continue;
          Realm::UserEvent rename(Realm::UserEvent::create_user_event());
          rename.trigger(lhs);
          lhs = ApEvent(rename);
          break;
        }
      }
#endif

      insert_instruction(new MergeEvent(*this, convert_event(lhs), rhs_, tlid));
    }

    //--------------------------------------------------------------------------
    void PhysicalTemplate::record_collective_barrier(ApBarrier bar, 
              ApEvent pre, const std::pair<size_t,size_t> &key, size_t arrivals)
    //--------------------------------------------------------------------------
    {
      // should only be called on sharded physical templates
      assert(false);
    }

    //--------------------------------------------------------------------------
    void PhysicalTemplate::record_issue_copy(const TraceLocalID &tlid, 
                                 ApEvent &lhs, IndexSpaceExpression *expr,
                                 const std::vector<CopySrcDstField>& src_fields,
                                 const std::vector<CopySrcDstField>& dst_fields,
                                 const std::vector<Reservation> &reservations,
#ifdef LEGION_SPY
                                             RegionTreeID src_tree_id,
                                             RegionTreeID dst_tree_id,
#endif
                                             ApEvent precondition,
                                             PredEvent pred_guard)
    //--------------------------------------------------------------------------
    {
      if (!lhs.exists())
      {
        Realm::UserEvent rename(Realm::UserEvent::create_user_event());
        rename.trigger();
        lhs = ApEvent(rename);
      } 

      AutoLock tpl_lock(template_lock);
#ifdef DEBUG_LEGION
      assert(is_recording());
#endif
      // Do this first in case it gets preempted
      const unsigned rhs_ = find_event(precondition, tpl_lock);
      unsigned lhs_ = convert_event(lhs);
      insert_instruction(new IssueCopy(
            *this, lhs_, expr, tlid,
            src_fields, dst_fields, reservations,
#ifdef LEGION_SPY
            src_tree_id, dst_tree_id,
#endif
            rhs_)); 
    }

    //--------------------------------------------------------------------------
    void PhysicalTemplate::record_issue_fill(const TraceLocalID &tlid, 
                                             ApEvent &lhs,
                                             IndexSpaceExpression *expr,
                                 const std::vector<CopySrcDstField> &fields,
                                             const void *fill_value, 
                                             size_t fill_size,
#ifdef LEGION_SPY
                                             UniqueID fill_uid,
                                             FieldSpace handle,
                                             RegionTreeID tree_id,
#endif
                                             ApEvent precondition,
                                             PredEvent pred_guard)
    //--------------------------------------------------------------------------
    {
      if (!lhs.exists())
      {
        ApUserEvent rename = Runtime::create_ap_user_event(NULL);
        Runtime::trigger_event(NULL, rename);
        lhs = rename;
      }

      AutoLock tpl_lock(template_lock);
#ifdef DEBUG_LEGION
      assert(is_recording());
#endif
      // Do this first in case it gets preempted
      const unsigned rhs_ = find_event(precondition, tpl_lock);
      unsigned lhs_ = convert_event(lhs);
      insert_instruction(new IssueFill(*this, lhs_, expr, tlid,
                                       fields, fill_value, fill_size, 
#ifdef LEGION_SPY
                                       fill_uid, handle, tree_id,
#endif
                                       rhs_));
    }

    //--------------------------------------------------------------------------
    void PhysicalTemplate::record_issue_across(const TraceLocalID &tlid, 
                                              ApEvent &lhs,
                                              ApEvent collective_precondition,
                                              ApEvent copy_precondition,
                                              ApEvent src_indirect_precondition,
                                              ApEvent dst_indirect_precondition,
                                              CopyAcrossExecutor *executor)
    //--------------------------------------------------------------------------
    {
      if (!lhs.exists())
      {
        ApUserEvent rename = Runtime::create_ap_user_event(NULL);
        Runtime::trigger_event(NULL, rename);
        lhs = rename;
      }

      AutoLock tpl_lock(template_lock);
#ifdef DEBUG_LEGION
      assert(is_recording());
#endif
      unsigned copy_pre = find_event(copy_precondition, tpl_lock);
      unsigned collective_pre = 0, src_indirect_pre = 0, dst_indirect_pre = 0;
      if (collective_precondition.exists())
        collective_pre = find_event(collective_precondition, tpl_lock);
      if (src_indirect_precondition.exists())
        src_indirect_pre = find_event(src_indirect_precondition, tpl_lock);
      if (dst_indirect_precondition.exists())
        dst_indirect_pre = find_event(dst_indirect_precondition, tpl_lock);
      unsigned lhs_ = convert_event(lhs);
      IssueAcross *across = new IssueAcross(*this, lhs_,copy_pre,collective_pre,
       src_indirect_pre, dst_indirect_pre, tlid, executor);
      across_copies.push_back(across);
      insert_instruction(across);
    }

    //--------------------------------------------------------------------------
    void PhysicalTemplate::record_op_inst(const TraceLocalID &tlid,
                                          unsigned idx,
                                          const UniqueInst &inst,
                                          RegionNode *node,
                                          const RegionUsage &usage,
                                          const FieldMask &user_mask,
                                          bool update_validity,
                                          std::set<RtEvent> &applied)
    //--------------------------------------------------------------------------
    {
      AutoLock tpl_lock(template_lock);
      if (trace_regions.insert(node, user_mask))
        node->add_base_resource_ref(TRACE_REF);
      if (update_validity)
        record_instance_user(op_insts[tlid], inst, usage, 
                             node->row_source, user_mask, applied);
    }

    //--------------------------------------------------------------------------
    void PhysicalTemplate::record_instance_user(InstUsers &users,
                                                const UniqueInst &instance,
                                                const RegionUsage &usage,
                                                IndexSpaceExpression *expr,
                                                const FieldMask &mask,
                                                std::set<RtEvent> &applied)
    //--------------------------------------------------------------------------
    {
      if (!IS_READ_ONLY(usage))
        record_mutated_instance(instance, expr, mask, applied);
      for (InstUsers::iterator it = users.begin(); it != users.end(); it++)
      {
        if (!it->matches(instance, usage, expr))
          continue;
        it->mask |= mask;
        return;
      }
      users.emplace_back(InstanceUser(instance, usage, expr, mask));
      if (recorded_views.find(instance.view_did) == recorded_views.end())
      {
        RtEvent ready;
        InstanceView *view = static_cast<InstanceView*>(
            trace->runtime->find_or_request_logical_view(
                                instance.view_did, ready));
        recorded_views[instance.view_did] = view;
        WrapperReferenceMutator mutator(applied);
        if (ready.exists() && !ready.has_triggered())
          ready.wait();
        view->add_base_valid_ref(TRACE_REF, &mutator);
      }
      if (recorded_expressions.insert(expr).second)
      {
        WrapperReferenceMutator mutator(applied);
        expr->add_base_expression_reference(TRACE_REF, &mutator);
      }
    }

    //--------------------------------------------------------------------------
    void PhysicalTemplate::record_mutated_instance(const UniqueInst &inst,
                              IndexSpaceExpression *expr, const FieldMask &mask,
                              std::set<RtEvent> &applied_events)
    //--------------------------------------------------------------------------
    {
      FieldMaskSet<IndexSpaceExpression> &insts = mutated_insts[inst];
      if (insts.empty() &&
          (recorded_views.find(inst.view_did) == recorded_views.end()))
      {
        RtEvent ready;
        InstanceView *view = static_cast<InstanceView*>(
            trace->runtime->find_or_request_logical_view(inst.view_did, ready));
        recorded_views[inst.view_did] = view;
        WrapperReferenceMutator mutator(applied_events);
        if (ready.exists() && !ready.has_triggered())
          ready.wait();
        view->add_base_valid_ref(TRACE_REF, &mutator);
      }
      if (insts.insert(expr,mask) && recorded_expressions.insert(expr).second)
      {
        WrapperReferenceMutator mutator(applied_events);
        expr->add_base_expression_reference(TRACE_REF, &mutator);
      }
    }

    //--------------------------------------------------------------------------
    void PhysicalTemplate::record_fill_inst(ApEvent lhs,
                                 IndexSpaceExpression *expr,
                                 const UniqueInst &inst,
                                 const FieldMask &fill_mask,
                                 std::set<RtEvent> &applied_events,
                                 const bool reduction_initialization)
    //--------------------------------------------------------------------------
    {
      AutoLock tpl_lock(template_lock);
#ifdef DEBUG_LEGION
      assert(is_recording());
#endif
      const unsigned lhs_ = find_event(lhs, tpl_lock);
      const RegionUsage usage(LEGION_WRITE_ONLY, LEGION_EXCLUSIVE, 0);
      record_instance_user(copy_insts[lhs_], inst, usage, expr, 
                           fill_mask, applied_events);
    }

    //--------------------------------------------------------------------------
    void PhysicalTemplate::record_copy_insts(ApEvent lhs, 
                         const TraceLocalID &tlid,
                         unsigned src_idx, unsigned dst_idx,
                         IndexSpaceExpression *expr,
                         const UniqueInst &src_inst, const UniqueInst &dst_inst,
                         const FieldMask &src_mask, const FieldMask &dst_mask,
                         PrivilegeMode src_mode, PrivilegeMode dst_mode,
                         ReductionOpID redop, std::set<RtEvent> &applied_events)
    //--------------------------------------------------------------------------
    {
      AutoLock tpl_lock(template_lock);
#ifdef DEBUG_LEGION
      assert(is_recording());
#endif
      const unsigned lhs_ = find_event(lhs, tpl_lock);
      const RegionUsage src_usage(src_mode, LEGION_EXCLUSIVE, 0);
      const RegionUsage dst_usage(dst_mode, LEGION_EXCLUSIVE, redop);
      record_instance_user(copy_insts[lhs_], src_inst, src_usage,
                           expr, src_mask, applied_events);
      record_instance_user(copy_insts[lhs_], dst_inst, dst_usage,
                           expr, dst_mask, applied_events);
    }

    //--------------------------------------------------------------------------
    void PhysicalTemplate::record_across_insts(ApEvent lhs, 
                                 const TraceLocalID &tlid,
                                 unsigned src_idx, unsigned dst_idx,
                                 IndexSpaceExpression *expr,
                                 const AcrossInsts &src_insts,
                                 const AcrossInsts &dst_insts,
                                 PrivilegeMode src_mode, PrivilegeMode dst_mode,
                                 bool src_indirect, bool dst_indirect,
                                 std::set<RtEvent> &applied_events)
    //--------------------------------------------------------------------------
    {
      AutoLock tpl_lock(template_lock);
#ifdef DEBUG_LEGION
      assert(is_recording());
#endif
      const unsigned lhs_ = find_event(lhs, tpl_lock);
      const RegionUsage src_usage(src_mode, LEGION_EXCLUSIVE, 0);
      for (AcrossInsts::const_iterator it =
            src_insts.begin(); it != src_insts.end(); it++)
        record_instance_user(src_indirect ? 
            src_indirect_insts[lhs_] : copy_insts[lhs_],
            it->first, src_usage, expr, it->second, applied_events);
      const RegionUsage dst_usage(dst_mode, LEGION_EXCLUSIVE, 0);
      for (AcrossInsts::const_iterator it =
            dst_insts.begin(); it != dst_insts.end(); it++)
        record_instance_user(dst_indirect ?
            dst_indirect_insts[lhs_] : copy_insts[lhs_],
            it->first, dst_usage, expr, it->second, applied_events);
    }

    //--------------------------------------------------------------------------
    void PhysicalTemplate::record_indirect_insts(ApEvent indirect_done,
                            ApEvent all_done, IndexSpaceExpression *expr,
                            const AcrossInsts &insts,
                            std::set<RtEvent> &applied, PrivilegeMode privilege)
    //--------------------------------------------------------------------------
    {
      AutoLock tpl_lock(template_lock);
#ifdef DEBUG_LEGION
      assert(is_recording());
#endif
      const unsigned indirect = find_event(indirect_done, tpl_lock);
      const RegionUsage usage(privilege, LEGION_EXCLUSIVE, 0);
      for (AcrossInsts::const_iterator it = 
            insts.begin(); it != insts.end(); it++)
        record_instance_user(copy_insts[indirect], it->first, 
                             usage, expr, it->second, applied);
    }

    //--------------------------------------------------------------------------
    void PhysicalTemplate::record_set_op_sync_event(ApEvent &lhs, 
                                                    const TraceLocalID &tlid)
    //--------------------------------------------------------------------------
    {
      if (!lhs.exists())
      {
        ApUserEvent rename = Runtime::create_ap_user_event(NULL);
        Runtime::trigger_event(NULL, rename);
        lhs = rename;
      }
      AutoLock tpl_lock(template_lock);
#ifdef DEBUG_LEGION
      assert(is_recording());
#endif

      insert_instruction(new SetOpSyncEvent(*this, convert_event(lhs), tlid));
    }

    //--------------------------------------------------------------------------
    void PhysicalTemplate::record_set_effects(const TraceLocalID &tlid, 
                                              ApEvent &rhs)
    //--------------------------------------------------------------------------
    {
      AutoLock tpl_lock(template_lock);
#ifdef DEBUG_LEGION
      assert(is_recording());
#endif
      const unsigned rhs_ = find_event(rhs, tpl_lock);
      events.push_back(ApEvent());
      insert_instruction(new SetEffects(*this, tlid, rhs_));
    }

    //--------------------------------------------------------------------------
    void PhysicalTemplate::record_complete_replay(const TraceLocalID &tlid,
                                                  ApEvent rhs)
    //--------------------------------------------------------------------------
    {
      AutoLock tpl_lock(template_lock);
#ifdef DEBUG_LEGION
      assert(is_recording());
#endif
      // Do this first in case it gets preempted
      const unsigned rhs_ = find_event(rhs, tpl_lock);
      events.push_back(ApEvent());
      insert_instruction(new CompleteReplay(*this, tlid, rhs_));
    }

    //--------------------------------------------------------------------------
    void PhysicalTemplate::record_reservations(const TraceLocalID &tlid,
                                const std::map<Reservation,bool> &reservations,
                                std::set<RtEvent> &applied_events)
    //--------------------------------------------------------------------------
    {
      AutoLock tpl_lock(template_lock);
#ifdef DEBUG_LEGION
      assert(is_recording());
      assert(cached_reservations.find(tlid) == cached_reservations.end());
#endif
      cached_reservations[tlid] = reservations;
    }

    //--------------------------------------------------------------------------
    void PhysicalTemplate::get_task_reservations(SingleTask *task,
                                 std::map<Reservation,bool> &reservations) const
    //--------------------------------------------------------------------------
    {
      const TraceLocalID key = task->get_trace_local_id();
      AutoLock t_lock(template_lock, 1, false/*exclusive*/);
#ifdef DEBUG_LEGION
      assert(is_replaying());
#endif
      std::map<TraceLocalID,std::map<Reservation,bool> >::const_iterator
        finder = cached_reservations.find(key);
#ifdef DEBUG_LEGION
      assert(finder != cached_reservations.end());
#endif
      reservations = finder->second;
    }

    //--------------------------------------------------------------------------
    void PhysicalTemplate::record_owner_shard(unsigned tid, ShardID owner)
    //--------------------------------------------------------------------------
    {
      // Only called on sharded physical template
      assert(false);
    }

    //--------------------------------------------------------------------------
    void PhysicalTemplate::record_local_space(unsigned tid, IndexSpace sp)
    //--------------------------------------------------------------------------
    {
      // Only called on sharded physical template
      assert(false);
    }

    //--------------------------------------------------------------------------
    void PhysicalTemplate::record_sharding_function(unsigned tid, 
                                                    ShardingFunction *function)
    //--------------------------------------------------------------------------
    {
      // Only called on sharded physical template
      assert(false);
    }

    //--------------------------------------------------------------------------
    ShardID PhysicalTemplate::find_owner_shard(unsigned tid)
    //--------------------------------------------------------------------------
    {
      // Only called on sharded physical template
      assert(false);
      return 0;
    }

    //--------------------------------------------------------------------------
    IndexSpace PhysicalTemplate::find_local_space(unsigned tid)
    //--------------------------------------------------------------------------
    {
      // Only called on sharded physical template
      assert(false);
      return IndexSpace::NO_SPACE;
    }

    //--------------------------------------------------------------------------
    ShardingFunction* PhysicalTemplate::find_sharding_function(unsigned tid)
    //--------------------------------------------------------------------------
    {
      // Only called on sharded physical template
      assert(false);
      return NULL;
    } 

    //--------------------------------------------------------------------------
    void PhysicalTemplate::initialize_replay(ApEvent completion, 
                                             bool recurrent, bool need_lock)
    //--------------------------------------------------------------------------
    {
      if (need_lock)
      {
        AutoLock t_lock(template_lock);
        initialize_replay(completion, recurrent, false/*need lock*/);
        return;
      }
      operations.emplace_back(std::map<TraceLocalID,Memoizable*>());
      pending_replays.emplace_back(std::make_pair(completion, recurrent));
    }

    //--------------------------------------------------------------------------
    void PhysicalTemplate::perform_replay(Runtime *runtime, 
                std::set<RtEvent> &replayed_events, RtEvent replay_precondition)
    //--------------------------------------------------------------------------
    {
      ApEvent completion;
      bool recurrent;
      {
        AutoLock t_lock(template_lock);
#ifdef DEBUG_LEGION
        assert(!pending_replays.empty());
#endif
        completion = pending_replays.front().first;
        recurrent = pending_replays.front().second;
        pending_replays.pop_front();
      }
      // Check to see if we have a pending transitive reduction result
      std::vector<std::vector<unsigned> > *transitive_reduction = 
        pending_transitive_reduction.load();
      if (transitive_reduction != NULL)
      {
        std::vector<unsigned> *inv_topo_order = pending_inv_topo_order.load();
#ifdef DEBUG_LEGION
        assert(inv_topo_order != NULL);
#endif
        finalize_transitive_reduction(*inv_topo_order, *transitive_reduction);
        delete inv_topo_order;
        pending_inv_topo_order.store(NULL);
        delete transitive_reduction;
        pending_transitive_reduction.store(NULL);
        // We also need to rerun the propagate copies analysis to
        // remove any mergers which contain only a single input
        propagate_copies(NULL/*don't need the gen out*/);
        // If it was requested that we dump the traces do that now
        if (runtime->dump_physical_traces)
          dump_template();
      }

      if (recurrent)
      {
        fence_completion = ApEvent::NO_AP_EVENT;
        for (std::map<unsigned, unsigned>::iterator it = frontiers.begin();
            it != frontiers.end(); ++it)
          events[it->second] = events[it->first];
      }
      else
      {
        fence_completion = completion;
        for (std::map<unsigned, unsigned>::iterator it = frontiers.begin();
            it != frontiers.end(); ++it)
          events[it->second] = completion;
      }

      events[fence_completion_id] = fence_completion;

      for (std::map<unsigned, unsigned>::iterator it =
            crossing_events.begin(); it != crossing_events.end(); ++it)
      {
        ApUserEvent ev = Runtime::create_ap_user_event(NULL);
        events[it->first] = ev;
        user_events[it->first] = ev;
      }

      const std::vector<Processor> &replay_targets = 
        trace->get_replay_targets();
      for (unsigned idx = 0; idx < replay_parallelism; ++idx)
      {
        ReplaySliceArgs args(this, idx, recurrent);
        const RtEvent done = runtime->replay_on_cpus ?
          runtime->issue_application_processor_task(args, LG_LOW_PRIORITY,
            replay_targets[idx % replay_targets.size()], replay_precondition) :
          runtime->issue_runtime_meta_task(args, LG_THROUGHPUT_WORK_PRIORITY,
            replay_precondition, replay_targets[idx % replay_targets.size()]);
        replayed_events.insert(done);
      }
    }

    //--------------------------------------------------------------------------
    void PhysicalTemplate::finish_replay(std::set<ApEvent> &postconditions)
    //--------------------------------------------------------------------------
    {
      for (std::map<unsigned,unsigned>::const_iterator it =
            frontiers.begin(); it != frontiers.end(); it++)
        postconditions.insert(events[it->first]);
      if (last_fence != NULL)
        postconditions.insert(events[last_fence->lhs]);
      // Now we can remove the operations as well
      AutoLock t_lock(template_lock);
#ifdef DEBUG_LEGION
      assert(!operations.empty());
#endif
      operations.pop_front();
    }

    //--------------------------------------------------------------------------
    bool PhysicalTemplate::defer_template_deletion(ApEvent &pending_deletion,
                                              std::set<RtEvent> &applied_events)
    //--------------------------------------------------------------------------
    {
      pending_deletion = get_completion_for_deletion();
      if (!pending_deletion.exists())
        return false;
      RtEvent precondition = Runtime::protect_event(pending_deletion);
      if (transitive_reduction_done.exists() && 
          !transitive_reduction_done.has_triggered())
      {
        if (precondition.exists())
          precondition = 
            Runtime::merge_events(precondition, transitive_reduction_done);
        else
          precondition = transitive_reduction_done;
      }
      if (precondition.exists() && !precondition.has_triggered())
      {
        DeleteTemplateArgs args(this);
        applied_events.insert(trace->runtime->issue_runtime_meta_task(args,
                                            LG_LOW_PRIORITY, precondition));
        return true;
      }
      else
        return false;
    }

    //--------------------------------------------------------------------------
    /*static*/ void PhysicalTemplate::handle_replay_slice(const void *args)
    //--------------------------------------------------------------------------
    {
      const ReplaySliceArgs *pargs = (const ReplaySliceArgs*)args;
      pargs->tpl->execute_slice(pargs->slice_index, pargs->recurrent_replay);
    }

    //--------------------------------------------------------------------------
    /*static*/ void PhysicalTemplate::handle_transitive_reduction(
                                                               const void *args)
    //--------------------------------------------------------------------------
    {
      const TransitiveReductionArgs *targs =
        (const TransitiveReductionArgs*)args;
      targs->tpl->transitive_reduction(true/*deferred*/); 
    }

    //--------------------------------------------------------------------------
    /*static*/ void PhysicalTemplate::handle_delete_template(const void *args)
    //--------------------------------------------------------------------------
    {
      const DeleteTemplateArgs *pargs = (const DeleteTemplateArgs*)args;
      delete pargs->tpl;
    }

    //--------------------------------------------------------------------------
    void PhysicalTemplate::trigger_recording_done(void)
    //--------------------------------------------------------------------------
    {
#ifdef DEBUG_LEGION
      assert(!recording_done.has_triggered());
#endif
      Runtime::trigger_event(recording_done);
    }

    //--------------------------------------------------------------------------
    unsigned PhysicalTemplate::find_memo_entry(const TraceLocalID &op_key)
    //--------------------------------------------------------------------------
    {
      std::map<TraceLocalID,std::pair<unsigned,unsigned> >::iterator 
        entry_finder = memo_entries.find(op_key);
#ifdef DEBUG_LEGION
      assert(entry_finder != memo_entries.end());
#endif
      return entry_finder->second.first;
    }

    //--------------------------------------------------------------------------
    void PhysicalTemplate::record_memo_entry(const TraceLocalID &tlid,
                                             unsigned entry, unsigned op_kind)
    //--------------------------------------------------------------------------
    {
#ifdef DEBUG_LEGION
      assert(memo_entries.find(tlid) == memo_entries.end());
#endif
      memo_entries[tlid] = std::pair<unsigned,unsigned>(entry, op_kind);
    }

    //--------------------------------------------------------------------------
#ifdef DEBUG_LEGION
    unsigned PhysicalTemplate::convert_event(const ApEvent &event, bool check)
#else
    inline unsigned PhysicalTemplate::convert_event(const ApEvent &event)
#endif
    //--------------------------------------------------------------------------
    {
      unsigned event_ = events.size();
      events.push_back(event);
#ifdef DEBUG_LEGION
      assert(event_map.find(event) == event_map.end());
#endif
      event_map[event] = event_;
      return event_;
    }

    //--------------------------------------------------------------------------
    inline unsigned PhysicalTemplate::find_event(const ApEvent &event, 
                                                 AutoLock &tpl_lock)
    //--------------------------------------------------------------------------
    {
      std::map<ApEvent,unsigned>::const_iterator finder = event_map.find(event);
#ifdef DEBUG_LEGION
      assert(finder != event_map.end());
      assert(finder->second != NO_INDEX);
#endif
      return finder->second;
    }

    //--------------------------------------------------------------------------
    inline void PhysicalTemplate::insert_instruction(Instruction *inst)
    //--------------------------------------------------------------------------
    {
#ifdef DEBUG_LEGION
      assert(instructions.size() + 1 == events.size());
#endif
      instructions.push_back(inst);
    }

    //--------------------------------------------------------------------------
    void PhysicalTemplate::find_all_last_users(const InstUsers &inst_users,
                                               std::set<unsigned> &users) const
    //--------------------------------------------------------------------------
    {
      for (InstUsers::const_iterator uit =
            inst_users.begin(); uit != inst_users.end(); uit++)
      {
        std::map<UniqueInst,std::deque<LastUserResult> >::const_iterator
          finder = instance_last_users.find(uit->instance);
#ifdef DEBUG_LEGION
        assert(finder != instance_last_users.end());
#endif
        for (std::deque<LastUserResult>::const_iterator it =
              finder->second.begin(); it != finder->second.end(); it++)
        {
          if (!it->user.matches(*uit))
            continue;
#ifdef DEBUG_LEGION
          assert(it->events.size() == it->frontiers.size());
#endif
          users.insert(it->frontiers.begin(), it->frontiers.end());
          break;
        }
      }
    }

    //--------------------------------------------------------------------------
    bool PhysicalTemplate::are_read_only_users(InstUsers &inst_users)
    //--------------------------------------------------------------------------
    {
      RegionTreeForest *forest = trace->runtime->forest;
      for (InstUsers::const_iterator vit = 
            inst_users.begin(); vit != inst_users.end(); vit++)
      {
        // Scan through the other users and look for anything overlapping
        LegionMap<UniqueInst,
                  FieldMaskSet<IndexSpaceExpression> >::const_iterator
          finder = mutated_insts.find(vit->instance);
        if (finder == mutated_insts.end())
          continue;
        if (vit->mask * finder->second.get_valid_mask())
          continue;
        for (FieldMaskSet<IndexSpaceExpression>::const_iterator it =
              finder->second.begin(); it != finder->second.end(); it++)
        {
          if (vit->mask * it->second)
            continue;
          IndexSpaceExpression *intersect = 
            forest->intersect_index_spaces(vit->expr, it->first);
          if (intersect->is_empty())
            continue;
          // Not immutable
          return false;
        }
      }
      return true;
    }

    /////////////////////////////////////////////////////////////
    // ShardedPhysicalTemplate
    /////////////////////////////////////////////////////////////

    //--------------------------------------------------------------------------
    ShardedPhysicalTemplate::ShardedPhysicalTemplate(PhysicalTrace *trace,
       ApEvent fence_event, TaskTreeCoordinates &&coords, ReplicateContext *ctx)
      : PhysicalTemplate(trace, fence_event, std::move(coords)), repl_ctx(ctx),
        local_shard(repl_ctx->owner_shard->shard_id), 
        total_shards(repl_ctx->shard_manager->total_shards),
        template_index(repl_ctx->register_trace_template(this)),
        total_replays(0), refreshed_barriers(0), next_deferral_precondition(0), 
        recording_barrier(repl_ctx->get_next_trace_recording_barrier()),
        recurrent_replays(0), updated_frontiers(0)
    //--------------------------------------------------------------------------
    {
      repl_ctx->add_reference();
    }

    //--------------------------------------------------------------------------
    ShardedPhysicalTemplate::~ShardedPhysicalTemplate(void)
    //--------------------------------------------------------------------------
    {
      for (std::map<unsigned,ApBarrier>::iterator it = 
            local_frontiers.begin(); it != local_frontiers.end(); it++)
        it->second.destroy_barrier();
      // Unregister ourselves from the context and then remove our reference
      repl_ctx->unregister_trace_template(template_index);
      if (repl_ctx->remove_reference())
        delete repl_ctx;
    } 

    //--------------------------------------------------------------------------
    void ShardedPhysicalTemplate::record_merge_events(ApEvent &lhs,
                         const std::set<ApEvent> &rhs, const TraceLocalID &tlid)
    //--------------------------------------------------------------------------
    {
      AutoLock tpl_lock(template_lock);
#ifdef DEBUG_LEGION
      assert(is_recording());
#endif
      std::set<unsigned> rhs_;
      std::set<RtEvent> wait_for;
      std::vector<ApEvent> pending_events;
      std::map<ApEvent,RtUserEvent> request_events;
      for (std::set<ApEvent>::const_iterator it =
            rhs.begin(); it != rhs.end(); it++)
      {
        if (!it->exists())
          continue;
        std::map<ApEvent,unsigned>::const_iterator finder = event_map.find(*it);
        if (finder == event_map.end())
        {
          // We're going to need to check this event later
          pending_events.push_back(*it);
          // See if anyone else has requested this event yet 
          std::map<ApEvent,RtEvent>::const_iterator request_finder = 
            pending_event_requests.find(*it);
          if (request_finder == pending_event_requests.end())
          {
            const RtUserEvent request_event = Runtime::create_rt_user_event();
            pending_event_requests[*it] = request_event;
            wait_for.insert(request_event);
            request_events[*it] = request_event;
          }
          else
            wait_for.insert(request_finder->second);
        }
        else if (finder->second != NO_INDEX)
          rhs_.insert(finder->second);
      }
      // If we have anything to wait for we need to do that
      if (!wait_for.empty())
      {
        tpl_lock.release();
        // Send any request messages first
        if (!request_events.empty())
        {
          for (std::map<ApEvent,RtUserEvent>::const_iterator it = 
                request_events.begin(); it != request_events.end(); it++)
            request_remote_shard_event(it->first, it->second);
        }
        // Do the wait
        const RtEvent wait_on = Runtime::merge_events(wait_for);
        if (wait_on.exists() && !wait_on.has_triggered())
          wait_on.wait();
        tpl_lock.reacquire();
        // All our pending events should be here now
        for (std::vector<ApEvent>::const_iterator it = 
              pending_events.begin(); it != pending_events.end(); it++)
        {
          std::map<ApEvent,unsigned>::const_iterator finder =
            event_map.find(*it);
#ifdef DEBUG_LEGION
          assert(finder != event_map.end());
#endif
          if (finder->second != NO_INDEX)
            rhs_.insert(finder->second);
        }
      }
      if (rhs_.size() == 0)
        rhs_.insert(fence_completion_id);
      
      // If the lhs event wasn't made on this node then we need to rename it
      // because we need all events to go back to a node where we know that
      // we have a shard that can answer queries about it
      const AddressSpaceID event_space = find_event_space(lhs);
      if (event_space != repl_ctx->runtime->address_space)
      {
        ApUserEvent rename = Runtime::create_ap_user_event(NULL);
        Runtime::trigger_event(NULL, rename, lhs);
        lhs = rename;
      }
#ifndef LEGION_DISABLE_EVENT_PRUNING
      else if (!lhs.exists() || (rhs.find(lhs) != rhs.end()))
      {
        ApUserEvent rename = Runtime::create_ap_user_event(NULL);
        Runtime::trigger_event(NULL, rename, lhs);
        lhs = rename;
      }
#endif
      insert_instruction(
          new MergeEvent(*this, convert_event(lhs), rhs_, tlid));
    }

    //--------------------------------------------------------------------------
    void ShardedPhysicalTemplate::record_merge_events(ApEvent &lhs,
                      const std::vector<ApEvent> &rhs, const TraceLocalID &tlid)
    //--------------------------------------------------------------------------
    {
      AutoLock tpl_lock(template_lock);
#ifdef DEBUG_LEGION
      assert(is_recording());
#endif
      std::set<unsigned> rhs_;
      std::set<RtEvent> wait_for;
      std::vector<ApEvent> pending_events;
      std::map<ApEvent,RtUserEvent> request_events;
      for (std::vector<ApEvent>::const_iterator it =
            rhs.begin(); it != rhs.end(); it++)
      {
        if (!it->exists())
          continue;
        std::map<ApEvent,unsigned>::const_iterator finder = event_map.find(*it);
        if (finder == event_map.end())
        {
          // We're going to need to check this event later
          pending_events.push_back(*it);
          // See if anyone else has requested this event yet 
          std::map<ApEvent,RtEvent>::const_iterator request_finder = 
            pending_event_requests.find(*it);
          if (request_finder == pending_event_requests.end())
          {
            const RtUserEvent request_event = Runtime::create_rt_user_event();
            pending_event_requests[*it] = request_event;
            wait_for.insert(request_event);
            request_events[*it] = request_event;
          }
          else
            wait_for.insert(request_finder->second);
        }
        else if (finder->second != NO_INDEX)
          rhs_.insert(finder->second);
      }
      // If we have anything to wait for we need to do that
      if (!wait_for.empty())
      {
        tpl_lock.release();
        // Send any request messages first
        if (!request_events.empty())
        {
          for (std::map<ApEvent,RtUserEvent>::const_iterator it = 
                request_events.begin(); it != request_events.end(); it++)
            request_remote_shard_event(it->first, it->second);
        }
        // Do the wait
        const RtEvent wait_on = Runtime::merge_events(wait_for);
        if (wait_on.exists() && !wait_on.has_triggered())
          wait_on.wait();
        tpl_lock.reacquire();
        // All our pending events should be here now
        for (std::vector<ApEvent>::const_iterator it = 
              pending_events.begin(); it != pending_events.end(); it++)
        {
          std::map<ApEvent,unsigned>::const_iterator finder =
            event_map.find(*it);
#ifdef DEBUG_LEGION
          assert(finder != event_map.end());
#endif
          if (finder->second != NO_INDEX)
            rhs_.insert(finder->second);
        }
      }
      if (rhs_.size() == 0)
        rhs_.insert(fence_completion_id);
      
      // If the lhs event wasn't made on this node then we need to rename it
      // because we need all events to go back to a node where we know that
      // we have a shard that can answer queries about it
      const AddressSpaceID event_space = find_event_space(lhs);
      if (event_space != repl_ctx->runtime->address_space)
      {
        ApUserEvent rename = Runtime::create_ap_user_event(NULL);
        Runtime::trigger_event(NULL, rename, lhs);
        lhs = rename;
      }
#ifndef LEGION_DISABLE_EVENT_PRUNING
      else if (!lhs.exists())
      {
        ApUserEvent rename = Runtime::create_ap_user_event(NULL);
        Runtime::trigger_event(NULL, rename);
        lhs = rename;
      }
      else
      {
        for (unsigned idx = 0; idx < rhs.size(); idx++)
        {
          if (lhs != rhs[idx])
            continue;
          ApUserEvent rename = Runtime::create_ap_user_event(NULL);
          Runtime::trigger_event(NULL, rename, lhs);
          lhs = rename;
          break;
        }
      }
#endif
      insert_instruction(
          new MergeEvent(*this, convert_event(lhs), rhs_, tlid));
    }

#ifdef DEBUG_LEGION
    //--------------------------------------------------------------------------
    unsigned ShardedPhysicalTemplate::convert_event(const ApEvent &event, 
                                                    bool check)
    //--------------------------------------------------------------------------
    {
      // We should only be recording events made on our node
      assert(!check || 
          (find_event_space(event) == repl_ctx->runtime->address_space));
      return PhysicalTemplate::convert_event(event, check);
    }
#endif
<<<<<<< HEAD

    //--------------------------------------------------------------------------
    unsigned ShardedPhysicalTemplate::find_event(const ApEvent &event,
                                                 AutoLock &tpl_lock)
=======
                                             ApEvent precondition,
                                             PredEvent pred_guard,
                                             LgEvent src_unique,
                                             LgEvent dst_unique)
>>>>>>> 7c51cc60
    //--------------------------------------------------------------------------
    {
      std::map<ApEvent,unsigned>::const_iterator finder = event_map.find(event);
      // If we've already got it then we're done
      if (finder != event_map.end())
      {
#ifdef DEBUG_LEGION
        assert(finder->second != NO_INDEX);
#endif
        return finder->second;
      }
      // If we don't have it then we need to request it
      // See if someone else already sent the request
      RtEvent wait_for;
      RtUserEvent request_event;
      std::map<ApEvent,RtEvent>::const_iterator request_finder = 
        pending_event_requests.find(event);
      if (request_finder == pending_event_requests.end())
      {
        // We're the first ones so send the request
        request_event = Runtime::create_rt_user_event();
        wait_for = request_event;
        pending_event_requests[event] = wait_for;
      }
      else
        wait_for = request_finder->second;
      // Can't be holding the lock while we wait
      tpl_lock.release();
      // Send the request if necessary
      if (request_event.exists())
        request_remote_shard_event(event, request_event);
      if (wait_for.exists())
        wait_for.wait();
      tpl_lock.reacquire();
      // Once we get here then there better be an answer
      finder = event_map.find(event);
#ifdef DEBUG_LEGION
      assert(finder != event_map.end());
      assert(finder->second != NO_INDEX);
#endif
<<<<<<< HEAD
      return finder->second;
=======
            find_event(precondition), src_unique, dst_unique));
>>>>>>> 7c51cc60
    }

    //--------------------------------------------------------------------------
    void ShardedPhysicalTemplate::record_collective_barrier(ApBarrier bar,
              ApEvent pre, const std::pair<size_t,size_t> &key, size_t arrivals)
    //--------------------------------------------------------------------------
    {
#ifdef DEBUG_LEGION
      assert(bar.exists());
#endif
      AutoLock tpl_lock(template_lock);
#ifdef DEBUG_LEGION
      assert(is_recording());
#endif
      const unsigned pre_ = pre.exists() ? find_event(pre, tpl_lock) : 0;
#ifdef DEBUG_LEGION
      const unsigned bar_ = convert_event(bar, false/*check*/);
#else
      const unsigned bar_ = convert_event(bar);
#endif
      // Use a NO_BARRIER here since it is going to be filled in on each replay
      // by an operation that will provide the name of the barrier to use
      BarrierArrival *arrival =
        new BarrierArrival(*this, bar, bar_, pre_, arrivals, true/*collect*/);
      insert_instruction(arrival);
#ifdef DEBUG_LEGION
      assert(collective_barriers.find(key) == collective_barriers.end());
#endif
      // Save this collective barrier
      collective_barriers[key] = arrival;
    }

    //--------------------------------------------------------------------------
    void ShardedPhysicalTemplate::record_issue_copy(const TraceLocalID &tlid, 
                                 ApEvent &lhs, IndexSpaceExpression *expr,
                                 const std::vector<CopySrcDstField>& src_fields,
                                 const std::vector<CopySrcDstField>& dst_fields,
                                 const std::vector<Reservation>& reservations,
#ifdef LEGION_SPY
                                 RegionTreeID src_tree_id,
                                 RegionTreeID dst_tree_id,
#endif
<<<<<<< HEAD
                                 ApEvent precondition, PredEvent pred_guard)
=======
                                             ApEvent precondition,
                                             PredEvent pred_guard,
                                             LgEvent unique_event)
>>>>>>> 7c51cc60
    //--------------------------------------------------------------------------
    {
      // Make sure the lhs event is local to our shard
      if (lhs.exists())
      {
        const AddressSpaceID event_space = find_event_space(lhs);
        if (event_space != repl_ctx->runtime->address_space)
        {
          ApUserEvent rename = Runtime::create_ap_user_event(NULL);
          Runtime::trigger_event(NULL, rename, lhs);
          lhs = rename;
        }
      }
      // Then do the base call
      PhysicalTemplate::record_issue_copy(tlid, lhs, expr, src_fields,
                                          dst_fields, reservations,
#ifdef LEGION_SPY
                                          src_tree_id, dst_tree_id,
#endif
                                          precondition, pred_guard); 
    } 
    
    //--------------------------------------------------------------------------
    void ShardedPhysicalTemplate::record_issue_fill(const TraceLocalID &tlid,
                                 ApEvent &lhs, IndexSpaceExpression *expr,
                                 const std::vector<CopySrcDstField> &fields,
                                 const void *fill_value, size_t fill_size,
#ifdef LEGION_SPY
                                 UniqueID fill_uid, FieldSpace handle,
                                 RegionTreeID tree_id,
#endif
                                 ApEvent precondition, PredEvent pred_guard)
    //--------------------------------------------------------------------------
    {
      // Make sure the lhs event is local to our shard
      if (lhs.exists())
      {
        const AddressSpaceID event_space = find_event_space(lhs);
        if (event_space != repl_ctx->runtime->address_space)
        {
          ApUserEvent rename = Runtime::create_ap_user_event(NULL);
          Runtime::trigger_event(NULL, rename, lhs);
          lhs = rename;
        }
      }
      // Then do the base call
      PhysicalTemplate::record_issue_fill(tlid, lhs, expr, fields,
                                          fill_value, fill_size,
#ifdef LEGION_SPY
                                          fill_uid, handle, tree_id,
#endif
<<<<<<< HEAD
                                          precondition, pred_guard);
=======
                                       find_event(precondition),
                                       unique_event)); 
>>>>>>> 7c51cc60
    }

    //--------------------------------------------------------------------------
    void ShardedPhysicalTemplate::record_issue_across(const TraceLocalID &tlid, 
                                             ApEvent &lhs,
                                             ApEvent collective_precondition,
                                             ApEvent copy_precondition,
                                             ApEvent src_indirect_precondition,
                                             ApEvent dst_indirect_precondition,
                                             CopyAcrossExecutor *executor)
    //--------------------------------------------------------------------------
    {
      // Make sure the lhs event is local to our shard
      if (lhs.exists())
      {
        const AddressSpaceID event_space = find_event_space(lhs);
        if (event_space != repl_ctx->runtime->address_space)
        {
          ApUserEvent rename = Runtime::create_ap_user_event(NULL);
          Runtime::trigger_event(NULL, rename, lhs);
          lhs = rename;
        }
      }
      // Then do the base call
      PhysicalTemplate::record_issue_across(tlid, lhs, collective_precondition,
                                            copy_precondition,
                                            src_indirect_precondition,
                                            dst_indirect_precondition,
                                            executor);
    }

    //--------------------------------------------------------------------------
    void ShardedPhysicalTemplate::record_set_op_sync_event(ApEvent &lhs, 
                                                       const TraceLocalID &tlid)
    //--------------------------------------------------------------------------
    {
      // Make sure the lhs event is local to our shard
      if (lhs.exists())
      {
        const AddressSpaceID event_space = find_event_space(lhs);
        if (event_space != repl_ctx->runtime->address_space)
        {
          ApUserEvent rename = Runtime::create_ap_user_event(NULL);
          Runtime::trigger_event(NULL, rename, lhs);
          lhs = rename;
        }
      }
      // Then do the base call
      PhysicalTemplate::record_set_op_sync_event(lhs, tlid);
    } 

    //--------------------------------------------------------------------------
    ApBarrier ShardedPhysicalTemplate::find_trace_shard_event(ApEvent event,
                                                           ShardID remote_shard)
    //--------------------------------------------------------------------------
    {
      AutoLock tpl_lock(template_lock);
      // Check to see if we made this event
      std::map<ApEvent,unsigned>::const_iterator finder = event_map.find(event);
      // If we didn't make this event then we don't do anything
      if (finder == event_map.end() || (finder->second == NO_INDEX))
        return ApBarrier::NO_AP_BARRIER;
      // If we did make it then see if we have a remote barrier for it yet
      std::map<ApEvent,BarrierArrival*>::const_iterator barrier_finder = 
        remote_arrivals.find(event);
      if (barrier_finder == remote_arrivals.end())
      {
        // Make a new barrier and record it in the events
        ApBarrier barrier(Realm::Barrier::create_barrier(1/*arrival count*/));
        // Record this in the instruction stream
#ifdef DEBUG_LEGION
        const unsigned index = convert_event(barrier, false/*check*/);
#else
        const unsigned index = convert_event(barrier);
#endif
        // Then add a new instruction to arrive on the barrier with the
        // event as a precondition
        BarrierArrival *arrival_instruction =
          new BarrierArrival(*this, barrier, index, finder->second);
        insert_instruction(arrival_instruction);
        // Save this in the remote barriers
        remote_arrivals[event] = arrival_instruction;
        return arrival_instruction->record_subscribed_shard(remote_shard);
      }
      else
        return barrier_finder->second->record_subscribed_shard(remote_shard);
    }

    //--------------------------------------------------------------------------
    void ShardedPhysicalTemplate::record_trace_shard_event(
                                               ApEvent event, ApBarrier barrier)
    //--------------------------------------------------------------------------
    {
      AutoLock tpl_lock(template_lock);
#ifdef DEBUG_LEGION
      assert(event.exists());
      assert(event_map.find(event) == event_map.end());
#endif
      if (barrier.exists())
      {
#ifdef DEBUG_LEGION
        assert(local_advances.find(event) == local_advances.end());
        const unsigned index = convert_event(event, false/*check*/);
#else
        const unsigned index = convert_event(event);
#endif
        BarrierAdvance *advance = new BarrierAdvance(*this, barrier, index);
        insert_instruction(advance); 
        local_advances[event] = advance;
        // Don't remove it, just set it to NO_EVENT so we can tell the names
        // of the remote events that we got from other shards
        // See get_completion_for_deletion for where we use this
        std::map<ApEvent,RtEvent>::iterator finder = 
          pending_event_requests.find(event);
#ifdef DEBUG_LEGION
        assert(finder != pending_event_requests.end());
#endif
        finder->second = RtEvent::NO_RT_EVENT;
      }
      else // no barrier means it's not part of the trace
      {
        event_map[event] = NO_INDEX;
        // In this case we can remove it since we're not tracing it      
#ifdef DEBUG_LEGION
        std::map<ApEvent,RtEvent>::iterator finder = 
          pending_event_requests.find(event);
        assert(finder != pending_event_requests.end());
        pending_event_requests.erase(finder);
#else
        pending_event_requests.erase(event);
#endif
      }
    }

    //--------------------------------------------------------------------------
    ApBarrier ShardedPhysicalTemplate::find_trace_shard_frontier(ApEvent event,
                                                           ShardID remote_shard)
    //--------------------------------------------------------------------------
    {
      AutoLock tpl_lock(template_lock);
      // Check to see if we made this event
      std::map<ApEvent,unsigned>::const_iterator finder = event_map.find(event);
      // If we didn't make this event then we don't do anything
      if (finder == event_map.end() || (finder->second == NO_INDEX))
        return ApBarrier::NO_AP_BARRIER;
      std::map<unsigned,ApBarrier>::const_iterator barrier_finder =
        local_frontiers.find(finder->second);
      if (barrier_finder == local_frontiers.end())
      {
        // Make a barrier and record it 
        const ApBarrier result(
            Realm::Barrier::create_barrier(1/*arrival count*/));
        barrier_finder = local_frontiers.insert(
            std::make_pair(finder->second, result)).first;
      }
      // Record that this shard depends on this event
      local_subscriptions[finder->second].insert(remote_shard);
      return barrier_finder->second;
    }

    //--------------------------------------------------------------------------
    void ShardedPhysicalTemplate::record_trace_shard_frontier(
                                           unsigned frontier, ApBarrier barrier)
    //--------------------------------------------------------------------------
    {
      AutoLock tpl_lock(template_lock);
      remote_frontiers.emplace_back(std::make_pair(barrier, frontier));
    }

    //--------------------------------------------------------------------------
    void ShardedPhysicalTemplate::handle_trace_update(Deserializer &derez,
                                                      AddressSpaceID source)
    //--------------------------------------------------------------------------
    {
      Runtime *runtime = repl_ctx->runtime;
      UpdateKind kind;
      derez.deserialize(kind);
      RtUserEvent done;
      std::set<RtEvent> applied;
      switch (kind)
      {
        case UPDATE_MUTATED_INST:
          {
            derez.deserialize(done);
            UniqueInst inst;
            inst.deserialize(derez);
            PendingRemoteExpression pending;
            RtEvent expr_ready;
            IndexSpaceExpression *user_expr = 
              IndexSpaceExpression::unpack_expression(derez, runtime->forest, 
                                    source, pending, expr_ready);
            if (expr_ready.exists())
            {
              DeferTraceUpdateArgs args(this, kind, done, inst, derez, pending);
              runtime->issue_runtime_meta_task(args,
                  LG_LATENCY_MESSAGE_PRIORITY, expr_ready);
              return;
            }
            else if (handle_update_mutated_inst(inst, user_expr, 
                                                derez, applied, done))
              return;
            break;
          }
        case READ_ONLY_USERS_REQUEST:
          {
            ShardID source_shard;
            derez.deserialize(source_shard);
#ifdef DEBUG_LEGION
            assert(source_shard != repl_ctx->owner_shard->shard_id);
#endif
            size_t num_users;
            derez.deserialize(num_users);
            InstUsers inst_users(num_users);
            RegionTreeForest *forest = trace->runtime->forest;
            for (unsigned vidx = 0; vidx < num_users; vidx++)
            {
              InstanceUser &user = inst_users[vidx];
              user.instance.deserialize(derez);
              user.expr = 
                 IndexSpaceExpression::unpack_expression(derez, forest, source);
              derez.deserialize(user.mask);
            }
            std::atomic<bool> *result;
            derez.deserialize(result);
            derez.deserialize(done);
            ShardManager *manager = repl_ctx->shard_manager;
            if (!PhysicalTemplate::are_read_only_users(inst_users))
            {
              Serializer rez;
              rez.serialize(manager->repl_id);
              rez.serialize(source_shard);
              rez.serialize(template_index);
              rez.serialize(READ_ONLY_USERS_RESPONSE);
              rez.serialize(result);
              rez.serialize(done);
              manager->send_trace_update(source_shard, rez);
              // Make sure we don't double trigger
              done = RtUserEvent::NO_RT_USER_EVENT;
            }
            // Otherwise we can just fall through and trigger the event
            break;
          }
        case READ_ONLY_USERS_RESPONSE:
          {
            std::atomic<bool> *result;
            derez.deserialize(result);
            result->store(false);
            RtUserEvent done;
            derez.deserialize(done);
            Runtime::trigger_event(done);
            break;
          }
        case TEMPLATE_BARRIER_REFRESH:
          {
            size_t num_barriers;
            derez.deserialize(num_barriers);
            AutoLock tpl_lock(template_lock);
            if (update_advances_ready.exists())
            {
              for (unsigned idx = 0; idx < num_barriers; idx++)
              {
                ApEvent key;
                derez.deserialize(key);
                ApBarrier bar;
                derez.deserialize(bar);
                std::map<ApEvent,BarrierAdvance*>::const_iterator finder = 
                  local_advances.find(key);
#ifdef DEBUG_LEGION
                assert(finder != local_advances.end());
#endif
                finder->second->refresh_barrier(bar);
              }
              refreshed_barriers += num_barriers;
#ifdef DEBUG_LEGION
              assert(refreshed_barriers <= local_advances.size());
#endif
              // See if the wait has already been done by the local shard
              // If so, trigger it, otherwise do nothing so it can come
              // along and see that everything is done
              if (refreshed_barriers == local_advances.size())
              {
                done = update_advances_ready;
                // We're done so reset everything for the next refresh
                update_advances_ready = RtUserEvent::NO_RT_USER_EVENT;
                refreshed_barriers = 0;
              }
            }
            else
            {
              // Buffer these for later until we know it is safe to apply them
              for (unsigned idx = 0; idx < num_barriers; idx++)
              {
                ApEvent key;
                derez.deserialize(key);
#ifdef DEBUG_LEGION
                assert(pending_refresh_barriers.find(key) ==
                        pending_refresh_barriers.end());
#endif
                derez.deserialize(pending_refresh_barriers[key]); 
              }
            }
            break;
          }
        case FRONTIER_BARRIER_REFRESH:
          {
            size_t num_barriers;
            derez.deserialize(num_barriers);
            AutoLock tpl_lock(template_lock);
            if (update_frontiers_ready.exists())
            {
              // Unpack these barriers and refresh the frontiers
              for (unsigned idx = 0; idx < num_barriers; idx++)
              {
                ApBarrier oldbar, newbar;
                derez.deserialize(oldbar);
                derez.deserialize(newbar);
#ifdef DEBUG_LEGION
                bool found = false;
#endif
                for (std::vector<std::pair<ApBarrier,unsigned> >::iterator it =
                      remote_frontiers.begin(); it != 
                      remote_frontiers.end(); it++) 
                {
                  if (it->first != oldbar)
                    continue;
                  it->first = newbar;
#ifdef DEBUG_LEGION
                  found = true;
#endif
                  break;
                }
#ifdef DEBUG_LEGION
                assert(found);
#endif
              }
              updated_frontiers += num_barriers;
#ifdef DEBUG_LEGION
              assert(updated_frontiers <= remote_frontiers.size());
#endif
              if (updated_frontiers == remote_frontiers.size())
              {
                done = update_frontiers_ready;
                // We're done so reset everything for the next stage
                update_frontiers_ready = RtUserEvent::NO_RT_USER_EVENT;
                updated_frontiers = 0;
              }
            }
            else
            {
              // Buffer these barriers for later until it is safe
              for (unsigned idx = 0; idx < num_barriers; idx++)
              {
                ApBarrier oldbar;
                derez.deserialize(oldbar);
#ifdef DEBUG_LEGION
                assert(pending_refresh_frontiers.find(oldbar) ==
                        pending_refresh_frontiers.end());
#endif
                derez.deserialize(pending_refresh_frontiers[oldbar]);
              }
            }
            break;
          }
        default:
          assert(false);
      }
      if (done.exists())
      {
        if (!applied.empty())
          Runtime::trigger_event(done, Runtime::merge_events(applied));
        else
          Runtime::trigger_event(done);
      }
    }

    //--------------------------------------------------------------------------
    ShardedPhysicalTemplate::DeferTraceUpdateArgs::DeferTraceUpdateArgs(
     ShardedPhysicalTemplate *t, UpdateKind k, RtUserEvent d, 
     Deserializer &derez, const UniqueInst &i, RtUserEvent u)
      : LgTaskArgs<DeferTraceUpdateArgs>(implicit_provenance), target(t), 
        kind(k), done(d), inst(i), expr(NULL),
        buffer_size(derez.get_remaining_bytes()), buffer(malloc(buffer_size)),
        deferral_event(u)
    //--------------------------------------------------------------------------
    {
      memcpy(buffer, derez.get_current_pointer(), buffer_size);
      derez.advance_pointer(buffer_size);
    }

    //--------------------------------------------------------------------------
    ShardedPhysicalTemplate::DeferTraceUpdateArgs::DeferTraceUpdateArgs(
     ShardedPhysicalTemplate *t, UpdateKind k,RtUserEvent d,const UniqueInst &i,
     Deserializer &derez, IndexSpaceExpression *x, RtUserEvent u)
      : LgTaskArgs<DeferTraceUpdateArgs>(implicit_provenance), target(t),
        kind(k), done(d), inst(i), expr(x),
        buffer_size(derez.get_remaining_bytes()), buffer(malloc(buffer_size)),
        deferral_event(u)
    //--------------------------------------------------------------------------
    {
      memcpy(buffer, derez.get_current_pointer(), buffer_size);
      derez.advance_pointer(buffer_size);
      expr->add_base_expression_reference(META_TASK_REF);
    }

    //--------------------------------------------------------------------------
    ShardedPhysicalTemplate::DeferTraceUpdateArgs::DeferTraceUpdateArgs(
     ShardedPhysicalTemplate *t, UpdateKind k,RtUserEvent d,const UniqueInst &i,
     Deserializer &derez, const PendingRemoteExpression &pend)
      : LgTaskArgs<DeferTraceUpdateArgs>(implicit_provenance), target(t), 
        kind(k), done(d), inst(i), expr(NULL),
        pending(pend), buffer_size(derez.get_remaining_bytes()), 
        buffer(malloc(buffer_size))
    //--------------------------------------------------------------------------
    {
      memcpy(buffer, derez.get_current_pointer(), buffer_size);
      derez.advance_pointer(buffer_size);
    }

    //--------------------------------------------------------------------------
    ShardedPhysicalTemplate::DeferTraceUpdateArgs::DeferTraceUpdateArgs(
        const DeferTraceUpdateArgs &rhs, RtUserEvent d, IndexSpaceExpression *e)
      : LgTaskArgs<DeferTraceUpdateArgs>(rhs.provenance), target(rhs.target),
        kind(rhs.kind), done(rhs.done), inst(rhs.inst), expr(e), 
        pending(rhs.pending), buffer_size(rhs.buffer_size), buffer(rhs.buffer),
        deferral_event(d)
    //--------------------------------------------------------------------------
    {
      // Expression reference rolls over unless its new and we need a reference
      if (rhs.expr != expr)
        expr->add_base_expression_reference(META_TASK_REF);
    }

    //--------------------------------------------------------------------------
    /*static*/ void ShardedPhysicalTemplate::handle_deferred_trace_update(
                                             const void *args, Runtime *runtime)
    //--------------------------------------------------------------------------
    {
      const DeferTraceUpdateArgs *dargs = (const DeferTraceUpdateArgs*)args;
      std::set<RtEvent> applied;
      Deserializer derez(dargs->buffer, dargs->buffer_size);
      switch (dargs->kind)
      {
        case UPDATE_MUTATED_INST:
          {
            if (dargs->expr != NULL)
            {
              if (dargs->target->handle_update_mutated_inst(dargs->inst,
                        dargs->expr, derez, applied, dargs->done, dargs))
                return;
            }
            else
            {
              IndexSpaceExpression *expr = 
                runtime->forest->find_remote_expression(dargs->pending);
              if (dargs->target->handle_update_mutated_inst(dargs->inst,
                              expr, derez, applied, dargs->done, dargs))
                return;
            }
            break;
          }
        default:
          assert(false); // should never get here
      }
#ifdef DEBUG_LEGION
      assert(dargs->done.exists());
#endif
      if (!applied.empty())
        Runtime::trigger_event(dargs->done, Runtime::merge_events(applied));
      else
        Runtime::trigger_event(dargs->done);
      if (dargs->deferral_event.exists())
        Runtime::trigger_event(dargs->deferral_event);
      if ((dargs->expr != NULL) && 
          dargs->expr->remove_base_expression_reference(META_TASK_REF))
        delete dargs->expr;
      free(dargs->buffer);
    }

    //--------------------------------------------------------------------------
    bool ShardedPhysicalTemplate::handle_update_mutated_inst(
                                              const UniqueInst &inst,
                                              IndexSpaceExpression *user_expr, 
                                              Deserializer &derez, 
                                              std::set<RtEvent> &applied,
                                              RtUserEvent done,
                                              const DeferTraceUpdateArgs *dargs)
    //--------------------------------------------------------------------------
    {
      AutoTryLock tpl_lock(template_lock);
      if (!tpl_lock.has_lock())
      {
        RtUserEvent deferral;
        if (dargs != NULL)
          deferral = dargs->deferral_event;
        RtEvent pre;
        if (!deferral.exists())
        {
          deferral = Runtime::create_rt_user_event();
          pre = chain_deferral_events(deferral);
        }
        else
          pre = tpl_lock.try_next();
        if (dargs == NULL)
        {
          DeferTraceUpdateArgs args(this, UPDATE_MUTATED_INST, done, inst,
                                    derez, user_expr, deferral);
          repl_ctx->runtime->issue_runtime_meta_task(args, 
                  LG_LATENCY_MESSAGE_PRIORITY, pre);
        }
        else
        {
          DeferTraceUpdateArgs args(*dargs, deferral, user_expr);
          repl_ctx->runtime->issue_runtime_meta_task(args, 
                  LG_LATENCY_MESSAGE_PRIORITY, pre);
#ifdef DEBUG_LEGION
          // Keep the deserializer happy since we didn't use it
          derez.advance_pointer(derez.get_remaining_bytes());
#endif
        }
        return true;
      }
      FieldMask user_mask;
      derez.deserialize(user_mask);
      PhysicalTemplate::record_mutated_instance(inst, user_expr,
                                                user_mask, applied);
      return false;
    }

    //--------------------------------------------------------------------------
    void ShardedPhysicalTemplate::request_remote_shard_event(ApEvent event,
                                                         RtUserEvent done_event)
    //--------------------------------------------------------------------------
    {
#ifdef DEBUG_LEGION
      assert(event.exists());
#endif
      const AddressSpaceID event_space = find_event_space(event);
      repl_ctx->shard_manager->send_trace_event_request(this, 
          repl_ctx->owner_shard->shard_id, repl_ctx->runtime->address_space, 
          template_index, event, event_space, done_event);
    }

    //--------------------------------------------------------------------------
    /*static*/ AddressSpaceID ShardedPhysicalTemplate::find_event_space(
                                                                  ApEvent event)
    //--------------------------------------------------------------------------
    {
      // TODO: Remove hack include at top of file when we fix this 
      return Realm::ID(event.id).event_creator_node();
    }

    //--------------------------------------------------------------------------
    PhysicalTemplate::Replayable ShardedPhysicalTemplate::check_replayable(
                                         ReplTraceOp *op, InnerContext *context,
                                         UniqueID opid, bool has_blocking_call)
    //--------------------------------------------------------------------------
    {
#ifdef DEBUG_LEGION
      assert(op != NULL);
#endif
      // We need everyone else to be done capturing their traces
      // before we can do our own replayable check
      op->sync_for_replayable_check();
      // Do the base call first to determine if our local shard is replayable
      const Replayable result = 
       PhysicalTemplate::check_replayable(op, context, opid, has_blocking_call);
      if (result)
      {
        // Now we can do the exchange
        if (op->exchange_replayable(repl_ctx, true/*replayable*/))
          return result;
        else
          return Replayable(false, "Remote shard not replyable");
      }
      else
      {
        // Still need to do the exchange
        op->exchange_replayable(repl_ctx, false/*replayable*/);
        return result;
      }
    }

    //--------------------------------------------------------------------------
    void ShardedPhysicalTemplate::initialize_replay(
                       ApEvent fence_completion, bool recurrent, bool need_lock)
    //--------------------------------------------------------------------------
    {
      if (need_lock)
      {
        AutoLock t_lock(template_lock);
        initialize_replay(fence_completion, recurrent, false/*need lock*/);
        return;
      }
      PhysicalTemplate::initialize_replay(fence_completion, recurrent, false);
      pending_collectives.emplace_back(
          std::map<std::pair<size_t,size_t>,ApBarrier>());
    }

    //--------------------------------------------------------------------------
    void ShardedPhysicalTemplate::perform_replay(Runtime *runtime,
                std::set<RtEvent> &replayed_events, RtEvent replay_precondition)
    //--------------------------------------------------------------------------
    {
#ifdef DEBUG_LEGION
      assert(!replay_precondition.exists());
#endif
      ApEvent completion; bool recurrent;
      std::map<std::pair<size_t,size_t>,ApBarrier> collective_updates;
      {
        AutoLock t_lock(template_lock);
#ifdef DEBUG_LEGION
        assert(!pending_replays.empty());
        assert(!pending_collectives.empty());
#endif
        const std::pair<ApEvent,bool> &pending = pending_replays.front();
        completion = pending.first;
        recurrent = pending.second;
        collective_updates.swap(pending_collectives.front());
        pending_collectives.pop_front();
      }
      // Now update all of our barrier information
      if (recurrent)
      {
        // If we've run out of generations update the local barriers and
        // send out the updates to everyone
        if (recurrent_replays == Realm::Barrier::MAX_PHASES)
        {
          std::map<ShardID,std::map<ApBarrier/*old**/,ApBarrier/*new*/> >
            notifications;
          // Update our barriers and record which updates to send out
          for (std::map<unsigned,ApBarrier>::iterator it = 
                local_frontiers.begin(); it != local_frontiers.end(); it++)
          {
            const ApBarrier new_barrier(
                Realm::Barrier::create_barrier(1/*arrival count*/));
#ifdef DEBUG_LEGION
            assert(local_subscriptions.find(it->first) !=
                    local_subscriptions.end());
#endif
            const std::set<ShardID> &shards = local_subscriptions[it->first];
            for (std::set<ShardID>::const_iterator sit = 
                  shards.begin(); sit != shards.end(); sit++)
              notifications[*sit][it->second] = new_barrier;
            // destroy the old barrier and replace it with the new one
            it->second.destroy_barrier();
            it->second = new_barrier;
          }
          // Send out the notifications to all the remote shards
          ShardManager *manager = repl_ctx->shard_manager;
          for (std::map<ShardID,std::map<ApBarrier,ApBarrier> >::const_iterator
                nit = notifications.begin(); nit != notifications.end(); nit++)
          {
            Serializer rez;
            rez.serialize(manager->repl_id);
            rez.serialize(nit->first);
            rez.serialize(template_index);
            rez.serialize(FRONTIER_BARRIER_REFRESH);
            rez.serialize<size_t>(nit->second.size());
            for (std::map<ApBarrier,ApBarrier>::const_iterator it = 
                  nit->second.begin(); it != nit->second.end(); it++)
            {
              rez.serialize(it->first);
              rez.serialize(it->second);
            }
            manager->send_trace_update(nit->first, rez);
          }
          // Now we wait to see that we get all of our remote barriers updated
          RtEvent remote_frontiers_ready;
          {
            AutoLock tpl_lock(template_lock);
#ifdef DEBUG_LEGION
            assert(!update_frontiers_ready.exists());
#endif
            // Apply any pending refresh frontiers
            if (!pending_refresh_frontiers.empty())
            {
              for (std::map<ApBarrier,ApBarrier>::const_iterator pit =
                    pending_refresh_frontiers.begin(); pit != 
                    pending_refresh_frontiers.end(); pit++)
              {
#ifdef DEBUG_LEGION
                bool found = false;
#endif
                for (std::vector<std::pair<ApBarrier,unsigned> >::iterator it =
                      remote_frontiers.begin(); it !=
                      remote_frontiers.end(); it++)
                {
                  if (it->first != pit->first)
                    continue;
                  it->first = pit->second;
#ifdef DEBUG_LEGION
                  found = true;
#endif
                  break;
                }
#ifdef DEBUG_LEGION
                assert(found);
#endif
              }
              updated_frontiers += pending_refresh_frontiers.size();
#ifdef DEBUG_LEGION
              assert(updated_frontiers <= remote_frontiers.size());
#endif
              pending_refresh_frontiers.clear();
            }
            if (updated_frontiers < remote_frontiers.size())
            {
              update_frontiers_ready = Runtime::create_rt_user_event();
              remote_frontiers_ready = update_frontiers_ready;
            }
            else // Reset this back to zero for the next round
              updated_frontiers = 0;
          }
          // Wait for the remote frontiers to be updated
          if (remote_frontiers_ready.exists() &&
              !remote_frontiers_ready.has_triggered())
            remote_frontiers_ready.wait();
          // Reset this back to zero after barrier updates
          recurrent_replays = 0;
        }
        // Now we can do the normal update of events based on our barriers
        // Don't advance on last generation to avoid setting barriers back to 0
        const bool advance_barriers =
          ((++recurrent_replays) < Realm::Barrier::MAX_PHASES);
        for (std::map<unsigned,ApBarrier>::iterator it = 
              local_frontiers.begin(); it != local_frontiers.end(); it++)
        {
          Runtime::phase_barrier_arrive(it->second, 1/*count*/, 
                                        events[it->first]);
          if (advance_barriers)
            Runtime::advance_barrier(it->second);
        }
        for (std::vector<std::pair<ApBarrier,unsigned> >::iterator it = 
              remote_frontiers.begin(); it != remote_frontiers.end(); it++)
        {
          events[it->second] = it->first;
          if (advance_barriers)
            Runtime::advance_barrier(it->first);
        }
      }
      else
      {
        for (std::vector<std::pair<ApBarrier,unsigned> >::const_iterator it =
              remote_frontiers.begin(); it != remote_frontiers.end(); it++)
          events[it->second] = completion;
      }
      // Regardless of whether this is recurrent or not check to see if
      // we need to referesh the barriers for our instructions
      if (total_replays++ == Realm::Barrier::MAX_PHASES)
      {
        std::map<ShardID,std::map<ApEvent,ApBarrier> > notifications;
        // Need to update all our barriers since we're out of generations
        for (std::map<ApEvent,BarrierArrival*>::const_iterator it = 
              remote_arrivals.begin(); it != remote_arrivals.end(); it++)
          it->second->refresh_barrier(it->first, notifications);
        // Send out the notifications to all the shards
        ShardManager *manager = repl_ctx->shard_manager;
        for (std::map<ShardID,std::map<ApEvent,ApBarrier> >::const_iterator
              nit = notifications.begin(); nit != notifications.end(); nit++)
        {
#ifdef DEBUG_LEGION
          assert(nit->first != repl_ctx->owner_shard->shard_id);
#endif
          Serializer rez;
          rez.serialize(manager->repl_id);
          rez.serialize(nit->first);
          rez.serialize(template_index);
          rez.serialize(TEMPLATE_BARRIER_REFRESH);
          rez.serialize<size_t>(nit->second.size());
          for (std::map<ApEvent,ApBarrier>::const_iterator it = 
                nit->second.begin(); it != nit->second.end(); it++)
          {
            rez.serialize(it->first);
            rez.serialize(it->second);
          }
          manager->send_trace_update(nit->first, rez);
        }
        // Then wait for all our advances to be updated from other shards
        {
          AutoLock tpl_lock(template_lock);
#ifdef DEBUG_LEGION
          assert(!update_advances_ready.exists());
#endif
          if (!pending_refresh_barriers.empty())
          {
            for (std::map<ApEvent,ApBarrier>::const_iterator it = 
                  pending_refresh_barriers.begin(); it != 
                  pending_refresh_barriers.end(); it++)
            {
              std::map<ApEvent,BarrierAdvance*>::const_iterator finder = 
                local_advances.find(it->first);
#ifdef DEBUG_LEGION
              assert(finder != local_advances.end());
#endif
              finder->second->refresh_barrier(it->second);
            }
            refreshed_barriers += pending_refresh_barriers.size();
#ifdef DEBUG_LEGION
            assert(refreshed_barriers <= local_advances.size());
#endif
            pending_refresh_barriers.clear();
          }
          if (refreshed_barriers < local_advances.size())
          {
            update_advances_ready = Runtime::create_rt_user_event();
            replay_precondition = update_advances_ready;
          }
          else // Reset this back to zero for the next round
            refreshed_barriers = 0;
        }
        // Reset it back to one after updating our barriers
        total_replays = 1;
      }
      if (!collective_updates.empty())
      {
        for (std::map<std::pair<size_t,size_t>,ApBarrier>::const_iterator it =
              collective_updates.begin(); it != collective_updates.end(); it++)
        {
          // This data structure should be read-only at this point
          // so we shouldn't need the lock to access it
          std::map<std::pair<size_t,size_t>,BarrierArrival*>::const_iterator
            finder = collective_barriers.find(it->first);
#ifdef DEBUG_LEGION
          assert(finder != collective_barriers.end());
#endif
          finder->second->set_collective_barrier(it->second);
        }
      }
      // Now call the base version of this
      PhysicalTemplate::perform_replay(runtime, replayed_events, 
                                       replay_precondition);
    }

    //--------------------------------------------------------------------------
    void ShardedPhysicalTemplate::finish_replay(
                                              std::set<ApEvent> &postconditions)
    //--------------------------------------------------------------------------
    {
      for (std::map<unsigned,unsigned>::const_iterator it =
            frontiers.begin(); it != frontiers.end(); it++)
        postconditions.insert(events[it->first]);
      // Also need to do any local frontiers that we have here as well
      for (std::map<unsigned,ApBarrier>::const_iterator it = 
            local_frontiers.begin(); it != local_frontiers.end(); it++)
        postconditions.insert(events[it->first]);
      if (last_fence != NULL)
        postconditions.insert(events[last_fence->lhs]);
      // Now we can remove the operations as well
      AutoLock t_lock(template_lock);
#ifdef DEBUG_LEGION
      assert(!operations.empty());
#endif
      operations.pop_front();
    }

    //--------------------------------------------------------------------------
    ApEvent ShardedPhysicalTemplate::get_completion_for_deletion(void) const
    //--------------------------------------------------------------------------
    {
      // Skip the any events that are from remote shards since we  
      std::set<ApEvent> all_events;
      std::set<ApEvent> local_barriers;
      for (std::map<ApEvent,BarrierArrival*>::const_iterator it = 
            remote_arrivals.begin(); it != remote_arrivals.end(); it++)
        local_barriers.insert(it->second->get_current_barrier());
      for (std::map<ApEvent, unsigned>::const_iterator it = event_map.begin();
           it != event_map.end(); ++it)
      {
        // If this is a remote event or one of our barriers then don't use it
        if ((local_barriers.find(it->first) == local_barriers.end()) &&
            (pending_event_requests.find(it->first) == 
              pending_event_requests.end()))
          all_events.insert(it->first);
      }
      return Runtime::merge_events(NULL, all_events);
    }

    //--------------------------------------------------------------------------
    void ShardedPhysicalTemplate::record_mutated_instance(
                                                const UniqueInst &inst,
                                                IndexSpaceExpression *user_expr,
                                                const FieldMask &user_mask,
                                                std::set<RtEvent> &applied)
    //--------------------------------------------------------------------------
    {
      const ShardID target_shard = find_inst_owner(inst); 
      // Check to see if we're on the right shard, if not send the message
      if (target_shard != repl_ctx->owner_shard->shard_id)
      {
        RtUserEvent done = Runtime::create_rt_user_event();
        ShardManager *manager = repl_ctx->shard_manager;
        Serializer rez;
        rez.serialize(manager->repl_id);
        rez.serialize(target_shard);
        rez.serialize(template_index);
        rez.serialize(UPDATE_MUTATED_INST);
        rez.serialize(done);
        inst.serialize(rez);
        user_expr->pack_expression(rez, manager->get_shard_space(target_shard));
        rez.serialize(user_mask);
        manager->send_trace_update(target_shard, rez);
        applied.insert(done);
      }
      else
        PhysicalTemplate::record_mutated_instance(inst, user_expr, 
                                                  user_mask, applied);
    }

    //--------------------------------------------------------------------------
    ShardID ShardedPhysicalTemplate::find_inst_owner(const UniqueInst &inst)
    //--------------------------------------------------------------------------
    {
      // Figure out where the owner for this instance is and then send it to 
      // the appropriate shard trace. The algorithm we use for determining
      // the right shard trace is to send a instance to a shard trace on the 
      // node that owns the instance. If there is no shard on that node we 
      // round-robin views based on their owner node mod the number of nodes
      // where there are shards. Once on the correct node, then we pick the
      // shard corresponding to their instance ID mod the number of shards on
      // that node. This algorithm guarantees that all the related instances
      // end up on the same shard for analysis to determine if the trace is
      // replayable or not.
      const AddressSpaceID inst_owner =
        inst.get_analysis_space(trace->runtime);
      std::vector<ShardID> owner_shards;
      find_owner_shards(inst_owner, owner_shards);
#ifdef DEBUG_LEGION
      assert(!owner_shards.empty());
#endif
      // Round-robin based on the distributed IDs for the views in the
      // case where there are multiple shards, this should relatively
      // balance things out
      if (owner_shards.size() > 1)
        return owner_shards[inst.view_did % owner_shards.size()];
      else // If there's only one shard then there is only one choice
        return owner_shards.front();
    }

    //--------------------------------------------------------------------------
    void ShardedPhysicalTemplate::find_owner_shards(AddressSpaceID owner,
                                                   std::vector<ShardID> &shards)
    //--------------------------------------------------------------------------
    {
      // See if we already computed it or not
      std::map<AddressSpaceID,std::vector<ShardID> >::const_iterator finder = 
        did_shard_owners.find(owner);
      if (finder != did_shard_owners.end())
      {
        shards = finder->second;
        return;
      }
      // If we haven't computed it yet, then we need to do that now
      const ShardMapping &shard_spaces = repl_ctx->shard_manager->get_mapping();
      for (unsigned idx = 0; idx < shard_spaces.size(); idx++)
        if (shard_spaces[idx] == owner)
          shards.push_back(idx);
      // If we didn't find any then take the owner mod the number of total
      // spaces and then send it to the shards on that space
      if (shards.empty())
      {
        std::set<AddressSpaceID> unique_spaces;
        for (unsigned idx = 0; idx < shard_spaces.size(); idx++)
          unique_spaces.insert(shard_spaces[idx]);
        const unsigned count = owner % unique_spaces.size();
        std::set<AddressSpaceID>::const_iterator target_space = 
          unique_spaces.begin();
        for (unsigned idx = 0; idx < count; idx++)
          target_space++;
        for (unsigned idx = 0; idx < shard_spaces.size(); idx++)
          if (shard_spaces[idx] == *target_space)
            shards.push_back(idx);
      }
#ifdef DEBUG_LEGION
      assert(!shards.empty());
#endif
      // Save the result so we don't have to do this again for this space
      did_shard_owners[owner] = shards;
    }

    //--------------------------------------------------------------------------
    void ShardedPhysicalTemplate::record_owner_shard(unsigned tid,ShardID owner)
    //--------------------------------------------------------------------------
    {
      AutoLock tpl_lock(template_lock);
#ifdef DEBUG_LEGION
      assert(owner_shards.find(tid) == owner_shards.end());
#endif
      owner_shards[tid] = owner;
    }

    //--------------------------------------------------------------------------
    void ShardedPhysicalTemplate::record_local_space(unsigned tid,IndexSpace sp)
    //--------------------------------------------------------------------------
    {
      AutoLock tpl_lock(template_lock);
#ifdef DEBUG_LEGION
      assert(local_spaces.find(tid) == local_spaces.end());
#endif
      local_spaces[tid] = sp;
    }

    //--------------------------------------------------------------------------
    void ShardedPhysicalTemplate::record_sharding_function(unsigned tid,
                                                     ShardingFunction *function)
    //--------------------------------------------------------------------------
    {
      AutoLock tpl_lock(template_lock);
#ifdef DEBUG_LEGION
      assert(sharding_functions.find(tid) == sharding_functions.end());
#endif
      sharding_functions[tid] = function;
    }

    //--------------------------------------------------------------------------
    void ShardedPhysicalTemplate::issue_summary_operations(
          InnerContext *context, Operation *invalidator, Provenance *provenance)
    //--------------------------------------------------------------------------
    {
#ifdef DEBUG_LEGION
      ReplicateContext *repl_ctx = dynamic_cast<ReplicateContext*>(context);
      assert(repl_ctx != NULL);
#else
      ReplicateContext *repl_ctx = static_cast<ReplicateContext*>(context); 
#endif
      ReplTraceSummaryOp *op = trace->runtime->get_available_repl_summary_op();
      op->initialize_summary(repl_ctx, this, invalidator, provenance);
#ifdef LEGION_SPY
      LegionSpy::log_summary_op_creator(op->get_unique_op_id(),
                                        invalidator->get_unique_op_id());
#endif
      op->execute_dependence_analysis();
    }

    //--------------------------------------------------------------------------
    void ShardedPhysicalTemplate::dump_sharded_template(void)
    //--------------------------------------------------------------------------
    {
      for (std::vector<std::pair<ApBarrier,unsigned> >::const_iterator it =
            remote_frontiers.begin(); it != remote_frontiers.end(); it++)
        log_tracing.info() << "events[" << it->second
                           << "] = Runtime::barrier_advance("
                           << std::hex << it->first.id << std::dec << ")";
      for (std::map<unsigned,ApBarrier>::const_iterator it =
            local_frontiers.begin(); it != local_frontiers.end(); it++)
        log_tracing.info() << "Runtime::phase_barrier_arrive(" 
                           << std::hex << it->second.id << std::dec
                           << ", events[" << it->first << "])";
    }

    //--------------------------------------------------------------------------
    ShardID ShardedPhysicalTemplate::find_owner_shard(unsigned tid)
    //--------------------------------------------------------------------------
    {
      AutoLock tpl_lock(template_lock);
#ifdef DEBUG_LEGION
      std::map<unsigned,ShardID>::const_iterator finder = 
        owner_shards.find(tid);
      assert(finder != owner_shards.end());
      return finder->second;
#else
      return owner_shards[tid];
#endif
    }

    //--------------------------------------------------------------------------
    IndexSpace ShardedPhysicalTemplate::find_local_space(unsigned tid)
    //--------------------------------------------------------------------------
    {
      AutoLock tpl_lock(template_lock);
#ifdef DEBUG_LEGION
      std::map<unsigned,IndexSpace>::const_iterator finder = 
        local_spaces.find(tid);
      assert(finder != local_spaces.end());
      return finder->second;
#else
      return local_spaces[tid];
#endif
    }

    //--------------------------------------------------------------------------
    ShardingFunction* ShardedPhysicalTemplate::find_sharding_function(
                                                                   unsigned tid)
    //--------------------------------------------------------------------------
    {
      AutoLock tpl_lock(template_lock);
#ifdef DEBUG_LEGION
      std::map<unsigned,ShardingFunction*>::const_iterator finder = 
        sharding_functions.find(tid);
      assert(finder != sharding_functions.end());
      return finder->second;
#else
      return sharding_functions[tid];
#endif
    }

    //--------------------------------------------------------------------------
    void ShardedPhysicalTemplate::trigger_recording_done(void)
    //--------------------------------------------------------------------------
    {
#ifdef DEBUG_LEGION
      assert(!recording_barrier.has_triggered());
#endif
      Runtime::phase_barrier_arrive(recording_barrier, 1/*count*/);
      Runtime::trigger_event(recording_done, recording_barrier);
    }

    //--------------------------------------------------------------------------
    void ShardedPhysicalTemplate::prepare_collective_barrier_replay(
                          const std::pair<size_t,size_t> &key, ApBarrier newbar)
    //--------------------------------------------------------------------------
    {
      AutoLock t_lock(template_lock);
#ifdef DEBUG_LEGION
      assert(!pending_collectives.empty());
#endif
      // Save the barrier until it's safe to update the instruction
      pending_collectives.back()[key] = newbar;
    }

    //--------------------------------------------------------------------------
    unsigned ShardedPhysicalTemplate::find_frontier_event(ApEvent event,
                                             std::vector<RtEvent> &ready_events)
    //--------------------------------------------------------------------------
    {
      // Check to see which shard should own this event
      std::map<ApEvent,unsigned>::const_iterator finder = event_map.find(event);
      if (finder != event_map.end())
      {
        if (finder->second == NO_INDEX)
          return 0; // start fence event
        else
          return PhysicalTemplate::find_frontier_event(event, ready_events);
      }
      const AddressSpaceID event_space = find_event_space(event);
      // Allocate a slot for this event though we might not use it 
      const unsigned next_event_id = events.size(); 
      const RtUserEvent done_event = Runtime::create_rt_user_event();
      repl_ctx->shard_manager->send_trace_frontier_request(this,
          repl_ctx->owner_shard->shard_id, repl_ctx->runtime->address_space,
          template_index, event, event_space, next_event_id, done_event);
      events.resize(next_event_id + 1);
      ready_events.push_back(done_event);
      return next_event_id;
    }

    //--------------------------------------------------------------------------
    bool ShardedPhysicalTemplate::are_read_only_users(InstUsers &inst_users)
    //--------------------------------------------------------------------------
    {
      std::map<ShardID,InstUsers> shard_inst_users;
      for (InstUsers::iterator vit = 
            inst_users.begin(); vit != inst_users.end(); vit++)
      {
        const ShardID owner_shard = find_inst_owner(vit->instance); 
        shard_inst_users[owner_shard].push_back(*vit);
      }
      std::atomic<bool> result(true);
      std::vector<RtEvent> done_events;
      ShardManager *manager = repl_ctx->shard_manager;
      const ShardID local_shard = repl_ctx->owner_shard->shard_id;
      for (std::map<ShardID,InstUsers>::iterator sit = 
            shard_inst_users.begin(); sit != shard_inst_users.end(); sit++)
      {
        if (sit->first != local_shard)
        {
          const RtUserEvent done = Runtime::create_rt_user_event();
          const AddressSpaceID target = manager->get_shard_space(sit->first);
          Serializer rez;
          rez.serialize(manager->repl_id);
          rez.serialize(sit->first);
          rez.serialize(template_index);
          rez.serialize(READ_ONLY_USERS_REQUEST);
          rez.serialize(local_shard);
          rez.serialize<size_t>(sit->second.size());
          for (InstUsers::const_iterator vit = 
                sit->second.begin(); vit != sit->second.end(); vit++)
          {
            vit->instance.serialize(rez);
            vit->expr->pack_expression(rez, target);
            rez.serialize(vit->mask);
          }
          rez.serialize(&result);
          rez.serialize(done);
          manager->send_trace_update(sit->first, rez);
          done_events.push_back(done);
        }
        else if (!PhysicalTemplate::are_read_only_users(sit->second))
        {
          // Still need to wait for anyone else to write to result if 
          // they end up finding out that they are not read-only
          result.store(false);
          break;
        }
      }
      if (!done_events.empty())
      {
        const RtEvent wait_on = Runtime::merge_events(done_events);
        if (wait_on.exists() && !wait_on.has_triggered())
          wait_on.wait();
      }
      return result.load();
    }

    //--------------------------------------------------------------------------
    void ShardedPhysicalTemplate::sync_compute_frontiers(ReplTraceOp *op,
                                    const std::vector<RtEvent> &frontier_events)
    //--------------------------------------------------------------------------
    {
#ifdef DEBUG_LEGION
      assert(op != NULL);
#endif
      if (!frontier_events.empty())
        op->sync_compute_frontiers(Runtime::merge_events(frontier_events));
      else
        op->sync_compute_frontiers(RtEvent::NO_RT_EVENT);
      // Check for any empty remote frontiers which were not actually
      // contained in the trace and therefore need to be pruned out of
      // any event mergers
      std::vector<unsigned> to_filter;
      for (std::vector<std::pair<ApBarrier,unsigned> >::iterator it =
            remote_frontiers.begin(); it != remote_frontiers.end(); /*nothing*/)
      {
        if (!it->first.exists())
        {
          to_filter.push_back(it->second);
          it = remote_frontiers.erase(it);
        }
        else
          it++;
      }
      if (!to_filter.empty())
      {
        for (std::vector<Instruction*>::const_iterator it = 
              instructions.begin(); it != instructions.end(); it++)
        {
          if ((*it)->get_kind() != MERGE_EVENT)
            continue;
          MergeEvent *merge = (*it)->as_merge_event();
          for (unsigned idx = 0; idx < to_filter.size(); idx++)
          {
            std::set<unsigned>::iterator finder =
              merge->rhs.find(to_filter[idx]);
            if (finder == merge->rhs.end())
              continue;
            // Found one, filter it out from the set
            merge->rhs.erase(finder);
            // Handle a weird case where we pruned them all out
            // Go back to the case of just pointing at the completion event
            if (merge->rhs.empty())
              merge->rhs.insert(0/*fence completion id*/);
          }
        }
      }
    }

    //--------------------------------------------------------------------------
    void ShardedPhysicalTemplate::initialize_generators(
                                                 std::vector<unsigned> &new_gen)
    //--------------------------------------------------------------------------
    {
      PhysicalTemplate::initialize_generators(new_gen);
      for (std::vector<std::pair<ApBarrier,unsigned> >::const_iterator it =
            remote_frontiers.begin(); it != remote_frontiers.end(); it++)
        new_gen[it->second] = 0;
    }

    //--------------------------------------------------------------------------
    void ShardedPhysicalTemplate::initialize_eliminate_dead_code_frontiers(
                      const std::vector<unsigned> &gen, std::vector<bool> &used)
    //--------------------------------------------------------------------------
    {
      PhysicalTemplate::initialize_eliminate_dead_code_frontiers(gen, used);
      for (std::map<unsigned,ApBarrier>::const_iterator it =
            local_frontiers.begin(); it != local_frontiers.end(); it++)
      {
        unsigned g = gen[it->first];
        if (g != -1U && g < instructions.size())
          used[g] = true;
      }
    }

    //--------------------------------------------------------------------------
    void ShardedPhysicalTemplate::initialize_transitive_reduction_frontiers(
       std::vector<unsigned> &topo_order, std::vector<unsigned> &inv_topo_order)
    //--------------------------------------------------------------------------
    {
      PhysicalTemplate::initialize_transitive_reduction_frontiers(topo_order,
                                                              inv_topo_order);
      for (std::vector<std::pair<ApBarrier,unsigned> >::const_iterator it = 
            remote_frontiers.begin(); it != remote_frontiers.end(); it++)
      {
        inv_topo_order[it->second] = topo_order.size();
        topo_order.push_back(it->second);
      }
    }

    /////////////////////////////////////////////////////////////
    // Instruction
    /////////////////////////////////////////////////////////////

    //--------------------------------------------------------------------------
    Instruction::Instruction(PhysicalTemplate& tpl, const TraceLocalID &o)
      : owner(o)
    //--------------------------------------------------------------------------
    {
    }

    /////////////////////////////////////////////////////////////
    // GetTermEvent
    /////////////////////////////////////////////////////////////

    //--------------------------------------------------------------------------
    GetTermEvent::GetTermEvent(PhysicalTemplate& tpl, unsigned l,
                               const TraceLocalID& r, bool fence)
      : Instruction(tpl, r), lhs(l)
    //--------------------------------------------------------------------------
    {
#ifdef DEBUG_LEGION
      assert(lhs < tpl.events.size());
#endif
      if (fence)
        tpl.update_last_fence(this);
    }

    //--------------------------------------------------------------------------
    void GetTermEvent::execute(std::vector<ApEvent> &events,
                               std::map<unsigned,ApUserEvent> &user_events,
                               std::map<TraceLocalID,Memoizable*> &operations,
                               const bool recurrent_replay)
    //--------------------------------------------------------------------------
    {
#ifdef DEBUG_LEGION
      assert(operations.find(owner) != operations.end());
      assert(operations.find(owner)->second != NULL);
#endif
      operations[owner]->replay_mapping_output();
      events[lhs] = operations[owner]->get_memo_completion();
    }

    //--------------------------------------------------------------------------
    std::string GetTermEvent::to_string(const MemoEntries &memo_entries)
    //--------------------------------------------------------------------------
    {
      std::stringstream ss;
      MemoEntries::const_iterator finder = memo_entries.find(owner);
#ifdef DEBUG_LEGION
      assert(finder != memo_entries.end());
#endif
      ss << "events[" << lhs << "] = operations[" << owner
         << "].get_completion_event()    (op kind: "
         << Operation::op_names[finder->second.second]
         << ")";
      return ss.str();
    }

    /////////////////////////////////////////////////////////////
    // CreateApUserEvent
    /////////////////////////////////////////////////////////////

    //--------------------------------------------------------------------------
    CreateApUserEvent::CreateApUserEvent(PhysicalTemplate& tpl, unsigned l,
                                         const TraceLocalID &o)
      : Instruction(tpl, o), lhs(l)
    //--------------------------------------------------------------------------
    {
#ifdef DEBUG_LEGION
      assert(lhs < tpl.events.size());
      assert(tpl.user_events.find(lhs) != tpl.user_events.end());
#endif
    }

    //--------------------------------------------------------------------------
    void CreateApUserEvent::execute(std::vector<ApEvent> &events,
                                 std::map<unsigned,ApUserEvent> &user_events,
                                 std::map<TraceLocalID,Memoizable*> &operations,
                                 const bool recurrent_replay)
    //--------------------------------------------------------------------------
    {
#ifdef DEBUG_LEGION
      assert(user_events.find(lhs) != user_events.end());
#endif
      ApUserEvent ev = Runtime::create_ap_user_event(NULL);
      events[lhs] = ev;
      user_events[lhs] = ev;
    }

    //--------------------------------------------------------------------------
    std::string CreateApUserEvent::to_string(const MemoEntries &memo_entries)
    //--------------------------------------------------------------------------
    {
      std::stringstream ss;
      ss << "events[" << lhs << "] = Runtime::create_ap_user_event()    "
         << "(owner: " << owner << ")";
      return ss.str();
    }

    /////////////////////////////////////////////////////////////
    // TriggerEvent
    /////////////////////////////////////////////////////////////

    //--------------------------------------------------------------------------
    TriggerEvent::TriggerEvent(PhysicalTemplate& tpl, unsigned l, unsigned r,
                               const TraceLocalID &o)
      : Instruction(tpl, o), lhs(l), rhs(r)
    //--------------------------------------------------------------------------
    {
#ifdef DEBUG_LEGION
      assert(lhs < tpl.events.size());
      assert(rhs < tpl.events.size());
#endif
    }

    //--------------------------------------------------------------------------
    void TriggerEvent::execute(std::vector<ApEvent> &events,
                               std::map<unsigned,ApUserEvent> &user_events,
                               std::map<TraceLocalID,Memoizable*> &operations,
                               const bool recurrent_replay)
    //--------------------------------------------------------------------------
    {
#ifdef DEBUG_LEGION
      assert(events[lhs].exists());
      assert(user_events[lhs].exists());
      assert(events[lhs].id == user_events[lhs].id);
#endif
      Runtime::trigger_event(NULL, user_events[lhs], events[rhs]);
    }

    //--------------------------------------------------------------------------
    std::string TriggerEvent::to_string(const MemoEntries &memo_entries)
    //--------------------------------------------------------------------------
    {
      std::stringstream ss;
      ss << "Runtime::trigger_event(events[" << lhs
         << "], events[" << rhs << "])    (owner: " << owner << ")";
      return ss.str();
    }

    /////////////////////////////////////////////////////////////
    // MergeEvent
    /////////////////////////////////////////////////////////////

    //--------------------------------------------------------------------------
    MergeEvent::MergeEvent(PhysicalTemplate& tpl, unsigned l,
                           const std::set<unsigned>& r, const TraceLocalID &o)
      : Instruction(tpl, o), lhs(l), rhs(r)
    //--------------------------------------------------------------------------
    {
#ifdef DEBUG_LEGION
      assert(lhs < tpl.events.size());
      assert(rhs.size() > 0);
      for (std::set<unsigned>::iterator it = rhs.begin(); it != rhs.end();
           ++it)
        assert(*it < tpl.events.size());
#endif
    }

    //--------------------------------------------------------------------------
    void MergeEvent::execute(std::vector<ApEvent> &events,
                             std::map<unsigned,ApUserEvent> &user_events,
                             std::map<TraceLocalID,Memoizable*> &operations,
                             const bool recurrent_replay)
    //--------------------------------------------------------------------------
    {
      std::vector<ApEvent> to_merge;
      to_merge.reserve(rhs.size());
      for (std::set<unsigned>::const_iterator it =
            rhs.begin(); it != rhs.end(); it++)
      {
#ifdef DEBUG_LEGION
        assert(*it < events.size());
#endif
        to_merge.push_back(events[*it]);
      }
      ApEvent result = Runtime::merge_events(NULL, to_merge);
      events[lhs] = result;
    }

    //--------------------------------------------------------------------------
    std::string MergeEvent::to_string(const MemoEntries &memo_entries)
    //--------------------------------------------------------------------------
    {
      std::stringstream ss;
      ss << "events[" << lhs << "] = Runtime::merge_events(";
      unsigned count = 0;
      for (std::set<unsigned>::iterator it = rhs.begin(); it != rhs.end();
           ++it)
      {
        if (count++ != 0) ss << ",";
        ss << "events[" << *it << "]";
      }
      ss << ")    (owner: " << owner << ")";
      return ss.str();
    }

    /////////////////////////////////////////////////////////////
    // AssignFenceCompletion
    /////////////////////////////////////////////////////////////

    //--------------------------------------------------------------------------
    AssignFenceCompletion::AssignFenceCompletion(
                       PhysicalTemplate& t, unsigned l, const TraceLocalID &o)
      : Instruction(t, o), tpl(t), lhs(l)
    //--------------------------------------------------------------------------
    {
#ifdef DEBUG_LEGION
      assert(lhs < tpl.events.size());
#endif
    }

    //--------------------------------------------------------------------------
    void AssignFenceCompletion::execute(std::vector<ApEvent> &events,
                                 std::map<unsigned,ApUserEvent> &user_events,
                                 std::map<TraceLocalID,Memoizable*> &operations,
                                 const bool recurrent_replay)
    //--------------------------------------------------------------------------
    {
      events[lhs] = tpl.get_fence_completion();
    }

    //--------------------------------------------------------------------------
    std::string AssignFenceCompletion::to_string(
                                                const MemoEntries &memo_entries)
    //--------------------------------------------------------------------------
    {
      std::stringstream ss;
      ss << "events[" << lhs << "] = fence_completion";
      return ss.str();
    }

    /////////////////////////////////////////////////////////////
    // IssueCopy
    /////////////////////////////////////////////////////////////

    //--------------------------------------------------------------------------
    IssueCopy::IssueCopy(PhysicalTemplate& tpl,
                         unsigned l, IndexSpaceExpression *e,
                         const TraceLocalID& key,
                         const std::vector<CopySrcDstField>& s,
                         const std::vector<CopySrcDstField>& d,
                         const std::vector<Reservation>& r,
#ifdef LEGION_SPY
                         RegionTreeID src_tid, RegionTreeID dst_tid,
#endif
                         unsigned pi, LgEvent src_uni, LgEvent dst_uni)
      : Instruction(tpl, key), lhs(l), expr(e), src_fields(s), dst_fields(d), 
        reservations(r),
#ifdef LEGION_SPY
        src_tree_id(src_tid), dst_tree_id(dst_tid),
#endif
        precondition_idx(pi), src_unique(src_uni), dst_unique(dst_uni)
    //--------------------------------------------------------------------------
    {
#ifdef DEBUG_LEGION
      assert(lhs < tpl.events.size());
      assert(src_fields.size() > 0);
      assert(dst_fields.size() > 0);
      assert(precondition_idx < tpl.events.size());
      assert(expr != NULL);
#endif
      expr->add_base_expression_reference(TRACE_REF);
    }

    //--------------------------------------------------------------------------
    IssueCopy::~IssueCopy(void)
    //--------------------------------------------------------------------------
    {
      if (expr->remove_base_expression_reference(TRACE_REF))
        delete expr;
    }

    //--------------------------------------------------------------------------
    void IssueCopy::execute(std::vector<ApEvent> &events,
                            std::map<unsigned,ApUserEvent> &user_events,
                            std::map<TraceLocalID,Memoizable*> &operations,
                            const bool recurrent_replay)
    //--------------------------------------------------------------------------
    {
#ifdef DEBUG_LEGION
      assert(operations.find(owner) != operations.end());
      assert(operations.find(owner)->second != NULL);
#endif
      Memoizable *memo = operations[owner];
      Operation *op = memo->get_operation();
      ApEvent precondition = events[precondition_idx];
      const PhysicalTraceInfo trace_info(op, -1U, false);
      events[lhs] = expr->issue_copy(op, trace_info, dst_fields, 
                                     src_fields, reservations,
#ifdef LEGION_SPY
                                     src_tree_id, dst_tree_id,
#endif
                                     precondition, PredEvent::NO_PRED_EVENT,
                                     src_unique, dst_unique);
    }

    //--------------------------------------------------------------------------
    std::string IssueCopy::to_string(const MemoEntries &memo_entries)
    //--------------------------------------------------------------------------
    {
      std::stringstream ss;
      ss << "events[" << lhs << "] = copy(operations[" << owner << "], "
         << "Index expr: " << expr->expr_id << ", {";
      for (unsigned idx = 0; idx < src_fields.size(); ++idx)
      {
        ss << "(" << std::hex << src_fields[idx].inst.id
           << "," << std::dec << src_fields[idx].subfield_offset
           << "," << src_fields[idx].size
           << "," << src_fields[idx].field_id
           << "," << src_fields[idx].serdez_id << ")";
        if (idx != src_fields.size() - 1) ss << ",";
      }
      ss << "}, {";
      for (unsigned idx = 0; idx < dst_fields.size(); ++idx)
      {
        ss << "(" << std::hex << dst_fields[idx].inst.id
           << "," << std::dec << dst_fields[idx].subfield_offset
           << "," << dst_fields[idx].size
           << "," << dst_fields[idx].field_id
           << "," << dst_fields[idx].serdez_id << ")";
        if (idx != dst_fields.size() - 1) ss << ",";
      }
      ss << "}, events[" << precondition_idx << "]";
      ss << ")";

      return ss.str();
    }

    /////////////////////////////////////////////////////////////
    // IssueAcross
    /////////////////////////////////////////////////////////////

    //--------------------------------------------------------------------------
    IssueAcross::IssueAcross(PhysicalTemplate& tpl, unsigned l, unsigned copy,
                             unsigned collective, unsigned src_indirect,
                             unsigned dst_indirect, const TraceLocalID& key,
                             CopyAcrossExecutor *exec)
      : Instruction(tpl, key), lhs(l), copy_precondition(copy), 
        collective_precondition(collective), 
        src_indirect_precondition(src_indirect),
        dst_indirect_precondition(dst_indirect), executor(exec)
    //--------------------------------------------------------------------------
    {
#ifdef DEBUG_LEGION
      assert(lhs < tpl.events.size());
#endif
      executor->add_reference();
    }

    //--------------------------------------------------------------------------
    IssueAcross::~IssueAcross(void)
    //--------------------------------------------------------------------------
    {
      if (executor->remove_reference())
        delete executor;
    }

    //--------------------------------------------------------------------------
    void IssueAcross::execute(std::vector<ApEvent> &events,
                              std::map<unsigned,ApUserEvent> &user_events,
                              std::map<TraceLocalID,Memoizable*> &operations,
                              const bool recurrent_replay)
    //--------------------------------------------------------------------------
    {
#ifdef DEBUG_LEGION
      assert(operations.find(owner) != operations.end());
      assert(operations.find(owner)->second != NULL);
#endif
      Memoizable *memo = operations[owner];
      Operation *op = memo->get_operation();
      ApEvent copy_pre = events[copy_precondition];
      ApEvent src_indirect_pre = events[src_indirect_precondition];
      ApEvent dst_indirect_pre = events[dst_indirect_precondition];
      const PhysicalTraceInfo trace_info(op, -1U, false);
      events[lhs] = executor->execute(op, PredEvent::NO_PRED_EVENT,
                                      copy_pre, src_indirect_pre,
                                      dst_indirect_pre, trace_info,
                                      recurrent_replay);
    }

    //--------------------------------------------------------------------------
    std::string IssueAcross::to_string(const MemoEntries &memo_entires)
    //--------------------------------------------------------------------------
    {
      std::stringstream ss;
      ss << "events[" << lhs << "] = indirect(operations[" << owner << "], "
         << "Copy Across Executor: " << executor << ", {";
      ss << ", TODO: indirections";
      ss << "}, events[" << copy_precondition << "]";
      ss << ", events[" << collective_precondition << "]";
      ss << ", events[" << src_indirect_precondition << "]";
      ss << ", events[" << dst_indirect_precondition << "]";
      ss << ")";
      return ss.str();
    }

    /////////////////////////////////////////////////////////////
    // IssueFill
    /////////////////////////////////////////////////////////////

    //--------------------------------------------------------------------------
    IssueFill::IssueFill(PhysicalTemplate& tpl, unsigned l, 
                         IndexSpaceExpression *e, const TraceLocalID &key,
                         const std::vector<CopySrcDstField> &f,
                         const void *value, size_t size, 
#ifdef LEGION_SPY
                         UniqueID uid, FieldSpace h, RegionTreeID tid,
#endif
                         unsigned pi, LgEvent unique)
      : Instruction(tpl, key), lhs(l), expr(e), fields(f), fill_size(size),
#ifdef LEGION_SPY
        fill_uid(uid), handle(h), tree_id(tid),
#endif
        precondition_idx(pi), unique_event(unique)
    //--------------------------------------------------------------------------
    {
#ifdef DEBUG_LEGION
      assert(lhs < tpl.events.size());
      assert(fields.size() > 0);
      assert(precondition_idx < tpl.events.size());
#endif
      expr->add_base_expression_reference(TRACE_REF);
      fill_value = malloc(fill_size);
      memcpy(fill_value, value, fill_size);
    }

    //--------------------------------------------------------------------------
    IssueFill::~IssueFill(void)
    //--------------------------------------------------------------------------
    {
      if (expr->remove_base_expression_reference(TRACE_REF))
        delete expr;
      free(fill_value);
    }

    //--------------------------------------------------------------------------
    void IssueFill::execute(std::vector<ApEvent> &events,
                            std::map<unsigned,ApUserEvent> &user_events,
                            std::map<TraceLocalID,Memoizable*> &operations,
                            const bool recurrent_replay)
    //--------------------------------------------------------------------------
    {
#ifdef DEBUG_LEGION
      assert(operations.find(owner) != operations.end());
      assert(operations.find(owner)->second != NULL);
#endif
      Memoizable *memo = operations[owner];
      Operation *op = memo->get_operation();
      ApEvent precondition = events[precondition_idx];
      const PhysicalTraceInfo trace_info(op, -1U, false);
      events[lhs] = expr->issue_fill(op, trace_info, fields, 
                                     fill_value, fill_size,
#ifdef LEGION_SPY
                                     fill_uid, handle, tree_id,
#endif
                                     precondition, PredEvent::NO_PRED_EVENT,
                                     unique_event);
    }

    //--------------------------------------------------------------------------
    std::string IssueFill::to_string(const MemoEntries &memo_entries)
    //--------------------------------------------------------------------------
    {
      std::stringstream ss;
      ss << "events[" << lhs << "] = fill(Index expr: " << expr->expr_id
         << ", {";
      for (unsigned idx = 0; idx < fields.size(); ++idx)
      {
        ss << "(" << std::hex << fields[idx].inst.id
           << "," << std::dec << fields[idx].subfield_offset
           << "," << fields[idx].size
           << "," << fields[idx].field_id
           << "," << fields[idx].serdez_id << ")";
        if (idx != fields.size() - 1) ss << ",";
      }
      ss << "}, events[" << precondition_idx << "])    (owner: "
         << owner << ")";
      return ss.str();
    }

    /////////////////////////////////////////////////////////////
    // SetOpSyncEvent
    /////////////////////////////////////////////////////////////

    //--------------------------------------------------------------------------
    SetOpSyncEvent::SetOpSyncEvent(PhysicalTemplate& tpl, unsigned l,
                                       const TraceLocalID& r)
      : Instruction(tpl, r), lhs(l)
    //--------------------------------------------------------------------------
    {
#ifdef DEBUG_LEGION
      assert(lhs < tpl.events.size());
#endif
    }

    //--------------------------------------------------------------------------
    void SetOpSyncEvent::execute(std::vector<ApEvent> &events,
                                 std::map<unsigned,ApUserEvent> &user_events,
                                 std::map<TraceLocalID,Memoizable*> &operations,
                                 const bool recurrent_replay)
    //--------------------------------------------------------------------------
    {
#ifdef DEBUG_LEGION
      assert(operations.find(owner) != operations.end());
      assert(operations.find(owner)->second != NULL);
#endif
      Memoizable *memoizable = operations[owner];
#ifdef DEBUG_LEGION
      assert(memoizable != NULL);
#endif
      ApEvent sync_condition = memoizable->compute_sync_precondition(NULL);
      events[lhs] = sync_condition;
    }

    //--------------------------------------------------------------------------
    std::string SetOpSyncEvent::to_string(const MemoEntries &memo_entries)
    //--------------------------------------------------------------------------
    {
      std::stringstream ss;
      MemoEntries::const_iterator finder = memo_entries.find(owner);
#ifdef DEBUG_LEGION
      assert(finder != memo_entries.end());
#endif
      ss << "events[" << lhs << "] = operations[" << owner
         << "].compute_sync_precondition()    (op kind: "
         << Operation::op_names[finder->second.second]
         << ")";
      return ss.str();
    }

    /////////////////////////////////////////////////////////////
    // SetEffects
    /////////////////////////////////////////////////////////////

    //--------------------------------------------------------------------------
    SetEffects::SetEffects(PhysicalTemplate& tpl, const TraceLocalID& l,
                           unsigned r)
      : Instruction(tpl, l), rhs(r)
    //--------------------------------------------------------------------------
    {
#ifdef DEBUG_LEGION
      assert(rhs < tpl.events.size());
#endif
    }

    //--------------------------------------------------------------------------
    void SetEffects::execute(std::vector<ApEvent> &events,
                             std::map<unsigned,ApUserEvent> &user_events,
                             std::map<TraceLocalID,Memoizable*> &operations,
                             const bool recurrent_replay)
    //--------------------------------------------------------------------------
    {
#ifdef DEBUG_LEGION
      assert(operations.find(owner) != operations.end());
      assert(operations.find(owner)->second != NULL);
#endif
      Memoizable *memoizable = operations[owner];
#ifdef DEBUG_LEGION
      assert(memoizable != NULL);
#endif
      memoizable->set_effects_postcondition(events[rhs]);
    }

    //--------------------------------------------------------------------------
    std::string SetEffects::to_string(const MemoEntries &memo_entries)
    //--------------------------------------------------------------------------
    {
      std::stringstream ss;
      MemoEntries::const_iterator finder = memo_entries.find(owner);
#ifdef DEBUG_LEGION
      assert(finder != memo_entries.end());
#endif
      ss << "operations[" << owner << "].set_effects_postcondition(events["
         << rhs << "])    (op kind: "
         << Operation::op_names[finder->second.second]
         << ")";
      return ss.str();
    }

    /////////////////////////////////////////////////////////////
    // CompleteReplay
    /////////////////////////////////////////////////////////////

    //--------------------------------------------------------------------------
    CompleteReplay::CompleteReplay(PhysicalTemplate& tpl,
                                              const TraceLocalID& l, unsigned r)
      : Instruction(tpl, l), rhs(r)
    //--------------------------------------------------------------------------
    {
#ifdef DEBUG_LEGION
      assert(rhs < tpl.events.size());
#endif
    }

    //--------------------------------------------------------------------------
    void CompleteReplay::execute(std::vector<ApEvent> &events,
                                 std::map<unsigned,ApUserEvent> &user_events,
                                 std::map<TraceLocalID,Memoizable*> &operations,
                                 const bool recurrent_replay)
    //--------------------------------------------------------------------------
    {
#ifdef DEBUG_LEGION
      assert(operations.find(owner) != operations.end());
      assert(operations.find(owner)->second != NULL);
#endif
      Memoizable *memoizable = operations[owner];
#ifdef DEBUG_LEGION
      assert(memoizable != NULL);
#endif
      memoizable->complete_replay(events[rhs]);
    }

    //--------------------------------------------------------------------------
    std::string CompleteReplay::to_string(const MemoEntries &memo_entries)
    //--------------------------------------------------------------------------
    {
      std::stringstream ss;
      MemoEntries::const_iterator finder = memo_entries.find(owner);
#ifdef DEBUG_LEGION
      assert(finder != memo_entries.end());
#endif
      ss << "operations[" << owner
         << "].complete_replay(events[" << rhs << "])    (op kind: "
         << Operation::op_names[finder->second.second]
         << ")";
      return ss.str();
    }

    /////////////////////////////////////////////////////////////
    // BarrierArrival
    /////////////////////////////////////////////////////////////

    //--------------------------------------------------------------------------
    BarrierArrival::BarrierArrival(PhysicalTemplate &tpl, ApBarrier bar,
                                   unsigned _lhs, unsigned _rhs,
                                   size_t arrivals, bool collect)
      : Instruction(tpl, TraceLocalID(0,DomainPoint())), barrier(bar), 
        lhs(_lhs), rhs(_rhs), arrival_count(arrivals), collective(collect)
    //--------------------------------------------------------------------------
    {
#ifdef DEBUG_LEGION
      assert(lhs < tpl.events.size());
      assert(rhs < tpl.events.size());
#endif
    }

    //--------------------------------------------------------------------------
    BarrierArrival::~BarrierArrival(void)
    //--------------------------------------------------------------------------
    {
      // Destroy our barrier if we're not a collective barrier
      if (!collective)
        barrier.destroy_barrier();
    }

    //--------------------------------------------------------------------------
    void BarrierArrival::execute(std::vector<ApEvent> &events,
                                 std::map<unsigned,ApUserEvent> &user_events,
                                 std::map<TraceLocalID,Memoizable*> &operations,
                                 const bool recurrent_replay)
    //--------------------------------------------------------------------------
    {
#ifdef DEBUG_LEGION
      assert(rhs < events.size());
      assert(lhs < events.size());
#endif
      Runtime::phase_barrier_arrive(barrier, arrival_count, events[rhs]);
      events[lhs] = barrier;
      if (!collective)
        Runtime::advance_barrier(barrier);
    }

    //--------------------------------------------------------------------------
    std::string BarrierArrival::to_string(const MemoEntries &memo_entries)
    //--------------------------------------------------------------------------
    {
      std::stringstream ss; 
      ss << "events[" << lhs << "] = Runtime::phase_barrier_arrive("
         << std::hex << barrier.id << std::dec << ", events[" << rhs << "], "
         << "collective: " << (collective ? "yes" : "no") << ")";
      return ss.str();
    }

    //--------------------------------------------------------------------------
    ApBarrier BarrierArrival::record_subscribed_shard(ShardID remote_shard)
    //--------------------------------------------------------------------------
    {
#ifdef DEBUG_LEGION
      assert(!collective);
#endif
      subscribed_shards.push_back(remote_shard);
      return barrier;
    }

    //--------------------------------------------------------------------------
    void BarrierArrival::refresh_barrier(ApEvent key, 
                  std::map<ShardID,std::map<ApEvent,ApBarrier> > &notifications)
    //--------------------------------------------------------------------------
    {
#ifdef DEBUG_LEGION
      assert(!collective);
#endif
      // Destroy the old barrier
      barrier.destroy_barrier();
      // Make the new barrier
      barrier = ApBarrier(Realm::Barrier::create_barrier(1/*total arrivals*/));
      for (std::vector<ShardID>::const_iterator it = 
            subscribed_shards.begin(); it != subscribed_shards.end(); it++)
        notifications[*it][key] = barrier;
    }

    //--------------------------------------------------------------------------
    void BarrierArrival::remote_refresh_barrier(ApBarrier newbar)
    //--------------------------------------------------------------------------
    {
#ifdef DEBUG_LEGION
      assert(!collective);
      assert(subscribed_shards.empty()); 
#endif
      barrier = newbar;
    }

    //--------------------------------------------------------------------------
    void BarrierArrival::set_collective_barrier(ApBarrier newbar)
    //--------------------------------------------------------------------------
    {
#ifdef DEBUG_LEGION
      assert(collective);
#endif
      barrier = newbar;
    }

    /////////////////////////////////////////////////////////////
    // BarrierAdvance
    /////////////////////////////////////////////////////////////

    //--------------------------------------------------------------------------
    BarrierAdvance::BarrierAdvance(PhysicalTemplate &tpl,
                                   ApBarrier bar, unsigned _lhs) 
      : Instruction(tpl, TraceLocalID(0,DomainPoint())), barrier(bar), lhs(_lhs)
    //--------------------------------------------------------------------------
    {
#ifdef DEBUG_LEGION
      assert(lhs < tpl.events.size());
#endif
    }

    //--------------------------------------------------------------------------
    void BarrierAdvance::execute(std::vector<ApEvent> &events,
                                 std::map<unsigned,ApUserEvent> &user_events,
                                 std::map<TraceLocalID,Memoizable*> &operations,
                                 const bool recurrent_replay)
    //--------------------------------------------------------------------------
    {
#ifdef DEBUG_LEGION
      assert(lhs < events.size());
#endif
      events[lhs] = barrier;
      Runtime::advance_barrier(barrier);
    }

    //--------------------------------------------------------------------------
    std::string BarrierAdvance::to_string(const MemoEntries &memo_entries)
    //--------------------------------------------------------------------------
    {
      std::stringstream ss;
      ss << "events[" << lhs << "] = Runtime::barrier_advance("
         << std::hex << barrier.id << std::dec << ")";
      return ss.str();
    }

  }; // namespace Internal 
}; // namespace Legion
<|MERGE_RESOLUTION|>--- conflicted
+++ resolved
@@ -6265,7 +6265,9 @@
                                              RegionTreeID dst_tree_id,
 #endif
                                              ApEvent precondition,
-                                             PredEvent pred_guard)
+                                             PredEvent pred_guard,
+                                             LgEvent src_unique,
+                                             LgEvent dst_unique)
     //--------------------------------------------------------------------------
     {
       if (!lhs.exists())
@@ -6288,7 +6290,7 @@
 #ifdef LEGION_SPY
             src_tree_id, dst_tree_id,
 #endif
-            rhs_)); 
+            rhs_, src_unique, dst_unique)); 
     }
 
     //--------------------------------------------------------------------------
@@ -6304,7 +6306,8 @@
                                              RegionTreeID tree_id,
 #endif
                                              ApEvent precondition,
-                                             PredEvent pred_guard)
+                                             PredEvent pred_guard,
+                                             LgEvent unique_event)
     //--------------------------------------------------------------------------
     {
       if (!lhs.exists())
@@ -6326,7 +6329,7 @@
 #ifdef LEGION_SPY
                                        fill_uid, handle, tree_id,
 #endif
-                                       rhs_));
+                                       rhs_, unique_event));
     }
 
     //--------------------------------------------------------------------------
@@ -7211,17 +7214,10 @@
       return PhysicalTemplate::convert_event(event, check);
     }
 #endif
-<<<<<<< HEAD
 
     //--------------------------------------------------------------------------
     unsigned ShardedPhysicalTemplate::find_event(const ApEvent &event,
                                                  AutoLock &tpl_lock)
-=======
-                                             ApEvent precondition,
-                                             PredEvent pred_guard,
-                                             LgEvent src_unique,
-                                             LgEvent dst_unique)
->>>>>>> 7c51cc60
     //--------------------------------------------------------------------------
     {
       std::map<ApEvent,unsigned>::const_iterator finder = event_map.find(event);
@@ -7262,11 +7258,7 @@
       assert(finder != event_map.end());
       assert(finder->second != NO_INDEX);
 #endif
-<<<<<<< HEAD
       return finder->second;
-=======
-            find_event(precondition), src_unique, dst_unique));
->>>>>>> 7c51cc60
     }
 
     //--------------------------------------------------------------------------
@@ -7309,13 +7301,8 @@
                                  RegionTreeID src_tree_id,
                                  RegionTreeID dst_tree_id,
 #endif
-<<<<<<< HEAD
-                                 ApEvent precondition, PredEvent pred_guard)
-=======
-                                             ApEvent precondition,
-                                             PredEvent pred_guard,
-                                             LgEvent unique_event)
->>>>>>> 7c51cc60
+                                 ApEvent precondition, PredEvent pred_guard,
+                                 LgEvent src_unique, LgEvent dst_unique)
     //--------------------------------------------------------------------------
     {
       // Make sure the lhs event is local to our shard
@@ -7335,7 +7322,8 @@
 #ifdef LEGION_SPY
                                           src_tree_id, dst_tree_id,
 #endif
-                                          precondition, pred_guard); 
+                                          precondition, pred_guard,
+                                          src_unique, dst_unique); 
     } 
     
     //--------------------------------------------------------------------------
@@ -7347,7 +7335,8 @@
                                  UniqueID fill_uid, FieldSpace handle,
                                  RegionTreeID tree_id,
 #endif
-                                 ApEvent precondition, PredEvent pred_guard)
+                                 ApEvent precondition, PredEvent pred_guard,
+                                 LgEvent unique_event)
     //--------------------------------------------------------------------------
     {
       // Make sure the lhs event is local to our shard
@@ -7367,12 +7356,8 @@
 #ifdef LEGION_SPY
                                           fill_uid, handle, tree_id,
 #endif
-<<<<<<< HEAD
-                                          precondition, pred_guard);
-=======
-                                       find_event(precondition),
-                                       unique_event)); 
->>>>>>> 7c51cc60
+                                          precondition, pred_guard, 
+                                          unique_event);
     }
 
     //--------------------------------------------------------------------------
