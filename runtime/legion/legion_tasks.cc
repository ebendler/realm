/* Copyright 2020 Stanford University, NVIDIA Corporation
 *
 * Licensed under the Apache License, Version 2.0 (the "License");
 * you may not use this file except in compliance with the License.
 * You may obtain a copy of the License at
 *
 *     http://www.apache.org/licenses/LICENSE-2.0
 *
 * Unless required by applicable law or agreed to in writing, software
 * distributed under the License is distributed on an "AS IS" BASIS,
 * WITHOUT WARRANTIES OR CONDITIONS OF ANY KIND, either express or implied.
 * See the License for the specific language governing permissions and
 * limitations under the License.
 */

#include "legion/region_tree.h"
#include "legion/legion_tasks.h"
#include "legion/legion_spy.h"
#include "legion/legion_trace.h"
#include "legion/legion_context.h"
#include "legion/legion_profiling.h"
#include "legion/legion_instances.h"
#include "legion/legion_analysis.h"
#include "legion/legion_views.h"
#include "legion/legion_replication.h"

#include <algorithm>

#define PRINT_REG(reg) (reg).index_space.id,(reg).field_space.id, (reg).tree_id

namespace Legion {
  namespace Internal {

    LEGION_EXTERN_LOGGER_DECLARATIONS

    /////////////////////////////////////////////////////////////
    // Resource Tracker 
    /////////////////////////////////////////////////////////////

    //--------------------------------------------------------------------------
    ResourceTracker::ResourceTracker(void)
    //--------------------------------------------------------------------------
    {
    }

    //--------------------------------------------------------------------------
    ResourceTracker::ResourceTracker(const ResourceTracker &rhs)
    //--------------------------------------------------------------------------
    {
      // should never be called
      assert(false);
    }

    //--------------------------------------------------------------------------
    ResourceTracker::~ResourceTracker(void)
    //--------------------------------------------------------------------------
    {
    }

    //--------------------------------------------------------------------------
    ResourceTracker& ResourceTracker::operator=(const ResourceTracker&rhs)
    //--------------------------------------------------------------------------
    {
      // should never be called
      assert(false);
      return *this;
    } 

    //--------------------------------------------------------------------------
    void ResourceTracker::return_resources(ResourceTracker *target, 
                          size_t return_index, std::set<RtEvent> &preconditions)
    //--------------------------------------------------------------------------
    {
      if (created_regions.empty() && deleted_regions.empty() && 
          created_fields.empty() && deleted_fields.empty() &&
          created_field_spaces.empty() && latent_field_spaces.empty() &&
          deleted_field_spaces.empty() && created_index_spaces.empty() &&
          deleted_index_spaces.empty() && created_index_partitions.empty() &&
          deleted_index_partitions.empty())
        return;
      target->receive_resources(return_index, created_regions, deleted_regions,
          created_fields, deleted_fields, created_field_spaces, 
          latent_field_spaces, deleted_field_spaces, created_index_spaces,
          deleted_index_spaces, created_index_partitions, 
          deleted_index_partitions, preconditions); 
      created_regions.clear();
      deleted_regions.clear();
      created_fields.clear();
      deleted_fields.clear();
      created_field_spaces.clear();
      latent_field_spaces.clear();
      deleted_field_spaces.clear();
      created_index_spaces.clear();
      deleted_index_spaces.clear();
      created_index_partitions.clear();
      deleted_index_partitions.clear();
    }

    //--------------------------------------------------------------------------
    void ResourceTracker::pack_resources_return(Serializer &rez, 
                                                size_t return_index)
    //--------------------------------------------------------------------------
    {
      // Shouldn't need the lock here since we only do this
      // while there is no one else executing
      RezCheck z(rez);
      rez.serialize(return_index);
      rez.serialize<size_t>(created_regions.size());
      if (!created_regions.empty())
      {
        for (std::map<LogicalRegion,unsigned>::const_iterator it =
              created_regions.begin(); it != created_regions.end(); it++)
        {
          rez.serialize(it->first);
          rez.serialize(it->second);
        }
        created_regions.clear();
      }
      rez.serialize<size_t>(deleted_regions.size());
      if (!deleted_regions.empty())
      {
        for (std::vector<LogicalRegion>::const_iterator it = 
              deleted_regions.begin(); it != deleted_regions.end(); it++)
          rez.serialize(*it);
        deleted_regions.clear();
      }
      rez.serialize<size_t>(created_fields.size());
      if (!created_fields.empty())
      {
        for (std::set<std::pair<FieldSpace,FieldID> >::const_iterator 
              it = created_fields.begin(); it != created_fields.end(); it++)
        {
          rez.serialize(it->first);
          rez.serialize(it->second);
        }
        created_fields.clear();
      }
      rez.serialize<size_t>(deleted_fields.size());
      if (!deleted_fields.empty())
      {
        for (std::vector<std::pair<FieldSpace,FieldID> >::const_iterator it =
              deleted_fields.begin(); it != deleted_fields.end(); it++)
        {
          rez.serialize(it->first);
          rez.serialize(it->second);
        }
        deleted_fields.clear();
      }
      rez.serialize<size_t>(created_field_spaces.size());
      if (!created_field_spaces.empty())
      {
        for (std::map<FieldSpace,unsigned>::const_iterator it = 
              created_field_spaces.begin(); it != 
              created_field_spaces.end(); it++)
        {
          rez.serialize(it->first);
          rez.serialize(it->second);
        }
        created_field_spaces.clear();
      } 
      rez.serialize<size_t>(latent_field_spaces.size());
      if (!latent_field_spaces.empty())
      {
        for (std::map<FieldSpace,std::set<LogicalRegion> >::const_iterator it =
              latent_field_spaces.begin(); it != 
              latent_field_spaces.end(); it++)
        {
          rez.serialize(it->first);
          rez.serialize<size_t>(it->second.size());
          for (std::set<LogicalRegion>::const_iterator it2 = 
                it->second.begin(); it2 != it->second.end(); it2++)
            rez.serialize(*it2);
        }
        latent_field_spaces.clear();
      }
      rez.serialize<size_t>(deleted_field_spaces.size());
      if (!deleted_field_spaces.empty())
      {
        for (std::vector<FieldSpace>::const_iterator it = 
              deleted_field_spaces.begin(); it != 
              deleted_field_spaces.end(); it++)
          rez.serialize(*it);
        deleted_field_spaces.clear();
      }
      rez.serialize<size_t>(created_index_spaces.size());
      if (!created_index_spaces.empty())
      {
        for (std::map<IndexSpace,unsigned>::const_iterator it = 
              created_index_spaces.begin(); it != 
              created_index_spaces.end(); it++)
        {
          rez.serialize(it->first);
          rez.serialize(it->second);
        }
        created_index_spaces.clear();
      }
      rez.serialize<size_t>(deleted_index_spaces.size());
      if (!deleted_index_spaces.empty())
      {
        for (std::vector<std::pair<IndexSpace,bool> >::const_iterator it = 
              deleted_index_spaces.begin(); it != 
              deleted_index_spaces.end(); it++)
          rez.serialize(*it);
        deleted_index_spaces.clear();
      }
      rez.serialize<size_t>(created_index_partitions.size());
      if (!created_index_partitions.empty())
      {
        for (std::map<IndexPartition,unsigned>::const_iterator it = 
              created_index_partitions.begin(); it !=
              created_index_partitions.end(); it++)
        {
          rez.serialize(it->first);
          rez.serialize(it->second);
        }
        created_index_partitions.clear();
      }
      rez.serialize<size_t>(deleted_index_partitions.size());
      if (!deleted_index_partitions.empty())
      {
        for (std::vector<std::pair<IndexPartition,bool> >::const_iterator it = 
              deleted_index_partitions.begin(); it !=
              deleted_index_partitions.end(); it++)
          rez.serialize(*it);
        deleted_index_partitions.clear();
      }
    }

    //--------------------------------------------------------------------------
    /*static*/ RtEvent ResourceTracker::unpack_resources_return(
                                   Deserializer &derez, ResourceTracker *target)
    //--------------------------------------------------------------------------
    {
      // Hold the lock while doing the unpack to avoid conflicting
      // with anyone else returning state
      DerezCheck z(derez);
      size_t return_index;
      derez.deserialize(return_index);
      size_t num_created_regions;
      derez.deserialize(num_created_regions);
      std::map<LogicalRegion,unsigned> created_regions;
      for (unsigned idx = 0; idx < num_created_regions; idx++)
      {
        LogicalRegion reg;
        derez.deserialize(reg);
        derez.deserialize(created_regions[reg]);
      }
      size_t num_deleted_regions;
      derez.deserialize(num_deleted_regions);
      std::vector<LogicalRegion> deleted_regions(num_deleted_regions);
      for (unsigned idx = 0; idx < num_deleted_regions; idx++)
        derez.deserialize(deleted_regions[idx]);
      size_t num_created_fields;
      derez.deserialize(num_created_fields);
      std::set<std::pair<FieldSpace,FieldID> > created_fields;
      for (unsigned idx = 0; idx < num_created_fields; idx++)
      {
        std::pair<FieldSpace,FieldID> key;
        derez.deserialize(key.first);
        derez.deserialize(key.second);
        created_fields.insert(key);
      }
      size_t num_deleted_fields;
      derez.deserialize(num_deleted_fields);
      std::vector<std::pair<FieldSpace,FieldID> > 
          deleted_fields(num_deleted_fields);
      for (unsigned idx = 0; idx < num_deleted_fields; idx++)
      {
        derez.deserialize(deleted_fields[idx].first);
        derez.deserialize(deleted_fields[idx].second);
      }
      size_t num_created_field_spaces;
      derez.deserialize(num_created_field_spaces);
      std::map<FieldSpace,unsigned> created_field_spaces;
      for (unsigned idx = 0; idx < num_created_field_spaces; idx++)
      {
        FieldSpace sp;
        derez.deserialize(sp);
        derez.deserialize(created_field_spaces[sp]);
      }
      size_t num_latent_field_spaces;
      derez.deserialize(num_latent_field_spaces);
      std::map<FieldSpace,std::set<LogicalRegion> > latent_field_spaces;
      for (unsigned idx = 0; idx < num_latent_field_spaces; idx++)
      {
        FieldSpace sp;
        derez.deserialize(sp);
        std::set<LogicalRegion> &regions = latent_field_spaces[sp];
        size_t num_regions;
        derez.deserialize(num_regions);
        for (unsigned idx2 = 0; idx2 < num_regions; idx2++)
        {
          LogicalRegion region;
          derez.deserialize(region);
          regions.insert(region);
        }
      }
      size_t num_deleted_field_spaces;
      derez.deserialize(num_deleted_field_spaces);
      std::vector<FieldSpace> deleted_field_spaces(num_deleted_field_spaces);
      for (unsigned idx = 0; idx < num_deleted_field_spaces; idx++)
        derez.deserialize(deleted_field_spaces[idx]);
      size_t num_created_index_spaces;
      derez.deserialize(num_created_index_spaces);
      std::map<IndexSpace,unsigned> created_index_spaces;
      for (unsigned idx = 0; idx < num_created_index_spaces; idx++)
      {
        IndexSpace sp;
        derez.deserialize(sp);
        derez.deserialize(created_index_spaces[sp]);
      }
      size_t num_deleted_index_spaces;
      derez.deserialize(num_deleted_index_spaces);
      std::vector<std::pair<IndexSpace,bool> > 
          deleted_index_spaces(num_deleted_index_spaces);
      for (unsigned idx = 0; idx < num_deleted_index_spaces; idx++)
        derez.deserialize(deleted_index_spaces[idx]);
      size_t num_created_index_partitions;
      derez.deserialize(num_created_index_partitions);
      std::map<IndexPartition,unsigned> created_index_partitions;
      for (unsigned idx = 0; idx < num_created_index_partitions; idx++)
      {
        IndexPartition ip;
        derez.deserialize(ip);
        derez.deserialize(created_index_partitions[ip]);
      }
      size_t num_deleted_index_partitions;
      derez.deserialize(num_deleted_index_partitions);
      std::vector<std::pair<IndexPartition,bool> > 
          deleted_index_partitions(num_deleted_index_partitions);
      for (unsigned idx = 0; idx < num_deleted_index_partitions; idx++)
        derez.deserialize(deleted_index_partitions[idx]);
      std::set<RtEvent> preconditions;
      target->receive_resources(return_index, created_regions, deleted_regions,
          created_fields, deleted_fields, created_field_spaces,
          latent_field_spaces, deleted_field_spaces, created_index_spaces,
          deleted_index_spaces, created_index_partitions,
          deleted_index_partitions, preconditions);
      if (!preconditions.empty())
        return Runtime::merge_events(preconditions);
      else
        return RtEvent::NO_RT_EVENT;
    }

    /////////////////////////////////////////////////////////////
    // External Task 
    /////////////////////////////////////////////////////////////

    //--------------------------------------------------------------------------
    ExternalTask::ExternalTask(void)
      : Task(), arg_manager(NULL)
    //--------------------------------------------------------------------------
    {
    }

    //--------------------------------------------------------------------------
    void ExternalTask::pack_external_task(Serializer &rez,
                                          AddressSpaceID target) const
    //--------------------------------------------------------------------------
    {
      RezCheck z(rez);
      rez.serialize(task_id);
      rez.serialize(indexes.size());
      for (unsigned idx = 0; idx < indexes.size(); idx++)
        pack_index_space_requirement(indexes[idx], rez);
      rez.serialize(regions.size());
      for (unsigned idx = 0; idx < regions.size(); idx++)
        pack_region_requirement(regions[idx], rez);
      rez.serialize(futures.size());
      // If we are remote we can just do the normal pack
      for (unsigned idx = 0; idx < futures.size(); idx++)
        rez.serialize(futures[idx].impl->did);
      rez.serialize(grants.size());
      for (unsigned idx = 0; idx < grants.size(); idx++)
        pack_grant(grants[idx], rez);
      rez.serialize(wait_barriers.size());
      for (unsigned idx = 0; idx < wait_barriers.size(); idx++)
        pack_phase_barrier(wait_barriers[idx], rez);
      rez.serialize(arrive_barriers.size());
      for (unsigned idx = 0; idx < arrive_barriers.size(); idx++)
        pack_phase_barrier(arrive_barriers[idx], rez);
      rez.serialize<bool>((arg_manager != NULL));
      rez.serialize(arglen);
      rez.serialize(args,arglen);
      pack_mappable(*this, rez);
      rez.serialize(is_index_space);
      rez.serialize(must_epoch_task);
      rez.serialize(index_domain);
      rez.serialize(index_point);
      rez.serialize(sharding_space);
      rez.serialize(local_arglen);
      rez.serialize(local_args,local_arglen);
      rez.serialize(orig_proc);
      // No need to pack current proc, it will get set when we unpack
      rez.serialize(steal_count);
      // No need to pack remote, it will get set
      rez.serialize(speculated);
      rez.serialize<size_t>(get_context_index());
    }

    //--------------------------------------------------------------------------
    void ExternalTask::unpack_external_task(Deserializer &derez,
                                    Runtime *runtime, ReferenceMutator *mutator)
    //--------------------------------------------------------------------------
    {
      DerezCheck z(derez);
      derez.deserialize(task_id);
      size_t num_indexes;
      derez.deserialize(num_indexes);
      indexes.resize(num_indexes);
      for (unsigned idx = 0; idx < indexes.size(); idx++)
        unpack_index_space_requirement(indexes[idx], derez);
      size_t num_regions;
      derez.deserialize(num_regions);
      regions.resize(num_regions);
      for (unsigned idx = 0; idx < regions.size(); idx++)
        unpack_region_requirement(regions[idx], derez); 
      size_t num_futures;
      derez.deserialize(num_futures);
      futures.resize(num_futures);
      for (unsigned idx = 0; idx < futures.size(); idx++)
      {
        DistributedID future_did;
        derez.deserialize(future_did);
        FutureImpl *impl = 
          runtime->find_or_create_future(future_did, mutator);
        impl->add_base_gc_ref(FUTURE_HANDLE_REF, mutator);
        futures[idx] = Future(impl, false/*need reference*/);
      }
      size_t num_grants;
      derez.deserialize(num_grants);
      grants.resize(num_grants);
      for (unsigned idx = 0; idx < grants.size(); idx++)
        unpack_grant(grants[idx], derez);
      size_t num_wait_barriers;
      derez.deserialize(num_wait_barriers);
      wait_barriers.resize(num_wait_barriers);
      for (unsigned idx = 0; idx < wait_barriers.size(); idx++)
        unpack_phase_barrier(wait_barriers[idx], derez);
      size_t num_arrive_barriers;
      derez.deserialize(num_arrive_barriers);
      arrive_barriers.resize(num_arrive_barriers);
      for (unsigned idx = 0; idx < arrive_barriers.size(); idx++)
        unpack_phase_barrier(arrive_barriers[idx], derez);
      bool has_arg_manager;
      derez.deserialize(has_arg_manager);
      derez.deserialize(arglen);
      if (arglen > 0)
      {
        if (has_arg_manager)
        {
#ifdef DEBUG_LEGION
          assert(arg_manager == NULL);
#endif
          arg_manager = new AllocManager(arglen);
          arg_manager->add_reference();
          args = arg_manager->get_allocation();
        }
        else
          args = legion_malloc(TASK_ARGS_ALLOC, arglen);
        derez.deserialize(args,arglen);
      }
      unpack_mappable(*this, derez); 
      derez.deserialize(is_index_space);
      derez.deserialize(must_epoch_task);
      derez.deserialize(index_domain);
      derez.deserialize(index_point);
      derez.deserialize(sharding_space);
      derez.deserialize(local_arglen);
      if (local_arglen > 0)
      {
        local_args = malloc(local_arglen);
        derez.deserialize(local_args,local_arglen);
      }
      derez.deserialize(orig_proc);
      derez.deserialize(steal_count);
      derez.deserialize(speculated);
      size_t index;
      derez.deserialize(index);
      set_context_index(index);
    } 

    /////////////////////////////////////////////////////////////
    // Task Operation 
    /////////////////////////////////////////////////////////////
  
    //--------------------------------------------------------------------------
    TaskOp::TaskOp(Runtime *rt)
      : ExternalTask(), MemoizableOp<SpeculativeOp>(rt)
    //--------------------------------------------------------------------------
    {
    }

    //--------------------------------------------------------------------------
    TaskOp::~TaskOp(void)
    //--------------------------------------------------------------------------
    {
    }

    //--------------------------------------------------------------------------
    UniqueID TaskOp::get_unique_id(void) const
    //--------------------------------------------------------------------------
    {
      return unique_op_id;
    }

    //--------------------------------------------------------------------------
    size_t TaskOp::get_context_index(void) const
    //--------------------------------------------------------------------------
    {
      return context_index;
    }

    //--------------------------------------------------------------------------
    void TaskOp::set_context_index(size_t index)
    //--------------------------------------------------------------------------
    {
      context_index = index;
    }

    //--------------------------------------------------------------------------
    int TaskOp::get_depth(void) const
    //--------------------------------------------------------------------------
    {
#ifdef DEBUG_LEGION
      assert(parent_ctx != NULL);
#endif
      return parent_ctx->get_depth() + 1;
    }

    //--------------------------------------------------------------------------
    const char* TaskOp::get_task_name(void) const
    //--------------------------------------------------------------------------
    {
      TaskImpl *impl = runtime->find_or_create_task_impl(task_id);
      return impl->get_name();
    }

    //--------------------------------------------------------------------------
    void TaskOp::pack_remote_operation(Serializer &rez, AddressSpaceID target,
                                       std::set<RtEvent> &applied_events) const
    //--------------------------------------------------------------------------
    {
      pack_local_remote_operation(rez);
      pack_external_task(rez, target);
      pack_profiling_requests(rez, applied_events);
    }
    
    //--------------------------------------------------------------------------
    void TaskOp::pack_profiling_requests(Serializer &rez,
                                         std::set<RtEvent> &applied) const
    //--------------------------------------------------------------------------
    {
      rez.serialize<size_t>(0);
    }

    //--------------------------------------------------------------------------
    bool TaskOp::is_remote(void) const
    //--------------------------------------------------------------------------
    {
      if (local_cached)
        return !is_local;
      if (!orig_proc.exists())
        is_local = runtime->is_local(parent_ctx->get_executing_processor());
      else
        is_local = runtime->is_local(orig_proc);
      local_cached = true;
      return !is_local;
    }

    //--------------------------------------------------------------------------
    void TaskOp::set_current_proc(Processor current)
    //--------------------------------------------------------------------------
    {
#ifdef DEBUG_LEGION
      assert(current.exists());
      assert(runtime->is_local(current));
#endif
      // Always clear target_proc and the mapper when setting a new current proc
      mapper = NULL;
      current_proc = current;
      target_proc = current;
    }

    //--------------------------------------------------------------------------
    void TaskOp::activate_task(void)
    //--------------------------------------------------------------------------
    {
      activate_speculative();
      activate_memoizable();
      complete_received = false;
      commit_received = false;
      children_complete = false;
      children_commit = false;
      stealable = false;
      options_selected = false;
      map_origin = false;
      request_valid_instances = false;
      replicate = false;
      true_guard = PredEvent::NO_PRED_EVENT;
      false_guard = PredEvent::NO_PRED_EVENT;
      local_cached = false;
      arg_manager = NULL;
      target_proc = Processor::NO_PROC;
      mapper = NULL;
      must_epoch = NULL;
      must_epoch_task = false;
      orig_proc = Processor::NO_PROC; // for is_remote
    }

    //--------------------------------------------------------------------------
    void TaskOp::deactivate_task(void)
    //--------------------------------------------------------------------------
    {
      deactivate_speculative();
      indexes.clear();
      regions.clear();
      futures.clear();
      grants.clear();
      wait_barriers.clear();
      arrive_barriers.clear();
      if (args != NULL)
      {
        if (arg_manager != NULL)
        {
          // If the arg manager is not NULL then we delete the
          // argument manager and just zero out the arguments
          if (arg_manager->remove_reference())
            delete (arg_manager);
          arg_manager = NULL;
        }
        else
          legion_free(TASK_ARGS_ALLOC, args, arglen);
        args = NULL;
        arglen = 0;
      }
      if (local_args != NULL)
      {
        free(local_args);
        local_args = NULL;
        local_arglen = 0;
      }
      if (mapper_data != NULL)
      {
        free(mapper_data);
        mapper_data = NULL;
        mapper_data_size = 0;
      }
      early_mapped_regions.clear();
      atomic_locks.clear(); 
      effects_postconditions.clear();
      parent_req_indexes.clear();
    }

    //--------------------------------------------------------------------------
    void TaskOp::set_must_epoch(MustEpochOp *epoch, unsigned index,
                                bool do_registration)
    //--------------------------------------------------------------------------
    {
      Operation::set_must_epoch(epoch, do_registration);
      must_epoch_index = index;
      must_epoch_task = true;
    }

    //--------------------------------------------------------------------------
    void TaskOp::pack_base_task(Serializer &rez, AddressSpaceID target)
    //--------------------------------------------------------------------------
    {
      DETAILED_PROFILER(runtime, PACK_BASE_TASK_CALL);
      // pack all the user facing data first
      pack_external_task(rez, target); 
      pack_memoizable(rez);
      RezCheck z(rez);
      rez.serialize(parent_req_indexes.size());
      for (unsigned idx = 0; idx < parent_req_indexes.size(); idx++)
        rez.serialize(parent_req_indexes[idx]);
      rez.serialize(map_origin);
      if (map_origin)
      {
        rez.serialize<size_t>(atomic_locks.size());
        for (std::map<Reservation,bool>::const_iterator it = 
              atomic_locks.begin(); it != atomic_locks.end(); it++)
        {
          rez.serialize(it->first);
          rez.serialize(it->second);
        }
      }
      rez.serialize(request_valid_instances);
      rez.serialize(execution_fence_event);
      rez.serialize(replicate);
      rez.serialize(true_guard);
      rez.serialize(false_guard);
      rez.serialize(early_mapped_regions.size());
      for (std::map<unsigned,InstanceSet>::iterator it = 
            early_mapped_regions.begin(); it != 
            early_mapped_regions.end(); it++)
      {
        rez.serialize(it->first);
        it->second.pack_references(rez);
      }
    }

    //--------------------------------------------------------------------------
    void TaskOp::unpack_base_task(Deserializer &derez,
                                  std::set<RtEvent> &ready_events)
    //--------------------------------------------------------------------------
    {
      DETAILED_PROFILER(runtime, UNPACK_BASE_TASK_CALL);
      // unpack all the user facing data
      unpack_external_task(derez, runtime, this); 
      unpack_memoizable(derez);
      DerezCheck z(derez);
      size_t num_indexes;
      derez.deserialize(num_indexes);
      if (num_indexes > 0)
      {
        parent_req_indexes.resize(num_indexes);
        for (unsigned idx = 0; idx < num_indexes; idx++)
          derez.deserialize(parent_req_indexes[idx]);
      }
      derez.deserialize(map_origin);
      if (map_origin)
      {
        size_t num_atomic;
        derez.deserialize(num_atomic);
        for (unsigned idx = 0; idx < num_atomic; idx++)
        {
          Reservation lock;
          derez.deserialize(lock);
          derez.deserialize(atomic_locks[lock]);
        }
      }
      derez.deserialize(request_valid_instances);
      derez.deserialize(execution_fence_event);
      derez.deserialize(replicate);
      derez.deserialize(true_guard);
      derez.deserialize(false_guard);
      size_t num_early;
      derez.deserialize(num_early);
      for (unsigned idx = 0; idx < num_early; idx++)
      {
        unsigned index;
        derez.deserialize(index);
        early_mapped_regions[index].unpack_references(runtime, derez, 
                                                      ready_events);
      }
    }

    //--------------------------------------------------------------------------
    /*static*/ void TaskOp::process_unpack_task(Runtime *rt,Deserializer &derez)
    //--------------------------------------------------------------------------
    {
      // Figure out what kind of task this is and where it came from
      DerezCheck z(derez);
      Processor current;
      derez.deserialize(current);
      TaskKind kind;
      derez.deserialize(kind);
      switch (kind)
      {
        case INDIVIDUAL_TASK_KIND:
          {
            IndividualTask *task = rt->get_available_individual_task();
            std::set<RtEvent> ready_events;
            if (task->unpack_task(derez, current, ready_events))
            {
              RtEvent ready;
              if (!ready_events.empty())
                ready = Runtime::merge_events(ready_events);
              // Origin mapped tasks can go straight to launching 
              // themselves since they are already mapped
              if (task->is_origin_mapped())
              {
                TriggerTaskArgs trigger_args(task);
                rt->issue_runtime_meta_task(trigger_args, 
                      LG_THROUGHPUT_WORK_PRIORITY, ready);
              }
              else
                rt->add_to_ready_queue(current, task, ready);
            }
            break;
          }
        case SLICE_TASK_KIND:
          {
            SliceTask *task = rt->get_available_slice_task();
            std::set<RtEvent> ready_events;
            if (task->unpack_task(derez, current, ready_events))
            {
              RtEvent ready;
              if (!ready_events.empty())
                ready = Runtime::merge_events(ready_events);
              // Origin mapped tasks can go straight to launching 
              // themselves since they are already mapped
              if (task->is_origin_mapped())
              {
                TriggerTaskArgs trigger_args(task);
                rt->issue_runtime_meta_task(trigger_args, 
                      LG_THROUGHPUT_WORK_PRIORITY, ready);
              }
              else
                rt->add_to_ready_queue(current, task, ready);
            }
            break;
          }
        case POINT_TASK_KIND:
        case INDEX_TASK_KIND:
        default:
          assert(false); // no other tasks should be sent anywhere
      }
    }

    //--------------------------------------------------------------------------
    void TaskOp::process_remote_replay(Runtime *rt, Deserializer &derez)
    //--------------------------------------------------------------------------
    {
      // Figure out what kind of task this is and where it came from
      DerezCheck z(derez);
      ApEvent instance_ready;
      derez.deserialize(instance_ready);
      Processor target_proc;
      derez.deserialize(target_proc);
      TaskKind kind;
      derez.deserialize(kind);
      switch (kind)
      {
        case INDIVIDUAL_TASK_KIND:
          {
            IndividualTask *task = rt->get_available_individual_task();
            std::set<RtEvent> ready_events;
            task->unpack_task(derez, target_proc, ready_events);
            if (!ready_events.empty())
            {
              const RtEvent wait_on = Runtime::merge_events(ready_events);
              if (wait_on.exists() && !wait_on.has_triggered())
                wait_on.wait();
            }
            task->complete_replay(instance_ready);
            break;
          }
        case SLICE_TASK_KIND:
          {
            SliceTask *task = rt->get_available_slice_task();
            std::set<RtEvent> ready_events;
            task->unpack_task(derez, target_proc, ready_events);
            if (!ready_events.empty())
            {
              const RtEvent wait_on = Runtime::merge_events(ready_events);
              if (wait_on.exists() && !wait_on.has_triggered())
                wait_on.wait();
            }
            task->complete_replay(instance_ready);
            break;
          }
        case POINT_TASK_KIND:
        case INDEX_TASK_KIND:
        default:
          assert(false); // no other tasks should be sent anywhere
      }
    }

    //--------------------------------------------------------------------------
    void TaskOp::mark_stolen(void)
    //--------------------------------------------------------------------------
    {
      steal_count++;
    }

    //--------------------------------------------------------------------------
    void TaskOp::initialize_base_task(InnerContext *ctx, bool track, 
                  const std::vector<StaticDependence> *dependences,
                  const Predicate &p, Processor::TaskFuncID tid)
    //--------------------------------------------------------------------------
    {
      initialize_speculation(ctx, track, regions.size(), dependences, p);
      initialize_memoizable();
      parent_task = ctx->get_task(); // initialize the parent task
      // Fill in default values for all of the Task fields
      orig_proc = ctx->get_executing_processor();
      current_proc = orig_proc;
      steal_count = 0;
      speculated = false;
    }

    //--------------------------------------------------------------------------
    void TaskOp::check_empty_field_requirements(void)
    //--------------------------------------------------------------------------
    {
      for (unsigned idx = 0; idx < regions.size(); idx++)
      {
        if (regions[idx].privilege != LEGION_NO_ACCESS && 
            regions[idx].privilege_fields.empty())
        {
          REPORT_LEGION_WARNING(LEGION_WARNING_REGION_REQUIREMENT_TASK,
                           "REGION REQUIREMENT %d OF "
                           "TASK %s (ID %lld) HAS NO PRIVILEGE "
                           "FIELDS! DID YOU FORGET THEM?!?",
                           idx, get_task_name(), get_unique_id());
        }
      }
    }

    //--------------------------------------------------------------------------
    size_t TaskOp::check_future_size(FutureImpl *impl)
    //--------------------------------------------------------------------------
    {
#ifdef DEBUG_LEGION
      assert(impl != NULL);
#endif
      const size_t result_size = impl->get_untyped_size(true);
      // TODO: figure out a way to put this check back in with dynamic task
      // registration where we might not know the return size until later
#ifdef PERFORM_PREDICATE_SIZE_CHECKS
      if (result_size != variants->return_size)
        REPORT_LEGION_ERROR(ERROR_PREDICATED_TASK_LAUNCH,
                      "Predicated task launch for task %s "
                      "in parent task %s (UID %lld) has predicated "
                      "false future of size %ld bytes, but the "
                      "expected return size is %ld bytes.",
                      get_task_name(), parent_ctx->get_task_name(),
                      parent_ctx->get_unique_id(),
                      result_size, variants->return_size)
#endif
      return result_size;
    }

    //--------------------------------------------------------------------------
    bool TaskOp::select_task_options(bool prioritize)
    //--------------------------------------------------------------------------
    {
#ifdef DEBUG_LEGION
      assert(!options_selected);
#endif
      if (mapper == NULL)
        mapper = runtime->find_mapper(current_proc, map_id);
      Mapper::TaskOptions options;
      options.initial_proc = current_proc;
      options.inline_task = false;
      options.stealable = false;
      options.map_locally = false;
      options.valid_instances = mapper->request_valid_instances;
      options.memoize = false;
      options.replicate = false;
      const TaskPriority parent_priority = parent_ctx->is_priority_mutable() ?
        parent_ctx->get_current_priority() : 0;
      options.parent_priority = parent_priority;
      mapper->invoke_select_task_options(this, &options, &prioritize);
      options_selected = true;
      target_proc = options.initial_proc;
      stealable = options.stealable;
      map_origin = options.map_locally;
      replicate = options.replicate;
      if (replicate && !runtime->unsafe_mapper)
      {
        // Reduction-only privileges and relaxed coherence modes
        // are not permitted for tasks that are going to be replicated
        for (unsigned idx = 0; idx < regions.size(); idx++)
        {
          if (IS_REDUCE(regions[idx]))
            REPORT_LEGION_ERROR(ERROR_INVALID_MAPPER_OUTPUT,
                          "Mapper %s requested to replicate task %s (UID %lld) "
                          "but region requirement %d has reduction privileges. "
                          "Tasks with reduction-only privileges are not "
                          "permitted to be replicated.", 
                          mapper->get_mapper_name(), get_task_name(),
                          get_unique_id(), idx)
          else if (!IS_EXCLUSIVE(regions[idx]))
            REPORT_LEGION_ERROR(ERROR_INVALID_MAPPER_OUTPUT,
                          "Mapper %s requested to replicate task %s (UID %lld) "
                          "but region requirement %d has relaxed coherence. "
                          "Tasks with relaxed coherence modes are not "
                          "permitted to be replicated.", 
                          mapper->get_mapper_name(), get_task_name(),
                          get_unique_id(), idx)
        }
      }
      request_valid_instances = options.valid_instances;
      if (parent_priority != options.parent_priority)
      {
        // Request for priority change see if it is legal or not
        if (parent_ctx->is_priority_mutable())
          parent_ctx->set_current_priority(options.parent_priority);
        else
          REPORT_LEGION_WARNING(LEGION_WARNING_INVALID_PRIORITY_CHANGE,
                                "Mapper %s requested change of priority "
                                "for parent task %s (UID %lld) when launching "
                                "child task %s (UID %lld), but the parent "
                                "context does not support parent task priority "
                                "mutation", mapper->get_mapper_name(),
                                parent_ctx->get_task_name(),
                                parent_ctx->get_unique_id(), 
                                get_task_name(), get_unique_id())
      }
      return options.inline_task;
    }

    //--------------------------------------------------------------------------
    const char* TaskOp::get_logging_name(void) const
    //--------------------------------------------------------------------------
    {
      return get_task_name();
    }

    //--------------------------------------------------------------------------
    Operation::OpKind TaskOp::get_operation_kind(void) const
    //--------------------------------------------------------------------------
    {
      return TASK_OP_KIND;
    }

    //--------------------------------------------------------------------------
    size_t TaskOp::get_region_count(void) const
    //--------------------------------------------------------------------------
    {
      return regions.size();
    }

    //--------------------------------------------------------------------------
    Mappable* TaskOp::get_mappable(void)
    //--------------------------------------------------------------------------
    {
      return this;
    }

    //--------------------------------------------------------------------------
    void TaskOp::trigger_complete(void) 
    //--------------------------------------------------------------------------
    {
      bool task_complete = false;
      {
        AutoLock o_lock(op_lock);
#ifdef DEBUG_LEGION
        assert(!complete_received);
        assert(!commit_received);
#endif
        complete_received = true;
        // If all our children are also complete then we are done
        task_complete = children_complete;
      }
      if (task_complete)
        trigger_task_complete();
    }

    //--------------------------------------------------------------------------
    void TaskOp::trigger_commit(void)
    //--------------------------------------------------------------------------
    {
      bool task_commit = false; 
      {
        AutoLock o_lock(op_lock);
#ifdef DEBUG_LEGION
        assert(complete_received);
        assert(!commit_received);
#endif
        commit_received = true;
        // If we already received the child commit then we
        // are ready to commit this task
        task_commit = children_commit;
      }
      if (task_commit)
        trigger_task_commit();
    } 

    //--------------------------------------------------------------------------
    bool TaskOp::query_speculate(bool &value, bool &mapping_only)
    //--------------------------------------------------------------------------
    {
      if (mapper == NULL)  
        mapper = runtime->find_mapper(current_proc, map_id);
      Mapper::SpeculativeOutput output;
      output.speculate = false;
      output.speculate_mapping_only = true;
      mapper->invoke_task_speculate(this, &output);
      if (output.speculate)
      {
        value = output.speculative_value;
        mapping_only = output.speculate_mapping_only;
        if (!mapping_only)
        {
          REPORT_LEGION_ERROR(ERROR_MAPPER_REQUESTED_EXECUTION,
                         "Mapper requested execution speculation for task %s "
                         "(UID %lld). Full execution speculation is a planned "
                         "feature but is not currently supported.",
                         get_task_name(), get_unique_id());
          assert(false);
        }
#ifdef DEBUG_LEGION
        assert(!true_guard.exists());
        assert(!false_guard.exists());
#endif
        predicate->get_predicate_guards(true_guard, false_guard);
        // Switch any write-discard privileges back to read-write
        // so we can make sure we get the right data if we end up
        // predicating false
        for (unsigned idx = 0; idx < regions.size(); idx++)
        {
          RegionRequirement &req = regions[idx];
          if (HAS_WRITE_DISCARD(req))
            req.privilege &= ~LEGION_DISCARD_MASK;
        }
      }
      return output.speculate;
    }

    //--------------------------------------------------------------------------
    void TaskOp::resolve_true(bool speculated, bool launched)
    //--------------------------------------------------------------------------
    {
      // Nothing to do
    }

    //--------------------------------------------------------------------------
    void TaskOp::select_sources(const unsigned index,
                                const InstanceRef &target,
                                const InstanceSet &sources,
                                std::vector<unsigned> &ranking)
    //--------------------------------------------------------------------------
    {
#ifdef DEBUG_LEGION
      assert(index < regions.size());
#endif
      Mapper::SelectTaskSrcInput input;
      Mapper::SelectTaskSrcOutput output;
      prepare_for_mapping(target, input.target);
      prepare_for_mapping(sources, input.source_instances);
      input.region_req_index = index;
      if (mapper == NULL)
        mapper = runtime->find_mapper(current_proc, map_id);
      mapper->invoke_select_task_sources(this, &input, &output);
      compute_ranking(mapper, output.chosen_ranking, sources, ranking);
    }

    //--------------------------------------------------------------------------
    void TaskOp::update_atomic_locks(const unsigned index,
                                     Reservation lock, bool exclusive)
    //--------------------------------------------------------------------------
    {
      AutoLock o_lock(op_lock);
      std::map<Reservation,bool>::iterator finder = atomic_locks.find(lock);
      if (finder != atomic_locks.end())
      {
        if (!finder->second && exclusive)
          finder->second = true;
      }
      else
        atomic_locks[lock] = exclusive;
    }

    //--------------------------------------------------------------------------
    unsigned TaskOp::find_parent_index(unsigned idx)
    //--------------------------------------------------------------------------
    {
#ifdef DEBUG_LEGION
      assert(idx < parent_req_indexes.size());
#endif
      return parent_req_indexes[idx];
    }

    //--------------------------------------------------------------------------
    VersionInfo& TaskOp::get_version_info(unsigned idx)
    //--------------------------------------------------------------------------
    {
      // This should never be called
      assert(false);
      return (*(new VersionInfo()));
    }

    //--------------------------------------------------------------------------
    const VersionInfo& TaskOp::get_version_info(unsigned idx) const
    //--------------------------------------------------------------------------
    {
      // This should never be called
      assert(false);
      return (*(new VersionInfo()));
    }

    //--------------------------------------------------------------------------
    RegionTreePath& TaskOp::get_privilege_path(unsigned idx)
    //--------------------------------------------------------------------------
    {
      // This should never be called
      assert(false);
      return (*(new RegionTreePath()));
    }

    //--------------------------------------------------------------------------
    ApEvent TaskOp::compute_sync_precondition(const TraceInfo *info) const
    //--------------------------------------------------------------------------
    {
      ApEvent result;
      if (!wait_barriers.empty() || !grants.empty())
      {
        std::set<ApEvent> sync_preconditions;
        if (!wait_barriers.empty())
        {
          for (std::vector<PhaseBarrier>::const_iterator it = 
                wait_barriers.begin(); it != wait_barriers.end(); it++)
          {
            ApEvent e = Runtime::get_previous_phase(it->phase_barrier);
            sync_preconditions.insert(e);
            if (runtime->legion_spy_enabled)
              LegionSpy::log_phase_barrier_wait(unique_op_id, e);
          }
        }
        if (!grants.empty())
        {
          for (std::vector<Grant>::const_iterator it = grants.begin();
                it != grants.end(); it++)
          {
            ApEvent e = it->impl->acquire_grant();
            sync_preconditions.insert(e);
          }
        }
        // For some reason we don't trace these, not sure why
        result = Runtime::merge_events(NULL, sync_preconditions);
        if (!result.exists() ||
            sync_preconditions.find(result) != sync_preconditions.end())
        {
          ApUserEvent rename = Runtime::create_ap_user_event(NULL);
          Runtime::trigger_event(NULL, rename, result);
          result = rename;
        }
      }
      if ((info != NULL) && info->recording)
        info->record_op_sync_event(result);
      return result;
    }

    //--------------------------------------------------------------------------
    void TaskOp::end_inline_task(const void *result, 
                                 size_t result_size, bool owned)
    //--------------------------------------------------------------------------
    {
      // should never be called
      assert(false);
    }

    //--------------------------------------------------------------------------
    RtEvent TaskOp::defer_distribute_task(RtEvent precondition)
    //--------------------------------------------------------------------------
    {
      DeferDistributeArgs args(this);
      return runtime->issue_runtime_meta_task(args,
          LG_THROUGHPUT_DEFERRED_PRIORITY, precondition);
    }

    //--------------------------------------------------------------------------
    RtEvent TaskOp::defer_perform_mapping(RtEvent precondition, MustEpochOp *op,
                                          const DeferMappingArgs *defer_args,
                                          unsigned invocation_count,
                                          std::vector<unsigned> *performed,
                                          std::vector<ApEvent> *effects)
    //--------------------------------------------------------------------------
    {
      const RtUserEvent done_event = (defer_args == NULL) ? 
        Runtime::create_rt_user_event() : defer_args->done_event;
      DeferMappingArgs args(this, op, done_event, invocation_count,
                            performed, effects);
      runtime->issue_runtime_meta_task(args,
          LG_THROUGHPUT_DEFERRED_PRIORITY, precondition);
      return done_event;
    }

    //--------------------------------------------------------------------------
    RtEvent TaskOp::defer_launch_task(RtEvent precondition)
    //--------------------------------------------------------------------------
    {
      DeferLaunchArgs args(this);
      return runtime->issue_runtime_meta_task(args,
          LG_THROUGHPUT_DEFERRED_PRIORITY, precondition);
    }

    //--------------------------------------------------------------------------
    void TaskOp::enqueue_ready_task(bool use_target_processor,
                                    RtEvent wait_on /*=RtEvent::NO_RT_EVENT*/)
    //--------------------------------------------------------------------------
    {
      if (use_target_processor)
      {
        set_current_proc(target_proc);
        runtime->add_to_ready_queue(target_proc, this, wait_on);
      }
      else
        runtime->add_to_ready_queue(current_proc, this, wait_on);
    }

    //--------------------------------------------------------------------------
    void TaskOp::activate_outstanding_task(void)
    //--------------------------------------------------------------------------
    {
      parent_ctx->increment_outstanding();
    }

    //--------------------------------------------------------------------------
    void TaskOp::deactivate_outstanding_task(void)
    //--------------------------------------------------------------------------
    {
      parent_ctx->decrement_outstanding();
    } 

    //--------------------------------------------------------------------------
    void TaskOp::perform_privilege_checks(void)
    //--------------------------------------------------------------------------
    {
      DETAILED_PROFILER(runtime, TASK_PRIVILEGE_CHECK_CALL);
      // First check the index privileges
      for (unsigned idx = 0; idx < indexes.size(); idx++)
      {
        LegionErrorType et = parent_ctx->check_privilege(indexes[idx]);
        switch (et)
        {
          case NO_ERROR:
            break;
          case ERROR_BAD_PARENT_INDEX:
            {
              REPORT_LEGION_ERROR(ERROR_PARENT_TASK_TASK,
                              "Parent task %s (ID %lld) of task %s "
                              "(ID %lld) "
                              "does not have an index requirement for "
                              "index space %x as a parent of "
                              "child task's index requirement index %d",
                              parent_ctx->get_task_name(),
                              parent_ctx->get_unique_id(), get_task_name(),
                              get_unique_id(), indexes[idx].parent.id, idx)
              break;
            }
          case ERROR_BAD_INDEX_PATH:
            {
              REPORT_LEGION_ERROR(ERROR_INDEX_SPACE_NOTSUBSPACE,
                              "Index space %x is not a sub-space "
                              "of parent index space %x for index "
                              "requirement %d of task %s (ID %lld)",
                              indexes[idx].handle.id,
                              indexes[idx].parent.id, idx,
                              get_task_name(), get_unique_id())
              break;
            }
          case ERROR_BAD_INDEX_PRIVILEGES:
            {
              REPORT_LEGION_ERROR(ERROR_PRIVILEGES_INDEX_SPACE,
                              "Privileges %x for index space %x "
                              " are not a subset of privileges of parent "
                              "task's privileges for index space "
                              "requirement %d of task %s (ID %lld)",
                              indexes[idx].privilege,
                              indexes[idx].handle.id, idx,
                              get_task_name(), get_unique_id())
              break;
            }
          default:
            assert(false); // Should never happen
        }
      }
      // Now check the region requirement privileges
      for (unsigned idx = 0; idx < regions.size(); idx++)
      {
        // Verify that the requirement is self-consistent
        FieldID bad_field = LEGION_AUTO_GENERATE_ID;
        int bad_index = -1;
        LegionErrorType et = runtime->verify_requirement(regions[idx], 
                                                         bad_field); 
        if ((et == NO_ERROR) && !is_index_space && 
            ((regions[idx].handle_type == LEGION_PARTITION_PROJECTION) || 
             (regions[idx].handle_type == LEGION_REGION_PROJECTION)))
          et = ERROR_BAD_PROJECTION_USE;
        // If that worked, then check the privileges with the parent context
        if (et == NO_ERROR)
          et = parent_ctx->check_privilege(regions[idx], bad_field, bad_index);
        switch (et)
        {
          case NO_ERROR:
            break;
          case ERROR_INVALID_REGION_HANDLE:
            {
              REPORT_LEGION_ERROR(ERROR_INVALID_REGION_HANDLE,
                               "Invalid region handle (%x,%d,%d)"
                               " for region requirement %d of task %s "
                               "(ID %lld)",
                               regions[idx].region.index_space.id,
                               regions[idx].region.field_space.id,
                               regions[idx].region.tree_id, idx,
                               get_task_name(), get_unique_id())
              break;
            }
          case ERROR_INVALID_PARTITION_HANDLE:
            {
              REPORT_LEGION_ERROR(ERROR_INVALID_PARTITION_HANDLE,
                               "Invalid partition handle (%x,%d,%d) "
                               "for partition requirement %d of task %s "
                               "(ID %lld)",
                               regions[idx].partition.index_partition.id,
                               regions[idx].partition.field_space.id,
                               regions[idx].partition.tree_id, idx,
                               get_task_name(), get_unique_id())
              break;
            }
          case ERROR_BAD_PROJECTION_USE:
            {
              REPORT_LEGION_ERROR(ERROR_PROJECTION_REGION_REQUIREMENT,
                               "Projection region requirement %d used "
                               "in non-index space task %s",
                               idx, get_task_name())
              break;
            }
          case ERROR_NON_DISJOINT_PARTITION:
            {
              REPORT_LEGION_ERROR(ERROR_NONDISJOINT_PARTITION_SELECTED,
                               "Non disjoint partition selected for "
                               "writing region requirement %d of task "
                               "%s.  All projection partitions "
                               "which are not read-only and not reduce "
                               "must be disjoint",
                               idx, get_task_name())
              break;
            }
          case ERROR_FIELD_SPACE_FIELD_MISMATCH:
            {
              FieldSpace sp = 
                (regions[idx].handle_type == LEGION_SINGULAR_PROJECTION) ||
                (regions[idx].handle_type == LEGION_REGION_PROJECTION) ? 
                  regions[idx].region.field_space :
                  regions[idx].partition.field_space;
              REPORT_LEGION_ERROR(ERROR_FIELD_NOT_VALID,
                               "Field %d is not a valid field of field "
                               "space %d for region %d of task %s "
                               "(ID %lld)",
                               bad_field, sp.id, idx, get_task_name(),
                               get_unique_id())
              break;
            }
          case ERROR_INVALID_INSTANCE_FIELD:
            {
              REPORT_LEGION_ERROR(ERROR_INSTANCE_FIELD_PRIVILEGE,
                               "Instance field %d is not one of the "
                               "privilege fields for region %d of "
                               "task %s (ID %lld)",
                               bad_field, idx, get_task_name(),
                               get_unique_id())
              break;
            }
          case ERROR_DUPLICATE_INSTANCE_FIELD:
            {
              REPORT_LEGION_ERROR(ERROR_INSTANCE_FIELD_DUPLICATE,
                               "Instance field %d is a duplicate for "
                               "region %d of task %s (ID %lld)",
                               bad_field, idx, get_task_name(),
                               get_unique_id())
              break;
            }
          case ERROR_BAD_PARENT_REGION:
            {
              if (bad_index < 0) 
                REPORT_LEGION_ERROR(ERROR_PARENT_TASK_TASK,
                                 "Parent task %s (ID %lld) of task %s "
                                 "(ID %lld) does not have a region "
                                 "requirement for region "
                                 "(%x,%x,%x) as a parent of child task's "
                                 "region requirement index %d because "
                                 "no 'parent' region had that name.",
                                 parent_ctx->get_task_name(),
                                 parent_ctx->get_unique_id(),
                                 get_task_name(), get_unique_id(),
                                 regions[idx].parent.index_space.id,
                                 regions[idx].parent.field_space.id,
                                 regions[idx].parent.tree_id, idx)
              else if (bad_field == LEGION_AUTO_GENERATE_ID) 
                REPORT_LEGION_ERROR(ERROR_PARENT_TASK_TASK,
                                 "Parent task %s (ID %lld) of task %s "
                                 "(ID %lld) does not have a region "
                                 "requirement for region "
                                 "(%x,%x,%x) as a parent of child task's "
                                 "region requirement index %d because "
                                 "parent requirement %d did not have "
                                 "sufficient privileges.",
                                 parent_ctx->get_task_name(),
                                 parent_ctx->get_unique_id(),
                                 get_task_name(), get_unique_id(),
                                 regions[idx].parent.index_space.id,
                                 regions[idx].parent.field_space.id,
                                 regions[idx].parent.tree_id, idx, bad_index)
              else 
                REPORT_LEGION_ERROR(ERROR_PARENT_TASK_TASK,
                                 "Parent task %s (ID %lld) of task %s "
                                 "(ID %lld) does not have a region "
                                 "requirement for region "
                                 "(%x,%x,%x) as a parent of child task's "
                                 "region requirement index %d because "
                                 "parent requirement %d was missing field %d.",
                                 parent_ctx->get_task_name(),
                                 parent_ctx->get_unique_id(),
                                 get_task_name(), get_unique_id(),
                                 regions[idx].parent.index_space.id,
                                 regions[idx].parent.field_space.id,
                                 regions[idx].parent.tree_id, idx,
                                 bad_index, bad_field)
              break;
            }
          case ERROR_BAD_REGION_PATH:
            {
              REPORT_LEGION_ERROR(ERROR_REGION_NOT_SUBREGION,
                               "Region (%x,%x,%x) is not a "
                               "sub-region of parent region "
                               "(%x,%x,%x) for region requirement %d of "
                               "task %s (ID %lld)",
                               regions[idx].region.index_space.id,
                               regions[idx].region.field_space.id,
                               regions[idx].region.tree_id,
                               PRINT_REG(regions[idx].parent), idx,
                               get_task_name(), get_unique_id())
              break;
            }
          case ERROR_BAD_PARTITION_PATH:
            {
              REPORT_LEGION_ERROR(ERROR_PARTITION_NOT_SUBPARTITION,
                               "Partition (%x,%x,%x) is not a "
                               "sub-partition of parent region "
                               "(%x,%x,%x) for region "
                               "requirement %d task %s (ID %lld)",
                               regions[idx].partition.index_partition.id,
                               regions[idx].partition.field_space.id,
                               regions[idx].partition.tree_id,
                               PRINT_REG(regions[idx].parent), idx,
                               get_task_name(), get_unique_id())
              break;
            }
          case ERROR_BAD_REGION_TYPE:
            {
              REPORT_LEGION_ERROR(ERROR_REGION_REQUIREMENT_TASK,
                               "Region requirement %d of task %s "
                               "(ID %lld) "
                               "cannot find privileges for field %d in "
                               "parent task",
                               idx, get_task_name(),
                               get_unique_id(), bad_field)
              break;
            }
          case ERROR_BAD_REGION_PRIVILEGES:
            {
              REPORT_LEGION_ERROR(ERROR_PRIVILEGES_REGION_NOTSUBSET,
                               "Privileges %x for region "
                               "(%x,%x,%x) are not a subset of privileges "
                               "of parent task's privileges for "
                               "region requirement %d of task %s "
                               "(ID %lld)",
                               regions[idx].privilege,
                               regions[idx].region.index_space.id,
                               regions[idx].region.field_space.id,
                               regions[idx].region.tree_id, idx,
                               get_task_name(), get_unique_id())
              break;
            }
          case ERROR_BAD_PARTITION_PRIVILEGES:
            {
              REPORT_LEGION_ERROR(ERROR_PRIVILEGES_PARTITION_NOTSUBSET,
                               "Privileges %x for partition (%x,%x,%x) "
                               "are not a subset of privileges of parent "
                               "task's privileges for "
                               "region requirement %d of task %s "
                               "(ID %lld)",
                               regions[idx].privilege,
                               regions[idx].partition.index_partition.id,
                               regions[idx].partition.field_space.id,
                               regions[idx].partition.tree_id, idx,
                               get_task_name(), get_unique_id())
              break;
            }
          default:
            assert(false); // Should never happen
        }
      }
    }

    //--------------------------------------------------------------------------
    void TaskOp::find_early_mapped_region(unsigned idx, InstanceSet &ref)
    //--------------------------------------------------------------------------
    {
      std::map<unsigned,InstanceSet>::const_iterator finder =
        early_mapped_regions.find(idx);
      if (finder != early_mapped_regions.end())
        ref = finder->second;
    }

    //--------------------------------------------------------------------------
    void TaskOp::clone_task_op_from(TaskOp *rhs, Processor p, 
                                    bool can_steal, bool duplicate_args)
    //--------------------------------------------------------------------------
    {
      DETAILED_PROFILER(runtime, CLONE_TASK_CALL);
#ifdef DEBUG_LEGION
      assert(p.exists());
#endif
      // From Operation
      this->parent_ctx = rhs->parent_ctx;
      this->context_index = rhs->context_index;
      this->execution_fence_event = rhs->get_execution_fence_event();
      // Don't register this an operation when setting the must epoch info
      if (rhs->must_epoch != NULL)
        this->set_must_epoch(rhs->must_epoch, rhs->must_epoch_index,
                             false/*do registration*/);
      // From Memoizable
      this->trace_local_id = rhs->trace_local_id;
      // From Task
      this->task_id = rhs->task_id;
      this->indexes = rhs->indexes;
      this->regions = rhs->regions;
      this->futures = rhs->futures;
      this->grants = rhs->grants;
      this->wait_barriers = rhs->wait_barriers;
      this->arrive_barriers = rhs->arrive_barriers;
      this->arglen = rhs->arglen;
      if (rhs->arg_manager != NULL)
      {
        if (duplicate_args)
        {
#ifdef DEBUG_LEGION
          assert(arg_manager == NULL);
#endif
          this->arg_manager = new AllocManager(this->arglen); 
          this->arg_manager->add_reference();
          this->args = this->arg_manager->get_allocation();
          memcpy(this->args, rhs->args, this->arglen);
        }
        else
        {
          // No need to actually do the copy in this case
          this->arg_manager = rhs->arg_manager; 
          this->arg_manager->add_reference();
          this->args = arg_manager->get_allocation();
        }
      }
      else if (arglen > 0)
      {
        // If there is no argument manager then we do the copy no matter what
        this->args = legion_malloc(TASK_ARGS_ALLOC, arglen);
        memcpy(args,rhs->args,arglen);
      }
      this->map_id = rhs->map_id;
      this->tag = rhs->tag;
      if (rhs->mapper_data_size > 0)
      {
#ifdef DEBUG_LEGION
        assert(rhs->mapper_data != NULL);
#endif
        this->mapper_data_size = rhs->mapper_data_size;
        this->mapper_data = malloc(this->mapper_data_size);
        memcpy(this->mapper_data, rhs->mapper_data, this->mapper_data_size);
      }
      this->is_index_space = rhs->is_index_space;
      this->orig_proc = rhs->orig_proc;
      this->current_proc = rhs->current_proc;
      this->steal_count = rhs->steal_count;
      this->stealable = can_steal;
      this->speculated = rhs->speculated;
      this->parent_task = rhs->parent_task;
      this->map_origin = rhs->map_origin;
      this->replicate = rhs->replicate;
      this->sharding_space = rhs->sharding_space;
      this->request_valid_instances = rhs->request_valid_instances;
      // From TaskOp
      this->atomic_locks = rhs->atomic_locks;
      this->early_mapped_regions = rhs->early_mapped_regions;
      this->parent_req_indexes = rhs->parent_req_indexes;
      this->current_proc = rhs->current_proc;
      this->target_proc = p;
      this->true_guard = rhs->true_guard;
      this->false_guard = rhs->false_guard;
    }

    //--------------------------------------------------------------------------
    void TaskOp::update_grants(const std::vector<Grant> &requested_grants)
    //--------------------------------------------------------------------------
    {
      grants = requested_grants;
      for (unsigned idx = 0; idx < grants.size(); idx++)
        grants[idx].impl->register_operation(get_task_completion());
    }

    //--------------------------------------------------------------------------
    void TaskOp::update_arrival_barriers(
                                const std::vector<PhaseBarrier> &phase_barriers)
    //--------------------------------------------------------------------------
    {
      ApEvent arrive_pre = get_task_completion();
      for (std::vector<PhaseBarrier>::const_iterator it = 
            phase_barriers.begin(); it != phase_barriers.end(); it++)
      {
        arrive_barriers.push_back(*it);
        Runtime::phase_barrier_arrive(*it, 1/*count*/, arrive_pre);
        if (runtime->legion_spy_enabled)
          LegionSpy::log_phase_barrier_arrival(unique_op_id, it->phase_barrier);
      }
    }

    //--------------------------------------------------------------------------
    void TaskOp::compute_point_region_requirements(void)
    //--------------------------------------------------------------------------
    {
      DETAILED_PROFILER(runtime, COMPUTE_POINT_REQUIREMENTS_CALL);
      // Update the region requirements for this point
      for (unsigned idx = 0; idx < regions.size(); idx++)
      {
        if (regions[idx].handle_type != LEGION_SINGULAR_PROJECTION)
        {
          ProjectionFunction *function = 
            runtime->find_projection_function(regions[idx].projection);
          if (function->is_invertible)
            assert(false); // TODO: implement dependent launches for inline
          regions[idx].region = function->project_point(this, idx, runtime, 
                                                index_domain, index_point);
          // Update the region requirement kind 
          regions[idx].handle_type = LEGION_SINGULAR_PROJECTION;
        }
        // Check to see if the region is a NO_REGION,
        // if it is then switch the privilege to NO_ACCESS
        if (regions[idx].region == LogicalRegion::NO_REGION)
        {
          regions[idx].privilege = LEGION_NO_ACCESS;
          continue;
        }
      }
      complete_point_projection(); 
    }

    //--------------------------------------------------------------------------
    void TaskOp::complete_point_projection(void)
    //--------------------------------------------------------------------------
    {
      SingleTask *single_task = dynamic_cast<SingleTask*>(this);
      if (single_task != NULL)
        single_task->update_no_access_regions();
      // Log our requirements that we computed
      if (runtime->legion_spy_enabled)
      {
        UniqueID our_uid = get_unique_id();
        for (unsigned idx = 0; idx < regions.size(); idx++)
          log_requirement(our_uid, idx, regions[idx]);
      }
#ifdef DEBUG_LEGION
      {
        std::vector<RegionTreePath> privilege_paths(regions.size());
        for (unsigned idx = 0; idx < regions.size(); idx++)
          initialize_privilege_path(privilege_paths[idx], regions[idx]);
        perform_intra_task_alias_analysis(false/*tracing*/, NULL/*trace*/,
                                          privilege_paths);
      }
#endif
    } 

    //--------------------------------------------------------------------------
    bool TaskOp::prepare_steal(void)
    //--------------------------------------------------------------------------
    {
      if (is_origin_mapped())
        return false;
      if (!is_remote())
        early_map_task();
      return true;
    }

    //--------------------------------------------------------------------------
    void TaskOp::perform_intra_task_alias_analysis(bool is_tracing,
               LegionTrace *trace, std::vector<RegionTreePath> &privilege_paths)
    //--------------------------------------------------------------------------
    {
      DETAILED_PROFILER(runtime, INTRA_TASK_ALIASING_CALL);
#ifdef DEBUG_LEGION
      assert(regions.size() == privilege_paths.size());
#endif
      // Quick out if we've already traced this
      if (!is_tracing && (trace != NULL))
      {
        trace->replay_aliased_children(privilege_paths);
        return;
      }
      std::map<RegionTreeID,std::vector<unsigned> > tree_indexes;
      // Find the indexes of requirements with the same tree
      for (unsigned idx = 0; idx < regions.size(); idx++)
      {
        if (IS_NO_ACCESS(regions[idx]))
          continue;
        tree_indexes[regions[idx].parent.get_tree_id()].push_back(idx);
      }
      // Iterate over the trees with multiple requirements
      for (std::map<RegionTreeID,std::vector<unsigned> >::const_iterator 
            tree_it = tree_indexes.begin(); 
            tree_it != tree_indexes.end(); tree_it++)
      {
        const std::vector<unsigned> &indexes = tree_it->second;
        if (indexes.size() <= 1)
          continue;
        // Get the field masks for each of the requirements
        LegionVector<FieldMask>::aligned field_masks(indexes.size());
        std::vector<IndexTreeNode*> index_nodes(indexes.size());
        {
          FieldSpaceNode *field_space_node = 
           runtime->forest->get_node(regions[indexes[0]].parent)->column_source;
          for (unsigned idx = 0; idx < indexes.size(); idx++)
          {
            field_masks[idx] = field_space_node->get_field_mask(
                                        regions[indexes[idx]].privilege_fields);
            if (regions[indexes[idx]].handle_type == 
                LEGION_PARTITION_PROJECTION)
              index_nodes[idx] = runtime->forest->get_node(
                        regions[indexes[idx]].partition.get_index_partition());
            else
              index_nodes[idx] = runtime->forest->get_node(
                        regions[indexes[idx]].region.get_index_space());
          }
        }
        // Find the sets of fields which are interfering
        for (unsigned i = 1; i < indexes.size(); i++)
        {
          RegionUsage usage1(regions[indexes[i]]);
          for (unsigned j = 0; j < i; j++)
          {
            FieldMask overlap = field_masks[i] & field_masks[j];
            // No field overlap, so there is nothing to do
            if (!overlap)
              continue;
            // No check for region overlap
            IndexTreeNode *common_ancestor = NULL;
            if (runtime->forest->are_disjoint_tree_only(index_nodes[i],
                  index_nodes[j], common_ancestor))
              continue;
#ifdef DEBUG_LEGION
            assert(common_ancestor != NULL); // should have a counterexample
#endif
            // Get the interference kind and report it if it is bad
            RegionUsage usage2(regions[indexes[j]]);
            DependenceType dtype = check_dependence_type(usage1, usage2);
            // We can only reporting interfering requirements precisely
            // if at least one of these is not a projection requireemnts
            if (((dtype == LEGION_TRUE_DEPENDENCE) || 
                 (dtype == LEGION_ANTI_DEPENDENCE)) &&
                ((regions[indexes[i]].handle_type == 
                  LEGION_SINGULAR_PROJECTION) ||
                 (regions[indexes[j]].handle_type == 
                  LEGION_SINGULAR_PROJECTION)))
              report_interfering_requirements(indexes[j], indexes[i]);
            // Special case, if the parents are not the same,
            // then we don't have to do anything cause their
            // path will not overlap
            if (regions[indexes[i]].parent != regions[indexes[j]].parent)
              continue;
            // Record it in the earlier path as the latter path doesn't matter
            privilege_paths[indexes[j]].record_aliased_children(
                                    common_ancestor->depth, overlap);
            // If we have a trace, record the aliased requirements
            if (trace != NULL)
              trace->record_aliased_children(indexes[j], 
                                             common_ancestor->depth, overlap);
          }
        }
      }
    }

    //--------------------------------------------------------------------------
    void TaskOp::compute_parent_indexes(void)
    //--------------------------------------------------------------------------
    {
      parent_req_indexes.resize(regions.size());
      for (unsigned idx = 0; idx < regions.size(); idx++)
      {
        int parent_index = 
          parent_ctx->find_parent_region_req(regions[idx]);
        if (parent_index < 0)
          REPORT_LEGION_ERROR(ERROR_PARENT_TASK_TASK,
                           "Parent task %s (ID %lld) of task %s "
                           "(ID %lld) does not have a region "
                           "requirement for region "
                           "(%x,%x,%x) as a parent of child task's "
                           "region requirement index %d",
                           parent_ctx->get_task_name(), 
                           parent_ctx->get_unique_id(),
                           get_task_name(), get_unique_id(),
                           regions[idx].parent.index_space.id,
                           regions[idx].parent.field_space.id, 
                           regions[idx].parent.tree_id, idx)
        parent_req_indexes[idx] = parent_index;
      }
    }

    //--------------------------------------------------------------------------
    void TaskOp::trigger_children_complete(void)
    //--------------------------------------------------------------------------
    {
      bool task_complete = false;
      {
        AutoLock o_lock(op_lock); 
#ifdef DEBUG_LEGION
        assert(!children_complete);
        // Small race condition here which is alright as
        // long as we haven't committed yet
        assert(!children_commit || !commit_received);
#endif
        children_complete = true;
        task_complete = complete_received;
      }
      if (task_complete)
        trigger_task_complete();
    }

    //--------------------------------------------------------------------------
    void TaskOp::trigger_children_committed(void)
    //--------------------------------------------------------------------------
    {
      bool task_commit = false;
      {
        AutoLock o_lock(op_lock);
#ifdef DEBUG_LEGION
        // There is a small race condition here which is alright
        // as long as we haven't committed yet
        assert(children_complete || !commit_received);
        assert(!children_commit);
#endif
        children_commit = true;
        task_commit = commit_received;
      }
      if (task_commit)
        trigger_task_commit();
    } 

    //--------------------------------------------------------------------------
    /*static*/ void TaskOp::handle_deferred_task_complete(const void *args)
    //--------------------------------------------------------------------------
    {
      const DeferredTaskCompleteArgs *dargs = 
        (const DeferredTaskCompleteArgs*)args;
      dargs->task->trigger_task_complete(true/*deferred*/);
    }

    //--------------------------------------------------------------------------
    /*static*/ void TaskOp::log_requirement(UniqueID uid, unsigned idx,
                                            const RegionRequirement &req)
    //--------------------------------------------------------------------------
    {
      const bool reg = (req.handle_type == LEGION_SINGULAR_PROJECTION) ||
                       (req.handle_type == LEGION_REGION_PROJECTION);
      const bool proj = (req.handle_type == LEGION_REGION_PROJECTION) ||
                        (req.handle_type == LEGION_PARTITION_PROJECTION); 

      LegionSpy::log_logical_requirement(uid, idx, reg,
          reg ? req.region.index_space.id :
                req.partition.index_partition.id,
          reg ? req.region.field_space.id :
                req.partition.field_space.id,
          reg ? req.region.tree_id : 
                req.partition.tree_id,
          req.privilege, req.prop, req.redop, req.parent.index_space.id);
      LegionSpy::log_requirement_fields(uid, idx, req.privilege_fields);
      if (proj)
        LegionSpy::log_requirement_projection(uid, idx, req.projection);
    }

    ///////////////////////////////////////////////////////////// 
    // Remote Task Op 
    /////////////////////////////////////////////////////////////

    //--------------------------------------------------------------------------
    RemoteTaskOp::RemoteTaskOp(Runtime *rt, Operation *ptr, AddressSpaceID src)
      : ExternalTask(), RemoteOp(rt, ptr, src)
    //--------------------------------------------------------------------------
    {
    }

    //--------------------------------------------------------------------------
    RemoteTaskOp::RemoteTaskOp(const RemoteTaskOp &rhs)
      : ExternalTask(), RemoteOp(rhs)
    //--------------------------------------------------------------------------
    {
      // should never be called
      assert(false);
    }

    //--------------------------------------------------------------------------
    RemoteTaskOp::~RemoteTaskOp(void)
    //--------------------------------------------------------------------------
    {
    }

    //--------------------------------------------------------------------------
    RemoteTaskOp& RemoteTaskOp::operator=(const RemoteTaskOp &rhs)
    //--------------------------------------------------------------------------
    {
      // should never be called
      assert(false);
      return *this;
    }

    //--------------------------------------------------------------------------
    UniqueID RemoteTaskOp::get_unique_id(void) const
    //--------------------------------------------------------------------------
    {
      return unique_op_id;
    }

    //--------------------------------------------------------------------------
    size_t RemoteTaskOp::get_context_index(void) const
    //--------------------------------------------------------------------------
    {
      return context_index;
    }

    //--------------------------------------------------------------------------
    void RemoteTaskOp::set_context_index(size_t index)
    //--------------------------------------------------------------------------
    {
      context_index = index;
    }

    //--------------------------------------------------------------------------
    int RemoteTaskOp::get_depth(void) const
    //--------------------------------------------------------------------------
    {
      return (parent_ctx->get_depth() + 1);
    }

    //--------------------------------------------------------------------------
    const char* RemoteTaskOp::get_task_name(void) const
    //--------------------------------------------------------------------------
    {
      TaskImpl *impl = runtime->find_or_create_task_impl(task_id);
      return impl->get_name();
    }

    //--------------------------------------------------------------------------
    const char* RemoteTaskOp::get_logging_name(void) const
    //--------------------------------------------------------------------------
    {
      return op_names[TASK_OP_KIND];
    }

    //--------------------------------------------------------------------------
    Operation::OpKind RemoteTaskOp::get_operation_kind(void) const
    //--------------------------------------------------------------------------
    {
      return TASK_OP_KIND;
    }

    //--------------------------------------------------------------------------
    void RemoteTaskOp::select_sources(const unsigned index,
                                      const InstanceRef &target,
                                      const InstanceSet &sources,
                                      std::vector<unsigned> &ranking)
    //--------------------------------------------------------------------------
    {
      if (source == runtime->address_space)
      {
        // If we're on the owner node we can just do this
        remote_ptr->select_sources(index, target, sources, ranking);
        return;
      }
      Mapper::SelectTaskSrcInput input;
      Mapper::SelectTaskSrcOutput output;
      prepare_for_mapping(sources, input.source_instances); 
      prepare_for_mapping(target, input.target);
      input.region_req_index = index;
      if (mapper == NULL)
        mapper = runtime->find_mapper(map_id);
      mapper->invoke_select_task_sources(this, &input, &output);
      compute_ranking(mapper, output.chosen_ranking, sources, ranking);
    }

    //--------------------------------------------------------------------------
    void RemoteTaskOp::pack_remote_operation(Serializer &rez,
                 AddressSpaceID target, std::set<RtEvent> &applied_events) const
    //--------------------------------------------------------------------------
    {
      pack_remote_base(rez);
      pack_external_task(rez, target);
      pack_profiling_requests(rez, applied_events);
    }

    //--------------------------------------------------------------------------
    void RemoteTaskOp::unpack(Deserializer &derez,
                              ReferenceMutator &mutator)
    //--------------------------------------------------------------------------
    {
      unpack_external_task(derez, runtime, &mutator);
      unpack_profiling_requests(derez);
    }

    /////////////////////////////////////////////////////////////
    // Single Task 
    /////////////////////////////////////////////////////////////

    //--------------------------------------------------------------------------
    SingleTask::SingleTask(Runtime *rt)
      : TaskOp(rt)
    //--------------------------------------------------------------------------
    {
    }
    
    //--------------------------------------------------------------------------
    SingleTask::~SingleTask(void)
    //--------------------------------------------------------------------------
    {
    }

    //--------------------------------------------------------------------------
    void SingleTask::activate_single(void)
    //--------------------------------------------------------------------------
    {
      DETAILED_PROFILER(runtime, ACTIVATE_SINGLE_CALL);
      activate_task();
      profiling_reported = RtUserEvent::NO_RT_USER_EVENT;
      profiling_priority = LG_THROUGHPUT_WORK_PRIORITY;
      outstanding_profiling_requests = 0;
      outstanding_profiling_reported = 0;
      selected_variant = 0;
      task_priority = 0;
      perform_postmap = false;
      first_mapping = true;
      execution_context = NULL;
      remote_trace_info = NULL;
      shard_manager = NULL;
      leaf_cached = false;
      inner_cached = false;
    }

    //--------------------------------------------------------------------------
    void SingleTask::deactivate_single(void)
    //--------------------------------------------------------------------------
    {
      DETAILED_PROFILER(runtime, DEACTIVATE_SINGLE_CALL);
      deactivate_task();
      target_processors.clear();
      physical_instances.clear();
      virtual_mapped.clear();
      no_access_regions.clear();
      version_infos.clear();
      intra_space_mapping_dependences.clear();
      map_applied_conditions.clear();
      task_profiling_requests.clear();
      copy_profiling_requests.clear();
      if (!profiling_info.empty())
      {
        for (unsigned idx = 0; idx < profiling_info.size(); idx++)
          free(profiling_info[idx].buffer);
        profiling_info.clear();
      }
      untracked_valid_regions.clear();
      if ((execution_context != NULL) && execution_context->remove_reference())
        delete execution_context;
      if (remote_trace_info != NULL)
        delete remote_trace_info;
      if ((shard_manager != NULL) && shard_manager->remove_reference())
        delete shard_manager;
#ifdef DEBUG_LEGION
      premapped_instances.clear();
      assert(!deferred_complete_mapping.exists());
#endif
    }

    //--------------------------------------------------------------------------
    bool SingleTask::is_leaf(void) const
    //--------------------------------------------------------------------------
    {
      if (!leaf_cached)
      {
        VariantImpl *var = runtime->find_variant_impl(task_id,selected_variant);
        is_leaf_result = var->is_leaf();
        leaf_cached = true;
      }
      return is_leaf_result;
    }

    //--------------------------------------------------------------------------
    bool SingleTask::is_inner(void) const
    //--------------------------------------------------------------------------
    {
      if (!inner_cached)
      {
        VariantImpl *var = runtime->find_variant_impl(task_id,selected_variant);
        is_inner_result = var->is_inner();
        inner_cached = true;
      }
      return is_inner_result;
    }

    //--------------------------------------------------------------------------
    bool SingleTask::is_created_region(unsigned index) const
    //--------------------------------------------------------------------------
    {
      return (index >= regions.size());
    }

    //--------------------------------------------------------------------------
    void SingleTask::update_no_access_regions(void)
    //--------------------------------------------------------------------------
    {
      no_access_regions.resize(regions.size());
      for (unsigned idx = 0; idx < regions.size(); idx++)
        no_access_regions[idx] = IS_NO_ACCESS(regions[idx]) || 
                                  regions[idx].privilege_fields.empty();
    } 

    //--------------------------------------------------------------------------
    void SingleTask::clone_single_from(SingleTask *rhs)
    //--------------------------------------------------------------------------
    {
      this->clone_task_op_from(rhs, this->target_proc, 
                               false/*stealable*/, true/*duplicate*/);
      this->virtual_mapped = rhs->virtual_mapped;
      this->no_access_regions = rhs->no_access_regions;
      this->target_processors = rhs->target_processors;
      this->physical_instances = rhs->physical_instances;
      // no need to copy the control replication map
      this->selected_variant  = rhs->selected_variant;
      this->task_priority     = rhs->task_priority;
      this->shard_manager     = rhs->shard_manager;
      // For now don't copy anything else below here
      // In the future we may need to copy the profiling requests
    }

    //--------------------------------------------------------------------------
    void SingleTask::pack_single_task(Serializer &rez, AddressSpaceID target)
    //--------------------------------------------------------------------------
    {
      DETAILED_PROFILER(runtime, PACK_SINGLE_TASK_CALL);
      RezCheck z(rez);
      pack_base_task(rez, target);
      if (map_origin)
      {
        rez.serialize(selected_variant);
        rez.serialize(task_priority);
        rez.serialize<size_t>(target_processors.size());
        for (unsigned idx = 0; idx < target_processors.size(); idx++)
          rez.serialize(target_processors[idx]);
        for (unsigned idx = 0; idx < regions.size(); idx++)
          rez.serialize<bool>(virtual_mapped[idx]);
        rez.serialize(deferred_complete_mapping);
        deferred_complete_mapping = RtUserEvent::NO_RT_USER_EVENT;
      }
      else
      {
        if (remote_trace_info == NULL)
        {
          const TraceInfo trace_info(this);
          trace_info.pack_remote_trace_info(rez, target,map_applied_conditions);
        }
        else
        {
#ifdef DEBUG_LEGION
          // Should be empty before
          assert(map_applied_conditions.empty());
#endif
          remote_trace_info->pack_remote_trace_info(rez, target, 
                                                    map_applied_conditions);
#ifdef DEBUG_LEGION
          // Should be empty after too
          assert(map_applied_conditions.empty());
#endif
        }
        rez.serialize<size_t>(copy_profiling_requests.size());
        for (unsigned idx = 0; idx < copy_profiling_requests.size(); idx++)
          rez.serialize(copy_profiling_requests[idx]);
        if (!deferred_complete_mapping.exists())
        {
#ifdef DEBUG_LEGION
          assert(!is_remote()); // should only happen on the owner
#endif
          // Make a user event to send remotely to serve as the 
          // mapping completion trigger
          RtUserEvent remote_deferred_complete_mapping = 
            Runtime::create_rt_user_event();
          rez.serialize(remote_deferred_complete_mapping);
          // We can do the trigger now and defer it
          complete_mapping(remote_deferred_complete_mapping);
        }
        else
        {
          rez.serialize(deferred_complete_mapping);
          // Clear it once we've packed it up
          deferred_complete_mapping = RtUserEvent::NO_RT_USER_EVENT;
        }
      }
      rez.serialize<size_t>(physical_instances.size());
      for (unsigned idx = 0; idx < physical_instances.size(); idx++)
        physical_instances[idx].pack_references(rez);
      rez.serialize<size_t>(task_profiling_requests.size());
      for (unsigned idx = 0; idx < task_profiling_requests.size(); idx++)
        rez.serialize(task_profiling_requests[idx]);
      if (!task_profiling_requests.empty() || !copy_profiling_requests.empty())
        rez.serialize(profiling_priority);
    }

    //--------------------------------------------------------------------------
    void SingleTask::unpack_single_task(Deserializer &derez,
                                        std::set<RtEvent> &ready_events)
    //--------------------------------------------------------------------------
    {
      DETAILED_PROFILER(runtime, UNPACK_SINGLE_TASK_CALL);
      DerezCheck z(derez);
      unpack_base_task(derez, ready_events);
#ifdef DEBUG_LEGION
      assert(!deferred_complete_mapping.exists());
#endif
      if (map_origin)
      {
        derez.deserialize(selected_variant);
        derez.deserialize(task_priority);
        size_t num_target_processors;
        derez.deserialize(num_target_processors);
        target_processors.resize(num_target_processors);
        for (unsigned idx = 0; idx < num_target_processors; idx++)
          derez.deserialize(target_processors[idx]);
        virtual_mapped.resize(regions.size());
        for (unsigned idx = 0; idx < regions.size(); idx++)
        {
          bool result;
          derez.deserialize(result);
          virtual_mapped[idx] = result;
        }
        derez.deserialize(deferred_complete_mapping);
        complete_mapping(deferred_complete_mapping);
      }
      else
      {
#ifdef DEBUG_LEGION
        assert(remote_trace_info == NULL);
#endif
        remote_trace_info = 
          TraceInfo::unpack_remote_trace_info(derez, this, runtime);
        size_t num_copy_requests;
        derez.deserialize(num_copy_requests);
        if (num_copy_requests > 0)
        {
          copy_profiling_requests.resize(num_copy_requests);
          for (unsigned idx = 0; idx < num_copy_requests; idx++)
            derez.deserialize(copy_profiling_requests[idx]);
        }
        derez.deserialize(deferred_complete_mapping);
      }
      size_t num_phy;
      derez.deserialize(num_phy);
      physical_instances.resize(num_phy);
      for (unsigned idx = 0; idx < num_phy; idx++)
        physical_instances[idx].unpack_references(runtime,
                                                  derez, ready_events);
      update_no_access_regions();
      size_t num_task_requests;
      derez.deserialize(num_task_requests);
      if (num_task_requests > 0)
      {
        task_profiling_requests.resize(num_task_requests);
        for (unsigned idx = 0; idx < num_task_requests; idx++)
          derez.deserialize(task_profiling_requests[idx]);
      }
      if (!task_profiling_requests.empty() || !copy_profiling_requests.empty())
        derez.deserialize(profiling_priority);
    } 

    //--------------------------------------------------------------------------
    void SingleTask::send_remote_context(AddressSpaceID remote_instance,
                                         RemoteTask *remote_ctx)
    //--------------------------------------------------------------------------
    {
#ifdef DEBUG_LEGION
      assert(remote_instance != runtime->address_space);
#endif
      Serializer rez;
      {
        RezCheck z(rez);
        rez.serialize(remote_ctx);
        execution_context->pack_remote_context(rez, remote_instance);
      }
      runtime->send_remote_context_response(remote_instance, rez);
      AutoLock o_lock(op_lock);
#ifdef DEBUG_LEGION
      assert(remote_instances.find(remote_instance) == remote_instances.end());
#endif
      remote_instances[remote_instance] = remote_ctx;
    }

    //--------------------------------------------------------------------------
    void SingleTask::shard_off(RtEvent mapped_precondition)
    //--------------------------------------------------------------------------
    {
      // Do the stuff to record that this is mapped and executed
      complete_mapping(mapped_precondition);
      complete_execution();
      trigger_children_complete();
      trigger_children_committed();
    }

    //--------------------------------------------------------------------------
    void SingleTask::trigger_mapping(void)
    //--------------------------------------------------------------------------
    {
      DETAILED_PROFILER(runtime, TRIGGER_SINGLE_CALL);
      if (is_remote())
      {
        if (distribute_task())
        {
          // Still local
          if (is_origin_mapped())
          {
            // Remote and origin mapped means
            // we were already mapped so we can
            // just launch the task
            launch_task();
          }
          else
          {
            // Remote but still need to map
            const RtEvent done_mapping = perform_mapping();
            if (done_mapping.exists() && !done_mapping.has_triggered())
              defer_launch_task(done_mapping);
            else
              launch_task();
          }
        }
        // otherwise it was sent away
      }
      else
      {
        // Not remote
        early_map_task();
        // See if we have a must epoch in which case
        // we can simply record ourselves and we are done
        if (must_epoch == NULL)
        {
#ifdef DEBUG_LEGION
          assert(target_proc.exists());
#endif
          // See if this task is going to be sent
          // remotely in which case we need to do the
          // mapping now, otherwise we can defer it
          // until the task ends up on the target processor
          if (is_origin_mapped())
          {
            if (first_mapping)
            {
              first_mapping = false;
              const RtEvent done_mapping = perform_mapping();
              if (!done_mapping.exists() || done_mapping.has_triggered())
              {
                if (distribute_task())
                  launch_task();
              }
              else
                defer_distribute_task(done_mapping);
            }
            else if (distribute_task())
              launch_task();
          }
          else
          {
            if (distribute_task())
            {
              // Still local so try mapping and launching
              const RtEvent done_mapping = perform_mapping();
              if (!done_mapping.exists() || done_mapping.has_triggered())
                launch_task();
              else
                defer_launch_task(done_mapping);
            }
          }
        }
        else
          must_epoch->register_single_task(this, must_epoch_index);
      }
    } 

    //--------------------------------------------------------------------------
    RtEvent SingleTask::perform_versioning_analysis(const bool post_mapper)
    //--------------------------------------------------------------------------
    {
      if (is_replaying())
        return RtEvent::NO_RT_EVENT;
      // If we're remote and origin mapped, then we are already done
      if (is_remote() && is_origin_mapped())
        return RtEvent::NO_RT_EVENT;
#ifdef DEBUG_LEGION
      assert(version_infos.empty() || (version_infos.size() == regions.size()));
#endif
      version_infos.resize(regions.size());
      std::set<RtEvent> ready_events;
      for (unsigned idx = 0; idx < regions.size(); idx++)
      {
        if (no_access_regions[idx] || 
            (post_mapper && virtual_mapped[idx]) ||
            (early_mapped_regions.find(idx) != early_mapped_regions.end()))
          continue;
        VersionInfo &version_info = version_infos[idx];
        if (version_info.has_version_info())
          continue;
        runtime->forest->perform_versioning_analysis(this, idx, regions[idx],
                                                 version_info, ready_events);
      }
      if (!ready_events.empty())
        return Runtime::merge_events(ready_events);
      return RtEvent::NO_RT_EVENT;
    }

    //--------------------------------------------------------------------------
    void SingleTask::initialize_map_task_input(Mapper::MapTaskInput &input,
                                               Mapper::MapTaskOutput &output,
                                               MustEpochOp *must_epoch_owner,
                                               std::vector<InstanceSet> &valid)
    //--------------------------------------------------------------------------
    {
      DETAILED_PROFILER(runtime, INITIALIZE_MAP_TASK_CALL);
      // Do the traversals for all the non-early mapped regions and find
      // their valid instances, then fill in the mapper input structure
      valid.resize(regions.size());
      input.valid_instances.resize(regions.size());
      output.chosen_instances.resize(regions.size());
      // If we have must epoch owner, we have to check for any 
      // constrained mappings which must be heeded
      if (must_epoch_owner != NULL)
        must_epoch_owner->must_epoch_map_task_callback(this, input, output);
      std::set<Memory> visible_memories;
      runtime->machine.get_visible_memories(target_proc, visible_memories);
      for (unsigned idx = 0; idx < regions.size(); idx++)
      {
        // Skip any early mapped regions
        std::map<unsigned,InstanceSet>::const_iterator early_mapped_finder = 
          early_mapped_regions.find(idx);
        if (early_mapped_finder != early_mapped_regions.end())
        {
          input.premapped_regions.push_back(idx);
          // Still fill in the valid regions so that mappers can use
          // the instance names for constraints
          prepare_for_mapping(early_mapped_finder->second, 
                              input.valid_instances[idx]);
          // We can also copy them over to the output too
          output.chosen_instances[idx] = input.valid_instances[idx];
          continue;
        }
        // Skip any NO_ACCESS or empty privilege field regions
        if (IS_NO_ACCESS(regions[idx]) || regions[idx].privilege_fields.empty())
          continue;
        InstanceSet &current_valid = valid[idx];
        if (request_valid_instances)
          runtime->forest->physical_premap_region(this, idx, regions[idx],
                version_infos[idx], current_valid, map_applied_conditions);
        // See if we've already got an output from a must-epoch mapping
        if (!output.chosen_instances[idx].empty())
        {
#ifdef DEBUG_LEGION
          assert(must_epoch_owner != NULL);
#endif
          // We can skip this since we already know the result
          continue;
        }
        // Now we can prepare this for mapping,
        // filter for visible memories if necessary
        if (regions[idx].is_no_access())
          prepare_for_mapping(current_valid, input.valid_instances[idx]);
        // There are no valid instances for reduction-only cases
        else if (regions[idx].privilege != LEGION_REDUCE)
          prepare_for_mapping(current_valid, visible_memories,
                              input.valid_instances[idx]);
      }
#ifdef DEBUG_LEGION
      // Save the inputs for premapped regions so we can check them later
      if (!input.premapped_regions.empty())
      {
        for (std::vector<unsigned>::const_iterator it = 
              input.premapped_regions.begin(); it !=
              input.premapped_regions.end(); it++)
          premapped_instances[*it] = output.chosen_instances[*it];
      }
#endif
      // Prepare the output too
      output.chosen_variant = 0;
      output.postmap_task = false;
      output.task_priority = 0;
      output.postmap_task = false;
    }

    //--------------------------------------------------------------------------
    void SingleTask::finalize_map_task_output(Mapper::MapTaskInput &input,
                                              Mapper::MapTaskOutput &output,
                                              MustEpochOp *must_epoch_owner,
                                              std::vector<InstanceSet> &valid)
    //--------------------------------------------------------------------------
    {
      DETAILED_PROFILER(runtime, FINALIZE_MAP_TASK_CALL);
      if (mapper == NULL)
        mapper = runtime->find_mapper(current_proc, map_id);
      // first check the processors to make sure they are all on the
      // same node and of the same kind, if we know we have a must epoch
      // owner then we also know there is only one valid choice
      if (must_epoch_owner == NULL)
      {
        if (output.target_procs.empty())
        {
          REPORT_LEGION_WARNING(LEGION_WARNING_EMPTY_OUTPUT_TARGET,
                          "Empty output target_procs from call to 'map_task' "
                          "by mapper %s for task %s (ID %lld). Adding the "
                          "'target_proc' " IDFMT " as the default.",
                          mapper->get_mapper_name(), get_task_name(),
                          get_unique_id(), this->target_proc.id);
          output.target_procs.push_back(this->target_proc);
        }
        else if (runtime->separate_runtime_instances && 
                  (output.target_procs.size() > 1))
        {
          // Ignore additional processors in separate runtime instances
          output.target_procs.resize(1);
        }
        if (!runtime->unsafe_mapper)
          validate_target_processors(output.target_procs);
        // Save the target processors from the output
        target_processors = output.target_procs;
        target_proc = target_processors.front();
      }
      else
      {
        if (output.target_procs.size() > 1)
        {
          REPORT_LEGION_WARNING(LEGION_WARNING_IGNORING_SPURIOUS_TARGET,
                          "Ignoring spurious additional target processors "
                          "requested in 'map_task' for task %s (ID %lld) "
                          "by mapper %s because task is part of a must "
                          "epoch launch.", get_task_name(), get_unique_id(),
                          mapper->get_mapper_name());
        }
        if (!output.target_procs.empty() && 
                 (output.target_procs[0] != this->target_proc))
        {
          REPORT_LEGION_WARNING(LEGION_WARNING_IGNORING_PROCESSOR_REQUEST,
                          "Ignoring processor request of " IDFMT " for "
                          "task %s (ID %lld) by mapper %s because task "
                          "has already been mapped to processor " IDFMT
                          " as part of a must epoch launch.", 
                          output.target_procs[0].id, get_task_name(), 
                          get_unique_id(), mapper->get_mapper_name(),
                          this->target_proc.id);
        }
        // Only one valid choice in this case, ignore everything else
        target_processors.push_back(this->target_proc);
      }
      // Sort out any profiling requests that we need to perform
      if (!output.task_prof_requests.empty())
      {
        profiling_priority = output.profiling_priority;
        // If we do any legion specific checks, make sure we ask
        // Realm for the proc profiling info so that we can get
        // a callback to report our profiling information
        bool has_proc_request = false;
        // Filter profiling requests into those for copies and the actual task
        for (std::set<ProfilingMeasurementID>::const_iterator it = 
              output.task_prof_requests.requested_measurements.begin(); it !=
              output.task_prof_requests.requested_measurements.end(); it++)
        {
          if ((*it) > Mapping::PMID_LEGION_FIRST)
          {
            // If we haven't seen a proc usage yet, then add it
            // to the realm requests to ensure we get a callback
            // for this task. We know we'll see it before this
            // because the measurement IDs are in order
            if (!has_proc_request)
              task_profiling_requests.push_back(
                  (ProfilingMeasurementID)Realm::PMID_OP_PROC_USAGE);
            // These are legion profiling requests and currently
            // are only profiling task information
            task_profiling_requests.push_back(*it);
            continue;
          }
          switch ((Realm::ProfilingMeasurementID)*it)
          {
            case Realm::PMID_OP_PROC_USAGE:
              has_proc_request = true; // Then fall through
            case Realm::PMID_OP_STATUS:
            case Realm::PMID_OP_BACKTRACE:
            case Realm::PMID_OP_TIMELINE:
            case Realm::PMID_PCTRS_CACHE_L1I:
            case Realm::PMID_PCTRS_CACHE_L1D:
            case Realm::PMID_PCTRS_CACHE_L2:
            case Realm::PMID_PCTRS_CACHE_L3:
            case Realm::PMID_PCTRS_IPC:
            case Realm::PMID_PCTRS_TLB:
            case Realm::PMID_PCTRS_BP:
              {
                // Just task
                task_profiling_requests.push_back(*it);
                break;
              }
            default:
              {
                REPORT_LEGION_WARNING(LEGION_WARNING_MAPPER_REQUESTED_PROFILING,
                              "Mapper %s requested a profiling "
                    "measurement of type %d which is not applicable to "
                    "task %s (UID %lld) and will be ignored.",
                    mapper->get_mapper_name(), *it, get_task_name(),
                    get_unique_id());
              }
          }
        }
#ifdef DEBUG_LEGION
        assert(!profiling_reported.exists());
        assert(outstanding_profiling_requests == 0);
#endif
        profiling_reported = Runtime::create_rt_user_event();
        // Increment the number of profiling responses here since we
        // know that we're going to get one for launching the task
        // No need for the lock since no outstanding physical analyses
        // can be running yet
        outstanding_profiling_requests = 1;
      }
      if (!output.copy_prof_requests.empty())
      {
        filter_copy_request_kinds(mapper, 
            output.copy_prof_requests.requested_measurements,
            copy_profiling_requests, true/*warn*/);
        profiling_priority = output.profiling_priority;
        if (!profiling_reported.exists())
          profiling_reported = Runtime::create_rt_user_event();
      }
      // See whether the mapper picked a variant or a generator
      VariantImpl *variant_impl = NULL;
      if (output.chosen_variant > 0)
        variant_impl = runtime->find_variant_impl(task_id, 
                                output.chosen_variant, true/*can fail*/);
      else // TODO: invoke a generator if one exists
        REPORT_LEGION_ERROR(ERROR_INVALID_MAPPER_OUTPUT,
                      "Invalid mapper output from invocation of '%s' on "
                      "mapper %s. Mapper specified an invalid task variant "
                      "of ID 0 for task %s (ID %lld), but Legion does not yet "
                      "support task generators.", "map_task", 
                      mapper->get_mapper_name(), 
                      get_task_name(), get_unique_id())
      if (variant_impl == NULL)
        // If we couldn't find or make a variant that is bad
        REPORT_LEGION_ERROR(ERROR_INVALID_MAPPER_OUTPUT,
                      "Invalid mapper output from invocation of '%s' on "
                      "mapper %s. Mapper failed to specify a valid "
                      "task variant or generator capable of create a variant "
                      "implementation of task %s (ID %lld).",
                      "map_task", mapper->get_mapper_name(), get_task_name(),
                      get_unique_id())
      // Save variant validation until we know which instances we'll be using 
#ifdef DEBUG_LEGION
      // Check to see if any premapped region mappings changed
      if (!premapped_instances.empty())
      {
        for (std::map<unsigned,std::vector<Mapping::PhysicalInstance> >::
              const_iterator it = premapped_instances.begin(); it !=
              premapped_instances.end(); it++)
        {
          if (it->second.size() != output.chosen_instances[it->first].size())
            REPORT_LEGION_ERROR(ERROR_INVALID_MAPPER_OUTPUT,
                        "Invalid mapper output from invocation of '%s' on "
                        "mapper %s. Mapper modified the premapped output "
                        "for region requirement %d of task %s (ID %lld).",
                        "map_task", mapper->get_mapper_name(), it->first,
                        get_task_name(), get_unique_id())
          for (unsigned idx = 0; idx < it->second.size(); idx++)
            if (it->second[idx] != output.chosen_instances[it->first][idx])
              REPORT_LEGION_ERROR(ERROR_INVALID_MAPPER_OUTPUT,
                        "Invalid mapper output from invocation of '%s' on "
                        "mapper %s. Mapper modified the premapped output "
                        "for region requirement %d of task %s (ID %lld).",
                        "map_task", mapper->get_mapper_name(), it->first,
                        get_task_name(), get_unique_id())
        }
      }
#endif
      // fill in virtual_mapped
      virtual_mapped.resize(regions.size(),false);
      // Convert all the outputs into our set of physical instances and
      // validate them by checking the following properites:
      // - all are either pure virtual or pure physical 
      // - no missing fields
      // - all satisfy the region requirement
      // - all are visible from all the target processors
      physical_instances.resize(regions.size());
      // If we're doing safety checks, we need the set of memories
      // visible from all the target processors
      std::set<Memory> visible_memories;
      if (!runtime->unsafe_mapper)
      {
        if (target_processors.size() > 1)
        {
          // If we have multiple processor, we want the set of 
          // memories visible to all of them
          Machine::MemoryQuery visible_query(runtime->machine);
          for (std::vector<Processor>::const_iterator it = 
                target_processors.begin(); it != target_processors.end(); it++)
            visible_query.has_affinity_to(*it);
          for (Machine::MemoryQuery::iterator it = visible_query.begin();
                it != visible_query.end(); it++)
            visible_memories.insert(*it);
        }
        else
          runtime->find_visible_memories(target_proc, visible_memories);
      }
      for (unsigned idx = 0; idx < regions.size(); idx++)
      {
        // If it was early mapped then it is easy
        std::map<unsigned,InstanceSet>::const_iterator finder = 
          early_mapped_regions.find(idx);
        if (finder != early_mapped_regions.end())
        {
          physical_instances[idx] = finder->second;
          // Check to see if it is visible or not from the target processors
          if (!runtime->unsafe_mapper && !regions[idx].is_no_access())
          {
            InstanceSet &req_instances = physical_instances[idx];
            for (unsigned idx2 = 0; idx2 < req_instances.size(); idx2++)
            {
              Memory mem = req_instances[idx2].get_memory();
              if (visible_memories.find(mem) == visible_memories.end())
              {
                // Not visible from all target processors
                // Different error messages depending on the cause
                if (regions[idx].is_restricted()) 
                  REPORT_LEGION_ERROR(ERROR_INVALID_MAPPER_OUTPUT,
                                "Invalid mapper output from invocation of '%s' "
                                "on mapper %s. Mapper selected processor(s) "
                                "which restricted instance of region "
                                "requirement %d in memory " IDFMT " is not "
                                "visible for task %s (ID %lld).",
                                "map_task", mapper->get_mapper_name(), idx,
                                mem.id, get_task_name(), get_unique_id())
                else 
                  REPORT_LEGION_ERROR(ERROR_INVALID_MAPPER_OUTPUT,
                                "Invalid mapper output from invocation of '%s' "
                                "on mapper %s. Mapper selected processor(s) "
                                "for which premapped instance of region "
                                "requirement %d in memory " IDFMT " is not "
                                "visible for task %s (ID %lld).",
                                "map_task", mapper->get_mapper_name(), idx,
                                mem.id, get_task_name(), get_unique_id())
              }
            }
          }
          if (runtime->legion_spy_enabled)
            runtime->forest->log_mapping_decision(unique_op_id, parent_ctx, 
                                                  idx, regions[idx],
                                                  physical_instances[idx]);
          continue;
        }
        // Skip any NO_ACCESS or empty privilege field regions
        if (no_access_regions[idx])
          continue;
        // Do the conversion
        InstanceSet &result = physical_instances[idx];
        RegionTreeID bad_tree = 0;
        std::vector<FieldID> missing_fields;
        std::vector<PhysicalManager*> unacquired;
        bool free_acquired = false;
        std::map<PhysicalManager*,std::pair<unsigned,bool> > *acquired = NULL;
        // Get the acquired instances only if we are checking
        if (!runtime->unsafe_mapper)
        {
          if (this->must_epoch != NULL)
          {
            acquired = new std::map<PhysicalManager*,
                     std::pair<unsigned,bool> >(*get_acquired_instances_ref());
            free_acquired = true;
            // Merge the must epoch owners acquired instances too 
            // if we need to check for all our instances being acquired
            std::map<PhysicalManager*,std::pair<unsigned,bool> > 
              *epoch_acquired = this->must_epoch->get_acquired_instances_ref();
            if (epoch_acquired != NULL)
              acquired->insert(epoch_acquired->begin(), epoch_acquired->end());
          }
          else
            acquired = get_acquired_instances_ref();
        }
        int composite_idx = 
          runtime->forest->physical_convert_mapping(this, regions[idx],
                output.chosen_instances[idx], result, bad_tree, missing_fields,
                acquired, unacquired, !runtime->unsafe_mapper);
        if (free_acquired)
          delete acquired;
        if (bad_tree > 0)
          REPORT_LEGION_ERROR(ERROR_INVALID_MAPPER_OUTPUT,
                        "Invalid mapper output from invocation of '%s' on "
                        "mapper %s. Mapper specified an instance from region "
                        "tree %d for use with region requirement %d of task "
                        "%s (ID %lld) whose region is from region tree %d.",
                        "map_task",mapper->get_mapper_name(), bad_tree,
                        idx, get_task_name(), get_unique_id(),
                        regions[idx].region.get_tree_id())
        if (!missing_fields.empty())
        {
          for (std::vector<FieldID>::const_iterator it = 
                missing_fields.begin(); it != missing_fields.end(); it++)
          {
            const void *name; size_t name_size;
            if (!runtime->retrieve_semantic_information(
                regions[idx].region.get_field_space(), *it, 
                LEGION_NAME_SEMANTIC_TAG, name, name_size, 
                true/*can fail*/, false))
	          name = "(no name)";
              log_run.error("Missing instance for field %s (FieldID: %d)",
                          static_cast<const char*>(name), *it);
          }
          REPORT_LEGION_ERROR(ERROR_MISSING_INSTANCE_FIELD,
                        "Invalid mapper output from invocation of '%s' on "
                        "mapper %s. Mapper failed to specify an instance for "
                        "%zd fields of region requirement %d on task %s "
                        "(ID %lld). The missing fields are listed below.",
                        "map_task", mapper->get_mapper_name(), 
                        missing_fields.size(), idx, get_task_name(), 
                        get_unique_id())
          
        }
        if (!unacquired.empty())
        {
          std::map<PhysicalManager*,std::pair<unsigned,bool> > 
            *acquired_instances = get_acquired_instances_ref();
          for (std::vector<PhysicalManager*>::const_iterator it = 
                unacquired.begin(); it != unacquired.end(); it++)
          {
            if (acquired_instances->find(*it) == acquired_instances->end())
              REPORT_LEGION_ERROR(ERROR_INVALID_MAPPER_OUTPUT,
                            "Invalid mapper output from 'map_task' "
                            "invocation on mapper %s. Mapper selected "
                            "physical instance for region requirement "
                            "%d of task %s (ID %lld) which has already "
                            "been collected. If the mapper had properly "
                            "acquired this instance as part of the mapper "
                            "call it would have detected this. Please "
                            "update the mapper to abide by proper mapping "
                            "conventions.", mapper->get_mapper_name(),
                            idx, get_task_name(), get_unique_id())
          }
          // Event if we did successfully acquire them, still issue the warning
          REPORT_LEGION_WARNING(LEGION_WARNING_MAPPER_FAILED_ACQUIRE,
                          "mapper %s failed to acquire instances "
                          "for region requirement %d of task %s (ID %lld) "
                          "in 'map_task' call. You may experience "
                          "undefined behavior as a consequence.",
                          mapper->get_mapper_name(), idx, 
                          get_task_name(), get_unique_id())
        }
        // See if they want a virtual mapping
        if (composite_idx >= 0)
        {
          // Everything better be all virtual or all real
          if (result.size() > 1)
            REPORT_LEGION_ERROR(ERROR_INVALID_MAPPER_OUTPUT,
                          "Invalid mapper output from invocation of '%s' on "
                          "mapper %s. Mapper specified mixed composite and "
                          "concrete instances for region requirement %d of "
                          "task %s (ID %lld). Only full concrete instances "
                          "or a single composite instance is supported.",
                          "map_task", mapper->get_mapper_name(), idx, 
                          get_task_name(), get_unique_id())
          if (IS_REDUCE(regions[idx]))
            REPORT_LEGION_ERROR(ERROR_INVALID_MAPPER_OUTPUT,
                          "Invalid mapper output from invocation of '%s' on "
                          "mapper %s. Illegal composite mapping requested on "
                          "region requirement %d of task %s (UID %lld) which "
                          "has only reduction privileges.", 
                          "map_task", mapper->get_mapper_name(), idx, 
                          get_task_name(), get_unique_id())
          if (!IS_EXCLUSIVE(regions[idx]))
            REPORT_LEGION_ERROR(ERROR_INVALID_MAPPER_OUTPUT,
                          "Invalid mapper output from invocation of '%s' on "
                          "mapper %s. Illegal composite instance requested "
                          "on region requirement %d of task %s (ID %lld) "
                          "which has a relaxed coherence mode. Virtual "
                          "mappings are only permitted for exclusive "
                          "coherence.", "map_task", mapper->get_mapper_name(),
                          idx, get_task_name(), get_unique_id())
          virtual_mapped[idx] = true;
        } 
        if (runtime->legion_spy_enabled)
          runtime->forest->log_mapping_decision(unique_op_id, parent_ctx, 
                                                idx, regions[idx],
                                                physical_instances[idx]);
        // Skip checks if the mapper promises it is safe
        if (runtime->unsafe_mapper)
          continue;
        // If this is anything other than a virtual mapping, check that
        // the instances align with the privileges
        if (!virtual_mapped[idx])
        {
          std::vector<LogicalRegion> regions_to_check(1, regions[idx].region);
          for (unsigned idx2 = 0; idx2 < result.size(); idx2++)
          {
            if (!result[idx2].get_manager()->meets_regions(regions_to_check))
              // Doesn't satisfy the region requirement
              REPORT_LEGION_ERROR(ERROR_INVALID_MAPPER_OUTPUT,
                            "Invalid mapper output from invocation of '%s' on "
                            "mapper %s. Mapper specified instance that does "
                            "not meet region requirement %d for task %s "
                            "(ID %lld). The index space for the instance has "
                            "insufficient space for the requested logical "
                            "region.", "map_task", mapper->get_mapper_name(),
                            idx, get_task_name(), get_unique_id())
          }
          if (!regions[idx].is_no_access() &&
              !variant_impl->is_no_access_region(idx))
          {
            for (unsigned idx2 = 0; idx2 < result.size(); idx2++)
            {
              Memory mem = result[idx2].get_memory();
              if (visible_memories.find(mem) == visible_memories.end())
                // Not visible from all target processors
                REPORT_LEGION_ERROR(ERROR_INVALID_MAPPER_OUTPUT,
                              "Invalid mapper output from invocation of '%s' "
                              "on mapper %s. Mapper selected an instance for "
                              "region requirement %d in memory " IDFMT " "
                              "which is not visible from the target processors "
                              "for task %s (ID %lld).", "map_task", 
                              mapper->get_mapper_name(), idx, mem.id, 
                              get_task_name(), get_unique_id())
            }
          }
          // If this is a reduction region requirement make sure all the 
          // managers are reduction instances
          if (IS_REDUCE(regions[idx]))
          {
            std::map<PhysicalManager*,std::pair<unsigned,bool> > 
              *acquired = get_acquired_instances_ref();
            for (unsigned idx2 = 0; idx2 < result.size(); idx2++)
            {
              if (!result[idx2].get_manager()->is_reduction_manager())
                REPORT_LEGION_ERROR(ERROR_INVALID_MAPPER_OUTPUT,
                              "Invalid mapper output from invocation of '%s' "
                              "on mapper %s. Mapper failed to choose a "
                              "specialized reduction instance for region "
                              "requirement %d of task %s (ID %lld) which has "
                              "reduction privileges.", "map_task", 
                              mapper->get_mapper_name(), idx,
                              get_task_name(), get_unique_id())
              std::map<PhysicalManager*,std::pair<unsigned,bool> >::
                const_iterator finder = acquired->find(
                    result[idx2].get_manager());
#ifdef DEBUG_LEGION
              assert(finder != acquired->end());
#endif
              // Permit this if we are doing replay mapping
              if (!finder->second.second && (runtime->replay_file.empty()))
                REPORT_LEGION_ERROR(ERROR_INVALID_MAPPER_OUTPUT,
                              "Invalid mapper output from invocation of '%s' "
                              "on mapper %s. Mapper made an illegal decision "
                              "to re-use a reduction instance for region "
                              "requirement %d of task %s (ID %lld). Reduction "
                              "instances are not currently permitted to be "
                              "recycled.", "map_task",mapper->get_mapper_name(),
                              idx, get_task_name(), get_unique_id())
            }
          }
          else
          {
            for (unsigned idx2 = 0; idx2 < result.size(); idx2++)
            {
              if (!result[idx2].get_manager()->is_instance_manager())
                REPORT_LEGION_ERROR(ERROR_INVALID_MAPPER_OUTPUT,
                              "Invalid mapper output from invocation of '%s' "
                              "on mapper %s. Mapper selected illegal "
                              "specialized reduction instance for region "
                              "requirement %d of task %s (ID %lld) which "
                              "does not have reduction privileges.", "map_task",
                              mapper->get_mapper_name(), idx, 
                              get_task_name(), get_unique_id())
            }
          }
        }
      }
      // Now that we have our physical instances we can validate the variant
      if (!runtime->unsafe_mapper)
      {
#ifdef DEBUG_LEGION
        assert(!target_processors.empty());
#endif
        validate_variant_selection(mapper, variant_impl, 
            target_processors.front().kind(), "map_task");
      }
      // Record anything else that needs to be recorded 
      selected_variant = output.chosen_variant;
      task_priority = output.task_priority;
      perform_postmap = output.postmap_task;
      if (!output.untracked_valid_regions.empty())
      {
        untracked_valid_regions.swap(output.untracked_valid_regions);
        for (std::set<unsigned>::iterator it = untracked_valid_regions.begin();
              it != untracked_valid_regions.end(); /*nothing*/)
        {
          // Remove it if it is too big or 
          if ((*it >= regions.size()) || !IS_READ_ONLY(regions[*it]))
          {
            std::set<unsigned>::iterator to_remove = it++;
            if (*to_remove < regions.size())
              REPORT_LEGION_WARNING(LEGION_WARNING_NON_READ_ONLY_UNTRACK_VALID,
                  "Ignoring request by mapper %s to not track valid instances "
                  "for region requirement %d of task %s (UID %lld) because "
                  "region requirement does not have read-only privileges.",
                  mapper->get_mapper_name(), *to_remove, 
                  get_task_name(), unique_op_id)
            untracked_valid_regions.erase(to_remove);
          }
          else
            it++;
        }
      }
    }

    //--------------------------------------------------------------------------
    void SingleTask::replay_map_task_output(void)
    //--------------------------------------------------------------------------
    {
      std::vector<Processor> procs;
      tpl->get_mapper_output(this, selected_variant,
          task_priority, perform_postmap, procs, physical_instances);

      if (runtime->separate_runtime_instances)
      {
        target_processors.resize(1);
        target_processors[0] = this->target_proc;
      }
      else // the common case
        target_processors = procs;

      virtual_mapped.resize(regions.size(), false);
      for (unsigned idx = 0; idx < regions.size(); idx++)
      {
        InstanceSet &instances = physical_instances[idx];
        if (IS_NO_ACCESS(regions[idx]))
          continue;
        if (instances.is_virtual_mapping())
          virtual_mapped[idx] = true;
        if (runtime->legion_spy_enabled)
          runtime->forest->log_mapping_decision(unique_op_id, parent_ctx,
                                                idx, regions[idx],
                                                instances);
      }
    }

    //--------------------------------------------------------------------------
    void SingleTask::set_effects_postcondition(ApEvent postcondition)
    //--------------------------------------------------------------------------
    {
      effects_postconditions.insert(postcondition);
    }

    //--------------------------------------------------------------------------
    InnerContext* SingleTask::create_implicit_context(void)
    //--------------------------------------------------------------------------
    {
      InnerContext *inner_ctx = new InnerContext(runtime, this, 
          get_depth(), false/*is inner*/, regions, parent_req_indexes,
          virtual_mapped, unique_op_id, ApEvent::NO_AP_EVENT);
      if (mapper == NULL)
        mapper = runtime->find_mapper(current_proc, map_id);
      inner_ctx->configure_context(mapper, task_priority);
      execution_context = inner_ctx;
      execution_context->add_reference();
      return inner_ctx;
    }

    //--------------------------------------------------------------------------
    void SingleTask::set_shard_manager(ShardManager *manager)
    //--------------------------------------------------------------------------
    {
#ifdef DEBUG_LEGION
      assert(shard_manager == NULL);
#endif
      shard_manager = manager;
      shard_manager->add_reference();
    }

    //--------------------------------------------------------------------------
    void SingleTask::validate_target_processors(
                                 const std::vector<Processor> &processors) const
    //--------------------------------------------------------------------------
    {
#ifdef DEBUG_LEGION
      assert(!processors.empty());
#endif
      // Make sure that they are all on the same node and of the same kind
      const Processor &first = processors.front();
      const Processor::Kind kind = first.kind();
      const AddressSpace space = first.address_space();
      for (unsigned idx = 0; idx < processors.size(); idx++)
      {
        const Processor &proc = processors[idx];
        if (!proc.exists())
          REPORT_LEGION_ERROR(ERROR_INVALID_MAPPER_OUTPUT,
                        "Invalid mapper output. Mapper %s requested an illegal "
                        "NO_PROC for a target processor when mapping task %s "
                        "(ID %lld).", mapper->get_mapper_name(), 
                        get_task_name(), get_unique_id())
        else if (proc.kind() != kind)
          REPORT_LEGION_ERROR(ERROR_INVALID_MAPPER_OUTPUT,
                        "Invalid mapper output. Mapper %s requested processor "
                        IDFMT " which is of kind %s when mapping task %s "
                        "(ID %lld), but the target processor " IDFMT " has "
                        "kind %s. Only one kind of processor is permitted.",
                        mapper->get_mapper_name(), proc.id, 
                        Processor::get_kind_name(proc.kind()), get_task_name(),
                        get_unique_id(), this->target_proc.id, 
                        Processor::get_kind_name(kind))
        if (proc.address_space() != space)
          REPORT_LEGION_ERROR(ERROR_INVALID_MAPPER_OUTPUT,
                        "Invalid mapper output. Mapper %s requested processor "
                        IDFMT " which is in address space %d when mapping "
                        "task %s (ID %lld) but the target processor " IDFMT 
                        "is in address space %d. All target processors must "
                        "be in the same address space.", 
                        mapper->get_mapper_name(), proc.id,
                        proc.address_space(), get_task_name(), get_unique_id(), 
                        this->target_proc.id, space)
      }
    }

    //--------------------------------------------------------------------------
    void SingleTask::validate_variant_selection(MapperManager *local_mapper,
    VariantImpl *impl, Processor::Kind kind, const char *mapper_call_name) const
    //--------------------------------------------------------------------------
    {
      DETAILED_PROFILER(runtime, VALIDATE_VARIANT_SELECTION_CALL);
      // Check the layout constraints first
      const TaskLayoutConstraintSet &layout_constraints = 
        impl->get_layout_constraints();
      for (std::multimap<unsigned,LayoutConstraintID>::const_iterator it = 
            layout_constraints.layouts.begin(); it != 
            layout_constraints.layouts.end(); it++)
      {
        // Might have constraints for extra region requirements
        if (it->first >= physical_instances.size())
          continue;
        const InstanceSet &instances = physical_instances[it->first]; 
        if (no_access_regions[it->first])
          continue;
        LayoutConstraints *constraints = 
          runtime->find_layout_constraints(it->second);
        // If we don't have any fields then this constraint isn't
        // going to apply to any actual instances
        const std::vector<FieldID> &field_vec = 
          constraints->field_constraint.field_set;
        FieldMask constraint_mask;
        if (!field_vec.empty())
        {
          FieldSpaceNode *field_node = runtime->forest->get_node(
                              regions[it->first].region.get_field_space());
          std::set<FieldID> field_set(field_vec.begin(), field_vec.end());
          constraint_mask = field_node->get_field_mask(field_set);
        }
        else
          constraint_mask = FieldMask(LEGION_FIELD_MASK_FIELD_ALL_ONES);
        const LayoutConstraint *conflict_constraint = NULL;
        for (unsigned idx = 0; idx < instances.size(); idx++)
        {
          const InstanceRef &ref = instances[idx];
          // Check to see if we have any fields which overlap
          const FieldMask overlap = constraint_mask & ref.get_valid_fields();
          if (!overlap)
            continue;
          PhysicalManager *manager = ref.get_manager();
          if (manager->conflicts(constraints, &conflict_constraint))
            break;
          // Check to see if we need an exact match on the layouts
          if (constraints->specialized_constraint.is_exact())
          {
            std::vector<LogicalRegion> regions_to_check(1, 
                                regions[it->first].region);
            if (!manager->meets_regions(regions_to_check,true/*tight*/))
            {
              conflict_constraint = &constraints->specialized_constraint;
              break;
            }
          }
        }
        if (conflict_constraint != NULL)
        {
          if (local_mapper == NULL)
            local_mapper = runtime->find_mapper(current_proc, map_id);
          const char *constraint_names[] = {
#define CONSTRAINT_NAMES(name, desc) desc,
            LEGION_LAYOUT_CONSTRAINT_KINDS(CONSTRAINT_NAMES)
#undef CONSTRAINT_NAMES
          };
          const char *constraint_name = 
            constraint_names[conflict_constraint->get_constraint_kind()];
          REPORT_LEGION_ERROR(ERROR_INVALID_MAPPER_OUTPUT,
                        "Invalid mapper output. Mapper %s selected variant "
                        "%d for task %s (ID %lld). But instance selected "
                        "for region requirement %d fails to satisfy the "
                        "corresponding %s layout constraint.", 
                        local_mapper->get_mapper_name(), impl->vid,
                        get_task_name(), get_unique_id(), it->first,
                        constraint_name)
        }
      }
      // Now we can test against the execution constraints
      const ExecutionConstraintSet &execution_constraints = 
        impl->get_execution_constraints();
      // TODO: Check ISA, resource, and launch constraints
      // First check the processor constraint
      if (execution_constraints.processor_constraint.is_valid())
      {
        // If the constraint is a no processor constraint we can ignore it
        if (!execution_constraints.processor_constraint.can_use(kind))
        {
          if (local_mapper == NULL)
            local_mapper = runtime->find_mapper(current_proc, map_id);
          REPORT_LEGION_ERROR(ERROR_INVALID_MAPPER_OUTPUT,
                      "Invalid mapper output. Mapper %s selected variant %d "
                      "for task %s (ID %lld). However, this variant does not "
                      "permit running on processors of kind %s.",
                      local_mapper->get_mapper_name(),
                      impl->vid, get_task_name(), get_unique_id(),
                      Processor::get_kind_name(kind))
        }
      }
      // Then check the colocation constraints
      for (std::vector<ColocationConstraint>::const_iterator con_it = 
            execution_constraints.colocation_constraints.begin(); con_it !=
            execution_constraints.colocation_constraints.end(); con_it++)
      {
        if (con_it->indexes.size() < 2)
          continue;
        unsigned idx = 0;
        bool first = true;
        RegionTreeID tree_id = 0;
        FieldSpaceNode *field_space_node = NULL;
        std::map<unsigned/*field index*/,
          std::pair<PhysicalManager*,unsigned> > colocation_instances;
        for (std::set<unsigned>::const_iterator iit = con_it->indexes.begin();
              iit != con_it->indexes.end(); iit++, idx++)
        {
#ifdef DEBUG_LEGION
          assert(regions[*iit].handle_type == LEGION_SINGULAR_PROJECTION);
#endif
          const RegionRequirement &req = regions[*iit];
          if (first)
          {
            first = false;
            tree_id = req.region.get_tree_id();
            field_space_node = runtime->forest->get_node(
                                req.region.get_field_space());
            const InstanceSet &insts = physical_instances[*iit];
            FieldMask colocation_mask;
            if (con_it->fields.empty())
            {
              // If there are no explicit fields then we are
              // just going through and checking all of them
              for (std::set<FieldID>::const_iterator it = 
                    req.privilege_fields.begin(); it != 
                    req.privilege_fields.end(); it++)
              {
                unsigned index = field_space_node->get_field_index(*it);
                colocation_instances[index] = 
                  std::pair<PhysicalManager*,unsigned>(NULL, *iit);
                colocation_mask.set_bit(index);
              }
            }
            else
            {
              for (std::set<FieldID>::const_iterator it = 
                    con_it->fields.begin(); it != con_it->fields.end(); it++)
              {
                if (req.privilege_fields.find(*it) == 
                    req.privilege_fields.end())
                  continue;
                unsigned index = field_space_node->get_field_index(*it);
                colocation_instances[index] = 
                  std::pair<PhysicalManager*,unsigned>(NULL, *iit);
                colocation_mask.set_bit(index);
              }
            }
            for (unsigned idx = 0; idx < insts.size(); idx++)
            {
              const InstanceRef &ref = insts[idx];
              const FieldMask overlap = 
                colocation_mask & ref.get_valid_fields();
              if (!overlap)
                continue;
              PhysicalManager *manager = ref.get_manager();
              if (manager->is_virtual_manager())
                REPORT_LEGION_ERROR(ERROR_INVALID_MAPPER_OUTPUT,
                    "Invalid mapper output. Mapper %s selected a virtual "
                    "instance for region requirement %d of task %s (UID %lld), "
                    "but also selected variant %d which contains a colocation "
                    "constraint for this region requirement. It is illegal to "
                    "request a virtual mapping for a region requirement with a "
                    "colocation constraint.", local_mapper->get_mapper_name(),
                    *iit, get_task_name(), get_unique_id(), impl->vid)
              int index = overlap.find_first_set();
              while (index >= 0)
              {
                std::map<unsigned,
                  std::pair<PhysicalManager*,unsigned> >::iterator finder = 
                    colocation_instances.find(index);
#ifdef DEBUG_LEGION
                assert(finder != colocation_instances.end());
                assert(finder->second.first == NULL);
                assert(finder->second.second == *iit);
#endif
                finder->second.first = manager;
                index = overlap.find_next_set(index+1);
              }
            }
          }
          else
          {
<<<<<<< HEAD
            if (regions[*it].region.get_field_space() != handle)
            {
              if (local_mapper == NULL)
                local_mapper = runtime->find_mapper(current_proc, map_id);
              REPORT_LEGION_ERROR(ERROR_INVALID_MAPPER_OUTPUT,
                            "Invalid mapper output. Mapper %s selected variant "
                            "%d for task %s (ID %lld). However, this variant "
                            "has colocation constraints for indexes %d and %d "
                            "which have region requirements with different "
                            "field spaces which is illegal.",
                            local_mapper->get_mapper_name(), impl->vid, 
                            get_task_name(), get_unique_id(), 
                            *(con_it->indexes.begin()), *it)
            }
          }
          instances[idx] = const_cast<InstanceSet*>(&physical_instances[*it]);
        }
        // Now do the test for colocation
        unsigned bad1 = 0, bad2 = 0; 
        if (!runtime->forest->are_colocated(instances, handle, 
                                            con_it->fields, bad1, bad2))
        {
          // Used for translating the indexes back from their linearized form
          std::vector<unsigned> lin_indexes(con_it->indexes.begin(),
                                            con_it->indexes.end());
          if (local_mapper == NULL)
            local_mapper = runtime->find_mapper(current_proc, map_id);
          REPORT_LEGION_ERROR(ERROR_INVALID_MAPPER_OUTPUT,
                        "Invalid mapper output. Mapper %s selected variant "
                        "%d for task %s (ID %lld). However, this variant "
                        "requires that region requirements %d and %d be "
                        "co-located for some set of field, but they are not.",
                        local_mapper->get_mapper_name(), impl->vid, 
                        get_task_name(), get_unique_id(), lin_indexes[bad1],
                        lin_indexes[bad2])
=======
            // check to make sure that all these region requirements have
            // the same region tree ID.
            if (req.region.get_tree_id() != tree_id)
              REPORT_LEGION_ERROR(ERROR_INVALID_LOCATION_CONSTRAINT,
                            "Invalid location constraint. Location constraint "
                            "specified on region requirements %d and %d of "
                            "variant %d of task %s, but region requirements "
                            "contain regions that from different region trees "
                            "(%d and %d). Colocation constraints must always "
                            "be specified on region requirements with regions "
                            "from the same region tree.", 
                            *(con_it->indexes.begin()), *iit, impl->vid,
                            get_task_name(), tree_id, 
                            req.region.get_tree_id())
            const InstanceSet &insts = physical_instances[*iit];
            for (unsigned idx = 0; idx < insts.size(); idx++)
            {
              const InstanceRef &ref = insts[idx];
              PhysicalManager *manager = ref.get_manager();
              if (manager->is_virtual_manager())
                REPORT_LEGION_ERROR(ERROR_INVALID_MAPPER_OUTPUT,
                    "Invalid mapper output. Mapper %s selected a virtual "
                    "instance for region requirement %d of task %s (UID %lld), "
                    "but also selected variant %d which contains a colocation "
                    "constraint for this region requirement. It is illegal to "
                    "request a virtual mapping for a region requirement with a "
                    "colocation constraint.", local_mapper->get_mapper_name(),
                    *iit, get_task_name(), get_unique_id(), impl->vid)
              const FieldMask &inst_mask = ref.get_valid_fields();
              std::vector<FieldID> field_names;
              field_space_node->get_field_set(inst_mask,parent_ctx,field_names);
              unsigned name_index = 0;
              int index = inst_mask.find_first_set();
              while (index >= 0)
              {
                std::map<unsigned,
                  std::pair<PhysicalManager*,unsigned> >::const_iterator
                    finder = colocation_instances.find(index);
                if (finder != colocation_instances.end())
                {
                  if (finder->second.first->instance != manager->instance)
                    REPORT_LEGION_ERROR(ERROR_INVALID_MAPPER_OUTPUT,
                          "Invalid mapper output. Mapper %s selected variant "
                          "%d for task %s (ID %lld). However, this variant "
                          "requires that field %d of region requirements %d be "
                          "co-located with prior requirement %d but it is not. "
                          "Requirement %d mapped to instance " IDFMT " while "
                          "prior requirement %d mapped to instance " IDFMT "",
                          local_mapper->get_mapper_name(), impl->vid, 
                          get_task_name(), get_unique_id(), 
                          field_names[name_index], *iit, finder->second.second,
                          *iit, manager->instance.id, finder->second.second,
                          finder->second.first->instance.id)
                }
                else
                {
                  if (!con_it->fields.empty())
                  {
                    if (con_it->fields.find(field_names[name_index]) !=
                        con_it->fields.end())
                      colocation_instances[index] = 
                        std::make_pair(manager, *iit);
                  }
                  else
                    colocation_instances[index] = std::make_pair(manager, *iit);
                }
                index = inst_mask.find_next_set(index+1);
                name_index++;
              }
            }
          }
>>>>>>> 3418c320
        }
      }
    }

    //--------------------------------------------------------------------------
    void SingleTask::invoke_mapper(MustEpochOp *must_epoch_owner)
    //--------------------------------------------------------------------------
    {
      Mapper::MapTaskInput input;
      Mapper::MapTaskOutput output;
      output.profiling_priority = LG_THROUGHPUT_WORK_PRIORITY;
      // Initialize the mapping input which also does all the traversal
      // down to the target nodes
      std::vector<InstanceSet> valid_instances(regions.size());
      initialize_map_task_input(input, output, must_epoch_owner, 
                                valid_instances);
      // Now we can invoke the mapper to do the mapping
      if (mapper == NULL)
        mapper = runtime->find_mapper(current_proc, map_id);
      mapper->invoke_map_task(this, &input, &output);
      // Now we can convert the mapper output into our physical instances
      finalize_map_task_output(input, output, must_epoch_owner,valid_instances);

      if (is_recording())
      {
#ifdef DEBUG_LEGION
        assert(((tpl != NULL) && tpl->is_recording()) ||
               ((remote_trace_info != NULL) && remote_trace_info->recording));
#endif
        if (tpl != NULL)
          tpl->record_mapper_output(this, output, 
              physical_instances, map_applied_conditions);
        else
          remote_trace_info->record_mapper_output(this, output, 
              physical_instances, map_applied_conditions);
      }
    }

    //--------------------------------------------------------------------------
    void SingleTask::invoke_mapper_replicated(MustEpochOp *must_epoch_owner)
    //--------------------------------------------------------------------------
    {
      if (mapper == NULL)
        mapper = runtime->find_mapper(current_proc, map_id);
      if (must_epoch_owner != NULL)
        REPORT_LEGION_ERROR(ERROR_INVALID_MAPPER_OUTPUT,
                      "Mapper %s requested to replicate task %s (UID %lld) "
                      "which is part of a must epoch launch. Replication of "
                      "tasks in must epoch launches is not permitted.",
                      mapper->get_mapper_name(), get_task_name(),
                      get_unique_id())
      Mapper::MapTaskInput input;
      Mapper::MapTaskOutput default_output;
      Mapper::MapReplicateTaskOutput output;
      // Initialize the mapping input which also does all the traversal
      // down to the target nodes
      std::vector<InstanceSet> valid_instances(regions.size());
      initialize_map_task_input(input, default_output, 
                                must_epoch_owner, valid_instances);
      // Now we can invoke the mapper to do the mapping
      mapper->invoke_map_replicate_task(this, &input, &default_output, &output);
      if (output.task_mappings.empty())
        REPORT_LEGION_ERROR(ERROR_INVALID_MAPPER_OUTPUT,
                      "Mapper %s failed to provide any mappings for task %s "
                      "(UID %lld) in 'map_replicate_task' mapper call.",
                      mapper->get_mapper_name(), get_task_name(),
                      get_unique_id())
      // Quick test to see if there is only one output requested in which
      // case then there is no replication
      else if (output.task_mappings.size() == 1)
      {
        // Set replicate back to false since this is no longer replicated
        replicate = false;
        finalize_map_task_output(input, output.task_mappings[0], 
                                 must_epoch_owner, valid_instances);
        return;
      }
      else
      {
#ifdef DEBUG_LEGION
        assert(shard_manager == NULL);
#endif
        // First make a shard manager to handle the all the shard tasks
        const size_t total_shards = output.task_mappings.size();
        const ReplicationID repl_context = runtime->get_unique_replication_id();
        if (runtime->legion_spy_enabled)
          LegionSpy::log_replication(get_unique_id(), repl_context,
                                     !output.control_replication_map.empty());
        if (!output.control_replication_map.empty())
        {
          shard_manager = new ShardManager(runtime, repl_context, true/*cr*/,
              is_top_level_task(), total_shards, runtime->address_space, this);
          shard_manager->add_reference();
          if (output.control_replication_map.size() != total_shards)
            REPORT_LEGION_ERROR(ERROR_INVALID_MAPPER_OUTPUT,
                          "Mapper %s specified a non-empty control replication "
                          "map of size %zd that does not match the requested "
                          "number of %zd shards for task %s (UID %lld).",
                          mapper->get_mapper_name(), 
                          output.control_replication_map.size(), total_shards,
                          get_task_name(), get_unique_id())
          else
            shard_manager->set_shard_mapping(output.control_replication_map);
          if (!runtime->unsafe_mapper)
          {
            // Check to make sure that they all picked the same variant
            // and that it is a replicable variant
            VariantID chosen_variant = output.task_mappings[0].chosen_variant;
            for (unsigned idx = 1; idx < total_shards; idx++)
            {
              if (output.task_mappings[idx].chosen_variant != chosen_variant)
                REPORT_LEGION_ERROR(ERROR_INVALID_MAPPER_OUTPUT,
                              "Invalid mapper output from invocation of '%s' "
                              "on mapper %s. Mapper picked different variants "
                              "%d and %d for task %s (UID %lld) that was "
                              "designated to be control replicated.", 
                              "map_replicate_task", mapper->get_mapper_name(),
                              chosen_variant, 
                              output.task_mappings[idx].chosen_variant,
                              get_task_name(), get_unique_id())
            }
            VariantImpl *var_impl = runtime->find_variant_impl(task_id,
                                      chosen_variant, true/*can_fail*/);
            // If it's NULL we'll catch it later in the checks
            if ((var_impl != NULL) && !var_impl->is_replicable())
              REPORT_LEGION_ERROR(ERROR_INVALID_MAPPER_OUTPUT,
                            "Invalid mapper output from invocation of '%s' on "
                            "mapper %s. Mapper failed to pick a replicable "
                            "variant for task %s (UID %lld) that was designated"
                            " to be control replicated.", "map_replicate_task",
                            mapper->get_mapper_name(), get_task_name(),
                            get_unique_id())
          }
        }
        else
        {
          shard_manager = new ShardManager(runtime, repl_context, false/*cr*/,
              is_top_level_task(), total_shards, runtime->address_space, this);
          shard_manager->add_reference();
          if (!runtime->unsafe_mapper)
          {
            // Currently we only support non-control replication of 
            // leaf task variants because there is no way to guarantee
            // that the physical instances chosen by the sub-operations
            // launched by the replicated tasks are not the same and we
            // could end up with interfering sub-operations
            for (unsigned idx = 0; idx < total_shards; idx++)
            {
              VariantID variant = output.task_mappings[idx].chosen_variant;
              VariantImpl *var_impl = runtime->find_variant_impl(task_id,
                                                variant, true/*can_fail*/);
              // If it's NULL we'll catch it later in the checks
              if ((var_impl != NULL) && !var_impl->is_leaf())
                REPORT_LEGION_ERROR(ERROR_INVALID_MAPPER_OUTPUT,
                              "Invalid mapper output from invocation of '%s' "
                              "on mapper %s. Mapper failed to pick a leaf task "
                              "variant for task %s (UID %lld) that was chosen "
                              "to be replicated. Only leaf task variants are "
                              "currently permitted for non-control-replicated "
                              "task invocations.", "map_replicate_task",
                              mapper->get_mapper_name(), get_task_name(),
                              get_unique_id())
            }
          }
        }
        // We're going to store the needed instances locally so we can
        // do the mapping when we return on behalf of all the shards
        physical_instances.resize(regions.size());
        // Create the shard tasks and have them complete their mapping
        for (unsigned shard_idx = 0; shard_idx < total_shards; shard_idx++)
        {
          Processor target = output.control_replication_map.empty() ? 
            output.task_mappings[shard_idx].target_procs[0] : 
            output.control_replication_map[shard_idx];
          ShardTask *shard = shard_manager->create_shard(shard_idx, target);
          shard->clone_single_from(this);
          // Shard tasks are always effectively mapped locally
          shard->map_origin = true;
          // Finalize the mapping output
          shard->finalize_map_task_output(input,output.task_mappings[shard_idx],
                                          must_epoch_owner, valid_instances);
          // All shards can just record themselves as being done their 
          // mapping now, their mapping effects will actually come back
          // through the shard manager
          shard->complete_mapping();
          // Now record the instances that we need locally
          const std::deque<InstanceSet> &shard_instances = 
            shard->get_physical_instances();
          for (unsigned region_idx = 0; 
                region_idx < regions.size(); region_idx++)
          {
            if (no_access_regions[region_idx] || 
                !regions[region_idx].region.exists())
              continue;
            const InstanceSet &instances = shard_instances[region_idx];
            InstanceSet &local_instances = physical_instances[region_idx];
            const bool is_write = IS_WRITE(regions[region_idx]);
            // No virtual mappings are permitted
            if (instances.is_virtual_mapping())
              REPORT_LEGION_ERROR(ERROR_INVALID_MAPPER_OUTPUT,
                            "Invalid mapper output from invocation of '%s' on "
                            "mapper %s. Mapper selected a virtual mapping for "
                            "region %d of replicated copy %d of task %s "
                            "(UID %lld). Virtual mappings are not permitted "
                            "for replicated tasks.", "map_replicate_task",
                            mapper->get_mapper_name(), region_idx, shard_idx,
                            get_task_name(), get_unique_id())
            // For each of the shard instances
            for (unsigned idx1 = 0; idx1 < instances.size(); idx1++)
            {
              const InstanceRef &shard_ref = instances[idx1];
              bool found = false;
              for (unsigned idx2 = 0; idx2 < local_instances.size(); idx2++)
              {
                InstanceRef &local_ref = local_instances[idx2];
                if (shard_ref.get_manager() != local_ref.get_manager())
                  continue;
                // If this is a write then we need to check for 
                // overlapping fields to prevent common writes
                if (is_write && !(local_ref.get_valid_fields() * 
                                  shard_ref.get_valid_fields()))
                  REPORT_LEGION_ERROR(ERROR_INVALID_MAPPER_OUTPUT,
                                "Invalid mapper output from invocation of '%s' "
                                "on mapper %s. Mapper selected the same "
                                "physical instance for write privilege region "
                                "%d of two different replicated copies of task "
                                "%s (UID %lld). All regions with write "
                                "privileges must be mapped to different "
                                "physical instances for replicated tasks.",
                                "map_replicate_task", mapper->get_mapper_name(),
                                region_idx, get_task_name(), get_unique_id())
                // Update the set of needed fields
                local_ref.update_fields(shard_ref.get_valid_fields());
                found = true;
                break;
              }
              if (!found)
                local_instances.add_instance(shard_ref);
            }
          }
        }
      }
    }

    //--------------------------------------------------------------------------
    RtEvent SingleTask::map_all_regions(ApEvent local_termination_event,
                                        MustEpochOp *must_epoch_op,
                                        const DeferMappingArgs *defer_args)
    //--------------------------------------------------------------------------
    {
      DETAILED_PROFILER(runtime, MAP_ALL_REGIONS_CALL);
      // Only do this the first or second time through
      if ((defer_args == NULL) || (defer_args->invocation_count < 3))
      {
        if ((defer_args == NULL) || (defer_args->invocation_count < 2))
        {
          if (request_valid_instances)
          {
            // If the mapper wants valid instances we first need to do our
            // versioning analysis and then call the mapper
            if (defer_args == NULL/*first invocation*/)
            {
              const RtEvent version_ready_event = 
                perform_versioning_analysis(false/*post mapper*/);
              if (version_ready_event.exists() && 
                  !version_ready_event.has_triggered())
              return defer_perform_mapping(version_ready_event, must_epoch_op,
                                           defer_args, 1/*invocation count*/);
            }
            // Now do the mapping call
            if (is_replicated())
              invoke_mapper_replicated(must_epoch_op);
            else
              invoke_mapper(must_epoch_op);
          }
          else
          {
            // If the mapper doesn't need valid instances, we do the mapper
            // call first and then see if we need to do any versioning analysis
            if (defer_args == NULL/*first invocation*/)
            {
              if (is_replicated())
                invoke_mapper_replicated(must_epoch_op);
              else
                invoke_mapper(must_epoch_op);
              const RtEvent version_ready_event = 
                perform_versioning_analysis(true/*post mapper*/);
              if (version_ready_event.exists() && 
                  !version_ready_event.has_triggered())
              return defer_perform_mapping(version_ready_event, must_epoch_op,
                                           defer_args, 1/*invocation count*/);
            }
          }
        }
        // If we have any intra-space mapping dependences that haven't triggered
        // then we need to defer ourselves until they have occurred
        if (!intra_space_mapping_dependences.empty())
        {
          const RtEvent ready = 
            Runtime::merge_events(intra_space_mapping_dependences);
          intra_space_mapping_dependences.clear();
          if (ready.exists() && !ready.has_triggered())
            return defer_perform_mapping(ready, must_epoch_op,
                                         defer_args, 2/*invocation count*/);
        }
        // See if we have a remote trace info to use, if we don't then make
        // our trace info and do the initialization
        const TraceInfo trace_info = (remote_trace_info == NULL) ? 
          TraceInfo(this, true/*initialize*/) : 
          TraceInfo(*remote_trace_info, this);
        // Record the get term event here if we're remote since we didn't
        // do it automatically as part of the initialization
        if ((remote_trace_info != NULL) && remote_trace_info->recording)
          trace_info.record_get_term_event();
        ApEvent init_precondition = compute_init_precondition(trace_info);
#ifdef LEGION_SPY
        {
          ApEvent local_completion = get_completion_event();
          // Yes, these events actually trigger in the opposite order, but
          // it is the logical entailement that is important here
          if (local_completion != local_termination_event)
            LegionSpy::log_event_dependence(local_completion, 
                                            local_termination_event);
        }
#endif
        // After we've got our results, apply the state to the region tree
        if (!regions.empty())
        {
          const bool track_effects = 
            (!atomic_locks.empty() || !arrive_barriers.empty());
          if (regions.size() == 1)
          {
            if (early_mapped_regions.empty() && 
                !no_access_regions[0] && !virtual_mapped[0])
            {
              const bool record_valid = (untracked_valid_regions.find(0) == 
                                         untracked_valid_regions.end());
              const ApEvent effects = 
                runtime->forest->physical_perform_updates_and_registration(
                    regions[0], version_infos[0], this, 0, 
                    init_precondition, local_termination_event,
                    physical_instances[0], PhysicalTraceInfo(trace_info, 0),
                                          map_applied_conditions,
#ifdef DEBUG_LEGION
                                          get_logging_name(),
                                          unique_op_id,
#endif
                                          track_effects, record_valid);
              if (effects.exists())
                effects_postconditions.insert(effects);
#ifdef DEBUG_LEGION
              dump_physical_state(&regions[0], 0);
#endif
            }
          }
          else
          {
            std::vector<unsigned> performed_regions;
            std::set<RtEvent> registration_postconditions;
            std::vector<UpdateAnalysis*> analyses(regions.size(), NULL);
            std::vector<ApEvent> effects(regions.size(), ApEvent::NO_AP_EVENT);
            std::vector<RtEvent> reg_pre(regions.size(), RtEvent::NO_RT_EVENT);
            for (unsigned idx = 0; idx < regions.size(); idx++)
            {
              if (early_mapped_regions.find(idx) != early_mapped_regions.end())
              {
                if (runtime->legion_spy_enabled)
                  LegionSpy::log_task_premapping(unique_op_id, idx);
                continue;
              }
              if (no_access_regions[idx])
                continue;
              VersionInfo &local_info = get_version_info(idx);
              // If we virtual mapped it, there is nothing to do
              if (virtual_mapped[idx])
                continue;
              performed_regions.push_back(idx);
              const bool record_valid = (untracked_valid_regions.find(idx) ==
                                         untracked_valid_regions.end());
              // apply the results of the mapping to the tree
              reg_pre[idx] = runtime->forest->physical_perform_updates(
                                          regions[idx], local_info, 
                                          this, idx, init_precondition,
                                          local_termination_event,
                                          physical_instances[idx],
                                          PhysicalTraceInfo(trace_info, idx),
                                          map_applied_conditions,
                                          analyses[idx],
#ifdef DEBUG_LEGION
                                          get_logging_name(),
                                          unique_op_id,
#endif
                                          track_effects, record_valid);
            }
            for (std::vector<unsigned>::const_iterator it = 
                 performed_regions.begin(); it != performed_regions.end(); it++)
            {
              // If we have updates for either copy launcher then defer it
              // in order to avoid blocking here, otherwise we can just do
              // it here as we know that we won't block
              if (reg_pre[*it].exists() || analyses[*it]->has_output_updates())
              {
                const RtEvent registration_post = 
                  runtime->forest->defer_physical_perform_registration(
                                          reg_pre[*it], analyses[*it],
                                          physical_instances[*it],
                                          map_applied_conditions, effects[*it],
                                          PhysicalTraceInfo(trace_info, *it));
                registration_postconditions.insert(registration_post);
              }
              else
                effects[*it] = runtime->forest->physical_perform_registration(
                                          analyses[*it],physical_instances[*it],
                                          PhysicalTraceInfo(trace_info, *it),
                                          map_applied_conditions);
            }
            // Wait for all the registrations to be done
            if (!registration_postconditions.empty())
            {
              const RtEvent registration_post = 
                Runtime::merge_events(registration_postconditions);
              if (registration_post.exists() && 
                  !registration_post.has_triggered())
              {
                std::vector<unsigned> *performed_copy = 
                  new std::vector<unsigned>();
                performed_copy->swap(performed_regions);
                std::vector<ApEvent> *effects_copy = 
                  new std::vector<ApEvent>();
                effects_copy->swap(effects);
                // We'll restart down below with the third possible invocation
                return defer_perform_mapping(registration_post, must_epoch_op,
                                            defer_args, 3/*invocation count*/, 
                                            performed_copy, effects_copy);
              }
            }
            // Now we can do the registrations
            for (std::vector<unsigned>::const_iterator it =
                 performed_regions.begin(); it != performed_regions.end(); it++)
            {
              if (effects[*it].exists())
                effects_postconditions.insert(effects[*it]);
#ifdef DEBUG_LEGION
              dump_physical_state(&regions[*it], *it);
#endif
            }
          }
          if (perform_postmap)
            perform_post_mapping(trace_info);
        } // if (!regions.empty())
      }
      else // third invocation
      {
#ifdef DEBUG_LEGION
        assert(defer_args->invocation_count == 3);
        assert(defer_args->performed_regions != NULL);
        assert(defer_args->effects != NULL);
#endif
        // This is in case we had to defer the second part of the invocation
        for (std::vector<unsigned>::const_iterator it =
              defer_args->performed_regions->begin(); it !=
              defer_args->performed_regions->end(); it++)
        {
          if ((*(defer_args->effects))[*it].exists())
            effects_postconditions.insert((*(defer_args->effects))[*it]);
#ifdef DEBUG_LEGION
          dump_physical_state(&regions[*it], *it);
#endif
        }
        delete defer_args->performed_regions;
        delete defer_args->effects;
        if (perform_postmap)
        {
          const TraceInfo trace_info = (remote_trace_info == NULL) ?
            TraceInfo(this) : TraceInfo(*remote_trace_info, this);
          perform_post_mapping(trace_info);
        }
      }
      // If we are replicating the task then we have to extract the conditions
      // under which each of the instances will be ready to be used
      if (shard_manager != NULL)
        shard_manager->extract_event_preconditions(physical_instances);
      if (is_recording())
      {
        const TraceInfo trace_info = (remote_trace_info == NULL) ?
          TraceInfo(this) : TraceInfo(*remote_trace_info, this);
#ifdef DEBUG_LEGION
        assert(((tpl != NULL) && tpl->is_recording()) ||
               ((remote_trace_info != NULL) && remote_trace_info->recording));
#endif
        std::set<ApEvent> ready_events;
        for (unsigned idx = 0; idx < regions.size(); idx++)
        {
          if (!virtual_mapped[idx] && !no_access_regions[idx])
            physical_instances[idx].update_wait_on_events(ready_events);
        }
        if (tpl != NULL)
          tpl->get_reduction_ready_events(this, ready_events);
        else
          remote_trace_info->get_reduction_ready_events(this, ready_events);
        ApEvent ready_event = Runtime::merge_events(&trace_info, ready_events);
        if (tpl != NULL)
          tpl->record_complete_replay(this, ready_event);
        else
          remote_trace_info->record_complete_replay(this, ready_event);
      }
      return RtEvent::NO_RT_EVENT;
    }

    //--------------------------------------------------------------------------
    void SingleTask::perform_post_mapping(const TraceInfo &trace_info)
    //--------------------------------------------------------------------------
    {
      Mapper::PostMapInput input;
      Mapper::PostMapOutput output;
      input.mapped_regions.resize(regions.size());
      input.valid_instances.resize(regions.size());
      output.chosen_instances.resize(regions.size());
      std::vector<InstanceSet> postmap_valid(regions.size());
      for (unsigned idx = 0; idx < regions.size(); idx++)
      {
        if (early_mapped_regions.find(idx) != early_mapped_regions.end())
          continue;
        if (no_access_regions[idx] || virtual_mapped[idx])
          continue;
        // Don't need to actually traverse very far, but we do need the
        // valid instances for all the regions
        RegionTreePath path;
        initialize_mapping_path(path, regions[idx], regions[idx].region);
        if (request_valid_instances)
          runtime->forest->physical_premap_region(this, idx, regions[idx], 
                                                  get_version_info(idx),
                                                  postmap_valid[idx],
                                                  map_applied_conditions);
        // No need to filter these because they are on the way out
        prepare_for_mapping(postmap_valid[idx], input.valid_instances[idx]);  
        prepare_for_mapping(physical_instances[idx], input.mapped_regions[idx]);
      }
      // Now we can do the mapper call
      if (mapper == NULL)
        mapper = runtime->find_mapper(current_proc, map_id);
      mapper->invoke_post_map_task(this, &input, &output);
      // Check and register the results
      for (unsigned idx = 0; idx < regions.size(); idx++)
      {
        if (early_mapped_regions.find(idx) != early_mapped_regions.end())
          continue;
        if (no_access_regions[idx] || virtual_mapped[idx])
          continue;
        if (output.chosen_instances.empty())
          continue;
        RegionRequirement &req = regions[idx];
        if (req.is_restricted())
        {
          REPORT_LEGION_WARNING(LEGION_WARNING_MAPPER_REQUESTED_POST,
                          "Mapper %s requested post mapping "
                          "instances be created for region requirement %d "
                          "of task %s (ID %lld), but this region requirement "
                          "is restricted. The request is being ignored.",
                          mapper->get_mapper_name(), idx, 
                          get_task_name(), get_unique_id());
          continue;
        }
        if (IS_NO_ACCESS(req))
        {
          REPORT_LEGION_WARNING(LEGION_WARNING_MAPPER_REQUESTED_POST,
                          "Mapper %s requested post mapping "
                          "instances be created for region requirement %d "
                          "of task %s (ID %lld), but this region requirement "
                          "has NO_ACCESS privileges. The request is being "
                          "ignored.", mapper->get_mapper_name(), idx,
                          get_task_name(), get_unique_id());
          continue;
        }
        if (IS_REDUCE(req))
        {
          REPORT_LEGION_WARNING(LEGION_WARNING_MAPPER_REQUESTED_POST,
                          "Mapper %s requested post mapping "
                          "instances be created for region requirement %d "
                          "of task %s (ID %lld), but this region requirement "
                          "has REDUCE privileges. The request is being "
                          "ignored.", mapper->get_mapper_name(), idx,
                          get_task_name(), get_unique_id());
          continue;
        }
        // Convert the post-mapping  
        InstanceSet result;
        RegionTreeID bad_tree = 0;
        std::vector<PhysicalManager*> unacquired;
        bool had_composite = 
          runtime->forest->physical_convert_postmapping(this, req,
                              output.chosen_instances[idx], result, bad_tree,
                              runtime->unsafe_mapper ? NULL : 
                                get_acquired_instances_ref(),
                              unacquired, !runtime->unsafe_mapper);
        if (bad_tree > 0)
          REPORT_LEGION_ERROR(ERROR_INVALID_MAPPER_OUTPUT,
                        "Invalid mapper output from 'postmap_task' invocation "
                        "on mapper %s. Mapper provided an instance from region "
                        "tree %d for use in satisfying region requirement %d "
                        "of task %s (ID %lld) whose region is from region tree "
                        "%d.", mapper->get_mapper_name(), bad_tree,
                        idx, get_task_name(), get_unique_id(), 
                        regions[idx].region.get_tree_id())
        if (!unacquired.empty())
        {
          std::map<PhysicalManager*,std::pair<unsigned,bool> > 
            *acquired_instances = get_acquired_instances_ref();
          for (std::vector<PhysicalManager*>::const_iterator uit = 
                unacquired.begin(); uit != unacquired.end(); uit++)
          {
            if (acquired_instances->find(*uit) == acquired_instances->end())
              REPORT_LEGION_ERROR(ERROR_INVALID_MAPPER_OUTPUT,
                            "Invalid mapper output from 'postmap_task' "
                            "invocation on mapper %s. Mapper selected "
                            "physical instance for region requirement "
                            "%d of task %s (ID %lld) which has already "
                            "been collected. If the mapper had properly "
                            "acquired this instance as part of the mapper "
                            "call it would have detected this. Please "
                            "update the mapper to abide by proper mapping "
                            "conventions.", mapper->get_mapper_name(),
                            idx, get_task_name(), get_unique_id())
          }
          // If we did successfully acquire them, still issue the warning
          REPORT_LEGION_WARNING(LEGION_WARNING_MAPPER_FAILED_ACQUIRE,
                          "mapper %s failed to acquires instances "
                          "for region requirement %d of task %s (ID %lld) "
                          "in 'postmap_task' call. You may experience "
                          "undefined behavior as a consequence.",
                          mapper->get_mapper_name(), idx, 
                          get_task_name(), get_unique_id());
        }
        if (had_composite)
        {
          REPORT_LEGION_WARNING(LEGION_WARNING_MAPPER_REQUESTED_COMPOSITE,
                          "Mapper %s requested a composite "
                          "instance be created for region requirement %d "
                          "of task %s (ID %lld) for a post mapping. The "
                          "request is being ignored.",
                          mapper->get_mapper_name(), idx,
                          get_task_name(), get_unique_id());
          continue;
        }
        if (!runtime->unsafe_mapper)
        {
          std::vector<LogicalRegion> regions_to_check(1, 
                                        regions[idx].region);
          for (unsigned check_idx = 0; check_idx < result.size(); check_idx++)
          {
            if (!result[check_idx].get_manager()->meets_regions(
                                                      regions_to_check))
              REPORT_LEGION_ERROR(ERROR_INVALID_MAPPER_OUTPUT,
                            "Invalid mapper output from invocation of "
                            "'postmap_task' on mapper %s. Mapper specified an "
                            "instance region requirement %d of task %s "
                            "(ID %lld) that does not meet the logical region "
                            "requirement.", mapper->get_mapper_name(), idx, 
                            get_task_name(), get_unique_id())
          }
        }
        if (runtime->legion_spy_enabled)
          runtime->forest->log_mapping_decision(unique_op_id, parent_ctx, 
                                                idx, regions[idx], result,
                                                true/*postmapping*/);
        // TODO: Implement physical tracing for postmapped regions
        if (is_memoizing())
          assert(false);
        // Register this with a no-event so that the instance can
        // be used as soon as it is valid from the copy to it
        // We also use read-only privileges to ensure that it doesn't
        // invalidate the other valid instances
        const PrivilegeMode mode = regions[idx].privilege;
        regions[idx].privilege = LEGION_READ_ONLY; 
        VersionInfo &local_version_info = get_version_info(idx);
        runtime->forest->physical_perform_updates_and_registration(
                          regions[idx], local_version_info, this, idx,
                          completion_event/*wait for task to be done*/,
                          ApEvent::NO_AP_EVENT/*done immediately*/, 
                          result, PhysicalTraceInfo(trace_info, idx), 
                          map_applied_conditions,
#ifdef DEBUG_LEGION
                          get_logging_name(), unique_op_id,
#endif
                          false/*track effects*/);
        regions[idx].privilege = mode; 
      }
    } 

    //--------------------------------------------------------------------------
    void SingleTask::launch_task(void)
    //--------------------------------------------------------------------------
    {
      DETAILED_PROFILER(runtime, LAUNCH_TASK_CALL);
#ifdef DEBUG_LEGION
      assert(regions.size() == physical_instances.size());
      assert(regions.size() == no_access_regions.size());
#endif 
      // If we have a shard manager that means we were replicated so
      // we just do the launch directly from the shard manager
      if ((shard_manager != NULL) && !is_shard_task())
      {
        shard_manager->launch();
        return;
      }
      // If we haven't computed our virtual mapping information
      // yet (e.g. because we origin mapped) then we have to
      // do that now
      if (virtual_mapped.size() != regions.size())
      {
        virtual_mapped.resize(regions.size());
        for (unsigned idx = 0; idx < regions.size(); idx++)
          virtual_mapped[idx] = physical_instances[idx].is_virtual_mapping();
      }
      VariantImpl *variant = 
        runtime->find_variant_impl(task_id, selected_variant);
      // STEP 1: Compute the precondition for the task launch
      std::set<ApEvent> wait_on_events;
      if (execution_fence_event.exists())
        wait_on_events.insert(execution_fence_event);
#ifdef LEGION_SPY
      // TODO: teach legion spy how to check the inner task optimization
      // for now we'll just turn it off whenever we are going to be
      // validating the runtime analysis
      const bool do_inner_task_optimization = false;
#else
      const bool do_inner_task_optimization = variant->is_inner();
#endif
      // Get the event to wait on unless we are 
      // doing the inner task optimization
      if (!do_inner_task_optimization)
      {
        std::set<ApEvent> ready_events;
        for (unsigned idx = 0; idx < regions.size(); idx++)
        {
          if (!virtual_mapped[idx] && !no_access_regions[idx])
            physical_instances[idx].update_wait_on_events(ready_events);
        }
        wait_on_events.insert(Runtime::merge_events(NULL, ready_events));
        for (unsigned idx = 0; idx < futures.size(); idx++)
        {
          FutureImpl *impl = futures[idx].impl; 
          wait_on_events.insert(impl->subscribe());
        }
      }
      // Now add get all the other preconditions for the launch
      for (unsigned idx = 0; idx < grants.size(); idx++)
      {
        GrantImpl *impl = grants[idx].impl;
        wait_on_events.insert(impl->acquire_grant());
      }
      for (unsigned idx = 0; idx < wait_barriers.size(); idx++)
      {
	ApEvent e = 
          Runtime::get_previous_phase(wait_barriers[idx].phase_barrier);
        wait_on_events.insert(e);
      }

      // STEP 2: Set up the task's context
      {
        if (!variant->is_leaf())
          execution_context = initialize_inner_execution_context(variant);
        else
          execution_context = new LeafContext(runtime, this);
        // Add a reference to our execution context
        execution_context->add_reference();
        std::vector<ApUserEvent> unmap_events(regions.size());
        std::vector<RegionRequirement> clone_requirements(regions.size());
        // Make physical regions for each our region requirements
        for (unsigned idx = 0; idx < regions.size(); idx++)
        {
#ifdef DEBUG_LEGION
          assert(regions[idx].handle_type == LEGION_SINGULAR_PROJECTION);
#endif
          // If it was virtual mapper so it doesn't matter anyway.
          if (virtual_mapped[idx] || no_access_regions[idx])
          {
            clone_requirements[idx] = regions[idx];
            localize_region_requirement(clone_requirements[idx]);
            execution_context->add_physical_region(clone_requirements[idx],
                false/*mapped*/, map_id, tag, unmap_events[idx],
                virtual_mapped[idx], physical_instances[idx]);
            // Don't switch coherence modes since we virtually
            // mapped it which means we will map in the parent's
            // context
          }
          else if (do_inner_task_optimization)
          {
            // If this is an inner task then we don't map
            // the region with a physical region, but instead
            // we mark that the unmap event which marks when
            // the region can be used by child tasks should
            // be the ready event.
            clone_requirements[idx] = regions[idx];
            localize_region_requirement(clone_requirements[idx]);
            // Also make the region requirement read-write to force
            // people to wait on the value
            if (!IS_REDUCE(regions[idx]))
              clone_requirements[idx].privilege = LEGION_READ_WRITE;
            unmap_events[idx] = Runtime::create_ap_user_event(NULL);
            execution_context->add_physical_region(clone_requirements[idx],
                    false/*mapped*/, map_id, tag, unmap_events[idx],
                    false/*virtual mapped*/, physical_instances[idx]);
            // Trigger the user event when the region is 
            // actually ready to be used
            std::set<ApEvent> ready_events;
            physical_instances[idx].update_wait_on_events(ready_events);
            ApEvent precondition = Runtime::merge_events(NULL, ready_events);
            Runtime::trigger_event(NULL, unmap_events[idx], precondition);
          }
          else
          { 
            // If this is not virtual mapped, here is where we
            // switch coherence modes from whatever they are in
            // the enclosing context to exclusive within the
            // context of this task
            clone_requirements[idx] = regions[idx];
            localize_region_requirement(clone_requirements[idx]);
            unmap_events[idx] = Runtime::create_ap_user_event(NULL);
            execution_context->add_physical_region(clone_requirements[idx],
                    true/*mapped*/, map_id, tag, unmap_events[idx],
                    false/*virtual mapped*/, physical_instances[idx]);
            // We reset the reference below after we've
            // initialized the local contexts and received
            // back the local instance references
          }
        }
        // Initialize any region tree contexts
        execution_context->initialize_region_tree_contexts(clone_requirements,
                                        unmap_events, map_applied_conditions);
      }
      // Merge together all the events for the start condition 
      ApEvent start_condition = Runtime::merge_events(NULL, wait_on_events);
      // Take all the locks in order in the proper way
      if (!atomic_locks.empty())
      {
        const ApEvent term_event = get_task_completion();
        for (std::map<Reservation,bool>::const_iterator it = 
              atomic_locks.begin(); it != atomic_locks.end(); it++)
        {
          start_condition = Runtime::acquire_ap_reservation(it->first, 
                                          it->second, start_condition);
          // We can also issue the release now dependent on this
          // task being complete, this way we do it before we launch
          // the task and the atomic_locks might be cleaned up
          Runtime::release_reservation(it->first, term_event);
        }
      }
      // STEP 3: Finally we get to launch the task
      // Mark that we have an outstanding task in this context 
      parent_ctx->increment_pending();
      // If this is a leaf task and we have no virtual instances
      // and the SingleTask sub-type says it is ok
      // we can trigger the task's completion event as soon as
      // the task is done running.  We first need to mark that this
      // is going to occur before actually launching the task to 
      // avoid the race.
      bool perform_chaining_optimization = false; 
      ApUserEvent chain_complete_event;
      if (variant->is_leaf() && can_early_complete(chain_complete_event))
        perform_chaining_optimization = true;
      // Note there is a potential scary race condition to be aware of here: 
      // once we launch this task it's possible for this task to run and 
      // clean up before we finish the execution of this function thereby
      // invalidating this SingleTask object's fields.  This means
      // that we need to save any variables we need for after the task
      // launch here on the stack before they can be invalidated.
#ifdef DEBUG_LEGION
      assert(!target_processors.empty());
#endif
      Processor launch_processor = target_processors[0];
      if (target_processors.size() > 1)
      {
        // Find the processor group for all the target processors
        launch_processor = runtime->find_processor_group(target_processors);
      }
      Realm::ProfilingRequestSet profiling_requests;
      // If the mapper requested profiling add that now too
      if (!task_profiling_requests.empty())
      {
        // See if we have any realm requests
        std::set<Realm::ProfilingMeasurementID> realm_measurements;
        for (std::vector<ProfilingMeasurementID>::const_iterator it = 
              task_profiling_requests.begin(); it != 
              task_profiling_requests.end(); it++)
        {
          if ((*it) < Mapping::PMID_LEGION_FIRST)
            realm_measurements.insert((Realm::ProfilingMeasurementID)(*it));
          else if ((*it) == Mapping::PMID_RUNTIME_OVERHEAD)
            execution_context->initialize_overhead_tracker();
          else
            assert(false); // should never get here
        }
        if (!realm_measurements.empty())
        {
          OpProfilingResponse response(this, 0, 0, false/*fill*/, true/*task*/);
          Realm::ProfilingRequest &request = profiling_requests.add_request(
              runtime->find_utility_group(), LG_LEGION_PROFILING_ID, 
              &response, sizeof(response));
          request.add_measurements(realm_measurements);
          // No need to increment the number of outstanding profiling
          // requests here since it was already done when we invoked
          // the mapper (see SingleTask::invoke_mapper)
          // The exeception is for origin-mapped remote tasks on which
          // we're going to need to send a message back to the owner
          if (is_remote() && is_origin_mapped())
          {
#ifdef DEBUG_LEGION
            assert(outstanding_profiling_requests == 0);
            assert(!profiling_reported.exists());
#endif
            outstanding_profiling_requests = 1;
            profiling_reported = Runtime::create_rt_user_event();
          }
        }
      }
      if (runtime->legion_spy_enabled)
      {
        LegionSpy::log_variant_decision(unique_op_id, selected_variant);
#ifdef LEGION_SPY
        if (perform_chaining_optimization)
          LegionSpy::log_operation_events(unique_op_id, start_condition, 
                                          chain_complete_event);
        else
          LegionSpy::log_operation_events(unique_op_id, start_condition, 
                                          get_task_completion());
#endif
        LegionSpy::log_task_priority(unique_op_id, task_priority);
        for (unsigned idx = 0; idx < futures.size(); idx++)
        {
          FutureImpl *impl = futures[idx].impl;
          if (impl->get_ready_event().exists())
            LegionSpy::log_future_use(unique_op_id, impl->get_ready_event());
        }
      }
      ApEvent task_launch_event = variant->dispatch_task(launch_processor, this,
                                 execution_context, start_condition, true_guard,
                                 task_priority, profiling_requests);
      // Finish the chaining optimization if we're doing it
      if (perform_chaining_optimization)
        Runtime::trigger_event(NULL, chain_complete_event, task_launch_event);
      // Finally if this is a predicated task and we have a speculative
      // guard then we need to launch a meta task to handle the case
      // where the task misspeculates
      if (false_guard.exists())
      {
        MisspeculationTaskArgs args(this);
        // Make sure this runs on an application processor where the
        // original task was going to go 
        runtime->issue_runtime_meta_task(args, LG_LATENCY_WORK_PRIORITY, 
                                         RtEvent(false_guard));
        // Fun little trick here: decrement the outstanding meta-task
        // counts for the mis-speculation task in case it doesn't run
        // If it does run, we'll increment the counts again
#ifdef DEBUG_LEGION
        runtime->decrement_total_outstanding_tasks(
            MisspeculationTaskArgs::TASK_ID, true/*meta*/);
#else
        runtime->decrement_total_outstanding_tasks();
#endif
#ifdef DEBUG_SHUTDOWN_HANG
        __sync_fetch_and_add(
            &runtime->outstanding_counts[MisspeculationTaskArgs::TASK_ID],-1);
#endif
      }
    }

    //--------------------------------------------------------------------------
    void SingleTask::pack_profiling_requests(Serializer &rez,
                                             std::set<RtEvent> &applied) const
    //--------------------------------------------------------------------------
    {
      rez.serialize<size_t>(copy_profiling_requests.size());
      if (!copy_profiling_requests.empty())
      {
        for (unsigned idx = 0; idx < copy_profiling_requests.size(); idx++)
          rez.serialize(copy_profiling_requests[idx]);
        rez.serialize(profiling_priority);
        rez.serialize(runtime->find_utility_group());
        // Send a message to the owner with an update for the extra counts
        const RtUserEvent done_event = Runtime::create_rt_user_event();
        rez.serialize<RtEvent>(done_event);
        applied.insert(done_event);
      }
    }

    //--------------------------------------------------------------------------
    void SingleTask::add_copy_profiling_request(const PhysicalTraceInfo &info,
                                Realm::ProfilingRequestSet &requests, bool fill)
    //--------------------------------------------------------------------------
    {
      // Nothing to do if we don't have any copy profiling requests
      if (copy_profiling_requests.empty())
        return;
      OpProfilingResponse response(this, info.index, info.dst_index, fill);
      Realm::ProfilingRequest &request = requests.add_request(
        runtime->find_utility_group(), LG_LEGION_PROFILING_ID, 
        &response, sizeof(response));
      for (std::vector<ProfilingMeasurementID>::const_iterator it = 
            copy_profiling_requests.begin(); it != 
            copy_profiling_requests.end(); it++)
        request.add_measurement((Realm::ProfilingMeasurementID)(*it));
      handle_profiling_update(1/*count*/);
    }

    //--------------------------------------------------------------------------
    void SingleTask::handle_profiling_response(
                                       const ProfilingResponseBase *base,
                                       const Realm::ProfilingResponse &response,
                                       const void *orig, size_t orig_length)
    //--------------------------------------------------------------------------
    {
#ifdef DEBUG_LEGION
      assert(profiling_reported.exists());
#endif
      if (mapper == NULL)
        mapper = runtime->find_mapper(current_proc, map_id); 
      const OpProfilingResponse *task_prof = 
            static_cast<const OpProfilingResponse*>(base);
      // First see if this is a task response for an origin-mapped task
      // on a remote node that needs to be sent back to the origin node
      if (task_prof->task && is_origin_mapped() && is_remote())
      {
        // We need to send this response back to the owner node along
        // with the overhead tracker
        SingleTask *orig_task = get_origin_task();
        Serializer rez;
        {
          RezCheck z(rez);
          rez.serialize(orig_task);
          rez.serialize(orig_length);
          rez.serialize(orig, orig_length);
          if (execution_context->overhead_tracker)
          {
            rez.serialize<bool>(true);
            rez.serialize(*execution_context->overhead_tracker);
          }
          else
            rez.serialize<bool>(false);
          
        }
        runtime->send_remote_task_profiling_response(orig_proc, rez);
      }
      else
      {
        // Check to see if we are done mapping, if not then we need to defer
        // this until we are done mapping so we know how many
        if (!mapped_event.has_triggered())
        {
          // Take the lock and see if we lost the race
          AutoLock o_lock(op_lock);
          if (!mapped_event.has_triggered())
          {
            // Save this profiling response for later until we know the
            // full count of profiling responses
            profiling_info.resize(profiling_info.size() + 1);
            SingleProfilingInfo &info = profiling_info.back();
            info.task_response = task_prof->task; 
            info.region_requirement_index = task_prof->src;
            info.fill_response = task_prof->fill;
            info.buffer_size = orig_length;
            info.buffer = malloc(orig_length);
            memcpy(info.buffer, orig, orig_length);
            if (info.task_response)
            {
              // If we had an overhead tracker 
              // see if this is the callback for the task
              if (execution_context->overhead_tracker != NULL)
                // This is the callback for the task itself
                info.profiling_responses.attach_overhead(
                    execution_context->overhead_tracker);
            }
            return;
          }
        }
        // If we get here then we can handle the response now
        Mapping::Mapper::TaskProfilingInfo info;
        info.profiling_responses.attach_realm_profiling_response(response);
        info.task_response = task_prof->task; 
        info.region_requirement_index = task_prof->src;
        info.total_reports = outstanding_profiling_requests;
        info.fill_response = task_prof->fill;
        if (info.task_response)
        {
          // If we had an overhead tracker 
          // see if this is the callback for the task
          if (execution_context->overhead_tracker != NULL)
            // This is the callback for the task itself
            info.profiling_responses.attach_overhead(
                execution_context->overhead_tracker);
        }
        mapper->invoke_task_report_profiling(this, &info);
      }
      const int count = __sync_add_and_fetch(&outstanding_profiling_reported,1);
#ifdef DEBUG_LEGION
      assert(count <= outstanding_profiling_requests);
#endif
      if (count == outstanding_profiling_requests)
        Runtime::trigger_event(profiling_reported);
    } 

    //--------------------------------------------------------------------------
    void SingleTask::handle_profiling_update(int count)
    //--------------------------------------------------------------------------
    {
#ifdef DEBUG_LEGION
      assert(count > 0);
      assert(!mapped_event.has_triggered());
#endif
      __sync_fetch_and_add(&outstanding_profiling_requests, count);
    }

    //--------------------------------------------------------------------------
    void SingleTask::finalize_single_task_profiling(void)
    //--------------------------------------------------------------------------
    {
#ifdef DEBUG_LEGION
      assert(profiling_reported.exists());
#endif
      if (mapper == NULL)
        mapper = runtime->find_mapper(current_proc, map_id);
      if (outstanding_profiling_requests > 0)
      {
#ifdef DEBUG_LEGION
        assert(mapped_event.has_triggered());
#endif
        std::vector<SingleProfilingInfo> to_perform;
        {
          AutoLock o_lock(op_lock);
          to_perform.swap(profiling_info);
        }
        if (!to_perform.empty())
        {
          for (unsigned idx = 0; idx < to_perform.size(); idx++)
          {
            SingleProfilingInfo &info = to_perform[idx];
            const Realm::ProfilingResponse resp(info.buffer,info.buffer_size);
            info.total_reports = outstanding_profiling_requests;
            info.profiling_responses.attach_realm_profiling_response(resp);
            mapper->invoke_task_report_profiling(this, &info);
            free(info.buffer);
          }
          const int count = __sync_add_and_fetch(
              &outstanding_profiling_reported, to_perform.size());
#ifdef DEBUG_LEGION
          assert(count <= outstanding_profiling_requests);
#endif
          if (count == outstanding_profiling_requests)
            Runtime::trigger_event(profiling_reported);
        }
      }
      else
      {
        // We're not expecting any profiling callbacks so we need to
        // do one ourself to inform the mapper that there won't be any
        Mapping::Mapper::TaskProfilingInfo info;
        info.total_reports = 0;
        info.task_response = true;
        info.region_requirement_index = 0;
        info.fill_response = false; // make valgrind happy
        mapper->invoke_task_report_profiling(this, &info);    
        Runtime::trigger_event(profiling_reported);
      }
    }

    //--------------------------------------------------------------------------
    void SingleTask::handle_remote_profiling_response(Deserializer &derez)
    //--------------------------------------------------------------------------
    {
      size_t buffer_size;
      derez.deserialize(buffer_size);
      const void *buffer = derez.get_current_pointer();
      derez.advance_pointer(buffer_size);
#ifdef DEBUG_LEGION
      // Realm needs this buffer to have 8-byte alignment so check that it does
      assert((uintptr_t(buffer) % 8) == 0);
#endif
      bool has_tracker;
      derez.deserialize(has_tracker);
      Mapping::ProfilingMeasurements::RuntimeOverhead tracker;
      if (has_tracker)
        derez.deserialize(tracker);
      const Realm::ProfilingResponse response(buffer, buffer_size);
      const OpProfilingResponse *task_prof = 
            static_cast<const OpProfilingResponse*>(response.user_data());
      Mapping::Mapper::TaskProfilingInfo info;
      info.profiling_responses.attach_realm_profiling_response(response);
      info.task_response = task_prof->task; 
      info.region_requirement_index = task_prof->src;
      info.total_reports = outstanding_profiling_requests;
      info.fill_response = task_prof->fill;
      if (has_tracker)
        info.profiling_responses.attach_overhead(&tracker);
      mapper->invoke_task_report_profiling(this, &info);
      const int count = __sync_add_and_fetch(&outstanding_profiling_reported,1);
#ifdef DEBUG_LEGION
      assert(count <= outstanding_profiling_requests);
#endif
      if (count == outstanding_profiling_requests)
        Runtime::trigger_event(profiling_reported);
    }

    //--------------------------------------------------------------------------
    /*static*/ void SingleTask::process_remote_profiling_response(
                                                            Deserializer &derez)
    //--------------------------------------------------------------------------
    {
      DerezCheck z(derez);
      SingleTask *target;
      derez.deserialize(target);
      target->handle_remote_profiling_response(derez);
    }

    //--------------------------------------------------------------------------
    InnerContext* SingleTask::initialize_inner_execution_context(VariantImpl *v)
    //--------------------------------------------------------------------------
    {
      InnerContext *inner_ctx = new InnerContext(runtime, this, 
          get_depth(), v->is_inner(), regions, parent_req_indexes, 
          virtual_mapped, unique_op_id, execution_fence_event);
      if (mapper == NULL)
        mapper = runtime->find_mapper(current_proc, map_id);
      inner_ctx->configure_context(mapper, task_priority);
      return inner_ctx;
    }

    /////////////////////////////////////////////////////////////
    // Multi Task 
    /////////////////////////////////////////////////////////////

    //--------------------------------------------------------------------------
    MultiTask::MultiTask(Runtime *rt)
      : TaskOp(rt)
    //--------------------------------------------------------------------------
    {
    }
    
    //--------------------------------------------------------------------------
    MultiTask::~MultiTask(void)
    //--------------------------------------------------------------------------
    {
    }

    //--------------------------------------------------------------------------
    void MultiTask::activate_multi(void)
    //--------------------------------------------------------------------------
    {
      DETAILED_PROFILER(runtime, ACTIVATE_MULTI_CALL);
      activate_task();
      launch_space = NULL;
      internal_space = IndexSpace::NO_SPACE;
      sliced = false;
      redop = 0;
      deterministic_redop = false;
      reduction_op = NULL;
      serdez_redop_fns = NULL;
      reduction_state_size = 0;
      reduction_state = NULL;
      first_mapping = true;
      children_complete_invoked = false;
      children_commit_invoked = false;
      predicate_false_result = NULL;
      predicate_false_size = 0;
    }

    //--------------------------------------------------------------------------
    void MultiTask::deactivate_multi(void)
    //--------------------------------------------------------------------------
    {
      DETAILED_PROFILER(runtime, DEACTIVATE_MULTI_CALL);
      if (runtime->profiler != NULL)
        runtime->profiler->register_multi_task(this, task_id);
      deactivate_task();
      if (remove_launch_space_reference(launch_space))
        delete launch_space;
      // Remove our reference to the future map
      future_map = FutureMap();
      if (reduction_state != NULL)
      {
        legion_free(REDUCTION_ALLOC, reduction_state, reduction_state_size);
        reduction_state = NULL;
        reduction_state_size = 0;
      }
      if (!temporary_futures.empty())
      {
        for (std::map<DomainPoint,std::pair<void*,size_t> >::const_iterator it =
              temporary_futures.begin(); it != temporary_futures.end(); it++)
        {
          legion_free(FUTURE_RESULT_ALLOC, it->second.first, it->second.second);
        }
        temporary_futures.clear();
      }
      // Remove our reference to the point arguments 
      point_arguments = FutureMap();
      point_futures.clear();
      slices.clear(); 
      if (predicate_false_result != NULL)
      {
        legion_free(PREDICATE_ALLOC, predicate_false_result, 
                    predicate_false_size);
        predicate_false_result = NULL;
        predicate_false_size = 0;
      }
      predicate_false_future = Future();
      intra_space_dependences.clear();
    }

    //--------------------------------------------------------------------------
    bool MultiTask::is_sliced(void) const
    //--------------------------------------------------------------------------
    {
      return sliced;
    }

    //--------------------------------------------------------------------------
    void MultiTask::slice_index_space(void)
    //--------------------------------------------------------------------------
    {
      DETAILED_PROFILER(runtime, SLICE_INDEX_SPACE_CALL);
#ifdef DEBUG_LEGION
      assert(!sliced);
#endif
      sliced = true;
      stealable = false; // cannot steal something that has been sliced
      Mapper::SliceTaskInput input;
      Mapper::SliceTaskOutput output;
      input.domain_is = internal_space;
      if (sharding_space.exists())
        input.sharding_is = sharding_space;
      else
        input.sharding_is = launch_space->handle;
      runtime->forest->find_launch_space_domain(internal_space, input.domain);
      output.verify_correctness = false;
      if (mapper == NULL)
        mapper = runtime->find_mapper(current_proc, map_id);
      mapper->invoke_slice_task(this, &input, &output);
      if (output.slices.empty())
        REPORT_LEGION_ERROR(ERROR_INVALID_MAPPER_OUTPUT,
                      "Invalid mapper output from invocation of 'slice_task' "
                      "call on mapper %s. Mapper failed to specify an slices "
                      "for task %s (ID %lld).", mapper->get_mapper_name(),
                      get_task_name(), get_unique_id())

#ifdef DEBUG_LEGION
      size_t total_points = 0;
#endif
      for (unsigned idx = 0; idx < output.slices.size(); idx++)
      {
        Mapper::TaskSlice &slice = output.slices[idx]; 
        if (!slice.proc.exists())
          REPORT_LEGION_ERROR(ERROR_INVALID_MAPPER_OUTPUT,
                        "Invalid mapper output from invocation of 'slice_task' "
                        "on mapper %s. Mapper returned a slice for task "
                        "%s (ID %lld) with an invalid processor " IDFMT ".",
                        mapper->get_mapper_name(), get_task_name(),
                        get_unique_id(), slice.proc.id)
        // Check to see if we need to get an index space for this domain
        if (!slice.domain_is.exists() && (slice.domain.get_volume() > 0))
          slice.domain_is = 
            runtime->find_or_create_index_slice_space(slice.domain,
                                    internal_space.get_type_tag());
        if (slice.domain_is.get_type_tag() != internal_space.get_type_tag())
          REPORT_LEGION_ERROR(ERROR_INVALID_MAPPER_OUTPUT,
                        "Invalid mapper output from invocation of 'slice_task' "
                        "on mapper %s. Mapper returned slice index space %d "
                        "for task %s (UID %lld) with a different type than "
                        "original index space to be sliced.",
                        mapper->get_mapper_name(), slice.domain_is.get_id(),
                        get_task_name(), get_unique_id());
#ifdef DEBUG_LEGION
        // Check to make sure the domain is not empty
        Domain &d = slice.domain;
        if ((d == Domain::NO_DOMAIN) && slice.domain_is.exists())
          runtime->forest->find_launch_space_domain(slice.domain_is, d);
        bool empty = false;
	size_t volume = d.get_volume();
	if (volume == 0)
	  empty = true;
	else
	  total_points += volume;
        if (empty)
          REPORT_LEGION_ERROR(ERROR_INVALID_MAPPER_OUTPUT,
                        "Invalid mapper output from invocation of 'slice_task' "
                        "on mapper %s. Mapper returned an empty slice for task "
                        "%s (ID %lld).", mapper->get_mapper_name(),
                        get_task_name(), get_unique_id())
#endif
        SliceTask *new_slice = this->clone_as_slice_task(slice.domain_is,
                                                         slice.proc,
                                                         slice.recurse,
                                                         slice.stealable);
        slices.push_back(new_slice);
      }
#ifdef DEBUG_LEGION
      // If the volumes don't match, then something bad happend in the mapper
      if (total_points != input.domain.get_volume())
        REPORT_LEGION_ERROR(ERROR_INVALID_MAPPER_OUTPUT,
                      "Invalid mapper output from invocation of 'slice_task' "
                      "on mapper %s. Mapper returned slices with a total "
                      "volume %ld that does not match the expected volume of "
                      "%zd when slicing task %s (ID %lld).", 
                      mapper->get_mapper_name(), long(total_points),
                      input.domain.get_volume(), 
                      get_task_name(), get_unique_id())
#endif
      if (output.verify_correctness)
      {
        std::vector<IndexSpace> slice_spaces(slices.size());
        for (unsigned idx = 0; idx < output.slices.size(); idx++)
          slice_spaces[idx] = output.slices[idx].domain_is;
        runtime->forest->validate_slicing(internal_space, slice_spaces,
                                          this, mapper);
      }
      trigger_slices(); 
      // If we succeeded and this is an intermediate slice task
      // then we can reclaim it, otherwise, if it is the original
      // index task then we want to keep it around. Note it is safe
      // to call get_task_kind here despite the cleanup race because
      // it is a static property of the object.
      if (get_task_kind() == SLICE_TASK_KIND)
        deactivate();
    }

    //--------------------------------------------------------------------------
    void MultiTask::trigger_slices(void)
    //--------------------------------------------------------------------------
    {
      // Add our slices back into the queue of things that are ready to map
      // or send it to its remote node if necessary
      // Watch out for the cleanup race with some acrobatics here
      // to handle the case where the iterator is invalidated
      std::set<RtEvent> wait_for;
      std::list<SliceTask*>::const_iterator it = slices.begin();
      while (true)
      {
        SliceTask *slice = *it;
        // Have to update this before launching the task to avoid 
        // the clean-up race
        it++;
        const bool done = (it == slices.end());
        // Dumb case for must epoch operations, we need these to 
        // be mapped immediately, mapper be damned
        if (must_epoch != NULL)
        {
          TriggerTaskArgs trigger_args(slice);
          RtEvent done = runtime->issue_runtime_meta_task(trigger_args, 
                                           LG_THROUGHPUT_WORK_PRIORITY);
          wait_for.insert(done);
        }
        // If we're replaying this for for a trace then don't even
        // bother asking the mapper about when to map this
        else if (is_replaying())
          slice->enqueue_ready_operation();
        // Figure out whether this task is local or remote
        else if (!runtime->is_local(slice->target_proc))
        {
          // We can only send it away if it is not origin mapped
          // otherwise it has to stay here until it is fully mapped
          if (!slice->is_origin_mapped())
            runtime->send_task(slice);
          else
            slice->enqueue_ready_task(false/*use target*/);
        }
        else
          slice->enqueue_ready_task(true/*use target*/);
        if (done)
          break;
      }
      // Must-epoch operations are nasty little beasts and have
      // to wait for the effects to finish before returning
      if (!wait_for.empty())
      {
        RtEvent wait_on = Runtime::merge_events(wait_for);
        wait_on.wait();
      }
    }

    //--------------------------------------------------------------------------
    void MultiTask::clone_multi_from(MultiTask *rhs, IndexSpace is,
                                     Processor p, bool recurse, bool stealable)
    //--------------------------------------------------------------------------
    {
      DETAILED_PROFILER(runtime, CLONE_MULTI_CALL);
#ifdef DEBUG_LEGION
      assert(this->launch_space == NULL);
#endif
      this->clone_task_op_from(rhs, p, stealable, false/*duplicate*/);
      this->index_domain = rhs->index_domain;
      this->launch_space = rhs->launch_space;
      add_launch_space_reference(this->launch_space);
      this->internal_space = is;
      this->future_map = rhs->future_map;
      this->must_epoch_task = rhs->must_epoch_task;
      this->sliced = !recurse;
      this->redop = rhs->redop;
      if (this->redop != 0)
      {
        this->deterministic_redop = rhs->deterministic_redop;
        if (!this->deterministic_redop)
        {
          // Only need to initialize this if we're not doing a 
          // deterministic reduction operation
          this->reduction_op = rhs->reduction_op;
          this->serdez_redop_fns = rhs->serdez_redop_fns;
          initialize_reduction_state();
        }
      }
      this->point_arguments = rhs->point_arguments;
      if (!rhs->point_futures.empty())
        this->point_futures = rhs->point_futures;
      this->predicate_false_future = rhs->predicate_false_future;
      this->predicate_false_size = rhs->predicate_false_size;
      if (this->predicate_false_size > 0)
      {
#ifdef DEBUG_LEGION
        assert(this->predicate_false_result == NULL);
#endif
        this->predicate_false_result = malloc(this->predicate_false_size);
        memcpy(this->predicate_false_result, rhs->predicate_false_result,
               this->predicate_false_size);
      }
    }

    //--------------------------------------------------------------------------
    void MultiTask::trigger_mapping(void)
    //--------------------------------------------------------------------------
    {
      DETAILED_PROFILER(runtime, MULTI_TRIGGER_EXECUTION_CALL);
      if (is_remote())
      {
        // distribute, slice, then map/launch
        if (distribute_task())
        {
          // Still local
          if (is_sliced())
          {
            if (is_origin_mapped())
              launch_task();
            else
              map_and_launch();
          }
          else
            slice_index_space();
        }
      }
      else
      {
        // Not remote
        // If we're doing a must epoch launch then we don't
        // need to early map any regions because any interfering
        // regions that would be handled by this will be handled
        // by the map_must_epoch call
        if (must_epoch == NULL)
          early_map_task();
        if (is_origin_mapped())
        {
          if (is_sliced())
          {
            if (must_epoch == NULL)
            {
              // See if we've done our first mapping yet or not
              if (first_mapping)
              {
                first_mapping = false;
                const RtEvent done_mapping = perform_mapping();
                if (!done_mapping.exists() || done_mapping.has_triggered())
                {
                  if (distribute_task())
                    launch_task();
                }
                else
                  defer_distribute_task(done_mapping);
              }
              else
              {
                // We know that it is staying on one
                // of our local processors.  If it is
                // still this processor then map and run it
                if (distribute_task())
                  // Still local so we can launch it
                  launch_task();
              }
            }
            else
              register_must_epoch();
          }
          else
            slice_index_space();
        }
        else
        {
          if (distribute_task())
          {
            // Still local try slicing, mapping, and launching
            if (is_sliced())
              map_and_launch();
            else
              slice_index_space();
          }
        }
      }
    } 

    //--------------------------------------------------------------------------
    void MultiTask::pack_multi_task(Serializer &rez, AddressSpaceID target)
    //--------------------------------------------------------------------------
    {
      DETAILED_PROFILER(runtime, PACK_MULTI_CALL);
      RezCheck z(rez);
      pack_base_task(rez, target);
      rez.serialize(launch_space->handle);
      rez.serialize(sliced);
      rez.serialize(redop);
      if (redop > 0)
        rez.serialize<bool>(deterministic_redop);
    }

    //--------------------------------------------------------------------------
    void MultiTask::unpack_multi_task(Deserializer &derez,
                                      std::set<RtEvent> &ready_events)
    //--------------------------------------------------------------------------
    {
      DETAILED_PROFILER(runtime, UNPACK_MULTI_CALL);
      DerezCheck z(derez);
      unpack_base_task(derez, ready_events); 
      IndexSpace launch_handle;
      derez.deserialize(launch_handle);
#ifdef DEBUG_LEGION
      assert(launch_space == NULL);
#endif
      launch_space = runtime->forest->get_node(launch_handle);
      WrapperReferenceMutator mutator(ready_events);
      launch_space->add_base_valid_ref(CONTEXT_REF, &mutator);
      derez.deserialize(sliced);
      derez.deserialize(redop);
      if (redop > 0)
      {
        derez.deserialize(deterministic_redop);
        // Only need to fill these in if we're not doing a 
        // deterministic reduction operation
        if (!deterministic_redop)
        {
          reduction_op = Runtime::get_reduction_op(redop);
          serdez_redop_fns = Runtime::get_serdez_redop_fns(redop);
          initialize_reduction_state();
        }
      }
    }

    //--------------------------------------------------------------------------
    void MultiTask::initialize_reduction_state(void)
    //--------------------------------------------------------------------------
    {
#ifdef DEBUG_LEGION
      assert(reduction_op != NULL);
      assert(reduction_op->is_foldable);
      assert(reduction_state == NULL);
#endif
      reduction_state_size = reduction_op->sizeof_rhs;
      reduction_state = legion_malloc(REDUCTION_ALLOC, reduction_state_size);
      // If we need to initialize specially, then we do that with a serdez fn
      if (serdez_redop_fns != NULL)
        (*(serdez_redop_fns->init_fn))(reduction_op, reduction_state, 
                                       reduction_state_size);
      else
        reduction_op->init(reduction_state, 1);
    }

    //--------------------------------------------------------------------------
    void MultiTask::fold_reduction_future(const void *result, 
                                          size_t result_size, 
                                          bool owner, bool exclusive)
    //--------------------------------------------------------------------------
    {
      // Apply the reduction operation
#ifdef DEBUG_LEGION
      assert(reduction_op != NULL);
      assert(reduction_op->is_foldable);
      assert(reduction_state != NULL);
#endif
      // Perform the reduction, see if we have to do serdez reductions
      if (serdez_redop_fns != NULL)
      {
        // Need to hold the lock to make the serialize/deserialize
        // process atomic
        AutoLock o_lock(op_lock);
        (*(serdez_redop_fns->fold_fn))(reduction_op, reduction_state,
                                       reduction_state_size, result);
      }
      else
        reduction_op->fold(reduction_state, result, 1, exclusive);

      // If we're the owner, then free the memory
      if (owner)
        free(const_cast<void*>(result));
    } 

    /////////////////////////////////////////////////////////////
    // Individual Task 
    /////////////////////////////////////////////////////////////

    //--------------------------------------------------------------------------
    IndividualTask::IndividualTask(Runtime *rt)
      : SingleTask(rt)
    //--------------------------------------------------------------------------
    {
    }

    //--------------------------------------------------------------------------
    IndividualTask::IndividualTask(const IndividualTask &rhs)
      : SingleTask(NULL)
    //--------------------------------------------------------------------------
    {
      // should never be called
      assert(false);
    }

    //--------------------------------------------------------------------------
    IndividualTask::~IndividualTask(void)
    //--------------------------------------------------------------------------
    {
    }

    //--------------------------------------------------------------------------
    IndividualTask& IndividualTask::operator=(const IndividualTask &rhs)
    //--------------------------------------------------------------------------
    {
      // should never be called
      assert(false);
      return *this;
    }

    //--------------------------------------------------------------------------
    void IndividualTask::activate(void)
    //--------------------------------------------------------------------------
    {
      DETAILED_PROFILER(runtime, ACTIVATE_INDIVIDUAL_CALL);
      activate_individual_task(); 
    }

    //--------------------------------------------------------------------------
    void IndividualTask::activate_individual_task(void)
    //--------------------------------------------------------------------------
    {
      activate_single();
      predicate_false_result = NULL;
      predicate_false_size = 0;
      orig_task = this;
      remote_owner_uid = 0;
      remote_completion_event = get_completion_event();
      remote_unique_id = get_unique_id();
      sent_remotely = false;
      top_level_task = false;
      implicit_top_level_task = false;
      local_function_task = false;
      need_intra_task_alias_analysis = true;
    }

    //--------------------------------------------------------------------------
    void IndividualTask::deactivate(void)
    //--------------------------------------------------------------------------
    {
      DETAILED_PROFILER(runtime, DEACTIVATE_INDIVIDUAL_CALL);
      deactivate_individual_task(); 
      runtime->free_individual_task(this);
    }

    //--------------------------------------------------------------------------
    void IndividualTask::deactivate_individual_task(void)
    //--------------------------------------------------------------------------
    {
      deactivate_single();
      if (predicate_false_result != NULL)
      {
        legion_free(PREDICATE_ALLOC, predicate_false_result, 
                    predicate_false_size);
        predicate_false_result = NULL;
        predicate_false_size = 0;
      }
      // Remove our reference on the future
      result = Future();
      predicate_false_future = Future();
      privilege_paths.clear();
      if (!acquired_instances.empty())
        release_acquired_instances(acquired_instances); 
    }

    //--------------------------------------------------------------------------
    Future IndividualTask::initialize_task(InnerContext *ctx,
                                           const TaskLauncher &launcher,
                                           bool track /*=true*/,
                                           bool top_level /*=false*/,
                                           bool implicit_top_level /*=false*/)
    //--------------------------------------------------------------------------
    {
      parent_ctx = ctx;
      task_id = launcher.task_id;
      indexes = launcher.index_requirements;
      regions = launcher.region_requirements;
      if (!launcher.futures.empty())
      {
        // Only allow non-empty futures on the way in
        for (std::vector<Future>::const_iterator it =
              launcher.futures.begin(); it != launcher.futures.end(); it++)
          if (it->impl != NULL)
            futures.push_back(*it);
      }
      // Can't update these here in case we get restricted postconditions
      grants = launcher.grants;
      wait_barriers = launcher.wait_barriers;
      arrive_barriers = launcher.arrive_barriers;
      arglen = launcher.argument.get_size();
      if (arglen > 0)
      {
        args = legion_malloc(TASK_ARGS_ALLOC, arglen);
        memcpy(args,launcher.argument.get_ptr(),arglen);
      }
      map_id = launcher.map_id;
      tag = launcher.tag;
      index_point = launcher.point;
      index_domain = Domain(index_point, index_point);
      sharding_space = launcher.sharding_space;
      is_index_space = false;
      initialize_base_task(ctx, track, launcher.static_dependences,
                           launcher.predicate, task_id);
      remote_owner_uid = ctx->get_unique_id();
      need_intra_task_alias_analysis = !launcher.independent_requirements;
      if (launcher.predicate != Predicate::TRUE_PRED)
      {
        if (launcher.predicate_false_future.impl != NULL)
          predicate_false_future = launcher.predicate_false_future;
        else
        {
          predicate_false_size = launcher.predicate_false_result.get_size();
          if (predicate_false_size == 0)
          {
            // TODO: Put this check back in
#if 0
            if (variants->return_size > 0)
              log_run.error("Predicated task launch for task %s "
                                  "in parent task %s (UID %lld) has non-void "
                                  "return type but no default value for its "
                                  "future if the task predicate evaluates to "
                                  "false.  Please set either the "
                                  "'predicate_false_result' or "
                                  "'predicate_false_future' fields of the "
                                  "TaskLauncher struct.",
                                  get_task_name(), ctx->get_task_name(),
                                  ctx->get_unique_id())
#endif
          }
          else
          {
            // TODO: Put this check back in
#ifdef PERFORM_PREDICATE_SIZE_CHECKS
            if (predicate_false_size != variants->return_size)
              REPORT_LEGION_ERROR(ERROR_PREDICATED_TASK_LAUNCH,
                            "Predicated task launch for task %s "
                                 "in parent task %s (UID %lld) has predicated "
                                 "false return type of size %ld bytes, but the "
                                 "expected return size is %ld bytes.",
                                 get_task_name(), parent_ctx->get_task_name(),
                                 parent_ctx->get_unique_id(),
                                 predicate_false_size, variants->return_size)
#endif
#ifdef DEBUG_LEGION
            assert(predicate_false_result == NULL);
#endif
            predicate_false_result = 
              legion_malloc(PREDICATE_ALLOC, predicate_false_size);
            memcpy(predicate_false_result, 
                   launcher.predicate_false_result.get_ptr(),
                   predicate_false_size);
          }
        }
      } 
      if (launcher.local_function_task)
      {
        if (!regions.empty())
          REPORT_LEGION_ERROR(ERROR_ILLEGAL_LOCAL_FUNCTION_TASK_LAUNCH, 
              "Local function task launch for task %s in parent task %s "
              "(UID %lld) has %zd region requirements. Local function tasks "
              "are not permitted to have any region requirements.", 
              get_task_name(), parent_ctx->get_task_name(), 
              parent_ctx->get_unique_id(), regions.size())
        local_function_task = true;
      }
      // Get a future from the parent context to use as the result
      result = Future(new FutureImpl(runtime, true/*register*/,
            runtime->get_available_distributed_id(), 
            runtime->address_space, get_completion_event(), this));
      check_empty_field_requirements(); 
      // If this is the top-level task we can record some extra properties
      if (top_level)
      {
        this->top_level_task = true;
        this->implicit_top_level_task = implicit_top_level;
        // Top-level tasks never do dependence analysis, so we
        // need to complete those stages now
        resolve_speculation();
      }
      if (runtime->legion_spy_enabled)
      {
        if (top_level)
          LegionSpy::log_top_level_task(task_id, parent_ctx->get_unique_id(),
                                        unique_op_id, get_task_name());
        LegionSpy::log_individual_task(parent_ctx->get_unique_id(),
                                       unique_op_id,
                                       task_id, get_task_name());
        for (std::vector<PhaseBarrier>::const_iterator it = 
              launcher.wait_barriers.begin(); it !=
              launcher.wait_barriers.end(); it++)
        {
          ApEvent e = Runtime::get_previous_phase(it->phase_barrier);
          LegionSpy::log_phase_barrier_wait(unique_op_id, e);
        }
        LegionSpy::log_future_creation(unique_op_id, 
              result.impl->get_ready_event(), index_point);
      }
      return result;
    }

    //--------------------------------------------------------------------------
    void IndividualTask::initialize_must_epoch(MustEpochOp *epoch, 
                                           unsigned index, bool do_registration)
    //--------------------------------------------------------------------------
    {
      set_must_epoch(epoch, index, do_registration);
      FutureMap map = epoch->get_future_map();
      result = map.impl->get_future(index_point, true/*internal only*/);
    }

    //--------------------------------------------------------------------------
    void IndividualTask::trigger_prepipeline_stage(void)
    //--------------------------------------------------------------------------
    {
      // local function tasks have no region requirements so nothing to do here
      if (local_function_task)
        return;
      // First compute the parent indexes
      compute_parent_indexes();
      privilege_paths.resize(regions.size());
      for (unsigned idx = 0; idx < regions.size(); idx++)
        initialize_privilege_path(privilege_paths[idx], regions[idx]);
      update_no_access_regions();
      if (!options_selected)
      {
        const bool inline_task = select_task_options(false/*prioritize*/);
        if (inline_task) 
        {
          REPORT_LEGION_WARNING(LEGION_WARNING_MAPPER_REQUESTED_INLINE,
                          "Mapper %s requested to inline task %s "
                          "(UID %lld) but the 'enable_inlining' option was "
                          "not set on the task launcher so the request is "
                          "being ignored", mapper->get_mapper_name(),
                          get_task_name(), get_unique_id());
        }
      }
      // If we have a trace, it is unsound to do this until the dependence
      // analysis stage when all the operations are serialized in order
      if (need_intra_task_alias_analysis)
      {
        LegionTrace *local_trace = get_trace();
        if (local_trace == NULL)
          perform_intra_task_alias_analysis(false/*tracing*/, NULL/*trace*/,
                                            privilege_paths);
      }
      if (runtime->legion_spy_enabled)
      {
        for (unsigned idx = 0; idx < regions.size(); idx++)
        {
          log_requirement(unique_op_id, idx, regions[idx]);
        }
      }
    }

    //--------------------------------------------------------------------------
    void IndividualTask::trigger_dependence_analysis(void)
    //--------------------------------------------------------------------------
    {
      perform_base_dependence_analysis();
      ProjectionInfo projection_info;
      for (unsigned idx = 0; idx < regions.size(); idx++)
        runtime->forest->perform_dependence_analysis(this, idx, regions[idx], 
                                                     projection_info,
                                                     privilege_paths[idx],
                                                     map_applied_conditions);
    }

    //--------------------------------------------------------------------------
    void IndividualTask::perform_base_dependence_analysis(void)
    //--------------------------------------------------------------------------
    {
#ifdef DEBUG_LEGION
      assert(memo_state != MEMO_REQ);
      assert(privilege_paths.size() == regions.size());
#endif
      if (runtime->check_privileges && 
          !is_top_level_task() && !local_function_task)
        perform_privilege_checks();
      // If we have a trace we do our alias analysis now
      if (need_intra_task_alias_analysis && !local_function_task)
      {
        LegionTrace *local_trace = get_trace();
        if (local_trace != NULL)
          perform_intra_task_alias_analysis(is_tracing(), local_trace,
                                            privilege_paths);
      }
      // To be correct with the new scheduler we also have to 
      // register mapping dependences on futures
      for (std::vector<Future>::const_iterator it = futures.begin();
            it != futures.end(); it++)
        it->impl->register_dependence(this);
      if (predicate_false_future.impl != NULL)
        predicate_false_future.impl->register_dependence(this);
      // Also have to register any dependences on our predicate
      register_predicate_dependence();
    }

    //--------------------------------------------------------------------------
    void IndividualTask::trigger_ready(void)
    //--------------------------------------------------------------------------
    {
      // Dumb case for must epoch operations, we need these to 
      // be mapped immediately, mapper be damned
      if (must_epoch != NULL)
      {
        TriggerTaskArgs trigger_args(this);
        runtime->issue_runtime_meta_task(trigger_args, 
                                         LG_THROUGHPUT_WORK_PRIORITY);
      }
      // If we're replaying this for for a trace then don't even
      // bother asking the mapper about when to map this
      else if (is_replaying() || local_function_task)
        enqueue_ready_operation();
      // Figure out whether this task is local or remote
      else if (!runtime->is_local(target_proc))
      {
        // We can only send it away if it is not origin mapped
        // otherwise it has to stay here until it is fully mapped
        if (!is_origin_mapped())
          runtime->send_task(this);
        else
          enqueue_ready_task(false/*use target*/);
      }
      else
        enqueue_ready_task(true/*use target*/);
    } 

    //--------------------------------------------------------------------------
    void IndividualTask::report_interfering_requirements(unsigned idx1, 
                                                         unsigned idx2)
    //--------------------------------------------------------------------------
    {
#if 1
      REPORT_LEGION_ERROR(ERROR_ALIASED_INTERFERING_REGION,
                    "Aliased and interfering region requirements for "
                    "individual tasks are not permitted. Region requirements "
                    "%d and %d of task %s (UID %lld) in parent task %s "
                    "(UID %lld) are interfering.", idx1, idx2, get_task_name(),
                    get_unique_id(), parent_ctx->get_task_name(),
                    parent_ctx->get_unique_id())
#else
      REPORT_LEGION_WARNING(LEGION_WARNING_REGION_REQUIREMENTS_INDIVIDUAL,
                      "Region requirements %d and %d of individual task "
                      "%s (UID %lld) in parent task %s (UID %lld) are "
                      "interfering.  This behavior is currently "
                      "undefined. You better really know what you are "
                      "doing.", idx1, idx2, get_task_name(), 
                      get_unique_id(), parent_ctx->get_task_name(), 
                      parent_ctx->get_unique_id())
#endif
    }

    //--------------------------------------------------------------------------
    std::map<PhysicalManager*,std::pair<unsigned,bool> >* 
                                IndividualTask::get_acquired_instances_ref(void)
    //--------------------------------------------------------------------------
    {
      return &acquired_instances;
    }

    //--------------------------------------------------------------------------
    void IndividualTask::resolve_false(bool speculated, bool launched)
    //--------------------------------------------------------------------------
    {
      // If we already launched, then return, otherwise continue
      // through and do the work to clean up the task 
      if (launched)
        return;
      // Set the future to the false result
      RtEvent execution_condition;
      if (predicate_false_future.impl != NULL)
      {
        ApEvent wait_on = predicate_false_future.impl->get_ready_event();
        if (wait_on.has_triggered())
        {
          const size_t result_size = 
            check_future_size(predicate_false_future.impl);
          if (result_size > 0)
            result.impl->set_result(
                predicate_false_future.impl->get_untyped_result(true,NULL,true),
                result_size, false/*own*/);
          else
            result.impl->set_result(NULL, 0, false/*own*/);
        }
        else
        {
          // Add references so they aren't garbage collected
          result.impl->add_base_gc_ref(DEFERRED_TASK_REF, this);
          predicate_false_future.impl->add_base_gc_ref(DEFERRED_TASK_REF, this);
          DeferredFutureSetArgs args(result.impl, 
                predicate_false_future.impl, this);
          execution_condition = 
            runtime->issue_runtime_meta_task(args,LG_LATENCY_WORK_PRIORITY,
                                             Runtime::protect_event(wait_on));
        }
      }
      else
      {
        if (predicate_false_size > 0)
          result.impl->set_result(predicate_false_result,
                                  predicate_false_size, false/*own*/);
        else
          result.impl->set_result(NULL, 0, false/*own*/);
      }
      // Then clean up this task instance
      complete_mapping();
      complete_execution(execution_condition);
      resolve_speculation();
      trigger_children_complete();
    }

    //--------------------------------------------------------------------------
    void IndividualTask::early_map_task(void)
    //--------------------------------------------------------------------------
    {
      // Nothing to do for now
    }

    //--------------------------------------------------------------------------
    bool IndividualTask::distribute_task(void)
    //--------------------------------------------------------------------------
    {
      if (target_proc.exists() && (target_proc != current_proc))
      {
        runtime->send_task(this);
        return false;
      }
      return true;
    }

    //--------------------------------------------------------------------------
    RtEvent IndividualTask::perform_mapping(
                                        MustEpochOp *must_epoch_owner/*=NULL*/, 
                                        const DeferMappingArgs *args/* =NULL*/)
    //--------------------------------------------------------------------------
    {
      DETAILED_PROFILER(runtime, INDIVIDUAL_PERFORM_MAPPING_CALL);
      // Now try to do the mapping, we can just use our completion
      // event since we know this task will object will be active
      // throughout the duration of the computation
      const RtEvent deferred = map_all_regions(get_task_completion(), 
                                               must_epoch_owner, args);
      if (deferred.exists())
        return deferred; 
      // If we mapped, then we are no longer stealable
      stealable = false;
      // We can now apply any arrives or releases
      if (!arrive_barriers.empty() || !grants.empty())
      {
        ApEvent done_event = get_task_completion();
        if (!effects_postconditions.empty())
        {
          const TraceInfo trace_info = (remote_trace_info == NULL) ?
            TraceInfo(this) : TraceInfo(*remote_trace_info, this);
          effects_postconditions.insert(done_event);
          done_event = 
            Runtime::merge_events(&trace_info, effects_postconditions);
          if (is_recording())
            trace_info.record_set_effects(this, done_event);
        }
        for (unsigned idx = 0; idx < grants.size(); idx++)
          grants[idx].impl->register_operation(done_event);
        for (std::vector<PhaseBarrier>::const_iterator it = 
              arrive_barriers.begin(); it != arrive_barriers.end(); it++)
          Runtime::phase_barrier_arrive(*it, 1/*count*/, done_event);
      }
      // If we succeeded in mapping and it's a leaf task
      // then we get to mark that we are done mapping
      RtEvent applied_condition;
      if (!is_replicated())
      { 
        // The common path
        if (is_leaf())
        {
          if (!map_applied_conditions.empty())
          {
            applied_condition = Runtime::merge_events(map_applied_conditions);
            map_applied_conditions.clear();
          }
          // If we mapped remotely we might have a deferred complete mapping
          // that we can trigger now
          if (deferred_complete_mapping.exists())
          {
#ifdef DEBUG_LEGION
            assert(is_remote());
#endif
            Runtime::trigger_event(deferred_complete_mapping,applied_condition);
            applied_condition = deferred_complete_mapping;
            deferred_complete_mapping = RtUserEvent::NO_RT_USER_EVENT;
          }
        }
        else if (!is_remote())
        {
          // We did this mapping on the owner
#ifdef DEBUG_LEGION
          assert(!deferred_complete_mapping.exists());
#endif
          deferred_complete_mapping = Runtime::create_rt_user_event();
          applied_condition = deferred_complete_mapping;
        }
        else
        {
          // We did this mapping remotely so there better be an event
#ifdef DEBUG_LEGION
          assert(deferred_complete_mapping.exists());
#endif
          applied_condition = deferred_complete_mapping;
        }
      }
      else
      {
        // Replciated case
#ifdef DEBUG_LEGION
        assert(!deferred_complete_mapping.exists());
#endif
        deferred_complete_mapping = Runtime::create_rt_user_event();
        applied_condition = deferred_complete_mapping;
#ifdef LEGION_SPY
        // Still need to do this for Legion Spy
        LegionSpy::log_operation_events(unique_op_id,
            ApEvent::NO_AP_EVENT, ApEvent::NO_AP_EVENT);
#endif
      }
      // Mark that we have completed mapping
      if (!acquired_instances.empty())
        applied_condition = release_nonempty_acquired_instances(
                          applied_condition, acquired_instances);
      complete_mapping(applied_condition);
      return RtEvent::NO_RT_EVENT;
    }

    //--------------------------------------------------------------------------
    bool IndividualTask::is_stealable(void) const
    //--------------------------------------------------------------------------
    {
      return ((!map_origin) && stealable);
    }

    //--------------------------------------------------------------------------
    bool IndividualTask::can_early_complete(ApUserEvent &chain_event)
    //--------------------------------------------------------------------------
    {
      if (is_remote())
        return false;
      if (runtime->program_order_execution)
        return false;
      // Otherwise we're going to do it mark that we
      // don't need to trigger the underlying completion event.
      // Note we need to do this now to avoid any race condition.
      return request_early_complete_no_trigger(chain_event);
    }

    //--------------------------------------------------------------------------
    VersionInfo& IndividualTask::get_version_info(unsigned idx)
    //--------------------------------------------------------------------------
    {
#ifdef DEBUG_LEGION
      assert(idx < version_infos.size());
#endif
      return version_infos[idx];
    }

    //--------------------------------------------------------------------------
    const VersionInfo& IndividualTask::get_version_info(unsigned idx) const
    //--------------------------------------------------------------------------
    {
#ifdef DEBUG_LEGION
      assert(idx < version_infos.size());
#endif
      return version_infos[idx];
    }

    //--------------------------------------------------------------------------
    RegionTreePath& IndividualTask::get_privilege_path(unsigned idx)
    //--------------------------------------------------------------------------
    {
#ifdef DEBUG_LEGION
      assert(idx < privilege_paths.size());
#endif
      return privilege_paths[idx];
    }

    //--------------------------------------------------------------------------
    ApEvent IndividualTask::get_task_completion(void) const
    //--------------------------------------------------------------------------
    {
      if (is_remote())
        return remote_completion_event;
      else
        return completion_event;
    }

    //--------------------------------------------------------------------------
    TaskOp::TaskKind IndividualTask::get_task_kind(void) const
    //--------------------------------------------------------------------------
    {
      return INDIVIDUAL_TASK_KIND;
    } 

    //--------------------------------------------------------------------------
    void IndividualTask::trigger_task_complete(bool deferred /*=false*/)
    //--------------------------------------------------------------------------
    {
      DETAILED_PROFILER(runtime, INDIVIDUAL_TRIGGER_COMPLETE_CALL);
      // Invalidate any state that we had if we didn't already
      // Do this before sending the complete message to avoid the
      // race condition in the remote case where the top-level
      // context cleans on the owner node while we still need it
      if (execution_context != NULL)
      {
        execution_context->invalidate_region_tree_contexts();
        if (runtime->legion_spy_enabled)
          execution_context->log_created_requirements();
      }
      // For remote cases we have to keep track of the events for
      // returning any created logical state, we can't commit until
      // it is returned or we might prematurely release the references
      // that we hold on the version state objects
      std::set<RtEvent> completion_preconditions;
      if (!is_remote())
      {
        // Pass back our created and deleted operations
        if (execution_context != NULL)
        {
          if (top_level_task)
            execution_context->report_leaks_and_duplicates(
                                  completion_preconditions);
          else
            execution_context->return_resources(parent_ctx, 
                   context_index, completion_preconditions);
        }
      }
      else
      {
        Serializer rez;
        pack_remote_complete(rez);
        runtime->send_individual_remote_complete(orig_proc,rez);
      }
      // See if we need to trigger that our children are complete
      // Note it is only safe to do this if we were not sent remotely
      bool need_commit = false;
      if (!sent_remotely && (execution_context != NULL))
        need_commit = execution_context->attempt_children_commit();
      if (must_epoch != NULL)
      {
        if (!completion_preconditions.empty())
        {
          const RtEvent wait_on = 
            Runtime::merge_events(completion_preconditions);
          if (wait_on.exists() && !wait_on.has_triggered())
            wait_on.wait();
        }
        must_epoch->notify_subop_complete(this);
        complete_operation();
      }
      else
      {
        // Mark that this operation is complete
        if (!completion_preconditions.empty())
        {
          RtEvent complete_precondition =
            Runtime::merge_events(completion_preconditions);
          complete_operation(complete_precondition);
        }
        else
          complete_operation();
      }
      if (need_commit)
        trigger_children_committed();
    }

    //--------------------------------------------------------------------------
    void IndividualTask::trigger_task_commit(void)
    //--------------------------------------------------------------------------
    {
      DETAILED_PROFILER(runtime, INDIVIDUAL_TRIGGER_COMMIT_CALL);
      if (is_remote())
      {
        Serializer rez;
        pack_remote_commit(rez);
        runtime->send_individual_remote_commit(orig_proc,rez);
      }
      if (profiling_reported.exists())
        finalize_single_task_profiling();
      if (must_epoch != NULL)
      {
        if (profiling_reported.exists() && !profiling_reported.has_triggered())
          profiling_reported.wait();
        must_epoch->notify_subop_commit(this);
        commit_operation(true/*deactivate*/);
      }
      else
        commit_operation(true/*deactivate*/, profiling_reported);
    }

    //--------------------------------------------------------------------------
    void IndividualTask::handle_future(const void *res, size_t res_size,
                                       bool owned)
    //--------------------------------------------------------------------------
    {
      result.impl->set_result(res, res_size, owned);
    }

    //--------------------------------------------------------------------------
    void IndividualTask::handle_post_mapped(bool deferral,
                                            RtEvent mapped_precondition)
    //--------------------------------------------------------------------------
    {
      DETAILED_PROFILER(runtime, INDIVIDUAL_POST_MAPPED_CALL);
      if (deferred_complete_mapping.exists())
      {
        if (mapped_precondition.exists())
          map_applied_conditions.insert(mapped_precondition);
        // Little race condition here so pull it on the stack first
        RtUserEvent to_trigger = deferred_complete_mapping;
        deferred_complete_mapping = RtUserEvent::NO_RT_USER_EVENT;
        if (!map_applied_conditions.empty())
          Runtime::trigger_event(to_trigger, 
              Runtime::merge_events(map_applied_conditions)); 
        else
          Runtime::trigger_event(to_trigger);
      }
      // If we're an implicit top-level we do our complete mapping call here
      else if (top_level_task && implicit_top_level_task)
        complete_mapping(mapped_precondition);
#ifdef DEBUG_LEGION
#ifndef NDEBUG
      else
      {
        assert(!mapped_precondition.exists());
        assert(map_applied_conditions.empty());
      }
#endif
#endif
    } 

    //--------------------------------------------------------------------------
    void IndividualTask::handle_misspeculation(void)
    //--------------------------------------------------------------------------
    {
      // First thing: increment the meta-task counts since we decremented
      // them in case we didn't end up running
#ifdef DEBUG_LEGION
      runtime->increment_total_outstanding_tasks(
          MisspeculationTaskArgs::TASK_ID, true/*meta*/);
#else
      runtime->increment_total_outstanding_tasks();
#endif
#ifdef DEBUG_SHUTDOWN_HANG
      __sync_fetch_and_add(
            &runtime->outstanding_counts[MisspeculationTaskArgs::TASK_ID],1);
#endif
      // Pretend like we executed the task
      execution_context->begin_misspeculation();
      if (predicate_false_future.impl != NULL)
      {
        // Wait for the future to be ready
        ApEvent wait_on = predicate_false_future.impl->get_ready_event();
        wait_on.wait();
        void *ptr = 
          predicate_false_future.impl->get_untyped_result(true, NULL, true);
        size_t size = predicate_false_future.impl->get_untyped_size(true);
        execution_context->end_misspeculation(ptr, size); 
      }
      else
        execution_context->end_misspeculation(predicate_false_result,
                                              predicate_false_size);
    }

    //--------------------------------------------------------------------------
    void IndividualTask::record_reference_mutation_effect(RtEvent event)
    //--------------------------------------------------------------------------
    {
      map_applied_conditions.insert(event);
    }

    //--------------------------------------------------------------------------
    bool IndividualTask::pack_task(Serializer &rez, AddressSpaceID target)
    //--------------------------------------------------------------------------
    {
      DETAILED_PROFILER(runtime, INDIVIDUAL_PACK_TASK_CALL);
      // Check to see if we are stealable, if not and we have not
      // yet been sent remotely, then send the state now
      RezCheck z(rez);
      pack_single_task(rez, target);
      rez.serialize(orig_task);
      rez.serialize(remote_completion_event);
      rez.serialize(remote_unique_id);
      rez.serialize(remote_owner_uid);
      rez.serialize(top_level_task);
      rez.serialize(result.impl->did);
      if (predicate_false_future.impl != NULL)
        rez.serialize(predicate_false_future.impl->did);
      else
        rez.serialize<DistributedID>(0);
      rez.serialize(predicate_false_size);
      if (predicate_false_size > 0)
        rez.serialize(predicate_false_result, predicate_false_size);
      // Mark that we sent this task remotely
      sent_remotely = true;
      // If this task is remote, then deactivate it, otherwise
      // we're local so we don't want to be deactivated for when
      // return messages get sent back.
      return is_remote();
    }

    //--------------------------------------------------------------------------
    bool IndividualTask::unpack_task(Deserializer &derez, Processor current,
                                     std::set<RtEvent> &ready_events)
    //--------------------------------------------------------------------------
    {
      DETAILED_PROFILER(runtime, INDIVIDUAL_UNPACK_TASK_CALL);
      DerezCheck z(derez);
      unpack_single_task(derez, ready_events);
      derez.deserialize(orig_task);
      derez.deserialize(remote_completion_event);
      derez.deserialize(remote_unique_id);
      set_current_proc(current);
      derez.deserialize(remote_owner_uid);
      derez.deserialize(top_level_task);
      // Quick check to see if we've been sent back to our original node
      if (!is_remote())
      {
#ifdef DEBUG_LEGION
        // Need to make the deserializer happy in debug mode
        // 2 *sizeof(size_t) since we're two DerezChecks deep
        derez.advance_pointer(derez.get_remaining_bytes() - 2*sizeof(size_t));
#endif
        // If we were sent back then mark that we are no longer remote
        orig_task->sent_remotely = false;
        // Put the original instance back on the mapping queue and
        // deactivate this version of the task
        runtime->add_to_ready_queue(current_proc, orig_task);
        deactivate();
        return false;
      }
      DistributedID future_did;
      derez.deserialize(future_did);
      {
        WrapperReferenceMutator mutator(ready_events);
        FutureImpl *impl = 
          runtime->find_or_create_future(future_did, &mutator);
        impl->add_base_gc_ref(FUTURE_HANDLE_REF, &mutator);
        result = Future(impl, false/*need reference*/);
      }
      // Unpack the predicate false infos
      DistributedID pred_false_did;
      derez.deserialize(pred_false_did);
      if (pred_false_did != 0)
      {
        WrapperReferenceMutator mutator(ready_events);
        FutureImpl *impl = 
          runtime->find_or_create_future(pred_false_did, &mutator);
        impl->add_base_gc_ref(FUTURE_HANDLE_REF, &mutator);
        predicate_false_future = Future(impl, false/*need reference*/);
      }
      derez.deserialize(predicate_false_size);
      if (predicate_false_size > 0)
      {
#ifdef DEBUG_LEGION
        assert(predicate_false_result == NULL);
#endif
        predicate_false_result = malloc(predicate_false_size);
        derez.deserialize(predicate_false_result, predicate_false_size);
      }
      // Figure out what our parent context is
      RtEvent ctx_ready;
      parent_ctx = runtime->find_context(remote_owner_uid, false, &ctx_ready);
      if (ctx_ready.exists())
        ready_events.insert(ctx_ready);
      // Set our parent task for the user
      parent_task = parent_ctx->get_task();
      // Have to do this before resolving speculation in case
      // we get cleaned up after the resolve speculation call
      if (runtime->legion_spy_enabled)
      {
        LegionSpy::log_point_point(remote_unique_id, get_unique_id());
#ifdef LEGION_SPY
        LegionSpy::log_event_dependence(completion_event, 
                                        remote_completion_event);
#endif
      }
      // If we're remote, we've already resolved speculation for now
      resolve_speculation();
      // Return true to add ourselves to the ready queue
      return true;
    }

    //--------------------------------------------------------------------------
    void IndividualTask::pack_as_shard_task(Serializer &rez,AddressSpace target)
    //--------------------------------------------------------------------------
    {
      pack_single_task(rez, target);
      // Finally pack our context information
      rez.serialize(remote_owner_uid);
    }

    //--------------------------------------------------------------------------
    void IndividualTask::perform_inlining(TaskContext *enclosing)
    //--------------------------------------------------------------------------
    {
      // See if there is anything that we need to wait on before running
      std::set<ApEvent> wait_on_events;
      for (unsigned idx = 0; idx < futures.size(); idx++)
      {
        FutureImpl *impl = futures[idx].impl; 
        wait_on_events.insert(impl->get_ready_event());
      }
      for (unsigned idx = 0; idx < grants.size(); idx++)
      {
        GrantImpl *impl = grants[idx].impl;
        wait_on_events.insert(impl->acquire_grant());
      }
      for (unsigned idx = 0; idx < wait_barriers.size(); idx++)
      {
        ApEvent e = 
          Runtime::get_previous_phase(wait_barriers[idx].phase_barrier);
        wait_on_events.insert(e);
      }
      // Merge together all the events for the start condition 
      ApEvent start_condition = Runtime::merge_events(NULL, wait_on_events);
      // Get the processor that we will be running on
      Processor current = enclosing->get_executing_processor();
      // Select the variant to use
      VariantImpl *variant = enclosing->select_inline_variant(this);
      if (!runtime->unsafe_mapper)
      {
        MapperManager *mapper = runtime->find_mapper(current, map_id);
        validate_variant_selection(mapper, variant, current.kind(), 
                                    "select_task_variant");
      }
      // Now make an inline context to use for the execution
      InlineContext *inline_ctx = new InlineContext(runtime, enclosing, this);
      // See if we need to wait for anything
      if (start_condition.exists())
        start_condition.wait();
      variant->dispatch_inline(current, inline_ctx); 
      // Return any created privilege state
      std::set<RtEvent> preconditions;
      inline_ctx->return_resources(enclosing, context_index, preconditions);
      if (!preconditions.empty())
      {
        const RtEvent wait_on = Runtime::merge_events(preconditions);
        if (wait_on.exists() && !wait_on.has_triggered())
          wait_on.wait();
      }
      // Then delete the inline context
      delete inline_ctx;
    }

    //--------------------------------------------------------------------------
    void IndividualTask::end_inline_task(const void *res, 
                                         size_t res_size, bool owned) 
    //--------------------------------------------------------------------------
    {
      // Save the future result and trigger it
      result.impl->set_result(res, res_size, owned);
      // Trigger our completion event
      Runtime::trigger_event(NULL, completion_event);
      // Now we're done, someone else will deactivate us
    }

    //--------------------------------------------------------------------------
    void IndividualTask::pack_remote_complete(Serializer &rez)
    //--------------------------------------------------------------------------
    {
      DETAILED_PROFILER(runtime, INDIVIDUAL_PACK_REMOTE_COMPLETE_CALL);
      AddressSpaceID target = runtime->find_address_space(orig_proc);
      if ((execution_context != NULL) &&
          execution_context->has_created_requirements())
        execution_context->send_back_created_state(target); 
      // Send back the pointer to the task instance, then serialize
      // everything else that needs to be sent back
      rez.serialize(orig_task);
      RezCheck z(rez);
      // Pack the privilege state
      if (execution_context != NULL)
      {
        rez.serialize<bool>(true);
        execution_context->pack_resources_return(rez, context_index);
      }
      else
        rez.serialize<bool>(false);
    }
    
    //--------------------------------------------------------------------------
    void IndividualTask::unpack_remote_complete(Deserializer &derez)
    //--------------------------------------------------------------------------
    {
      DETAILED_PROFILER(runtime, INDIVIDUAL_UNPACK_REMOTE_COMPLETE_CALL);
      DerezCheck z(derez);
      // First unpack the privilege state
      bool has_privilege_state;
      derez.deserialize(has_privilege_state);
      RtEvent resources_returned;
      if (has_privilege_state)
        resources_returned = 
          ResourceTracker::unpack_resources_return(derez, parent_ctx);
      // Mark that we have both finished executing and that our
      // children are complete
      complete_execution(resources_returned);
      trigger_children_complete();
    }

    //--------------------------------------------------------------------------
    void IndividualTask::pack_remote_commit(Serializer &rez)
    //--------------------------------------------------------------------------
    {
      // Only need to send back the pointer to the task instance
      rez.serialize(orig_task);
    }

    //--------------------------------------------------------------------------
    void IndividualTask::unpack_remote_commit(Deserializer &derez)
    //--------------------------------------------------------------------------
    {
      trigger_children_committed();
    }

    //--------------------------------------------------------------------------
    void IndividualTask::replay_analysis(void)
    //--------------------------------------------------------------------------
    {
#ifdef LEGION_SPY
      LegionSpy::log_replay_operation(unique_op_id);
#endif
      if (runtime->legion_spy_enabled)
      {
        for (unsigned idx = 0; idx < regions.size(); idx++)
          TaskOp::log_requirement(unique_op_id, idx, regions[idx]);
      }
      tpl->register_operation(this);
      complete_mapping();
    }

    //--------------------------------------------------------------------------
    void IndividualTask::complete_replay(ApEvent instance_ready_event)
    //--------------------------------------------------------------------------
    {
#ifdef DEBUG_LEGION
      assert(!target_processors.empty());
#endif
      const AddressSpaceID target_space = 
        runtime->find_address_space(target_processors.front());
      // Check to see if we're replaying this locally or remotely
      if (target_space != runtime->address_space)
      {
        // This is the remote case, pack it up and ship it over
        // Mark that we are effecitvely mapping this at the origin
        map_origin = true;
        // Pack this task up and send it to the remote node
        Serializer rez;
        {
          RezCheck z(rez);
          rez.serialize(instance_ready_event);
          rez.serialize(target_processors.front());
          rez.serialize(INDIVIDUAL_TASK_KIND);
          pack_task(rez, target_space);
        }
        runtime->send_remote_task_replay(target_space, rez);
        complete_execution();
        trigger_children_complete();
        trigger_children_committed();
      }
      else
      { 
        // This is the local case
        if (!arrive_barriers.empty())
        {
          ApEvent done_event = get_task_completion();
          if (effects_postconditions.size() > 0)
            // done_event is already included in effects_postconditions
            done_event = Runtime::merge_events(NULL, effects_postconditions);

          for (std::vector<PhaseBarrier>::const_iterator it =
               arrive_barriers.begin(); it !=
               arrive_barriers.end(); it++)
            Runtime::phase_barrier_arrive(*it, 1/*count*/, done_event);
        }
#ifdef DEBUG_LEGION
        assert(is_leaf());
#endif
        for (std::deque<InstanceSet>::iterator it = physical_instances.begin();
             it != physical_instances.end(); ++it)
          for (unsigned idx = 0; idx < it->size(); ++idx)
            (*it)[idx].set_ready_event(instance_ready_event);
        update_no_access_regions();
        launch_task();
      }
    }

    //--------------------------------------------------------------------------
    /*static*/ void IndividualTask::process_unpack_remote_complete(
                                                            Deserializer &derez)
    //--------------------------------------------------------------------------
    {
      IndividualTask *task;
      derez.deserialize(task);
      task->unpack_remote_complete(derez);
    }

    //--------------------------------------------------------------------------
    /*static*/ void IndividualTask::process_unpack_remote_commit(
                                                            Deserializer &derez)
    //--------------------------------------------------------------------------
    {
      IndividualTask *task;
      derez.deserialize(task);
      task->unpack_remote_commit(derez);
    }

    /////////////////////////////////////////////////////////////
    // Point Task 
    /////////////////////////////////////////////////////////////

    //--------------------------------------------------------------------------
    PointTask::PointTask(Runtime *rt)
      : SingleTask(rt)
    //--------------------------------------------------------------------------
    {
    }

    //--------------------------------------------------------------------------
    PointTask::PointTask(const PointTask &rhs)
      : SingleTask(NULL)
    //--------------------------------------------------------------------------
    {
      // should never be called
      assert(false);
    }

    //--------------------------------------------------------------------------
    PointTask::~PointTask(void)
    //--------------------------------------------------------------------------
    {
    }

    //--------------------------------------------------------------------------
    PointTask& PointTask::operator=(const PointTask &rhs)
    //--------------------------------------------------------------------------
    {
      // should never be called
      assert(false);
      return *this;
    }

    //--------------------------------------------------------------------------
    void PointTask::activate(void)
    //--------------------------------------------------------------------------
    {
      DETAILED_PROFILER(runtime, POINT_ACTIVATE_CALL);
      activate_single();
      // Point tasks never have to resolve speculation
      resolve_speculation();
      orig_task = this;
      slice_owner = NULL;
      point_termination = ApUserEvent::NO_AP_USER_EVENT;
      deferred_effects = ApUserEvent::NO_AP_USER_EVENT;
    }

    //--------------------------------------------------------------------------
    void PointTask::deactivate(void)
    //--------------------------------------------------------------------------
    {
      DETAILED_PROFILER(runtime, POINT_DEACTIVATE_CALL);
      if (runtime->profiler != NULL)
        runtime->profiler->register_slice_owner(
            this->slice_owner->get_unique_op_id(),
            this->get_unique_op_id());
      deactivate_single();
      if (!remote_instances.empty())
      {
        UniqueID local_uid = get_unique_id();
        Serializer rez;
        {
          RezCheck z(rez);
          rez.serialize(local_uid);
        }
        for (std::map<AddressSpaceID,RemoteTask*>::const_iterator it = 
              remote_instances.begin(); it != remote_instances.end(); it++)
        {
          runtime->send_remote_context_free(it->first, rez);
        }
        remote_instances.clear();
      }
      runtime->free_point_task(this);
    } 

    //--------------------------------------------------------------------------
    void PointTask::trigger_dependence_analysis(void)
    //--------------------------------------------------------------------------
    {
      // should never be called
      assert(false);
    }

    //--------------------------------------------------------------------------
    void PointTask::report_interfering_requirements(unsigned idx1,
                                                    unsigned idx2)
    //--------------------------------------------------------------------------
    {
      switch (index_point.get_dim())
      {
        case 1:
          {
            REPORT_LEGION_ERROR(ERROR_ALIASED_REGION_REQUIREMENTS,
                    "Aliased and interfering region requirements for "
                    "point tasks are not permitted. Region requirements "
                    "%d and %d of point %lld of index space task %s (UID %lld) "
                    "in parent task %s (UID %lld) are interfering.", 
                    idx1, idx2, index_point[0], get_task_name(),
                    get_unique_id(), parent_ctx->get_task_name(),
                    parent_ctx->get_unique_id());
            break;
          }
#if LEGION_MAX_DIM >= 2
        case 2:
          {
            REPORT_LEGION_ERROR(ERROR_ALIASED_REGION_REQUIREMENTS,
                    "Aliased and interfering region requirements for "
                    "point tasks are not permitted. Region requirements "
                    "%d and %d of point (%lld,%lld) of index space task %s "
                    "(UID %lld) in parent task %s (UID %lld) are interfering.",
                    idx1, idx2, index_point[0], index_point[1], 
                    get_task_name(), get_unique_id(), 
                    parent_ctx->get_task_name(), parent_ctx->get_unique_id());
            break;
          }
#endif
#if LEGION_MAX_DIM >= 3
        case 3:
          {
            REPORT_LEGION_ERROR(ERROR_ALIASED_REGION_REQUIREMENTS,
                    "Aliased and interfering region requirements for "
                    "point tasks are not permitted. Region requirements "
                    "%d and %d of point (%lld,%lld,%lld) of index space task %s"
                    " (UID %lld) in parent task %s (UID %lld) are interfering.",
                    idx1, idx2, index_point[0], index_point[1], 
                    index_point[2], get_task_name(), get_unique_id(), 
                    parent_ctx->get_task_name(), parent_ctx->get_unique_id());
            break;
          }
#endif
#if LEGION_MAX_DIM >= 4
        case 4:
          {
            REPORT_LEGION_ERROR(ERROR_ALIASED_REGION_REQUIREMENTS,
                    "Aliased and interfering region requirements for "
                    "point tasks are not permitted. Region requirements "
                    "%d and %d of point (%lld,%lld,%lld,%lld) of index space " 
                    "task %s (UID %lld) in parent task %s (UID %lld) are "
                    "interfering.", idx1, idx2, index_point[0], index_point[1],
                    index_point[2], index_point[3], get_task_name(), 
                    get_unique_id(), parent_ctx->get_task_name(), 
                    parent_ctx->get_unique_id());
            break;
          }
#endif
#if LEGION_MAX_DIM >= 5
        case 5:
          {
            REPORT_LEGION_ERROR(ERROR_ALIASED_REGION_REQUIREMENTS,
                    "Aliased and interfering region requirements for "
                    "point tasks are not permitted. Region requirements "
                    "%d and %d of point (%lld,%lld,%lld,%lld,%lld) of index "
                    "space task %s (UID %lld) in parent task %s (UID %lld) are "
                    "interfering.", idx1, idx2, index_point[0], index_point[1],
                    index_point[2], index_point[3], index_point[4], 
                    get_task_name(), get_unique_id(), 
                    parent_ctx->get_task_name(), parent_ctx->get_unique_id());
            break;
          }
#endif
#if LEGION_MAX_DIM >= 6
        case 6:
          {
            REPORT_LEGION_ERROR(ERROR_ALIASED_REGION_REQUIREMENTS,
                    "Aliased and interfering region requirements for "
                    "point tasks are not permitted. Region requirements "
                    "%d and %d of point (%lld,%lld,%lld,%lld,%lld,%lld) of "
                    "index space task %s (UID %lld) in parent task %s (UID "
                    "%lld) are interfering.", idx1, idx2, index_point[0], 
                    index_point[1], index_point[2], index_point[3], 
                    index_point[4], index_point[5], get_task_name(), 
                    get_unique_id(), parent_ctx->get_task_name(), 
                    parent_ctx->get_unique_id());
            break;
          }
#endif
#if LEGION_MAX_DIM >= 7
        case 7:
          {
            REPORT_LEGION_ERROR(ERROR_ALIASED_REGION_REQUIREMENTS,
                    "Aliased and interfering region requirements for "
                    "point tasks are not permitted. Region requirements "
                    "%d and %d of point (%lld,%lld,%lld,%lld,%lld,%lld,%lld) of"
                    " index space task %s (UID %lld) in parent task %s (UID "
                    "%lld) are interfering.", idx1, idx2, index_point[0], 
                    index_point[1], index_point[2], index_point[3], 
                    index_point[4], index_point[5], index_point[6],
                    get_task_name(), get_unique_id(), 
                    parent_ctx->get_task_name(), parent_ctx->get_unique_id());
            break;
          }
#endif
#if LEGION_MAX_DIM >= 8
        case 8:
          {
            REPORT_LEGION_ERROR(ERROR_ALIASED_REGION_REQUIREMENTS,
                    "Aliased and interfering region requirements for "
                    "point tasks are not permitted. Region requirements "
                    "%d and %d of point (%lld,%lld,%lld,%lld,%lld,%lld,%lld,"
                    "%lld) of index space task %s (UID %lld) in parent task "
                    "%s (UID %lld) are interfering.", idx1, idx2, 
                    index_point[0], index_point[1], index_point[2], 
                    index_point[3], index_point[4], index_point[5], 
                    index_point[6], index_point[7], get_task_name(), 
                    get_unique_id(), parent_ctx->get_task_name(), 
                    parent_ctx->get_unique_id());
            break;
          }
#endif
#if LEGION_MAX_DIM >= 9
        case 9:
          {
            REPORT_LEGION_ERROR(ERROR_ALIASED_REGION_REQUIREMENTS,
                    "Aliased and interfering region requirements for "
                    "point tasks are not permitted. Region requirements "
                    "%d and %d of point (%lld,%lld,%lld,%lld,%lld,%lld,%lld,"
                    "%lld,%lld) of index space task %s (UID %lld) in parent "
                    "task %s (UID %lld) are interfering.", idx1, idx2, 
                    index_point[0], index_point[1], index_point[2], 
                    index_point[3], index_point[4], index_point[5], 
                    index_point[6], index_point[7], index_point[8],
                    get_task_name(), get_unique_id(), 
                    parent_ctx->get_task_name(), parent_ctx->get_unique_id());
            break;
          }
#endif
        default:
          assert(false);
      }
    }

    //--------------------------------------------------------------------------
    void PointTask::resolve_false(bool speculated, bool launched)
    //--------------------------------------------------------------------------
    {
      // should never be called
      assert(false);
    }

    //--------------------------------------------------------------------------
    void PointTask::early_map_task(void)
    //--------------------------------------------------------------------------
    {
      // Point tasks are always done with early mapping
    }

    //--------------------------------------------------------------------------
    bool PointTask::distribute_task(void)
    //--------------------------------------------------------------------------
    {
      // Point tasks are never sent anywhere
      return true;
    }

    //--------------------------------------------------------------------------
    RtEvent PointTask::perform_mapping(MustEpochOp *must_epoch_owner/*=NULL*/,
                                       const DeferMappingArgs *args/*=NULL*/)
    //--------------------------------------------------------------------------
    {
      // For point tasks we use the point termination event which as the
      // end event for this task since point tasks can be moved and
      // the completion event is therefore not guaranteed to survive
      // the length of the task's execution
      const RtEvent deferred = 
        map_all_regions(point_termination, must_epoch_owner, args);
      if (deferred.exists())
        return deferred;
      RtEvent applied_condition;
      ApEvent effects_condition;
      // If we succeeded in mapping and we're a leaf so we are done mapping
      if (is_leaf() && !is_replicated())
      {
        if (!map_applied_conditions.empty())
        {
          applied_condition = Runtime::merge_events(map_applied_conditions);
          map_applied_conditions.clear();
        }
        if (!effects_postconditions.empty())
        {
          const TraceInfo trace_info = (remote_trace_info == NULL) ? 
            TraceInfo(this) : TraceInfo(*remote_trace_info, this);
          effects_condition = 
            Runtime::merge_events(&trace_info, effects_postconditions);
          if (is_recording())
            trace_info.record_set_effects(this, effects_condition);
          effects_postconditions.clear();
        }
        // If we mapped remotely we might have a deferred complete mapping
        // that we can trigger now
        if (deferred_complete_mapping.exists())
        {
#ifdef DEBUG_LEGION
          assert(is_remote());
#endif
          Runtime::trigger_event(deferred_complete_mapping, applied_condition);
          applied_condition = deferred_complete_mapping;
          deferred_complete_mapping = RtUserEvent::NO_RT_USER_EVENT;
        }
        if (deferred_effects.exists())
        {
#ifdef DEBUG_LEGION
          assert(is_remote());
#endif
          const TraceInfo info = (remote_trace_info == NULL) ? 
            TraceInfo(this) : TraceInfo(*remote_trace_info, this);
          Runtime::trigger_event(&info, deferred_effects, effects_condition);
          effects_condition = deferred_effects;
          deferred_effects = ApUserEvent::NO_AP_USER_EVENT;
        }
      }
      else
      {
#ifdef DEBUG_LEGION
        assert(!deferred_complete_mapping.exists());
        assert(!deferred_effects.exists());
#endif
        const TraceInfo trace_info = (remote_trace_info == NULL) ? 
            TraceInfo(this) : TraceInfo(*remote_trace_info, this);
        deferred_complete_mapping = Runtime::create_rt_user_event();
        applied_condition = deferred_complete_mapping;
        deferred_effects = Runtime::create_ap_user_event(NULL);
        effects_condition = deferred_effects;
      }
      slice_owner->record_child_mapped(applied_condition, effects_condition);
      complete_mapping(applied_condition);
      return RtEvent::NO_RT_EVENT;
    }

    //--------------------------------------------------------------------------
    void PointTask::shard_off(RtEvent mapped_precondition)
    //--------------------------------------------------------------------------
    {
      slice_owner->record_child_mapped(mapped_precondition, 
                                       ApEvent::NO_AP_EVENT);
      SingleTask::shard_off(mapped_precondition);
    }

    //--------------------------------------------------------------------------
    bool PointTask::is_stealable(void) const
    //--------------------------------------------------------------------------
    {
      // should never be called
      assert(false);
      return false;
    }

    //--------------------------------------------------------------------------
    bool PointTask::can_early_complete(ApUserEvent &chain_event)
    //--------------------------------------------------------------------------
    {
      chain_event = point_termination;
      return true;
    }

    //--------------------------------------------------------------------------
    VersionInfo& PointTask::get_version_info(unsigned idx)
    //--------------------------------------------------------------------------
    {
      // See if we've copied over the versions from our slice
      // if not we can just use our slice owner
      if (idx < version_infos.size())
        return version_infos[idx];
      return slice_owner->get_version_info(idx);
    }

    //--------------------------------------------------------------------------
    const VersionInfo& PointTask::get_version_info(unsigned idx) const
    //--------------------------------------------------------------------------
    {
      // See if we've copied over the versions from our slice
      // if not we can just use our slice owner
      if (idx < version_infos.size())
        return version_infos[idx];
      return slice_owner->get_version_info(idx);
    }

    //--------------------------------------------------------------------------
    ApEvent PointTask::get_task_completion(void) const
    //--------------------------------------------------------------------------
    {
      return point_termination;
    }

    //--------------------------------------------------------------------------
    TaskOp::TaskKind PointTask::get_task_kind(void) const
    //--------------------------------------------------------------------------
    {
      return POINT_TASK_KIND;
    }

    //--------------------------------------------------------------------------
    void PointTask::perform_inlining(TaskContext *enclosing)
    //--------------------------------------------------------------------------
    {
      // Should never be called
      assert(false);
    }

    //--------------------------------------------------------------------------
    std::map<PhysicalManager*,std::pair<unsigned,bool> >* 
                                     PointTask::get_acquired_instances_ref(void)
    //--------------------------------------------------------------------------
    {
      return slice_owner->get_acquired_instances_ref();
    }

    //--------------------------------------------------------------------------
    void PointTask::trigger_task_complete(bool deferred /*=false*/)
    //--------------------------------------------------------------------------
    {
      DETAILED_PROFILER(runtime, POINT_TASK_COMPLETE_CALL);
      // Pass back our created and deleted operations 
      std::set<RtEvent> preconditions;
      if (execution_context != NULL)
      {
        slice_owner->return_privileges(execution_context, preconditions);
        if (runtime->legion_spy_enabled)
          execution_context->log_created_requirements();
        // Invalidate any context that we had so that the child
        // operations can begin committing
        execution_context->invalidate_region_tree_contexts();
        // Since this point is now complete we know
        // that we can trigger it. Note we don't need to do
        // this if we're a leaf task with no virtual mappings
        // because we would have performed the leaf task
        // early complete chaining operation.
        if (!is_leaf())
          Runtime::trigger_event(NULL, point_termination);
      }
      else
        Runtime::trigger_event(NULL, point_termination);
      if (!preconditions.empty())
        slice_owner->record_child_complete(
            Runtime::merge_events(preconditions));
      else
        slice_owner->record_child_complete(RtEvent::NO_RT_EVENT);
      // See if we need to trigger that our children are complete
      const bool need_commit = (execution_context != NULL) ? 
        execution_context->attempt_children_commit() : false;
      // Mark that this operation is now complete
      complete_operation();
      if (need_commit)
        trigger_children_committed();
    }

    //--------------------------------------------------------------------------
    void PointTask::trigger_task_commit(void)
    //--------------------------------------------------------------------------
    {
      DETAILED_PROFILER(runtime, POINT_TASK_COMMIT_CALL);
      if (profiling_reported.exists())
        finalize_single_task_profiling();
      // A little strange here, but we don't directly commit this
      // operation, instead we just tell our slice that we are commited
      // In the deactivation of the slice task is when we will actually
      // have our commit call done
      slice_owner->record_child_committed(profiling_reported);
    }

    //--------------------------------------------------------------------------
    bool PointTask::pack_task(Serializer &rez, AddressSpaceID target)
    //--------------------------------------------------------------------------
    {
      DETAILED_PROFILER(runtime, POINT_PACK_TASK_CALL);
      RezCheck z(rez);
      pack_single_task(rez, target);
      rez.serialize(orig_task);
      rez.serialize(point_termination); 
#ifdef DEBUG_LEGION
      assert(is_origin_mapped()); // should be origin mapped if we're here
#endif
      rez.serialize(deferred_effects);
      deferred_effects = ApUserEvent::NO_AP_USER_EVENT;
      // Return false since point tasks should always be deactivated
      // once they are sent to a remote node
      return false;
    }

    //--------------------------------------------------------------------------
    bool PointTask::unpack_task(Deserializer &derez, Processor current,
                                std::set<RtEvent> &ready_events)
    //--------------------------------------------------------------------------
    {
      DETAILED_PROFILER(runtime, POINT_UNPACK_TASK_CALL);
      DerezCheck z(derez);
      unpack_single_task(derez, ready_events);
      derez.deserialize(orig_task);
      derez.deserialize(point_termination);
#ifdef DEBUG_LEGION
      assert(!deferred_effects.exists());
#endif
      derez.deserialize(deferred_effects);
      set_current_proc(current);
      // Get the context information from our slice owner
      parent_ctx = slice_owner->get_context();
      parent_task = parent_ctx->get_task();
      // We should always just apply these things now since we were mapped 
      // on the owner node
#ifdef DEBUG_LEGION
      assert(is_origin_mapped());
#endif
      slice_owner->record_child_mapped(deferred_complete_mapping,
                                       deferred_effects);
#ifdef LEGION_SPY
      LegionSpy::log_event_dependence(completion_event, point_termination);
#endif
      return false;
    }

    //--------------------------------------------------------------------------
    void PointTask::pack_as_shard_task(Serializer &rez, AddressSpace target)
    //--------------------------------------------------------------------------
    {
      pack_single_task(rez, target);
      // Finally pack our context information
      rez.serialize(slice_owner->get_remote_owner_uid());
    }

    //--------------------------------------------------------------------------
    void PointTask::handle_future(const void *res, size_t res_size, bool owner)
    //--------------------------------------------------------------------------
    {
      slice_owner->handle_future(index_point, res, res_size, owner);
    }

    //--------------------------------------------------------------------------
    void PointTask::handle_post_mapped(bool deferral, 
                                       RtEvent mapped_precondition)
    //--------------------------------------------------------------------------
    {
      DETAILED_PROFILER(runtime, POINT_TASK_POST_MAPPED_CALL);
      if (deferred_effects.exists())
      {
        const TraceInfo trace_info = (remote_trace_info == NULL) ?
            TraceInfo(this) : TraceInfo(*remote_trace_info, this);
        if (!effects_postconditions.empty())
        {
          Runtime::trigger_event(&trace_info, deferred_effects,
            Runtime::merge_events(&trace_info, effects_postconditions));
        }
        else
          Runtime::trigger_event(&trace_info, deferred_effects);
        deferred_effects = ApUserEvent::NO_AP_USER_EVENT;
      }
#ifdef DEBUG_LEGION
#ifndef NDEBUG
      else
        assert(!effects_postconditions.empty()); 
#endif
#endif
      if (deferred_complete_mapping.exists())
      {
        if (mapped_precondition.exists())
          map_applied_conditions.insert(mapped_precondition);
        // Little race condition here so pull it on the stack first
        RtUserEvent to_trigger = deferred_complete_mapping;
        deferred_complete_mapping = RtUserEvent::NO_RT_USER_EVENT;
        if (!map_applied_conditions.empty())
          Runtime::trigger_event(to_trigger, 
              Runtime::merge_events(map_applied_conditions)); 
        else
          Runtime::trigger_event(to_trigger);
      }
#ifdef DEBUG_LEGION
#ifndef NDEBUG
      else
      {
        assert(!mapped_precondition.exists());
        assert(map_applied_conditions.empty());
      }
#endif
#endif
    }

    //--------------------------------------------------------------------------
    void PointTask::handle_misspeculation(void)
    //--------------------------------------------------------------------------
    {
      // First thing: increment the meta-task counts since we decremented
      // them in case we didn't end up running
#ifdef DEBUG_LEGION
      runtime->increment_total_outstanding_tasks(
          MisspeculationTaskArgs::TASK_ID, true/*meta*/);
#else
      runtime->increment_total_outstanding_tasks();
#endif
#ifdef DEBUG_SHUTDOWN_HANG
      __sync_fetch_and_add(
            &runtime->outstanding_counts[MisspeculationTaskArgs::TASK_ID],1);
#endif
      // Pretend like we executed the task
      execution_context->begin_misspeculation();
      size_t result_size;
      const void *result = slice_owner->get_predicate_false_result(result_size);
      execution_context->end_misspeculation(result, result_size);
    }

    //--------------------------------------------------------------------------
    void PointTask::record_reference_mutation_effect(RtEvent event)
    //--------------------------------------------------------------------------
    {
      map_applied_conditions.insert(event);
    }

    //--------------------------------------------------------------------------
    const DomainPoint& PointTask::get_domain_point(void) const
    //--------------------------------------------------------------------------
    {
      return index_point;
    }

    //--------------------------------------------------------------------------
    void PointTask::set_projection_result(unsigned idx, LogicalRegion result)
    //--------------------------------------------------------------------------
    {
#ifdef DEBUG_LEGION
      assert(idx < regions.size());
#endif
      RegionRequirement &req = regions[idx];
#ifdef DEBUG_LEGION
      assert(req.handle_type != LEGION_SINGULAR_PROJECTION);
#endif
      req.region = result;
      req.handle_type = LEGION_SINGULAR_PROJECTION;
      // Check to see if the region is a NO_REGION,
      // if it is then switch the privilege to NO_ACCESS
      if (req.region == LogicalRegion::NO_REGION)
        req.privilege = LEGION_NO_ACCESS;
    }

    //--------------------------------------------------------------------------
    void PointTask::initialize_point(SliceTask *owner, const DomainPoint &point,
                                    const FutureMap &point_arguments,
                                    const std::vector<FutureMap> &point_futures)
    //--------------------------------------------------------------------------
    {
      slice_owner = owner;
      // Get our point
      index_point = point;
      // Get our argument
      if (point_arguments.impl != NULL)
      {
        Future f = point_arguments.impl->get_future(point, true/*internal*/);
        if (f.impl != NULL)
        {
          ApEvent ready = f.impl->get_ready_event();
          ready.wait();
          local_arglen = f.impl->get_untyped_size(true/*internal*/);
          // Have to make a local copy since the point takes ownership
          if (local_arglen > 0)
          {
            local_args = malloc(local_arglen);
            memcpy(local_args, 
                f.impl->get_untyped_result(true, NULL, true), local_arglen);
          }
        }
      }
      if (!point_futures.empty())
      {
        for (std::vector<FutureMap>::const_iterator it = 
              point_futures.begin(); it != point_futures.end(); it++)
          this->futures.push_back(it->impl->get_future(point,true/*internal*/));
      }
      // Really unusual case here, if we're going to be doing remote tracing
      // then we need to get an event from the owner node because some kinds
      // of tracing (e.g. those with control replication) don't work otherwise
      if ((remote_trace_info != NULL) && (remote_trace_info->recording))
        remote_trace_info->request_term_event(point_termination);
      else // Make a new termination event for this point
        point_termination = Runtime::create_ap_user_event(NULL);
    }

    //--------------------------------------------------------------------------
    void PointTask::send_back_created_state(AddressSpaceID target)
    //--------------------------------------------------------------------------
    {
      if (execution_context->has_created_requirements())
        execution_context->send_back_created_state(target);
    } 

    //--------------------------------------------------------------------------
    void PointTask::replay_analysis(void)
    //--------------------------------------------------------------------------
    {
#ifdef LEGION_SPY
      LegionSpy::log_replay_operation(unique_op_id);
#endif
      tpl->register_operation(this);
      complete_mapping();
    }

    //--------------------------------------------------------------------------
    void PointTask::complete_replay(ApEvent instance_ready_event)
    //--------------------------------------------------------------------------
    {
#ifdef DEBUG_LEGION
      assert(is_leaf());
      assert(is_origin_mapped());
      assert(!target_processors.empty());
#endif
      const AddressSpaceID target_space = 
        runtime->find_address_space(target_processors.front());
      if (target_space != runtime->address_space)
      {
#ifdef DEBUG_LEGION
        assert(!deferred_effects.exists());
#endif
        deferred_effects = Runtime::create_ap_user_event(NULL);
        slice_owner->record_child_mapped(RtEvent::NO_RT_EVENT,deferred_effects);
        // This is the remote case, pack it up and ship it over
        // Update our target_proc so that the sending code is correct 
        Serializer rez;
        {
          RezCheck z(rez);
          rez.serialize(instance_ready_event);
          rez.serialize(target_processors.front());
          rez.serialize(SLICE_TASK_KIND);
          slice_owner->pack_task(rez, target_space);
        }
        runtime->send_remote_task_replay(target_space, rez);
        // Record this slice as an origin-mapped slice so that it 
        // will be deactivated accordingly
        slice_owner->index_owner->record_origin_mapped_slice(slice_owner);
      }
      else
      {
        // This is the local case
        // Check to see if we're replaying this locally or remotely
        for (std::deque<InstanceSet>::iterator it = physical_instances.begin();
             it != physical_instances.end(); ++it)
          for (unsigned idx = 0; idx < it->size(); ++idx)
            (*it)[idx].set_ready_event(instance_ready_event);
        update_no_access_regions();
        launch_task();
        ApEvent postcondition = ApEvent::NO_AP_EVENT;
        if (effects_postconditions.size() > 0)
          postcondition = Runtime::merge_events(NULL, effects_postconditions);
        if (is_remote())
          Runtime::trigger_event(NULL, deferred_effects, postcondition);
        else
          slice_owner->record_child_mapped(RtEvent::NO_RT_EVENT, postcondition);
      }
    }

    //--------------------------------------------------------------------------
    TraceLocalID PointTask::get_trace_local_id(void) const
    //--------------------------------------------------------------------------
    {
      if (remote_trace_info != NULL)
      {
        TraceLocalID result = 
          slice_owner->remote_trace_info->memo->get_trace_local_id();
        result.second = get_domain_point();
        return result;
      }
      else
        return TraceLocalID(trace_local_id, get_domain_point());
    }

    //--------------------------------------------------------------------------
    void PointTask::record_intra_space_dependences(unsigned index,
                                    const std::vector<DomainPoint> &dependences)
    //--------------------------------------------------------------------------
    {
      // Scan through the list until we find ourself
      for (unsigned idx = 0; idx < dependences.size(); idx++)
      {
        if (dependences[idx] == index_point)
        {
          // If we've got a prior dependence then record it
          if (idx > 0)
          {
            const DomainPoint &prev = dependences[idx-1];
            const RtEvent pre = slice_owner->find_intra_space_dependence(prev);
            intra_space_mapping_dependences.insert(pre);
            if (runtime->legion_spy_enabled)
              LegionSpy::log_intra_space_dependence(unique_op_id, prev);
          }
          // If we're not the last dependence, then send our mapping event
          // so that others can record a dependence on us
          if (idx < (dependences.size()-1))
            slice_owner->record_intra_space_dependence(index_point,
                                                       dependences[idx+1], 
                                                       get_mapped_event());
          return;
        }
      }
      // We should never get here
      assert(false);
    }

    /////////////////////////////////////////////////////////////
    // Shard Task 
    /////////////////////////////////////////////////////////////

    //--------------------------------------------------------------------------
    ShardTask::ShardTask(Runtime *rt, ShardManager *manager,
                         ShardID id, Processor proc)
      : SingleTask(rt), shard_id(id)
    //--------------------------------------------------------------------------
    {
      activate_single();
      target_proc = proc;
      current_proc = proc;
      shard_manager = manager;
      if (manager->original_task != NULL)
        remote_owner_uid = 
          manager->original_task->get_context()->get_unique_id();
    }
    
    //--------------------------------------------------------------------------
    ShardTask::ShardTask(const ShardTask &rhs)
      : SingleTask(NULL), shard_id(0)
    //--------------------------------------------------------------------------
    {
      // should never be called
      assert(false);
    }

    //--------------------------------------------------------------------------
    ShardTask::~ShardTask(void)
    //--------------------------------------------------------------------------
    {
      // Set our shard manager to NULL since we are not supposed to delete it
      shard_manager = NULL;
      // We clear out instance top view here since we know that all
      // our sibling shards are done at this point too, this allows
      // us to remove any references to the context and hopefully to
      // delete it
      if ((execution_context != NULL) && execution_context->is_inner_context())
      {
#ifdef DEBUG_LEGION
        ReplicateContext *repl_ctx = 
          dynamic_cast<ReplicateContext*>(execution_context);
        assert(repl_ctx != NULL);
#else
        ReplicateContext *repl_ctx = 
          static_cast<ReplicateContext*>(execution_context);
#endif
        repl_ctx->clear_instance_top_views();
      }
      deactivate_single();
    }

    //--------------------------------------------------------------------------
    ShardTask& ShardTask::operator=(const ShardTask &rhs)
    //--------------------------------------------------------------------------
    {
      // should never be called
      assert(false);
      return *this;
    }

    //--------------------------------------------------------------------------
    void ShardTask::activate(void)
    //--------------------------------------------------------------------------
    {
      assert(false);
    }

    //--------------------------------------------------------------------------
    void ShardTask::deactivate(void)
    //--------------------------------------------------------------------------
    {
      assert(false);
    }

    //--------------------------------------------------------------------------
    bool ShardTask::is_top_level_task(void) const
    //--------------------------------------------------------------------------
    {
      return shard_manager->top_level_task;
    }

    //--------------------------------------------------------------------------
    void ShardTask::replay_analysis(void)
    //--------------------------------------------------------------------------
    {
      assert(false);
    }

    //--------------------------------------------------------------------------
    void ShardTask::trigger_dependence_analysis(void)
    //--------------------------------------------------------------------------
    {
      assert(false);
    }

    //--------------------------------------------------------------------------
    void ShardTask::resolve_false(bool speculated, bool launched)
    //--------------------------------------------------------------------------
    {
      assert(false);
    }

    //--------------------------------------------------------------------------
    void ShardTask::early_map_task(void)
    //--------------------------------------------------------------------------
    {
      assert(false);
    }

    //--------------------------------------------------------------------------
    bool ShardTask::distribute_task(void)
    //--------------------------------------------------------------------------
    {
      assert(false);
      return false;
    }

    //--------------------------------------------------------------------------
    RtEvent ShardTask::perform_must_epoch_version_analysis(MustEpochOp *own)
    //--------------------------------------------------------------------------
    {
      assert(false);
      return RtEvent::NO_RT_EVENT;
    }

    //--------------------------------------------------------------------------
    RtEvent ShardTask::perform_mapping(MustEpochOp *owner, 
                                       const DeferMappingArgs *args)
    //--------------------------------------------------------------------------
    {
      assert(false);
      return RtEvent::NO_RT_EVENT;
    }
    
    //--------------------------------------------------------------------------
    bool ShardTask::is_stealable(void) const
    //--------------------------------------------------------------------------
    {
      return false;
    }

    //--------------------------------------------------------------------------
    bool ShardTask::can_early_complete(ApUserEvent &chain_event)
    //--------------------------------------------------------------------------
    {
      // no point for early completion for shard tasks
      return false;
    }

    //--------------------------------------------------------------------------
    std::map<PhysicalManager*,std::pair<unsigned,bool> >*
                                     ShardTask::get_acquired_instances_ref(void)
    //--------------------------------------------------------------------------
    {
      // We shouldn't actually have any references for this kind of task
      return NULL;
    }

    //--------------------------------------------------------------------------
    ApEvent ShardTask::get_task_completion(void) const
    //--------------------------------------------------------------------------
    {
      return get_completion_event();
    }

    //--------------------------------------------------------------------------
    TaskOp::TaskKind ShardTask::get_task_kind(void) const
    //--------------------------------------------------------------------------
    {
      return SHARD_TASK_KIND;
    }

    //--------------------------------------------------------------------------
    void ShardTask::trigger_mapping(void)
    //--------------------------------------------------------------------------
    {
      assert(false);
    }

    //--------------------------------------------------------------------------
    void ShardTask::trigger_task_complete(bool deferred /*=false*/)
    //--------------------------------------------------------------------------
    {
      // First do the normal clean-up operations
      // Remove profiling our guard and trigger the profiling event if necessary
      if ((__sync_add_and_fetch(&outstanding_profiling_requests, -1) == 0) &&
          profiling_reported.exists())
        Runtime::trigger_event(profiling_reported);
      // Invalidate any context that we had so that the child
      // operations can begin committing
      execution_context->invalidate_region_tree_contexts();
      if (runtime->legion_spy_enabled)
        execution_context->log_created_requirements();
      // Then invoke the method on the shard manager 
      shard_manager->trigger_task_complete(true/*local*/);
      // See if we need to trigger that our children are complete
      const bool need_commit = execution_context->attempt_children_commit();
      // Mark that this operation is complete
      complete_operation();
      if (need_commit)
        trigger_children_committed();
    }

    //--------------------------------------------------------------------------
    void ShardTask::trigger_task_commit(void)
    //--------------------------------------------------------------------------
    {
      // Commit this operation
      // Dont' deactivate ourselves, the shard manager will do that for us
      commit_operation(false/*deactivate*/, profiling_reported);
      // If we still have to report profiling information then we must
      // block here to avoid a race with the shard manager deactivating
      // us before we are done with this object
      if (profiling_reported.exists() && !profiling_reported.has_triggered())
        profiling_reported.wait();
      // Lastly invoke the method on the shard manager, this could
      // delete us so it has to be last
      shard_manager->trigger_task_commit(true/*local*/);
    }

    //--------------------------------------------------------------------------
    VersionInfo& ShardTask::get_version_info(unsigned idx)
    //--------------------------------------------------------------------------
    {
#ifdef DEBUG_LEGION
      assert(idx < version_infos.size());
#endif
      return version_infos[idx];
    }

    //--------------------------------------------------------------------------
    void ShardTask::perform_physical_traversal(unsigned idx,
                                      RegionTreeContext ctx, InstanceSet &valid)
    //--------------------------------------------------------------------------
    {
      assert(false);
    }

    //--------------------------------------------------------------------------
    bool ShardTask::pack_task(Serializer &rez, AddressSpaceID target)
    //--------------------------------------------------------------------------
    {
      RezCheck z(rez);
      pack_single_task(rez, target);
      rez.serialize(remote_owner_uid);
      return false;
    }

    //--------------------------------------------------------------------------
    bool ShardTask::unpack_task(Deserializer &derez, Processor current,
                                std::set<RtEvent> &ready_events)
    //--------------------------------------------------------------------------
    {
      DerezCheck z(derez);
      unpack_single_task(derez, ready_events);
      derez.deserialize(remote_owner_uid);
      // Figure out what our parent context is
      RtEvent ctx_ready;
      parent_ctx = runtime->find_context(remote_owner_uid, false, &ctx_ready);
      if (ctx_ready.exists())
        ready_events.insert(ctx_ready);
      // Set our parent task for the user
      parent_task = parent_ctx->get_task();
      return false;
    }

    //--------------------------------------------------------------------------
    void ShardTask::pack_as_shard_task(Serializer &rez, AddressSpace target)
    //--------------------------------------------------------------------------
    {
      pack_single_task(rez, target);
      // Finally pack our context information
      rez.serialize(remote_owner_uid);
    }

    //--------------------------------------------------------------------------
    RtEvent ShardTask::unpack_shard_task(Deserializer &derez)
    //--------------------------------------------------------------------------
    {
      std::set<RtEvent> ready_events; 
      unpack_single_task(derez, ready_events);
      derez.deserialize(remote_owner_uid);
      // Figure out our parent context
      RtEvent ctx_ready;
      parent_ctx = runtime->find_context(remote_owner_uid, false, &ctx_ready);
      if (ctx_ready.exists())
        ready_events.insert(ctx_ready);
      // Set our parent task
      parent_task = parent_ctx->get_task();
      if (!ready_events.empty())
        return Runtime::merge_events(ready_events);
      else
        return RtEvent::NO_RT_EVENT;
    }

    //--------------------------------------------------------------------------
    void ShardTask::perform_inlining(TaskContext *enclosing)
    //--------------------------------------------------------------------------
    {
      assert(false);
    }

    //--------------------------------------------------------------------------
    void ShardTask::handle_future(const void *res, size_t res_size, bool owned)
    //--------------------------------------------------------------------------
    {
      shard_manager->handle_post_execution(res, res_size, owned, true/*local*/);
    }

    //--------------------------------------------------------------------------
    void ShardTask::handle_post_mapped(bool deferral, 
                                       RtEvent mapped_precondition)
    //--------------------------------------------------------------------------
    {
      shard_manager->handle_post_mapped(true/*local*/, mapped_precondition);
    }

    //--------------------------------------------------------------------------
    void ShardTask::handle_misspeculation(void)
    //--------------------------------------------------------------------------
    {
      // TODO: figure out how misspeculation works with control replication
      assert(false);
    }

    //--------------------------------------------------------------------------
    InnerContext* ShardTask::initialize_inner_execution_context(VariantImpl *v)
    //--------------------------------------------------------------------------
    {
      if (runtime->legion_spy_enabled)
        LegionSpy::log_shard(shard_manager->repl_id, shard_id, get_unique_id());
      // Check to see if we are control replicated or not
      if (shard_manager->control_replicated)
      {
        // If we have a control replication context then we do the special path
        ReplicateContext *repl_ctx = new ReplicateContext(runtime, this,
            get_depth(), v->is_inner(), regions, parent_req_indexes,
            virtual_mapped, unique_op_id, execution_fence_event, shard_manager);
        if (mapper == NULL)
          mapper = runtime->find_mapper(current_proc, map_id);
        repl_ctx->configure_context(mapper, task_priority);
        // Save the execution context early since we'll need it
        execution_context = repl_ctx;
        // Wait until all the other shards are ready too
        shard_manager->complete_startup_initialization();
        // Hold a reference during this to prevent collectives 
        // from deleting the context prematurely
        repl_ctx->add_reference();
        // The replicate contexts all need to sync up to exchange resources 
        repl_ctx->exchange_common_resources();
        // Remove our reference, DO NOT CHECK FOR DELETION
        repl_ctx->remove_reference();
        return repl_ctx;
      }
      else // No control replication so do the normal thing
        return SingleTask::initialize_inner_execution_context(v);
    }

    //--------------------------------------------------------------------------
    InnerContext* ShardTask::create_implicit_context(void)
    //--------------------------------------------------------------------------
    {
      ReplicateContext *repl_ctx = new ReplicateContext(runtime, this,
          get_depth(), false/*is inner*/, regions, parent_req_indexes,
          virtual_mapped, unique_op_id, execution_fence_event, shard_manager);
      if (mapper == NULL)
        mapper = runtime->find_mapper(current_proc, map_id);
      repl_ctx->configure_context(mapper, task_priority);
      // Save the execution context early since we'll need it
      execution_context = repl_ctx;
      // Wait until all the other shards are ready too
      shard_manager->complete_startup_initialization();
      // Hold a reference during this to prevent collectives 
      // from deleting the context prematurely
      repl_ctx->add_reference();
      // The replicate contexts all need to sync up to exchange resources 
      repl_ctx->exchange_common_resources();
      return repl_ctx;
    }

    //--------------------------------------------------------------------------
    void ShardTask::launch_shard(void)
    //--------------------------------------------------------------------------
    {
      // If it is a leaf then we can mark it mapped right now, 
      // otherwise wait for the call back, note we already know
      // that it has no virtual instances because it is a 
      // replicated task
      if (is_leaf())
        shard_manager->handle_post_mapped(true/*local*/, RtEvent::NO_RT_EVENT);
      // Speculation can always be resolved here
      resolve_speculation();
      // Then launch the task for execution
      launch_task();
    }

    //--------------------------------------------------------------------------
    void ShardTask::extract_event_preconditions(
                                   const std::deque<InstanceSet> &all_instances)
    //--------------------------------------------------------------------------
    {
#ifdef DEBUG_LEGION
      assert(all_instances.size() == physical_instances.size());
#endif
      for (unsigned region_idx = 0; 
            region_idx < physical_instances.size(); region_idx++)
      {
        InstanceSet &local_instances = physical_instances[region_idx];
        const InstanceSet &instances = all_instances[region_idx];
        for (unsigned idx1 = 0; idx1 < local_instances.size(); idx1++)
        {
          InstanceRef &ref = local_instances[idx1];
#ifdef DEBUG_LEGION
          bool found = false;
#endif
          for (unsigned idx2 = 0; idx2 < instances.size(); idx2++)
          {
            const InstanceRef &other_ref = instances[idx2];
            if (ref.get_manager() != other_ref.get_manager())
              continue;
            ref.set_ready_event(other_ref.get_ready_event());
#ifdef DEBUG_LEGION
            found = true;
#endif
            break;
          }
#ifdef DEBUG_LEGION
          assert(found);
#endif
        }
      }
    }

    //--------------------------------------------------------------------------
    void ShardTask::return_resources(ResourceTracker *target,
                                     std::set<RtEvent> &preconditions)
    //--------------------------------------------------------------------------
    {
#ifdef DEBUG_LEGION
      assert(execution_context != NULL);
#endif
      execution_context->return_resources(target, context_index, preconditions);
    }

    //--------------------------------------------------------------------------
    void ShardTask::report_leaks_and_duplicates(
                                               std::set<RtEvent> &preconditions)
    //--------------------------------------------------------------------------
    {
#ifdef DEBUG_LEGION
      assert(execution_context != NULL);
#endif
      execution_context->report_leaks_and_duplicates(preconditions);
    }

    //--------------------------------------------------------------------------
    void ShardTask::handle_collective_message(Deserializer &derez)
    //--------------------------------------------------------------------------
    {
#ifdef DEBUG_LEGION
      assert(execution_context != NULL);
      ReplicateContext *repl_ctx = 
        dynamic_cast<ReplicateContext*>(execution_context);
      assert(repl_ctx != NULL);
#else
      ReplicateContext *repl_ctx = 
        static_cast<ReplicateContext*>(execution_context);
#endif
      repl_ctx->handle_collective_message(derez);
    }

    //--------------------------------------------------------------------------
    void ShardTask::handle_future_map_request(Deserializer &derez)
    //--------------------------------------------------------------------------
    {
#ifdef DEBUG_LEGION
      assert(execution_context != NULL);
      ReplicateContext *repl_ctx = 
        dynamic_cast<ReplicateContext*>(execution_context);
      assert(repl_ctx != NULL);
#else
      ReplicateContext *repl_ctx = 
        static_cast<ReplicateContext*>(execution_context);
#endif
      repl_ctx->handle_future_map_request(derez);
    }

    //--------------------------------------------------------------------------
    void ShardTask::handle_equivalence_set_request(Deserializer &derez)
    //--------------------------------------------------------------------------
    {
#ifdef DEBUG_LEGION
      assert(execution_context != NULL);
      ReplicateContext *repl_ctx = 
        dynamic_cast<ReplicateContext*>(execution_context);
      assert(repl_ctx != NULL);
#else
      ReplicateContext *repl_ctx = 
        static_cast<ReplicateContext*>(execution_context);
#endif
      repl_ctx->handle_equivalence_set_request(derez);
    }

    //--------------------------------------------------------------------------
    void ShardTask::handle_intra_space_dependence(Deserializer &derez)
    //--------------------------------------------------------------------------
    {
#ifdef DEBUG_LEGION
      assert(execution_context != NULL);
      ReplicateContext *repl_ctx = 
        dynamic_cast<ReplicateContext*>(execution_context);
      assert(repl_ctx != NULL);
#else
      ReplicateContext *repl_ctx = 
        static_cast<ReplicateContext*>(execution_context);
#endif
      repl_ctx->handle_intra_space_dependence(derez);
    }

    //--------------------------------------------------------------------------
    void ShardTask::handle_resource_update(Deserializer &derez,
                                           std::set<RtEvent> &applied)
    //--------------------------------------------------------------------------
    {
#ifdef DEBUG_LEGION
      assert(execution_context != NULL);
      ReplicateContext *repl_ctx = 
        dynamic_cast<ReplicateContext*>(execution_context);
      assert(repl_ctx != NULL);
#else
      ReplicateContext *repl_ctx = 
        static_cast<ReplicateContext*>(execution_context);
#endif
      repl_ctx->handle_resource_update(derez, applied);
    }

    //--------------------------------------------------------------------------
    void ShardTask::handle_trace_update(Deserializer &derez, 
                                        AddressSpaceID source)
    //--------------------------------------------------------------------------
    {
#ifdef DEBUG_LEGION
      assert(execution_context != NULL);
      ReplicateContext *repl_ctx = 
        dynamic_cast<ReplicateContext*>(execution_context);
      assert(repl_ctx != NULL);
#else
      ReplicateContext *repl_ctx = 
        static_cast<ReplicateContext*>(execution_context);
#endif
      repl_ctx->handle_trace_update(derez, source);
    }

    //--------------------------------------------------------------------------
    ApBarrier ShardTask::handle_find_trace_shard_event(size_t template_index,
                                            ApEvent event, ShardID remote_shard)
    //--------------------------------------------------------------------------
    {
#ifdef DEBUG_LEGION
      assert(execution_context != NULL);
      ReplicateContext *repl_ctx = 
        dynamic_cast<ReplicateContext*>(execution_context);
      assert(repl_ctx != NULL);
#else
      ReplicateContext *repl_ctx = 
        static_cast<ReplicateContext*>(execution_context);
#endif
      return repl_ctx->handle_find_trace_shard_event(template_index, event,
                                                     remote_shard);
    }

    //--------------------------------------------------------------------------
    InstanceView* ShardTask::create_instance_top_view(PhysicalManager *manager,
                                                      AddressSpaceID source)
    //--------------------------------------------------------------------------
    {
#ifdef DEBUG_LEGION
      assert(execution_context != NULL);
      ReplicateContext *repl_ctx = 
        dynamic_cast<ReplicateContext*>(execution_context);
      assert(repl_ctx != NULL);
#else
      ReplicateContext *repl_ctx = 
        static_cast<ReplicateContext*>(execution_context);
#endif
      return repl_ctx->create_replicate_instance_top_view(manager, source);
    } 

    //--------------------------------------------------------------------------
    void ShardTask::initialize_implicit_task(InnerContext *context, TaskID tid,
                                             MapperID mid, Processor proxy)
    //--------------------------------------------------------------------------
    {
#ifdef DEBUG_LEGION
      assert(parent_ctx == NULL);
#endif
      parent_ctx = context;
      task_id = tid;
      map_id = mid;
      orig_proc = proxy;
      current_proc = proxy;
    }

    /////////////////////////////////////////////////////////////
    // Index Task 
    /////////////////////////////////////////////////////////////

    //--------------------------------------------------------------------------
    IndexTask::IndexTask(Runtime *rt)
      : MultiTask(rt)
    //--------------------------------------------------------------------------
    {
    }

    //--------------------------------------------------------------------------
    IndexTask::IndexTask(const IndexTask &rhs)
      : MultiTask(NULL)
    //--------------------------------------------------------------------------
    {
      // should never be called
      assert(false);
    }

    //--------------------------------------------------------------------------
    IndexTask::~IndexTask(void)
    //--------------------------------------------------------------------------
    {
    }

    //--------------------------------------------------------------------------
    IndexTask& IndexTask::operator=(const IndexTask &rhs)
    //--------------------------------------------------------------------------
    {
      // should never be called
      assert(false);
      return *this;
    }

    //--------------------------------------------------------------------------
    void IndexTask::activate(void)
    //--------------------------------------------------------------------------
    {
      DETAILED_PROFILER(runtime, INDEX_ACTIVATE_CALL);
      activate_index_task(); 
    }

    //--------------------------------------------------------------------------
    void IndexTask::activate_index_task(void)
    //--------------------------------------------------------------------------
    {
      activate_multi();
      serdez_redop_fns = NULL;
      total_points = 0;
      mapped_points = 0;
      complete_points = 0;
      committed_points = 0;
      need_intra_task_alias_analysis = true;
      profiling_reported = RtUserEvent::NO_RT_USER_EVENT;
      profiling_priority = LG_THROUGHPUT_WORK_PRIORITY;
      outstanding_profiling_requests = 0;
      outstanding_profiling_reported = 0;
    }

    //--------------------------------------------------------------------------
    void IndexTask::deactivate(void)
    //--------------------------------------------------------------------------
    {
      DETAILED_PROFILER(runtime, INDEX_DEACTIVATE_CALL);
      deactivate_index_task(); 
      runtime->free_index_task(this);
    }

    //--------------------------------------------------------------------------
    void IndexTask::deactivate_index_task(void)
    //--------------------------------------------------------------------------
    {
      deactivate_multi();
      privilege_paths.clear();
      if (!origin_mapped_slices.empty())
      {
        for (std::set<SliceTask*>::const_iterator it = 
              origin_mapped_slices.begin(); it != 
              origin_mapped_slices.end(); it++)
        {
          (*it)->deactivate();
        }
        origin_mapped_slices.clear();
      } 
      if (future_map_ready.exists() && !future_map_ready.has_triggered())
        Runtime::trigger_event(future_map_ready);
      // Remove our reference to the reduction future
      reduction_future = Future();
      map_applied_conditions.clear();
      complete_preconditions.clear();
      commit_preconditions.clear();
      version_infos.clear();
      if (!profiling_info.empty())
      {
        for (unsigned idx = 0; idx < profiling_info.size(); idx++)
          free(profiling_info[idx].buffer);
        profiling_info.clear();
      }
      if (!acquired_instances.empty())
        release_acquired_instances(acquired_instances);
#ifdef DEBUG_LEGION
      interfering_requirements.clear();
      point_requirements.clear();
      assert(pending_intra_space_dependences.empty());
#endif
    }

    //--------------------------------------------------------------------------
    FutureMap IndexTask::initialize_task(InnerContext *ctx,
                                         const IndexTaskLauncher &launcher,
                                         IndexSpace launch_sp,
                                         bool track /*= true*/)
    //--------------------------------------------------------------------------
    {
      parent_ctx = ctx;
      task_id = launcher.task_id;
      indexes = launcher.index_requirements;
      regions = launcher.region_requirements;
      if (!launcher.futures.empty())
      {
        // Only allow non-empty futures on the way in
        for (std::vector<Future>::const_iterator it =
              launcher.futures.begin(); it != launcher.futures.end(); it++)
          if (it->impl != NULL)
            futures.push_back(*it);
      }
      update_grants(launcher.grants);
      wait_barriers = launcher.wait_barriers;
      update_arrival_barriers(launcher.arrive_barriers);
      arglen = launcher.global_arg.get_size();
      if (arglen > 0)
      {
#ifdef DEBUG_LEGION
        assert(arg_manager == NULL);
#endif
        arg_manager = new AllocManager(arglen);
        arg_manager->add_reference();
        args = arg_manager->get_allocation();
        memcpy(args, launcher.global_arg.get_ptr(), arglen);
      }
      // Very important that these freezes occur before we initialize
      // this operation because they can launch creation operations to
      // make the future maps
      point_arguments = launcher.argument_map.impl->freeze(parent_ctx);
      const size_t num_point_futures = launcher.point_futures.size();
      if (num_point_futures > 0)
      {
        point_futures.resize(num_point_futures);
        for (unsigned idx = 0; idx < num_point_futures; idx++)
          point_futures[idx] = 
            launcher.point_futures[idx].impl->freeze(parent_ctx);
      }
      map_id = launcher.map_id;
      tag = launcher.tag;
      is_index_space = true;
#ifdef DEBUG_LEGION
      assert(launch_sp.exists());
      assert(launch_space == NULL);
#endif
      launch_space = runtime->forest->get_node(launch_sp);
      add_launch_space_reference(launch_space);
      if (!launcher.launch_domain.exists())
        launch_space->get_launch_space_domain(index_domain);
      else
        index_domain = launcher.launch_domain;
      internal_space = launch_space->handle;
      sharding_space = launcher.sharding_space;
      need_intra_task_alias_analysis = !launcher.independent_requirements;
      initialize_base_task(ctx, track, launcher.static_dependences,
                           launcher.predicate, task_id);
      if (launcher.predicate != Predicate::TRUE_PRED)
        initialize_predicate(launcher.predicate_false_future,
                             launcher.predicate_false_result);
      future_map = FutureMap(
        create_future_map(ctx, launch_space->handle, launcher.sharding_space));
      check_empty_field_requirements(); 

      if (runtime->legion_spy_enabled)
      {
        LegionSpy::log_index_task(parent_ctx->get_unique_id(),
                                  unique_op_id, task_id,
                                  get_task_name());
        for (std::vector<PhaseBarrier>::const_iterator it = 
              launcher.wait_barriers.begin(); it !=
              launcher.wait_barriers.end(); it++)
        {
          ApEvent e = Runtime::get_previous_phase(it->phase_barrier);
          LegionSpy::log_phase_barrier_wait(unique_op_id, e);
        }
      }
      return future_map;
    }

    //--------------------------------------------------------------------------
    Future IndexTask::initialize_task(InnerContext *ctx,
                                      const IndexTaskLauncher &launcher,
                                      IndexSpace launch_sp,
                                      ReductionOpID redop_id, 
                                      bool deterministic,
                                      bool track /*= true*/)
    //--------------------------------------------------------------------------
    {
      parent_ctx = ctx;
      task_id = launcher.task_id;
      indexes = launcher.index_requirements;
      regions = launcher.region_requirements;
      if (!launcher.futures.empty())
      {
        // Only allow non-empty futures on the way in
        for (std::vector<Future>::const_iterator it =
              launcher.futures.begin(); it != launcher.futures.end(); it++)
          if (it->impl != NULL)
            futures.push_back(*it);
      }
      update_grants(launcher.grants);
      wait_barriers = launcher.wait_barriers;
      update_arrival_barriers(launcher.arrive_barriers);
      arglen = launcher.global_arg.get_size();
      if (arglen > 0)
      {
#ifdef DEBUG_LEGION
        assert(arg_manager == NULL);
#endif
        arg_manager = new AllocManager(arglen);
        arg_manager->add_reference();
        args = arg_manager->get_allocation();
        memcpy(args, launcher.global_arg.get_ptr(), arglen);
      }
      // Very important that these freezes occur before we initialize
      // this operation because they can launch creation operations to
      // make the future maps
      point_arguments = launcher.argument_map.impl->freeze(parent_ctx);
      const size_t num_point_futures = launcher.point_futures.size();
      if (num_point_futures > 0)
      {
        point_futures.resize(num_point_futures);
        for (unsigned idx = 0; idx < num_point_futures; idx++)
          point_futures[idx] = 
            launcher.point_futures[idx].impl->freeze(parent_ctx);
      }
      map_id = launcher.map_id;
      tag = launcher.tag;
      is_index_space = true;
#ifdef DEBUG_LEGION
      assert(launch_sp.exists());
      assert(launch_space == NULL);
#endif
      launch_space = runtime->forest->get_node(launch_sp);
      add_launch_space_reference(launch_space);
      if (!launcher.launch_domain.exists())
        launch_space->get_launch_space_domain(index_domain);
      else
        index_domain = launcher.launch_domain;
      internal_space = launch_space->handle;
      sharding_space = launcher.sharding_space;
      need_intra_task_alias_analysis = !launcher.independent_requirements;
      redop = redop_id;
      reduction_op = Runtime::get_reduction_op(redop);
      deterministic_redop = deterministic;
      serdez_redop_fns = Runtime::get_serdez_redop_fns(redop);
      if (!reduction_op->is_foldable)
        REPORT_LEGION_ERROR(ERROR_REDUCTION_OPERATION_INDEX,
                      "Reduction operation %d for index task launch %s "
                      "(ID %lld) is not foldable.",
                      redop, get_task_name(), get_unique_id())
      else
        initialize_reduction_state();
      initialize_base_task(ctx, track, launcher.static_dependences,
                           launcher.predicate, task_id);
      if (launcher.predicate != Predicate::TRUE_PRED)
        initialize_predicate(launcher.predicate_false_future,
                             launcher.predicate_false_result);
      reduction_future = Future(new FutureImpl(runtime,
            true/*register*/, runtime->get_available_distributed_id(), 
            runtime->address_space, get_completion_event(), this));
      check_empty_field_requirements();
      if (runtime->legion_spy_enabled)
      {
        LegionSpy::log_index_task(parent_ctx->get_unique_id(),
                                  unique_op_id, task_id,
                                  get_task_name());
        for (std::vector<PhaseBarrier>::const_iterator it = 
              launcher.wait_barriers.begin(); it !=
              launcher.wait_barriers.end(); it++)
        {
          ApEvent e = Runtime::get_previous_phase(it->phase_barrier);
          LegionSpy::log_phase_barrier_wait(unique_op_id, e);
        }
        LegionSpy::log_future_creation(unique_op_id, 
              reduction_future.impl->get_ready_event(), index_point);
      }
      return reduction_future;
    }

    //--------------------------------------------------------------------------
    void IndexTask::initialize_predicate(const Future &pred_future,
                                         const TaskArgument &pred_arg)
    //--------------------------------------------------------------------------
    {
      if (pred_future.impl != NULL)
        predicate_false_future = pred_future;
      else
      {
        predicate_false_size = pred_arg.get_size();
        if (predicate_false_size == 0)
        {
          // TODO: Reenable this error if we want to track predicate defaults
#if 0
          if (variants->return_size > 0)
            log_run.error("Predicated index task launch for task %s "
                          "in parent task %s (UID %lld) has non-void "
                          "return type but no default value for its "
                          "future if the task predicate evaluates to "
                          "false.  Please set either the "
                          "'predicate_false_result' or "
                          "'predicate_false_future' fields of the "
                          "IndexTaskLauncher struct.",
                          get_task_name(), parent_ctx->get_task_name(),
                          parent_ctx->get_unique_id())
          }
#endif
        }
        else
        {
          // TODO: Reenable this error if we want to track predicate defaults
#ifdef PERFORM_PREDICATE_SIZE_CHECKS
          if (predicate_false_size != variants->return_size)
            REPORT_LEGION_ERROR(ERROR_PREDICATED_INDEX_TASK,
                          "Predicated index task launch for task %s "
                          "in parent task %s (UID %lld) has predicated "
                          "false return type of size %ld bytes, but the "
                          "expected return size is %ld bytes.",
                          get_task_name(), parent_ctx->get_task_name(),
                          parent_ctx->get_unique_id(),
                          predicate_false_size, variants->return_size)
#endif
#ifdef DEBUG_LEGION
          assert(predicate_false_result == NULL);
#endif
          predicate_false_result = 
            legion_malloc(PREDICATE_ALLOC, predicate_false_size);
          memcpy(predicate_false_result, pred_arg.get_ptr(),
                 predicate_false_size);
        }
      }
    }

    //--------------------------------------------------------------------------
    void IndexTask::initialize_must_epoch(MustEpochOp *epoch, 
                                          unsigned index, bool do_registration)
    //--------------------------------------------------------------------------
    {
      set_must_epoch(epoch, index, do_registration);
      future_map = epoch->get_future_map();
    }

    //--------------------------------------------------------------------------
    void IndexTask::trigger_prepipeline_stage(void)
    //--------------------------------------------------------------------------
    {
      // First compute the parent indexes
      compute_parent_indexes(); 
      // Count how many total points we need for this index space task
      total_points = index_domain.get_volume();
      // Annotate any regions which are going to need to be early mapped
      for (unsigned idx = 0; idx < regions.size(); idx++)
      {
        if (!IS_WRITE(regions[idx]))
          continue;
        if (regions[idx].handle_type == LEGION_SINGULAR_PROJECTION)
          regions[idx].flags |= LEGION_MUST_PREMAP_FLAG;
        else if (regions[idx].handle_type == LEGION_REGION_PROJECTION)
        {
          ProjectionFunction *function = runtime->find_projection_function(
                                                    regions[idx].projection);
          if (function->depth == 0)
            regions[idx].flags |= LEGION_MUST_PREMAP_FLAG;
        }
      }
      // Initialize the privilege paths
      privilege_paths.resize(regions.size());
      for (unsigned idx = 0; idx < regions.size(); idx++)
        initialize_privilege_path(privilege_paths[idx], regions[idx]);
      if (!options_selected)
      {
        const bool inline_task = select_task_options(false/*prioritize*/);
        if (inline_task) 
        {
          REPORT_LEGION_WARNING(LEGION_WARNING_MAPPER_REQUESTED_INLINE,
                          "Mapper %s requested to inline task %s "
                          "(UID %lld) but the 'enable_inlining' option was "
                          "not set on the task launcher so the request is "
                          "being ignored", mapper->get_mapper_name(),
                          get_task_name(), get_unique_id());
        }
      }
      if (need_intra_task_alias_analysis)
      {
        // If we don't have a trace, we do our alias analysis now
        LegionTrace *local_trace = get_trace();
        if (local_trace == NULL)
          perform_intra_task_alias_analysis(false/*tracing*/, NULL/*trace*/,
                                            privilege_paths);
      }
      if (runtime->legion_spy_enabled)
      { 
        for (unsigned idx = 0; idx < regions.size(); idx++)
          TaskOp::log_requirement(unique_op_id, idx, regions[idx]);
        runtime->forest->log_launch_space(launch_space->handle, unique_op_id);
      }
    }

    //--------------------------------------------------------------------------
    void IndexTask::trigger_dependence_analysis(void)
    //--------------------------------------------------------------------------
    {
      perform_base_dependence_analysis();
      for (unsigned idx = 0; idx < regions.size(); idx++)
      {
        ProjectionInfo projection_info(runtime, regions[idx], launch_space);
        runtime->forest->perform_dependence_analysis(this, idx, regions[idx], 
                                                     projection_info,
                                                     privilege_paths[idx],
                                                     map_applied_conditions);
      }
    }

    //--------------------------------------------------------------------------
    void IndexTask::perform_base_dependence_analysis(void)
    //--------------------------------------------------------------------------
    {
#ifdef DEBUG_LEGION
      assert(memo_state != MEMO_REQ);
      assert(privilege_paths.size() == regions.size());
#endif 
      if (runtime->check_privileges)
        perform_privilege_checks();
      if (need_intra_task_alias_analysis)
      {
        // If we have a trace we do our alias analysis now
        LegionTrace *local_trace = get_trace();
        if (local_trace != NULL)
          perform_intra_task_alias_analysis(is_tracing(), local_trace,
                                            privilege_paths);
      }
      // To be correct with the new scheduler we also have to 
      // register mapping dependences on futures
      for (std::vector<Future>::const_iterator it = futures.begin();
            it != futures.end(); it++)
        it->impl->register_dependence(this);
      if (predicate_false_future.impl != NULL)
        predicate_false_future.impl->register_dependence(this);
      // Register mapping dependences on any future maps also
      if (point_arguments.impl != NULL)
        point_arguments.impl->register_dependence(this);
      for (std::vector<FutureMap>::const_iterator it = 
            point_futures.begin(); it != point_futures.end(); it++)
        it->impl->register_dependence(this);
      // Also have to register any dependences on our predicate
      register_predicate_dependence();
    }

    //--------------------------------------------------------------------------
    void IndexTask::report_interfering_requirements(unsigned idx1,unsigned idx2)
    //--------------------------------------------------------------------------
    {
#if 0
      REPORT_LEGION_ERROR(ERROR_ALIASED_REGION_REQUIREMENTS,
                          "Aliased region requirements for index tasks "
                          "are not permitted. Region requirements %d and %d "
                          "of task %s (UID %lld) in parent task %s (UID %lld) "
                          "are interfering.", idx1, idx2, get_task_name(),
                          get_unique_id(), parent_ctx->get_task_name(),
                          parent_ctx->get_unique_id())
#else
      REPORT_LEGION_WARNING(LEGION_WARNING_REGION_REQUIREMENTS_INDEX,
                      "Region requirements %d and %d of index task %s "
                      "(UID %lld) in parent task %s (UID %lld) are potentially "
                      "interfering.  It's possible that this is a false "
                      "positive if there are projection region requirements "
                      "and each of the point tasks are non-interfering. "
                      "If the runtime is built in debug mode then it will "
                      "check that the region requirements of all points are "
                      "actually non-interfering. If you see no further error "
                      "messages for this index task launch then everything "
                      "is good.", idx1, idx2, get_task_name(), get_unique_id(),
                      parent_ctx->get_task_name(), parent_ctx->get_unique_id())
#endif
#ifdef DEBUG_LEGION
      interfering_requirements.insert(std::pair<unsigned,unsigned>(idx1,idx2));
#endif
    }

    //--------------------------------------------------------------------------
    RegionTreePath& IndexTask::get_privilege_path(unsigned idx)
    //--------------------------------------------------------------------------
    {
#ifdef DEBUG_LEGION
      assert(idx < privilege_paths.size());
#endif
      return privilege_paths[idx];
    }

    //--------------------------------------------------------------------------
    void IndexTask::resolve_false(bool speculated, bool launched)
    //--------------------------------------------------------------------------
    {
      // If we already launched, then we can just return
      // otherwise continue through to do the cleanup work
      if (launched)
        return;
      RtEvent execution_condition;
      // Fill in the index task map with the default future value
      if (redop == 0)
      {
        // Only need to do this if the internal domain exists, it
        // might not in a control replication context
        if (internal_space.exists())
        {
          // Get the domain that we will have to iterate over
          Domain local_domain;
          runtime->forest->find_launch_space_domain(internal_space, 
                                                    local_domain);
          // Handling the future map case
          if (predicate_false_future.impl != NULL)
          {
            ApEvent wait_on = predicate_false_future.impl->get_ready_event();
            if (wait_on.has_triggered())
            {
              const size_t result_size = 
                check_future_size(predicate_false_future.impl);
              const void *result = 
                predicate_false_future.impl->get_untyped_result(true,NULL,true);
              for (Domain::DomainPointIterator itr(local_domain); itr; itr++)
              {
                Future f = future_map.impl->get_future(itr.p, true/*internal*/);
                if (result_size > 0)
                  f.impl->set_result(result, result_size, false/*own*/);
                else
                  f.impl->set_result(NULL, 0, false/*own*/);
              }
            }
            else
            {
              // Add references so things won't be prematurely collected
              future_map.impl->add_base_resource_ref(DEFERRED_TASK_REF);
              predicate_false_future.impl->add_base_gc_ref(DEFERRED_TASK_REF,
                                                           this);
              DeferredFutureMapSetArgs args(future_map.impl,
                  predicate_false_future.impl, local_domain, this);
              execution_condition = 
                runtime->issue_runtime_meta_task(args, LG_LATENCY_WORK_PRIORITY,
                                               Runtime::protect_event(wait_on));
            }
          }
          else
          {
            for (Domain::DomainPointIterator itr(local_domain); itr; itr++)
            {
              Future f = future_map.impl->get_future(itr.p, true/*internal*/);
              if (predicate_false_size > 0)
                f.impl->set_result(predicate_false_result,
                                   predicate_false_size, false/*own*/);
              else
                f.impl->set_result(NULL, 0, false/*own*/);
            }
          }
        }
      }
      else
      {
        // Handling a reduction case
        if (predicate_false_future.impl != NULL)
        {
          ApEvent wait_on = predicate_false_future.impl->get_ready_event();
          if (wait_on.has_triggered())
          {
            const size_t result_size = 
                        check_future_size(predicate_false_future.impl);
            if (result_size > 0)
              reduction_future.impl->set_result(
                predicate_false_future.impl->get_untyped_result(true,NULL,true),
                result_size, false/*own*/);
            else
              reduction_future.impl->set_result(NULL, 0, false/*own*/);
          }
          else
          {
            // Add references so they aren't garbage collected 
            reduction_future.impl->add_base_gc_ref(DEFERRED_TASK_REF, this);
            predicate_false_future.impl->add_base_gc_ref(DEFERRED_TASK_REF, 
                                                         this);
            DeferredFutureSetArgs args(reduction_future.impl,
                                    predicate_false_future.impl, this);
            execution_condition = 
              runtime->issue_runtime_meta_task(args, LG_LATENCY_WORK_PRIORITY,
                                               Runtime::protect_event(wait_on));
          }
        }
        else
        {
          if (predicate_false_size > 0)
            reduction_future.impl->set_result(predicate_false_result,
                                  predicate_false_size, false/*own*/);
          else
            reduction_future.impl->set_result(NULL, 0, false/*own*/);
        }
      }
      // Then clean up this task execution
      complete_mapping();
      complete_execution(execution_condition);
      resolve_speculation();
      trigger_children_complete();
      trigger_children_committed();
    }

    //--------------------------------------------------------------------------
    void IndexTask::early_map_task(void)
    //--------------------------------------------------------------------------
    {
      DETAILED_PROFILER(runtime, INDEX_EARLY_MAP_TASK_CALL);
      std::vector<unsigned> early_map_indexes;
      for (unsigned idx = 0; idx < regions.size(); idx++)
      {
        const RegionRequirement &req = regions[idx];
        if (req.must_premap())
          early_map_indexes.push_back(idx);
      }
      if (!early_map_indexes.empty())
      {
        early_map_regions(map_applied_conditions, early_map_indexes);
        if (!acquired_instances.empty())
        {
          RtEvent precondition;
          if (!map_applied_conditions.empty())
          {
            precondition = Runtime::merge_events(map_applied_conditions);
            map_applied_conditions.clear();
          }
          precondition = release_nonempty_acquired_instances(precondition, 
                                                      acquired_instances);
          if (precondition.exists())
            map_applied_conditions.insert(precondition);
        }
      }
    }

    //--------------------------------------------------------------------------
    void IndexTask::early_map_regions(std::set<RtEvent> &applied_conditions,
                                      const std::vector<unsigned> &must_premap)
    //--------------------------------------------------------------------------
    {
      DETAILED_PROFILER(runtime, EARLY_MAP_REGIONS_CALL);
      // This always happens on the owner node so we can just do the 
      // normal trace info creation here without needing to check
      // whether we have a remote trace info
      const TraceInfo trace_info(this);
      ApEvent init_precondition = compute_init_precondition(trace_info);;
      // A little bit of suckinesss here, it's unclear if we have
      // our version infos with the proper versioning information
      // so we might need to "page" it in now.  We'll overlap it as
      // much as possible, but it will still suck. The common case is that
      // we don't have anything to premap though so we shouldn't be
      // doing this all that often.
      std::set<RtEvent> version_ready_events;
      for (std::vector<unsigned>::const_iterator it = must_premap.begin();
            it != must_premap.end(); it++)
      {
        VersionInfo &version_info = get_version_info(*it); 
        if (version_info.has_version_info())
          continue;
        runtime->forest->perform_versioning_analysis(this, *it, regions[*it],
                                         version_info, version_ready_events);
      }
      Mapper::PremapTaskInput input;
      Mapper::PremapTaskOutput output;
      // Initialize this to not have a new target processor
      output.new_target_proc = Processor::NO_PROC;
      output.profiling_priority = LG_THROUGHPUT_WORK_PRIORITY;
      // Set up the inputs and outputs 
      std::set<Memory> visible_memories;
      runtime->machine.get_visible_memories(target_proc, visible_memories);
      // At this point if we have any version ready events we need to wait
      if (!version_ready_events.empty())
      {
        RtEvent wait_on = Runtime::merge_events(version_ready_events);
        // This wait sucks but whatever for now
        wait_on.wait();
      }
      for (std::vector<unsigned>::const_iterator it = must_premap.begin();
            it != must_premap.end(); it++)
      {
        InstanceSet valid;    
        VersionInfo &version_info = get_version_info(*it);
        // Do the premapping
        if (request_valid_instances)
          runtime->forest->physical_premap_region(this, *it, regions[*it],
                                  version_info, valid, applied_conditions);
        // If we need visible instances, filter them as part of the conversion
        if (regions[*it].is_no_access())
          prepare_for_mapping(valid, input.valid_instances[*it]);
        else
          prepare_for_mapping(valid, visible_memories, 
                              input.valid_instances[*it]);
      }
      // Now invoke the mapper call
      if (mapper == NULL)
        mapper = runtime->find_mapper(current_proc, map_id);
      mapper->invoke_premap_task(this, &input, &output);
      // See if we need to update the new target processor
      if (output.new_target_proc.exists())
        this->target_proc = output.new_target_proc;
      // See if we have any profiling requests to handle
      if (!output.copy_prof_requests.empty())
      {
        filter_copy_request_kinds(mapper, 
            output.copy_prof_requests.requested_measurements,
            copy_profiling_requests, true/*warn*/);
        profiling_priority = output.profiling_priority;
#ifdef DEBUG_LEGION
        assert(!profiling_reported.exists());
#endif
        profiling_reported = Runtime::create_rt_user_event();
      }
      // Now do the registration
      for (std::vector<unsigned>::const_iterator it = must_premap.begin();
            it != must_premap.end(); it++)
      {
        VersionInfo &version_info = get_version_info(*it);
        InstanceSet &chosen_instances = early_mapped_regions[*it];
        std::map<unsigned,std::vector<MappingInstance> >::const_iterator 
          finder = output.premapped_instances.find(*it);
        if (finder == output.premapped_instances.end())
          REPORT_LEGION_ERROR(ERROR_INVALID_MAPPER_OUTPUT,
                        "Invalid mapper output from 'premap_task' invocation "
                        "on mapper %s. Mapper failed to map required premap "
                        "region requirement %d of task %s (ID %lld) launched "
                        "in parent task %s (ID %lld).", 
                        mapper->get_mapper_name(), *it, 
                        get_task_name(), get_unique_id(),
                        parent_ctx->get_task_name(), 
                        parent_ctx->get_unique_id())
        RegionTreeID bad_tree = 0;
        std::vector<FieldID> missing_fields;
        std::vector<PhysicalManager*> unacquired;
        int composite_index = runtime->forest->physical_convert_mapping(
            this, regions[*it], finder->second, 
            chosen_instances, bad_tree, missing_fields,
            runtime->unsafe_mapper ? NULL : get_acquired_instances_ref(),
            unacquired, !runtime->unsafe_mapper);
        if (bad_tree > 0)
          REPORT_LEGION_ERROR(ERROR_INVALID_MAPPER_OUTPUT,
                        "Invalid mapper output from 'premap_task' invocation "
                        "on mapper %s. Mapper provided an instance from "
                        "region tree %d for use in satisfying region "
                        "requirement %d of task %s (ID %lld) whose region "
                        "is from region tree %d.", mapper->get_mapper_name(),
                        bad_tree, *it,get_task_name(),get_unique_id(),
                        regions[*it].region.get_tree_id())
        if (!missing_fields.empty())
        {
          for (std::vector<FieldID>::const_iterator fit = 
                missing_fields.begin(); fit != missing_fields.end(); fit++)
          {
            const void *name; size_t name_size;
            if (!runtime->retrieve_semantic_information(
                regions[*it].region.get_field_space(), *fit,
                LEGION_NAME_SEMANTIC_TAG, name, name_size, true, false))
              name = "(no name)";
            log_run.error("Missing instance for field %s (FieldID: %d)",
                          static_cast<const char*>(name), *it);
          }
          REPORT_LEGION_ERROR(ERROR_MISSING_INSTANCE_FIELD,
                        "Invalid mapper output from 'premap_task' invocation "
                        "on mapper %s. Mapper failed to specify instances "
                        "for %zd fields of region requirement %d of task %s "
                        "(ID %lld) launched in parent task %s (ID %lld). "
                        "The missing fields are listed below.",
                        mapper->get_mapper_name(), missing_fields.size(),
                        *it, get_task_name(), get_unique_id(),
                        parent_ctx->get_task_name(), 
                        parent_ctx->get_unique_id())
          
        }
        if (!unacquired.empty())
        {
          std::map<PhysicalManager*,std::pair<unsigned,bool> > 
            *acquired_instances = get_acquired_instances_ref();
          for (std::vector<PhysicalManager*>::const_iterator uit = 
                unacquired.begin(); uit != unacquired.end(); uit++)
          {
            if (acquired_instances->find(*uit) == acquired_instances->end())
              REPORT_LEGION_ERROR(ERROR_INVALID_MAPPER_OUTPUT,
                            "Invalid mapper output from 'premap_task' "
                            "invocation on mapper %s. Mapper selected "
                            "physical instance for region requirement "
                            "%d of task %s (ID %lld) which has already "
                            "been collected. If the mapper had properly "
                            "acquired this instance as part of the mapper "
                            "call it would have detected this. Please "
                            "update the mapper to abide by proper mapping "
                            "conventions.", mapper->get_mapper_name(),
                            (*it), get_task_name(), get_unique_id())
          }
          // If we did successfully acquire them, still issue the warning
          REPORT_LEGION_WARNING(LEGION_WARNING_MAPPER_FAILED_ACQUIRE,
                          "mapper %s failed to acquire instances "
                          "for region requirement %d of task %s (ID %lld) "
                          "in 'premap_task' call. You may experience "
                          "undefined behavior as a consequence.",
                          mapper->get_mapper_name(), *it, 
                          get_task_name(), get_unique_id());
        }
        if (composite_index >= 0)
          REPORT_LEGION_ERROR(ERROR_INVALID_MAPPER_OUTPUT,
                        "Invalid mapper output from 'premap_task' invocation "
                        "on mapper %s. Mapper requested composite instance "
                        "creation on region requirement %d of task %s "
                        "(ID %lld) launched in parent task %s (ID %lld).",
                        mapper->get_mapper_name(), *it,
                        get_task_name(), get_unique_id(),
                        parent_ctx->get_task_name(),
                        parent_ctx->get_unique_id())
        if (runtime->legion_spy_enabled)
          runtime->forest->log_mapping_decision(unique_op_id, parent_ctx, 
                                                *it, regions[*it],
                                                chosen_instances);
        if (!runtime->unsafe_mapper)
        {
          std::vector<LogicalRegion> regions_to_check(1, 
                                        regions[*it].region);
          for (unsigned check_idx = 0; 
                check_idx < chosen_instances.size(); check_idx++)
          {
            if (!chosen_instances[check_idx].get_manager()->meets_regions(
                                                          regions_to_check))
              REPORT_LEGION_ERROR(ERROR_INVALID_MAPPER_OUTPUT,
                            "Invalid mapper output from invocation of "
                            "'premap_task' on mapper %s. Mapper specified an "
                            "instance region requirement %d of task %s "
                            "(ID %lld) that does not meet the logical region "
                            "requirement. Task was launched in task %s "
                            "(ID %lld).", mapper->get_mapper_name(), *it, 
                            get_task_name(), get_unique_id(), 
                            parent_ctx->get_task_name(), 
                            parent_ctx->get_unique_id())
          }
        }
        // TODO: Implement physical tracing for premapped regions
        if (is_memoizing())
          assert(false);
        // Passed all the error checking tests so register it
        // Always defer the users, the point tasks will do that
        // for themselves when they map their regions
        const bool track_effects = 
          (!atomic_locks.empty() || !arrive_barriers.empty());
        ApEvent effects_done = 
          runtime->forest->physical_perform_updates_and_registration(
                              regions[*it], version_info, 
                              this, *it, init_precondition, completion_event,
                              chosen_instances, 
                              PhysicalTraceInfo(trace_info, *it), 
                              applied_conditions,
#ifdef DEBUG_LEGION
                              get_logging_name(), unique_op_id,
#endif
                              track_effects);
        if (effects_done.exists())
          effects_postconditions.insert(effects_done);
      }
    }

    //--------------------------------------------------------------------------
    bool IndexTask::distribute_task(void)
    //--------------------------------------------------------------------------
    {
      DETAILED_PROFILER(runtime, INDEX_DISTRIBUTE_CALL);
      if (is_origin_mapped())
      {
        // This will only get called if we had slices that couldn't map, but
        // they have now all mapped
#ifdef DEBUG_LEGION
        assert(slices.empty());
#endif
        // We're never actually run
        return false;
      }
      else
      {
        if (!is_sliced() && target_proc.exists() && 
            (target_proc != current_proc))
        {
          // Make a slice copy and send it away
          SliceTask *clone = clone_as_slice_task(internal_space, target_proc,
                                                 true/*needs slice*/,
                                                 stealable);
          runtime->send_task(clone);
          return false; // We have now been sent away
        }
        else
          return true; // Still local so we can be sliced
      }
    }

    //--------------------------------------------------------------------------
    RtEvent IndexTask::perform_mapping(MustEpochOp *owner/*=NULL*/,
                                       const DeferMappingArgs *args/*=NULL*/)
    //--------------------------------------------------------------------------
    {
      DETAILED_PROFILER(runtime, INDEX_PERFORM_MAPPING_CALL);
      // This will only get called if we had slices that failed to origin map 
#ifdef DEBUG_LEGION
      assert(!slices.empty());
      // Should never get duplicate invocations here
      assert(args == NULL);
#endif
      for (std::list<SliceTask*>::iterator it = slices.begin();
            it != slices.end(); /*nothing*/)
      {
        (*it)->trigger_mapping();
        it = slices.erase(it);
      }
      return RtEvent::NO_RT_EVENT;
    }

    //--------------------------------------------------------------------------
    void IndexTask::launch_task(void)
    //--------------------------------------------------------------------------
    {
      // should never be called
      assert(false);
    }

    //--------------------------------------------------------------------------
    bool IndexTask::is_stealable(void) const
    //--------------------------------------------------------------------------
    {
      // Index space tasks are never stealable, they must first be
      // split into slices which can then be stolen.  Note that slicing
      // always happens after premapping so we know stealing is safe.
      return false;
    }

    //--------------------------------------------------------------------------
    void IndexTask::map_and_launch(void)
    //--------------------------------------------------------------------------
    {
      // This should only ever be called if we had slices which failed to map
#ifdef DEBUG_LEGION
      assert(is_sliced());
      assert(!slices.empty());
#endif
      trigger_slices();
    }

    //--------------------------------------------------------------------------
    ApEvent IndexTask::get_task_completion(void) const
    //--------------------------------------------------------------------------
    {
      return get_completion_event();
    }

    //--------------------------------------------------------------------------
    TaskOp::TaskKind IndexTask::get_task_kind(void) const
    //--------------------------------------------------------------------------
    {
      return INDEX_TASK_KIND;
    }

    //--------------------------------------------------------------------------
    void IndexTask::trigger_task_complete(bool deferred /*=false*/)
    //--------------------------------------------------------------------------
    {
      DETAILED_PROFILER(runtime, INDEX_COMPLETE_CALL);
      // Trigger all the futures or set the reduction future result
      // and then trigger it
      if (redop != 0)
      {
        // Set the future if we actually ran the task or we speculated
        if ((speculation_state != RESOLVE_FALSE_STATE) || false_guard.exists())
        {
          // If we're doing a deterministic reduction this is the point
          // at which we can collapse all the futures down to a single
          // value since we know we have them all in the temporary futures
          if (deterministic_redop)
          {
            for (std::map<DomainPoint,std::pair<void*,size_t> >::const_iterator
                  it = temporary_futures.begin();
                  it != temporary_futures.end(); it++)
              fold_reduction_future(it->second.first, it->second.second,
                                    false/*owner*/, true/*exclusive*/);
          }
          reduction_future.impl->set_result(reduction_state,
                                            reduction_state_size, 
                                            false/*owner*/);
        }
      }
      else
        Runtime::trigger_event(future_map_ready);
      if (must_epoch != NULL)
      {
        if (!complete_preconditions.empty())
        {
          const RtEvent wait_on = Runtime::merge_events(complete_preconditions);
          if (wait_on.exists() && !wait_on.has_triggered())
            wait_on.wait();
        }
        must_epoch->notify_subop_complete(this);
      } 
#ifdef LEGION_SPY
      LegionSpy::log_operation_events(unique_op_id, ApEvent::NO_AP_EVENT,
                                      completion_event);
#endif
      // This will only be non-empty if we're doing program order execution
      if (!effects_postconditions.empty())
      {
#ifdef DEBUG_LEGION
        assert(runtime->program_order_execution);
#endif
        const RtEvent done = 
          Runtime::protect_merge_events(effects_postconditions);
        complete_preconditions.insert(done);
      }
      if (!complete_preconditions.empty())
        complete_operation(Runtime::merge_events(complete_preconditions));
      else
        complete_operation();
    }

    //--------------------------------------------------------------------------
    void IndexTask::trigger_task_commit(void)
    //--------------------------------------------------------------------------
    {
      DETAILED_PROFILER(runtime, INDEX_COMMIT_CALL);
      if (profiling_reported.exists())
      {
        if (outstanding_profiling_requests > 0)
        {
#ifdef DEBUG_LEGION
          assert(mapped_event.has_triggered());
#endif
          std::vector<IndexProfilingInfo> to_perform;
          {
            AutoLock o_lock(op_lock);
            to_perform.swap(profiling_info);
          }
          if (!to_perform.empty())
          {
            for (unsigned idx = 0; idx < to_perform.size(); idx++)
            {
              IndexProfilingInfo &info = to_perform[idx];
              const Realm::ProfilingResponse resp(info.buffer,info.buffer_size);
              info.total_reports = outstanding_profiling_requests;
              info.profiling_responses.attach_realm_profiling_response(resp);
              mapper->invoke_task_report_profiling(this, &info);
              free(info.buffer);
            }
            const int count = __sync_add_and_fetch(
                &outstanding_profiling_reported, to_perform.size());
#ifdef DEBUG_LEGION
            assert(count <= outstanding_profiling_requests);
#endif
            if (count == outstanding_profiling_requests)
              Runtime::trigger_event(profiling_reported);
          }
        }
        else
        {
          // We're not expecting any profiling callbacks so we need to
          // do one ourself to inform the mapper that there won't be any
          Mapping::Mapper::TaskProfilingInfo info;
          info.total_reports = 0;
          info.task_response = true;
          info.region_requirement_index = 0;
          info.fill_response = false; // make valgrind happy
          mapper->invoke_task_report_profiling(this, &info);    
          Runtime::trigger_event(profiling_reported);
        }
        commit_preconditions.insert(profiling_reported);
      }
      // If we have an origin-mapped slices then we need to check to see
      // if we're waiting on any profiling reports from them
      if (!origin_mapped_slices.empty())
      {
        for (std::set<SliceTask*>::const_iterator it = 
              origin_mapped_slices.begin(); it != 
              origin_mapped_slices.end(); it++)
          (*it)->find_profiling_reported(commit_preconditions);
      }
      if (must_epoch != NULL)
      {
        if (!commit_preconditions.empty())
        {
          const RtEvent wait_on = Runtime::merge_events(commit_preconditions);
          if (wait_on.exists() && !wait_on.has_triggered())
            wait_on.wait();
        }
        must_epoch->notify_subop_commit(this);
        commit_operation(true/*deactivate*/);
      }
      else
      {
        // Mark that this operation is now committed
        if (!commit_preconditions.empty())
          commit_operation(true/*deactivate*/, 
              Runtime::merge_events(commit_preconditions));
        else
          commit_operation(true/*deactivate*/);
      }
    }

    //--------------------------------------------------------------------------
    bool IndexTask::pack_task(Serializer &rez, AddressSpaceID target)
    //--------------------------------------------------------------------------
    {
      // should never be called
      assert(false);
      return false;
    }

    //--------------------------------------------------------------------------
    bool IndexTask::unpack_task(Deserializer &derez, Processor current,
                                std::set<RtEvent> &ready_events)
    //--------------------------------------------------------------------------
    {
      // should never be called
      assert(false);
      return false;
    }

    //--------------------------------------------------------------------------
    void IndexTask::perform_inlining(TaskContext *enclosing)
    //--------------------------------------------------------------------------
    {
      DETAILED_PROFILER(runtime, INDEX_PERFORM_INLINING_CALL);
      // See if there is anything to wait for
      std::set<ApEvent> wait_on_events;
      for (unsigned idx = 0; idx < futures.size(); idx++)
      {
        FutureImpl *impl = futures[idx].impl; 
        wait_on_events.insert(impl->get_ready_event());
      }
      for (unsigned idx = 0; idx < grants.size(); idx++)
      {
        GrantImpl *impl = grants[idx].impl;
        wait_on_events.insert(impl->acquire_grant());
      }
      for (unsigned idx = 0; idx < wait_barriers.size(); idx++)
      {
	ApEvent e = 
          Runtime::get_previous_phase(wait_barriers[idx].phase_barrier);
        wait_on_events.insert(e);
      }
      // Merge together all the events for the start condition 
      ApEvent start_condition = Runtime::merge_events(NULL, wait_on_events);
      // Enumerate all of the points of our index space and run
      // the task for each one of them either saving or reducing their futures
      Processor current = enclosing->get_executing_processor();
      // Select the variant to use
      VariantImpl *variant = enclosing->select_inline_variant(this);
      // See if we need to wait for anything
      if (start_condition.exists())
        start_condition.wait();
      // Make a copy of our region requirements
      std::vector<RegionRequirement> copy_requirements(regions.size());
      for (unsigned idx = 0; idx < regions.size(); idx++)
        copy_requirements[idx] = regions[idx];
      bool first = true;
      for (Domain::DomainPointIterator itr(index_domain); itr; itr++)
      {
        // If this is not the first we have to restore the region
        // requirements from copy that we made before hand
        if (!first)
        {
          for (unsigned idx = 0; idx < regions.size(); idx++)
            regions[idx] = copy_requirements[idx];
        }
        else
          first = false;
        index_point = itr.p; 
        // Get our local args
        if (point_arguments.impl != NULL)
        {
          Future local_arg = 
            point_arguments.impl->get_future(index_point, false/*internal*/);
          if (local_arg.impl != NULL)
          {
            local_args = local_arg.impl->get_untyped_result(true, NULL, true);
            local_arglen = local_arg.impl->get_untyped_size(true);
          }
          else
          {
            local_args = NULL;
            local_arglen = 0;
          }
        }
        else
        {
          local_args = NULL;
          local_arglen = 0;
        }
        compute_point_region_requirements();
        InlineContext *inline_ctx = new InlineContext(runtime, enclosing, this);
        variant->dispatch_inline(current, inline_ctx);
        // Return any created privilege state
        std::set<RtEvent> preconditions;
        inline_ctx->return_resources(enclosing, context_index, preconditions);
        if (!preconditions.empty())
        {
          const RtEvent wait_on = Runtime::merge_events(preconditions);
          if (wait_on.exists() && !wait_on.has_triggered())
            wait_on.wait();
        }
        // Then we can delete the inline context
        delete inline_ctx;
      }
      if (redop != 0)
        reduction_future.impl->set_result(reduction_state,
                                          reduction_state_size,false/*owner*/);
      // Trigger all our events event
      Runtime::trigger_event(NULL, completion_event);
    }

    //--------------------------------------------------------------------------
    void IndexTask::end_inline_task(const void *res, size_t res_size,bool owned)
    //--------------------------------------------------------------------------
    {
      if (redop == 0)
      {
        Future f = future_map.impl->get_future(index_point, true/*internal*/);
        f.impl->set_result(res, res_size, owned);
      }
      else
        fold_reduction_future(res, res_size, owned, true/*exclusive*/);
    }

    //--------------------------------------------------------------------------
    VersionInfo& IndexTask::get_version_info(unsigned idx)
    //--------------------------------------------------------------------------
    {
      return version_infos[idx];
    }

    //--------------------------------------------------------------------------
    std::map<PhysicalManager*,std::pair<unsigned,bool> >* 
                                     IndexTask::get_acquired_instances_ref(void)
    //--------------------------------------------------------------------------
    {
      return &acquired_instances;
    }

    //--------------------------------------------------------------------------
    SliceTask* IndexTask::clone_as_slice_task(IndexSpace is, Processor p,
                                              bool recurse, bool stealable)
    //--------------------------------------------------------------------------
    {
      DETAILED_PROFILER(runtime, INDEX_CLONE_AS_SLICE_CALL);
      SliceTask *result = runtime->get_available_slice_task(); 
      result->initialize_base_task(parent_ctx, false/*track*/, NULL/*deps*/,
                                   Predicate::TRUE_PRED, this->task_id);
      result->clone_multi_from(this, is, p, recurse, stealable);
      result->index_complete = this->completion_event;
      result->index_owner = this;
      result->remote_owner_uid = parent_ctx->get_unique_id();
      result->tpl = tpl;
      result->memo_state = memo_state;
      if (runtime->legion_spy_enabled)
        LegionSpy::log_index_slice(get_unique_id(), 
                                   result->get_unique_id());
      if (runtime->profiler != NULL)
        runtime->profiler->register_slice_owner(get_unique_op_id(),
                                                result->get_unique_op_id());
      return result;
    }

    //--------------------------------------------------------------------------
    void IndexTask::handle_future(const DomainPoint &point, const void *result,
                                  size_t result_size, bool owner)
    //--------------------------------------------------------------------------
    {
      DETAILED_PROFILER(runtime, INDEX_HANDLE_FUTURE);
#ifdef DEBUG_LEGION
      assert(reduction_op != NULL);
#endif
      // If we're doing a deterministic reduction then we need to 
      // buffer up these future values until we get all of them so
      // that we can fold them in a deterministic way
      if (deterministic_redop)
      {
        // Store it in our temporary futures
        if (owner)
        {
          // Hold the lock to protect the data structure
          AutoLock o_lock(op_lock);
#ifdef DEBUG_LEGION
          assert(temporary_futures.find(point) == temporary_futures.end());
#endif
          temporary_futures[point] = 
            std::pair<void*,size_t>(const_cast<void*>(result),result_size);
        }
        else
        {
          void *copy = legion_malloc(FUTURE_RESULT_ALLOC, result_size);
          memcpy(copy,result,result_size);
          // Hold the lock to protect the data structure
          AutoLock o_lock(op_lock);
#ifdef DEBUG_LEGION
          assert(temporary_futures.find(point) == temporary_futures.end());
#endif
          temporary_futures[point] = 
            std::pair<void*,size_t>(copy,result_size);
        }
      }
      else
        fold_reduction_future(result, result_size, owner, false/*exclusive*/);
    }

    //--------------------------------------------------------------------------
    void IndexTask::pack_profiling_requests(Serializer &rez,
                                            std::set<RtEvent> &applied) const
    //--------------------------------------------------------------------------
    {
      rez.serialize<size_t>(copy_profiling_requests.size());
      if (!copy_profiling_requests.empty())
      {
        for (unsigned idx = 0; idx < copy_profiling_requests.size(); idx++)
          rez.serialize(copy_profiling_requests[idx]);
        rez.serialize(profiling_priority);
        rez.serialize(runtime->find_utility_group());
        // Send a message to the owner with an update for the extra counts
        const RtUserEvent done_event = Runtime::create_rt_user_event();
        rez.serialize<RtEvent>(done_event);
        applied.insert(done_event);
      }
    }

    //--------------------------------------------------------------------------
    void IndexTask::add_copy_profiling_request(const PhysicalTraceInfo &info,
                                Realm::ProfilingRequestSet &requests, bool fill)
    //--------------------------------------------------------------------------
    {
      // Nothing to do if we don't have any copy profiling requests
      if (copy_profiling_requests.empty())
        return;
      OpProfilingResponse response(this, info.index, info.dst_index, fill);
      Realm::ProfilingRequest &request = requests.add_request(
        runtime->find_utility_group(), LG_LEGION_PROFILING_ID, 
        &response, sizeof(response));
      for (std::vector<ProfilingMeasurementID>::const_iterator it = 
            copy_profiling_requests.begin(); it != 
            copy_profiling_requests.end(); it++)
        request.add_measurement((Realm::ProfilingMeasurementID)(*it));
      handle_profiling_update(1/*count*/);
    }

    //--------------------------------------------------------------------------
    void IndexTask::handle_profiling_response(
                                       const ProfilingResponseBase *base,
                                       const Realm::ProfilingResponse &response,
                                       const void *orig, size_t orig_length)
    //--------------------------------------------------------------------------
    {
      const OpProfilingResponse *task_prof = 
            static_cast<const OpProfilingResponse*>(base);
      // Check to see if we are done mapping, if not then we need to defer
      // this until we are done mapping so we know how many
      if (!mapped_event.has_triggered())
      {
        // Take the lock and see if we lost the race
        AutoLock o_lock(op_lock);
        if (!mapped_event.has_triggered())
        {
          // Save this profiling response for later until we know the
          // full count of profiling responses
          profiling_info.resize(profiling_info.size() + 1);
          IndexProfilingInfo &info = profiling_info.back();
          info.task_response = task_prof->task; 
          info.region_requirement_index = task_prof->src;
          info.fill_response = task_prof->fill;
          info.buffer_size = orig_length;
          info.buffer = malloc(orig_length);
          memcpy(info.buffer, orig, orig_length);
          return;
        }
      }
      // If we get here then we can handle the response now
      Mapping::Mapper::TaskProfilingInfo info;
      info.profiling_responses.attach_realm_profiling_response(response);
      info.task_response = task_prof->task; 
      info.region_requirement_index = task_prof->src;
      info.total_reports = outstanding_profiling_requests;
      info.fill_response = task_prof->fill;
      mapper->invoke_task_report_profiling(this, &info);
      const int count = __sync_add_and_fetch(&outstanding_profiling_reported,1);
#ifdef DEBUG_LEGION
      assert(count <= outstanding_profiling_requests);
#endif
      if (count == outstanding_profiling_requests)
        Runtime::trigger_event(profiling_reported);
    } 

    //--------------------------------------------------------------------------
    void IndexTask::handle_profiling_update(int count)
    //--------------------------------------------------------------------------
    {
#ifdef DEBUG_LEGION
      assert(count > 0);
      assert(!mapped_event.has_triggered());
#endif
      __sync_fetch_and_add(&outstanding_profiling_requests, count);
    }

    //--------------------------------------------------------------------------
    void IndexTask::register_must_epoch(void)
    //--------------------------------------------------------------------------
    {
      // should never be called
      assert(false);
    }

    //--------------------------------------------------------------------------
    FutureMapImpl* IndexTask::create_future_map(TaskContext *ctx,
                             IndexSpace launch_space, IndexSpace sharding_space) 
    //--------------------------------------------------------------------------
    {
#ifdef DEBUG_LEGION
      assert(!future_map_ready.exists() || future_map_ready.has_triggered());
#endif
      future_map_ready = Runtime::create_rt_user_event();
      return new FutureMapImpl(ctx, this, future_map_ready,index_domain,runtime,
            runtime->get_available_distributed_id(), runtime->address_space);
    }

    //--------------------------------------------------------------------------
    RtEvent IndexTask::find_intra_space_dependence(const DomainPoint &point)
    //--------------------------------------------------------------------------
    {
      AutoLock o_lock(op_lock);
      // Check to see if we already have it
      std::map<DomainPoint,RtEvent>::const_iterator finder = 
        intra_space_dependences.find(point);
      if (finder != intra_space_dependences.end())
        return finder->second;
      // Otherwise make a temporary one and record it for now
      const RtUserEvent pending_event = Runtime::create_rt_user_event();
      intra_space_dependences[point] = pending_event;
      pending_intra_space_dependences[point] = pending_event;
      return pending_event;
    }
    
    //--------------------------------------------------------------------------
    void IndexTask::record_intra_space_dependence(const DomainPoint &point,
                                                  const DomainPoint &next,
                                                  RtEvent point_mapped)
    //--------------------------------------------------------------------------
    {
      AutoLock o_lock(op_lock);
      std::map<DomainPoint,RtEvent>::iterator finder = 
        intra_space_dependences.find(point);
      if (finder != intra_space_dependences.end())
      {
        if (finder->second != point_mapped)
        {
          std::map<DomainPoint,RtUserEvent>::iterator pending_finder = 
            pending_intra_space_dependences.find(point);
#ifdef DEBUG_LEGION
          assert(pending_finder != pending_intra_space_dependences.end());
#endif
          Runtime::trigger_event(pending_finder->second, point_mapped);
          pending_intra_space_dependences.erase(pending_finder);
          finder->second = point_mapped;
        }
      }
      else
        intra_space_dependences[point] = point_mapped;
    }

    //--------------------------------------------------------------------------
    void IndexTask::record_reference_mutation_effect(RtEvent event)
    //--------------------------------------------------------------------------
    {
      AutoLock o_lock(op_lock);
      map_applied_conditions.insert(event);
    }

    //--------------------------------------------------------------------------
    void IndexTask::record_origin_mapped_slice(SliceTask *local_slice)
    //--------------------------------------------------------------------------
    {
      AutoLock o_lock(op_lock);
      origin_mapped_slices.insert(local_slice);
    }

    //--------------------------------------------------------------------------
    void IndexTask::return_slice_mapped(unsigned points,
                                RtEvent applied_condition, ApEvent effects_done)
    //--------------------------------------------------------------------------
    {
      DETAILED_PROFILER(runtime, INDEX_RETURN_SLICE_MAPPED_CALL);
      bool need_trigger = false;
      bool trigger_children_completed = false;
      bool trigger_children_commit = false;
      {
        AutoLock o_lock(op_lock);
        mapped_points += points;
        if (applied_condition.exists())
          map_applied_conditions.insert(applied_condition);
        if (effects_done.exists())
          effects_postconditions.insert(effects_done);
        // Already know that mapped points is the same as total points
        if (mapped_points == total_points)
        {
          need_trigger = true;
          if ((complete_points == total_points) &&
              !children_complete_invoked)
          {
            trigger_children_completed = true;
            children_complete_invoked = true;
          }
          if ((committed_points == total_points) &&
              !children_commit_invoked)
          {
            trigger_children_commit = true;
            children_commit_invoked = true;
          }
        }
      }
      if (need_trigger)
      {
        // Do this before we record ourselves as being mapped or bad
        // things can happen with regards to tracing
        if (!effects_postconditions.empty())
        {
          ApUserEvent to_trigger;
          if (request_early_complete_no_trigger(to_trigger))
          {
            const ApEvent done = 
              Runtime::merge_events(NULL, effects_postconditions);
            effects_postconditions.clear();
            Runtime::trigger_event(NULL, to_trigger, done);
          }
          // Don't worry about the else case because that only happens
          // with inorder execution and we'll wait for it before completing
          // See IndexTask::trigger_task_complete
        }
        // Get the mapped precondition note we can now access this
        // without holding the lock because we know we've seen
        // all the responses so no one else will be mutating it.
        if (!map_applied_conditions.empty())
        {
          RtEvent map_condition = Runtime::merge_events(map_applied_conditions);
          complete_mapping(map_condition);
        }
        else
          complete_mapping();
      }
      if (trigger_children_completed)
        trigger_children_complete();
      if (trigger_children_commit)
        trigger_children_committed();
    }

    //--------------------------------------------------------------------------
    void IndexTask::return_slice_complete(unsigned points, 
                                          RtEvent slice_complete)
    //--------------------------------------------------------------------------
    {
      DETAILED_PROFILER(runtime, INDEX_RETURN_SLICE_COMPLETE_CALL);
      bool trigger_execution = false;
      bool need_trigger = false;
      {
        AutoLock o_lock(op_lock);
        if (slice_complete.exists())
          complete_preconditions.insert(slice_complete);
        complete_points += points;
#ifdef DEBUG_LEGION
        assert(!complete_received);
        assert(complete_points <= total_points);
#endif
        if (complete_points == total_points)
        {
          trigger_execution = true;
          if (!children_complete_invoked)
          {
            need_trigger = true;
            children_complete_invoked = true;
          }
        }
      }
      if (trigger_execution)
        complete_execution();
      if (need_trigger)
        trigger_children_complete();
    }

    //--------------------------------------------------------------------------
    void IndexTask::return_slice_commit(unsigned points, 
                                        RtEvent commit_precondition)
    //--------------------------------------------------------------------------
    {
      DETAILED_PROFILER(runtime, INDEX_RETURN_SLICE_COMMIT_CALL);
      bool need_trigger = false;
      {
        AutoLock o_lock(op_lock);
        if (commit_precondition.exists())
          commit_preconditions.insert(commit_precondition);
        committed_points += points;
#ifdef DEBUG_LEGION
        assert(committed_points <= total_points);
#endif
        if ((committed_points == total_points) && !children_commit_invoked)
        {
          need_trigger = true;
          children_commit_invoked = true;
        }
      }
      if (need_trigger)
        trigger_children_committed();
    } 

    //--------------------------------------------------------------------------
    void IndexTask::unpack_slice_mapped(Deserializer &derez, 
                                        AddressSpaceID source)
    //--------------------------------------------------------------------------
    {
      DerezCheck z(derez);
      size_t points;
      derez.deserialize(points);
      RtEvent applied_condition;
      derez.deserialize(applied_condition);
      ApEvent restrict_postcondition;
      derez.deserialize(restrict_postcondition);
#ifdef DEBUG_LEGION
      if (!is_origin_mapped())
      {
        std::map<DomainPoint,std::vector<LogicalRegion> > local_requirements;
        for (unsigned idx = 0; idx < points; idx++)
        {
          DomainPoint point;
          derez.deserialize(point);
          std::vector<LogicalRegion> &reqs = local_requirements[point];
          reqs.resize(regions.size());
          for (unsigned idx2 = 0; idx2 < regions.size(); idx2++)
            derez.deserialize(reqs[idx2]);
        }
        check_point_requirements(local_requirements);
      }
#endif
      return_slice_mapped(points, applied_condition, restrict_postcondition);
    }

    //--------------------------------------------------------------------------
    void IndexTask::unpack_slice_complete(Deserializer &derez)
    //--------------------------------------------------------------------------
    {
      DerezCheck z(derez);
      size_t points;
      derez.deserialize(points);
      RtEvent complete_precondition;
      derez.deserialize(complete_precondition);
      const RtEvent resources_returned =
        ResourceTracker::unpack_resources_return(derez, parent_ctx);
      if (redop > 0)
      {
        if (deterministic_redop)
        {
#ifdef DEBUG_LEGION
          assert(reduction_op != NULL);
#endif
          // Unpack these futures and save them so we can do a
          // deterministic reduction fold operation later
          for (unsigned idx = 0; idx < points; idx++)
          {
            DomainPoint p;
            derez.deserialize(p);
            size_t size;
            derez.deserialize(size);
            const void *ptr = derez.get_current_pointer();
            handle_future(p, ptr, size, false/*owner*/);
            derez.advance_pointer(size);
          }
        }
        else
        {
#ifdef DEBUG_LEGION
          assert(reduction_op != NULL);
#endif
          size_t reduc_size;
          derez.deserialize(reduc_size);
          const void *reduc_ptr = derez.get_current_pointer();
          fold_reduction_future(reduc_ptr, reduc_size,
                                false /*owner*/, false/*exclusive*/);
          // Advance the pointer on the deserializer
          derez.advance_pointer(reduc_size);
        }
      }
      if (resources_returned.exists())
      {
        if (complete_precondition.exists())
          return_slice_complete(points,
              Runtime::merge_events(complete_precondition, resources_returned));
        else
          return_slice_complete(points, resources_returned);
      }
      else
        return_slice_complete(points, complete_precondition);
    }

    //--------------------------------------------------------------------------
    void IndexTask::unpack_slice_commit(Deserializer &derez)
    //--------------------------------------------------------------------------
    {
      DerezCheck z(derez);
      size_t points;
      derez.deserialize(points);
      RtEvent commit_precondition;
      derez.deserialize(commit_precondition);
      return_slice_commit(points, commit_precondition);
    }

    //--------------------------------------------------------------------------
    void IndexTask::replay_analysis(void)
    //--------------------------------------------------------------------------
    {
#ifdef DEBUG_LEGION
      assert(is_replaying());
      assert(current_proc.exists());
#endif
#ifdef LEGION_SPY
      LegionSpy::log_replay_operation(unique_op_id);
#endif
      if (runtime->legion_spy_enabled)
      {
        for (unsigned idx = 0; idx < regions.size(); idx++)
          TaskOp::log_requirement(unique_op_id, idx, regions[idx]);
      }
      // Mark that this is origin mapped effectively in case we
      // have any remote tasks, do this before we clone it
      map_origin = true;
      SliceTask *new_slice = this->clone_as_slice_task(internal_space,
                                                       current_proc,
                                                       false, false);
      // Count how many total points we need for this index space task
      total_points = new_slice->enumerate_points();
      // We need to make one slice per point here in case we need to move
      // points to remote nodes. The way we do slicing right now prevents
      // us from knowing which point tasks are going remote until later in
      // the replay so we have to be pessimistic here
      new_slice->expand_replay_slices(slices);
      // Then do the replay on all the slices
      for (std::list<SliceTask*>::const_iterator it = 
            slices.begin(); it != slices.end(); it++)
        (*it)->replay_analysis();
    }

    //--------------------------------------------------------------------------
    /*static*/ void IndexTask::process_slice_mapped(Deserializer &derez,
                                                    AddressSpaceID source)
    //--------------------------------------------------------------------------
    {
      IndexTask *task;
      derez.deserialize(task);
      task->unpack_slice_mapped(derez, source);
    }

    //--------------------------------------------------------------------------
    /*static*/ void IndexTask::process_slice_complete(Deserializer &derez)
    //--------------------------------------------------------------------------
    {
      IndexTask *task;
      derez.deserialize(task);
      task->unpack_slice_complete(derez);
    }

    //--------------------------------------------------------------------------
    /*static*/ void IndexTask::process_slice_commit(Deserializer &derez)
    //--------------------------------------------------------------------------
    {
      IndexTask *task;
      derez.deserialize(task);
      task->unpack_slice_commit(derez);
    }

    //--------------------------------------------------------------------------
    /*static*/ void IndexTask::process_slice_find_intra_dependence(
                                                            Deserializer &derez)
    //--------------------------------------------------------------------------
    {
      IndexTask *task;
      derez.deserialize(task);
      DomainPoint point;
      derez.deserialize(point);
      RtUserEvent to_trigger;
      derez.deserialize(to_trigger);
      const RtEvent result = task->find_intra_space_dependence(point);
      Runtime::trigger_event(to_trigger, result);
    }

    //--------------------------------------------------------------------------
    /*static*/ void IndexTask::process_slice_record_intra_dependence(
                                                            Deserializer &derez)
    //--------------------------------------------------------------------------
    {
      IndexTask *task;
      derez.deserialize(task);
      DomainPoint point, next;
      derez.deserialize(point);
      derez.deserialize(next);
      RtEvent mapped_event;
      derez.deserialize(mapped_event);
      task->record_intra_space_dependence(point, next, mapped_event);
    }

#ifdef DEBUG_LEGION
    //--------------------------------------------------------------------------
    void IndexTask::check_point_requirements(
            const std::map<DomainPoint,std::vector<LogicalRegion> > &point_reqs)
    //--------------------------------------------------------------------------
    {
      std::set<std::pair<unsigned,unsigned> > local_interfering = 
        interfering_requirements;
      // Handle any region requirements that interfere with itself
      for (unsigned idx = 0; idx < regions.size(); idx++)
      {
        const RegionRequirement &req = regions[idx];
        if (!IS_WRITE(req) || (req.must_premap() && !IS_EXCLUSIVE(req)))
          continue;
        local_interfering.insert(std::pair<unsigned,unsigned>(idx,idx));
      }
      // If the projection functions are invertible then we don't have to 
      // worry about interference because the runtime knows how to hook
      // up those kinds of dependences
      for (std::set<std::pair<unsigned,unsigned> >::iterator it = 
            local_interfering.begin(); it != local_interfering.end(); /*none*/)
      {
        if (it->first == it->second)
        {
          const RegionRequirement &req = regions[it->first];
          if (req.handle_type != LEGION_SINGULAR_PROJECTION)
          {
            ProjectionFunction *func = 
              runtime->find_projection_function(req.projection);   
            if (func->is_invertible)
            {
              std::set<std::pair<unsigned,unsigned> >::iterator to_del = it++;
              local_interfering.erase(to_del); 
              continue;
            }
          }
        }
        // If we make it here then keep going
        it++;
      }
      // Nothing to do if there are no interfering requirements
      if (local_interfering.empty())
        return;
      // Make sure that all the slices coming back here are serialized
      AutoLock o_lock(op_lock);
      for (std::map<DomainPoint,std::vector<LogicalRegion> >::const_iterator 
            pit = point_reqs.begin(); pit != point_reqs.end(); pit++)
      { 
        const std::vector<LogicalRegion> &point_reqs = pit->second;
        for (std::map<DomainPoint,std::vector<LogicalRegion> >::const_iterator
              oit = point_requirements.begin(); 
              oit != point_requirements.end(); oit++)
        {
          const std::vector<LogicalRegion> &other_reqs = oit->second;
          const bool same_point = (pit->first == oit->first);
          // Now check for interference with any other points
          for (std::set<std::pair<unsigned,unsigned> >::const_iterator it =
                local_interfering.begin(); it !=
                local_interfering.end(); it++)
          {
            // Skip same region requireemnt for same point
            if (same_point && (it->first == it->second))
              continue;
            // If either one are the NO_REGION then there is no interference
            if (!point_reqs[it->first].exists() || 
                !other_reqs[it->second].exists())
              continue;
            if (!runtime->forest->are_disjoint(
                  point_reqs[it->first].get_index_space(), 
                  other_reqs[it->second].get_index_space()))
            {
              switch (pit->first.get_dim())
              {
                case 1:
                  {
                    REPORT_LEGION_ERROR(ERROR_INDEX_SPACE_TASK,
                              "Index space task launch has intefering "
                              "region requirements %d of point %lld and region "
                              "requirement %d of point %lld of %s (UID %lld) "
                              "in parent task %s (UID %lld) are interfering.",
                              it->first, pit->first[0], it->second,
                              oit->first[0], get_task_name(), get_unique_id(),
                              parent_ctx->get_task_name(),
                              parent_ctx->get_unique_id());
                    break;
                  }
#if LEGION_MAX_DIM >= 2
                case 2:
                  {
                    REPORT_LEGION_ERROR(ERROR_INDEX_SPACE_TASK,
                              "Index space task launch has intefering "
                              "region requirements %d of point (%lld,%lld) and "
                              "region requirement %d of point (%lld,%lld) of "
                              "%s (UID %lld) in parent task %s (UID %lld) are "
                              "interfering.", it->first, pit->first[0],
                              pit->first[1], it->second, oit->first[0],
                              oit->first[1], get_task_name(), get_unique_id(),
                              parent_ctx->get_task_name(),
                              parent_ctx->get_unique_id());
                    break;
                  }
#endif
#if LEGION_MAX_DIM >= 3
                case 3:
                  {
                    REPORT_LEGION_ERROR(ERROR_INDEX_SPACE_TASK,
                              "Index space task launch has intefering "
                              "region requirements %d of point (%lld,%lld,%lld)"
                              " and region requirement %d of point "
                              "(%lld,%lld,%lld) of %s (UID %lld) in parent "
                              "task %s (UID %lld) are interfering.", it->first,
                              pit->first[0], pit->first[1], pit->first[2],
                              it->second, oit->first[0], oit->first[1],
                              oit->first[2], get_task_name(), get_unique_id(),
                              parent_ctx->get_task_name(),
                              parent_ctx->get_unique_id());
                    break;
                  }
#endif
#if LEGION_MAX_DIM >= 4
                case 4:
                  {
                    REPORT_LEGION_ERROR(ERROR_INDEX_SPACE_TASK,
                              "Index space task launch has intefering "
                              "region requirements %d of point "
                              "(%lld,%lld,%lld,%lld)"
                              " and region requirement %d of point "
                              "(%lld,%lld,%lld,%lld) of %s (UID %lld) in parent"
                              " task %s (UID %lld) are interfering.", it->first,
                              pit->first[0], pit->first[1], pit->first[2],
                              pit->first[3], it->second, oit->first[0], 
                              oit->first[1], oit->first[2], oit->first[3],
                              get_task_name(), get_unique_id(),
                              parent_ctx->get_task_name(),
                              parent_ctx->get_unique_id());
                    break;
                  }
#endif
#if LEGION_MAX_DIM >= 5
                case 5:
                  {
                    REPORT_LEGION_ERROR(ERROR_INDEX_SPACE_TASK,
                              "Index space task launch has intefering "
                              "region requirements %d of point "
                              "(%lld,%lld,%lld,%lld,%lld)"
                              " and region requirement %d of point "
                              "(%lld,%lld,%lld,%lld,%lld) of %s (UID %lld) "
                              "in parent task %s (UID %lld) are interfering.",
                              it->first, pit->first[0], pit->first[1], 
                              pit->first[2], pit->first[3], pit->first[4],
                              it->second, oit->first[0], oit->first[1], 
                              oit->first[2], oit->first[3], oit->first[4],
                              get_task_name(), get_unique_id(),
                              parent_ctx->get_task_name(),
                              parent_ctx->get_unique_id());
                    break;
                  }
#endif
#if LEGION_MAX_DIM >= 6
                case 6:
                  {
                    REPORT_LEGION_ERROR(ERROR_INDEX_SPACE_TASK,
                              "Index space task launch has intefering "
                              "region requirements %d of point "
                              "(%lld,%lld,%lld,%lld,%lld,%lld)"
                              " and region requirement %d of point "
                              "(%lld,%lld,%lld,%lld,%lld,%lld) of %s " 
                              "(UID %lld) in parent task %s (UID %lld) "
                              "are interfering.",
                              it->first, pit->first[0], pit->first[1], 
                              pit->first[2], pit->first[3], pit->first[4],
                              pit->first[5], it->second, oit->first[0], 
                              oit->first[1], oit->first[2], oit->first[3], 
                              oit->first[4], oit->first[5],
                              get_task_name(), get_unique_id(),
                              parent_ctx->get_task_name(),
                              parent_ctx->get_unique_id());
                    break;
                  }
#endif
#if LEGION_MAX_DIM >= 7
                case 7:
                  {
                    REPORT_LEGION_ERROR(ERROR_INDEX_SPACE_TASK,
                              "Index space task launch has intefering "
                              "region requirements %d of point "
                              "(%lld,%lld,%lld,%lld,%lld,%lld,%lld)"
                              " and region requirement %d of point "
                              "(%lld,%lld,%lld,%lld,%lld,%lld,%lld) of %s "
                              "(UID %lld) in parent task %s (UID %lld) "
                              "are interfering.",
                              it->first, pit->first[0], pit->first[1], 
                              pit->first[2], pit->first[3], pit->first[4],
                              pit->first[5], pit->first[6], it->second, 
                              oit->first[0], oit->first[1], oit->first[2], 
                              oit->first[3], oit->first[4], oit->first[5],
                              oit->first[6], get_task_name(), get_unique_id(),
                              parent_ctx->get_task_name(),
                              parent_ctx->get_unique_id());
                    break;
                  }
#endif
#if LEGION_MAX_DIM >= 8
                case 8:
                  {
                    REPORT_LEGION_ERROR(ERROR_INDEX_SPACE_TASK,
                              "Index space task launch has intefering "
                              "region requirements %d of point "
                              "(%lld,%lld,%lld,%lld,%lld,%lld,%lld,%lld)"
                              " and region requirement %d of point "
                              "(%lld,%lld,%lld,%lld,%lld,%lld,%lld,%lld) "
                              "of %s (UID %lld) in parent task %s (UID %lld) "
                              "are interfering.",
                              it->first, pit->first[0], pit->first[1], 
                              pit->first[2], pit->first[3], pit->first[4],
                              pit->first[5], pit->first[6], pit->first[7],
                              it->second, oit->first[0], oit->first[1], 
                              oit->first[2], oit->first[3], oit->first[4], 
                              oit->first[5], oit->first[6], oit->first[7],
                              get_task_name(), get_unique_id(),
                              parent_ctx->get_task_name(),
                              parent_ctx->get_unique_id());
                    break;
                  }
#endif
#if LEGION_MAX_DIM >= 9
                case 9:
                  {
                    REPORT_LEGION_ERROR(ERROR_INDEX_SPACE_TASK,
                              "Index space task launch has intefering "
                              "region requirements %d of point "
                              "(%lld,%lld,%lld,%lld,%lld,%lld,%lld,%lld,%lld)"
                              " and region requirement %d of point "
                              "(%lld,%lld,%lld,%lld,%lld,%lld,%lld,%lld,%lld) "
                              "of %s (UID %lld) in parent task %s (UID %lld) "
                              "are interfering.",
                              it->first, pit->first[0], pit->first[1], 
                              pit->first[2], pit->first[3], pit->first[4],
                              pit->first[5], pit->first[6], pit->first[7],
                              pit->first[8], it->second, oit->first[0], 
                              oit->first[1], oit->first[2], oit->first[3], 
                              oit->first[4], oit->first[5], oit->first[6], 
                              oit->first[7], oit->first[8],
                              get_task_name(), get_unique_id(),
                              parent_ctx->get_task_name(),
                              parent_ctx->get_unique_id());
                    break;
                  }
#endif
                default:
                  assert(false);
              }
            }
          }
        }
        // Add it to the set of point requirements
        point_requirements.insert(*pit);
      }
    }
#endif

    /////////////////////////////////////////////////////////////
    // Slice Task 
    /////////////////////////////////////////////////////////////

    //--------------------------------------------------------------------------
    SliceTask::SliceTask(Runtime *rt)
      : MultiTask(rt)
    //--------------------------------------------------------------------------
    {
    }

    //--------------------------------------------------------------------------
    SliceTask::SliceTask(const SliceTask &rhs)
      : MultiTask(NULL)
    //--------------------------------------------------------------------------
    {
      // should never be called
      assert(false);
    }

    //--------------------------------------------------------------------------
    SliceTask::~SliceTask(void)
    //--------------------------------------------------------------------------
    {
    }

    //--------------------------------------------------------------------------
    SliceTask& SliceTask::operator=(const SliceTask &rhs)
    //--------------------------------------------------------------------------
    {
      // should never be called
      assert(false);
      return *this;
    }

    //--------------------------------------------------------------------------
    void SliceTask::activate(void)
    //--------------------------------------------------------------------------
    {
      DETAILED_PROFILER(runtime, SLICE_ACTIVATE_CALL);
      activate_multi();
      // Slice tasks never have to resolve speculation
      resolve_speculation();
      index_complete = ApEvent::NO_AP_EVENT;
      num_unmapped_points = 0;
      num_uncomplete_points = 0;
      num_uncommitted_points = 0;
      index_owner = NULL;
      remote_owner_uid = 0;
      remote_trace_info = NULL;
      remote_unique_id = get_unique_id();
      origin_mapped = false;
    }

    //--------------------------------------------------------------------------
    void SliceTask::deactivate(void)
    //--------------------------------------------------------------------------
    {
      DETAILED_PROFILER(runtime, SLICE_DEACTIVATE_CALL);
      deactivate_multi();
      // Deactivate all our points 
      for (std::vector<PointTask*>::const_iterator it = points.begin();
            it != points.end(); it++)
      {
        // Check to see if we are origin mapped or not which 
        // determines whether we should commit this operation or
        // just deactivate it like normal
        if (is_origin_mapped() && !is_remote())
          (*it)->deactivate();
        else
          (*it)->commit_operation(true/*deactivate*/);
      }
      points.clear(); 
      if (remote_trace_info != NULL)
        delete remote_trace_info;
      if (!acquired_instances.empty())
        release_acquired_instances(acquired_instances);
#ifdef DEBUG_LEGION
      assert(local_regions.empty());
      assert(local_fields.empty());
#endif
      map_applied_conditions.clear();
      complete_preconditions.clear();
      commit_preconditions.clear();
      created_regions.clear();
      created_fields.clear();
      created_field_spaces.clear();
      created_index_spaces.clear();
      created_index_partitions.clear();
      unique_intra_space_deps.clear();
      runtime->free_slice_task(this);
    }

    //--------------------------------------------------------------------------
    void SliceTask::trigger_dependence_analysis(void)
    //--------------------------------------------------------------------------
    {
      // should never be called
      assert(false);
    }

    //--------------------------------------------------------------------------
    void SliceTask::resolve_false(bool speculated, bool launched)
    //--------------------------------------------------------------------------
    {
      // should never be called
      assert(false);
    }

    //--------------------------------------------------------------------------
    void SliceTask::early_map_task(void)
    //--------------------------------------------------------------------------
    {
      // Slices are already done with early mapping 
    }

    //--------------------------------------------------------------------------
    std::map<PhysicalManager*,std::pair<unsigned,bool> >* 
                                     SliceTask::get_acquired_instances_ref(void)
    //--------------------------------------------------------------------------
    {
      return &acquired_instances;
    }

    //--------------------------------------------------------------------------
    void SliceTask::check_target_processors(void) const
    //--------------------------------------------------------------------------
    {
#ifdef DEBUG_LEGION
      assert(!points.empty());
#endif
      if (points.size() == 1)
        return;
      const AddressSpaceID target_space = 
        runtime->find_address_space(points[0]->target_proc);
      for (unsigned idx = 1; idx < points.size(); idx++)
      {
        if (target_space != 
            runtime->find_address_space(points[idx]->target_proc))
          REPORT_LEGION_ERROR(ERROR_INVALID_MAPPER_OUTPUT,
                      "Invalid mapper output: two different points in one "
                      "slice of %s (UID %lld) mapped to processors in two"
                      "different address spaces (%d and %d) which is illegal.",
                      get_task_name(), get_unique_id(), target_space,
                      runtime->find_address_space(points[idx]->target_proc))
      }
    }

    //--------------------------------------------------------------------------
    void SliceTask::update_target_processor(void)
    //--------------------------------------------------------------------------
    {
      if (points.empty())
        return;
#ifdef DEBUG_LEGION
      check_target_processors();
#endif
      this->target_proc = points[0]->target_proc;
    }

    //--------------------------------------------------------------------------
    bool SliceTask::distribute_task(void)
    //--------------------------------------------------------------------------
    {
      DETAILED_PROFILER(runtime, SLICE_DISTRIBUTE_CALL);
      update_target_processor();
      if (target_proc.exists() && (target_proc != current_proc))
      {
        runtime->send_task(this);
        // The runtime will deactivate this task
        // after it has been sent
        return false;
      }
      return true;
    }

    //--------------------------------------------------------------------------
    RtEvent SliceTask::perform_mapping(MustEpochOp *epoch_owner/*=NULL*/,
                                       const DeferMappingArgs *args/*=NULL*/)
    //--------------------------------------------------------------------------
    {
      DETAILED_PROFILER(runtime, SLICE_PERFORM_MAPPING_CALL);
#ifdef DEBUG_LEGION
      // Should never get duplicate invocations here
      assert(args == NULL);
#endif
      // Check to see if we already enumerated all the points, if
      // not then do so now
      if (points.empty())
        enumerate_points();
      // Once we start mapping then we are no longer stealable
      stealable = false;
      std::set<RtEvent> mapped_events;
      for (std::vector<PointTask*>::const_iterator it = 
            points.begin(); it != points.end(); it++)
      {
        const RtEvent map_event = (*it)->perform_mapping(epoch_owner);
        if (map_event.exists())
          mapped_events.insert(map_event);
      }
      if (!mapped_events.empty())
        return Runtime::merge_events(mapped_events);
      return RtEvent::NO_RT_EVENT;
    }

    //--------------------------------------------------------------------------
    void SliceTask::launch_task(void)
    //--------------------------------------------------------------------------
    {
      DETAILED_PROFILER(runtime, SLICE_LAUNCH_CALL);
#ifdef DEBUG_LEGION
      assert(!points.empty());
#endif
      // Launch all of our child points
      for (unsigned idx = 0; idx < points.size(); idx++)
        points[idx]->launch_task();
    }

    //--------------------------------------------------------------------------
    bool SliceTask::is_stealable(void) const
    //--------------------------------------------------------------------------
    {
      return ((!map_origin) && stealable);
    }

    //--------------------------------------------------------------------------
    void SliceTask::map_and_launch(void)
    //--------------------------------------------------------------------------
    {
      DETAILED_PROFILER(runtime, SLICE_MAP_AND_LAUNCH_CALL);
      // First enumerate all of our points if we haven't already done so
      if (points.empty())
        enumerate_points();
      // Mark that this task is no longer stealable.  Once we start
      // executing things onto a specific processor slices cannot move.
      stealable = false;
#ifdef DEBUG_LEGION
      assert(!points.empty());
#endif
      const size_t num_points = points.size();
      for (unsigned idx = 0; idx < num_points; idx++)
      {
        PointTask *point = points[idx];
        const RtEvent map_event = point->perform_mapping();
        if (map_event.exists() && !map_event.has_triggered())
          point->defer_launch_task(map_event);
        else
          point->launch_task();
      }
    }

    //--------------------------------------------------------------------------
    ApEvent SliceTask::get_task_completion(void) const
    //--------------------------------------------------------------------------
    {
      return index_complete;
    }

    //--------------------------------------------------------------------------
    TaskOp::TaskKind SliceTask::get_task_kind(void) const
    //--------------------------------------------------------------------------
    {
      return SLICE_TASK_KIND;
    }

    //--------------------------------------------------------------------------
    bool SliceTask::pack_task(Serializer &rez, AddressSpaceID target)
    //--------------------------------------------------------------------------
    {
      DETAILED_PROFILER(runtime, SLICE_PACK_TASK_CALL);
      // Check to see if we are stealable or not yet fully sliced,
      // if both are false and we're not remote, then we can send the state
      // now or check to see if we are remotely mapped
      RezCheck z(rez);
      // Preamble used in TaskOp::unpack
      rez.serialize(points.size());
      pack_multi_task(rez, target);
      rez.serialize(index_owner);
      rez.serialize(index_complete);
      rez.serialize(remote_unique_id);
      rez.serialize(origin_mapped);
      rez.serialize(remote_owner_uid);
      rez.serialize(internal_space);
      if (redop == 0)
      {
#ifdef DEBUG_LEGION
        assert(future_map.impl != NULL);
#endif
        rez.serialize(future_map.impl->did);
        rez.serialize(future_map.impl->future_map_domain);
        rez.serialize(future_map.impl->get_ready_event());
      }
      if (predicate_false_future.impl != NULL)
        rez.serialize(predicate_false_future.impl->did);
      else
        rez.serialize<DistributedID>(0);
      rez.serialize(predicate_false_size);
      if (predicate_false_size > 0)
        rez.serialize(predicate_false_result, predicate_false_size);
      for (unsigned idx = 0; idx < points.size(); idx++)
      {
        points[idx]->pack_task(rez, target);
      }
      // If we don't have any points, we have to pack up the argument map
      // and any trace info that we need for doing remote tracing
      if (points.empty())
      {
        if (remote_trace_info == NULL)
        {
          const TraceInfo trace_info = (remote_trace_info == NULL) ?
            TraceInfo(this) : *remote_trace_info; 
          std::set<RtEvent> applied;
          trace_info.pack_remote_trace_info(rez, target, applied);
          // Pass any applied events back to the index owner
          if (!applied.empty())
          {
            for (std::set<RtEvent>::const_iterator it =
                  applied.begin(); it != applied.end(); it++)
              index_owner->record_reference_mutation_effect(*it);
          }
        }
        else
        {
#ifdef DEBUG_LEGION
          // Should be empty before
          assert(map_applied_conditions.empty());
#endif
          remote_trace_info->pack_remote_trace_info(rez, target, 
                                                    map_applied_conditions);
#ifdef DEBUG_LEGION
          // Should be empty after too
          assert(map_applied_conditions.empty());
#endif
        }
        if (point_arguments.impl != NULL)
        {
          rez.serialize(point_arguments.impl->did);
          rez.serialize(point_arguments.impl->future_map_domain);
          rez.serialize(point_arguments.impl->get_ready_event());
        }
        else
          rez.serialize<DistributedID>(0);
        rez.serialize<size_t>(point_futures.size());
        for (unsigned idx = 0; idx < point_futures.size(); idx++)
        {
          FutureMapImpl *impl = point_futures[idx].impl;
          rez.serialize(impl->did);
          rez.serialize(impl->future_map_domain);
          rez.serialize(impl->get_ready_event());
        }
      }
      if (is_origin_mapped())
      {
        // If we're not remote and origin mapped then we need
        // to hold onto these version infos until we are done
        // with the whole index space task, so tell our owner
        // Similarly for slices being removed remotely but are
        // origin mapped we may need to receive profiling feedback
        // to this node so also hold onto these slices until the
        // index space is done
        index_owner->record_origin_mapped_slice(this);
        return false;
      }
      // Always return true for slice tasks since they should
      // always be deactivated after they are sent somewhere else
      return true;
    }
    
    //--------------------------------------------------------------------------
    bool SliceTask::unpack_task(Deserializer &derez, Processor current,
                                std::set<RtEvent> &ready_events)
    //--------------------------------------------------------------------------
    {
      DETAILED_PROFILER(runtime, SLICE_UNPACK_TASK_CALL);
      DerezCheck z(derez);
      size_t num_points;
      derez.deserialize(num_points);
      unpack_multi_task(derez, ready_events);
      set_current_proc(current);
      derez.deserialize(index_owner);
      derez.deserialize(index_complete);
      derez.deserialize(remote_unique_id); 
      derez.deserialize(origin_mapped);
      derez.deserialize(remote_owner_uid);
      derez.deserialize(internal_space);
      if (runtime->legion_spy_enabled)
        LegionSpy::log_slice_slice(remote_unique_id, get_unique_id());
      if (runtime->profiler != NULL)
        runtime->profiler->register_slice_owner(remote_unique_id,
            get_unique_op_id());
      num_unmapped_points = num_points;
      num_uncomplete_points = num_points;
      num_uncommitted_points = num_points;
      // Check to see if we ended up back on the original node
      // We have to do this before unpacking the points
      if (is_remote())
      {
        RtEvent ctx_ready;
        parent_ctx = runtime->find_context(remote_owner_uid, false, &ctx_ready);
        if (ctx_ready.exists())
          ready_events.insert(ctx_ready);
      }
      else
        parent_ctx = index_owner->parent_ctx;
      if (redop == 0)
      {
        DistributedID future_map_did;
        derez.deserialize(future_map_did);
        Domain future_map_domain;
        derez.deserialize(future_map_domain);
        RtEvent ready_event;
        derez.deserialize(ready_event);
        WrapperReferenceMutator mutator(ready_events);
        future_map = FutureMap(
            runtime->find_or_create_future_map(future_map_did, parent_ctx, 
                                future_map_domain, ready_event, &mutator)); 
      }
      // Unpack the predicate false infos
      DistributedID pred_false_did;
      derez.deserialize(pred_false_did);
      if (pred_false_did != 0)
      {
        WrapperReferenceMutator mutator(ready_events);
        FutureImpl *impl = 
          runtime->find_or_create_future(pred_false_did, &mutator);
        impl->add_base_gc_ref(FUTURE_HANDLE_REF, &mutator);
        predicate_false_future = Future(impl, false/*need reference*/);
      }
      derez.deserialize(predicate_false_size);
      if (predicate_false_size > 0)
      {
#ifdef DEBUG_LEGION
        assert(predicate_false_result == NULL);
#endif
        predicate_false_result = malloc(predicate_false_size);
        derez.deserialize(predicate_false_result, predicate_false_size);
      }
      for (unsigned idx = 0; idx < num_points; idx++)
      {
        PointTask *point = runtime->get_available_point_task(); 
        point->slice_owner = this;
        point->unpack_task(derez, current, ready_events);
        point->parent_ctx = parent_ctx;
        points.push_back(point);
        if (runtime->legion_spy_enabled)
          LegionSpy::log_slice_point(get_unique_id(), 
                                     point->get_unique_id(),
                                     point->index_point);
      }
      if (num_points == 0)
      {
#ifdef DEBUG_LEGION
        assert(remote_trace_info == NULL);
#endif
        remote_trace_info = 
          TraceInfo::unpack_remote_trace_info(derez, this, runtime);
        DistributedID future_map_did;
        derez.deserialize(future_map_did);
        if (future_map_did > 0)
        {
          Domain future_map_domain;
          derez.deserialize(future_map_domain);
          RtEvent ready_event;
          derez.deserialize(ready_event);
          WrapperReferenceMutator mutator(ready_events);
          FutureMapImpl *impl = runtime->find_or_create_future_map(
              future_map_did, parent_ctx, future_map_domain, 
              ready_event, &mutator);
          impl->add_base_gc_ref(FUTURE_HANDLE_REF, &mutator);
          point_arguments = FutureMap(impl, false/*need reference*/);
        }
        size_t num_point_futures;
        derez.deserialize(num_point_futures);
        if (num_point_futures > 0)
        {
          RtEvent ready_event;
          Domain future_map_domain;
          point_futures.resize(num_point_futures);
          WrapperReferenceMutator mutator(ready_events);
          for (unsigned idx = 0; idx < num_point_futures; idx++)
          {
            derez.deserialize(future_map_did);
            derez.deserialize(future_map_domain);
            derez.deserialize(ready_event);
            FutureMapImpl *impl = runtime->find_or_create_future_map(
                    future_map_did, parent_ctx, future_map_domain,
                    ready_event, &mutator);
            impl->add_base_gc_ref(FUTURE_HANDLE_REF, &mutator);
            point_futures[idx] = FutureMap(impl, false/*need reference*/);
          }
        }
        // Set the first mapping to false since we know things are mapped
        first_mapping = false;
      }
      // Return true to add this to the ready queue
      return true;
    }

    //--------------------------------------------------------------------------
    void SliceTask::perform_inlining(TaskContext *enclosing)
    //--------------------------------------------------------------------------
    {
      // should never be called
      assert(false);
    }

    //--------------------------------------------------------------------------
    SliceTask* SliceTask::clone_as_slice_task(IndexSpace is, Processor p,
                                              bool recurse, bool stealable)
    //--------------------------------------------------------------------------
    {
      DETAILED_PROFILER(runtime, SLICE_CLONE_AS_SLICE_CALL);
      SliceTask *result = runtime->get_available_slice_task(); 
      result->initialize_base_task(parent_ctx,  false/*track*/, NULL/*deps*/,
                                   Predicate::TRUE_PRED, this->task_id);
      result->clone_multi_from(this, is, p, recurse, stealable);
      result->index_complete = this->index_complete;
      result->index_owner = this->index_owner;
      result->remote_owner_uid = this->remote_owner_uid;
      result->tpl = tpl;
      result->memo_state = memo_state;
      if (remote_trace_info != NULL)
        result->remote_trace_info = remote_trace_info->clone(result);
      if (runtime->legion_spy_enabled)
        LegionSpy::log_slice_slice(get_unique_id(), 
                                   result->get_unique_id());
      if (runtime->profiler != NULL)
        runtime->profiler->register_slice_owner(get_unique_op_id(),
            result->get_unique_op_id());
      return result;
    }

    //--------------------------------------------------------------------------
    void SliceTask::handle_future(const DomainPoint &point, const void *result,
                                  size_t result_size, bool owner)
    //--------------------------------------------------------------------------
    {
      DETAILED_PROFILER(runtime, SLICE_HANDLE_FUTURE_CALL);
      if (redop > 0)
      {
        if (is_remote())
        {
          // Store the future result in our temporary futures unless we're 
          // doing a non-deterministic reduction in which case we can eagerly
          // fold this now into our reduction buffer
          if (deterministic_redop)
          {
            // Store it in our temporary futures
            if (owner)
            {
              // Hold the lock to protect the data structure
              AutoLock o_lock(op_lock);
#ifdef DEBUG_LEGION
              assert(temporary_futures.find(point) == temporary_futures.end());
#endif
              temporary_futures[point] = 
                std::pair<void*,size_t>(const_cast<void*>(result),result_size);
            }
            else
            {
              void *copy = legion_malloc(FUTURE_RESULT_ALLOC, result_size);
              memcpy(copy,result,result_size);
              // Hold the lock to protect the data structure
              AutoLock o_lock(op_lock);
#ifdef DEBUG_LEGION
              assert(temporary_futures.find(point) == temporary_futures.end());
#endif
              temporary_futures[point] = 
                std::pair<void*,size_t>(copy,result_size);
            }
          }
          else
            fold_reduction_future(result, result_size,owner,false/*exclusive*/);
        }
        else
          index_owner->handle_future(point, result, result_size, owner);
      }
      else
      {
        Future f = future_map.impl->get_future(point, true/*internal only*/);
        f.impl->set_result(result, result_size, owner);
      }
    }

    //--------------------------------------------------------------------------
    void SliceTask::register_must_epoch(void)
    //--------------------------------------------------------------------------
    {
#ifdef DEBUG_LEGION
      assert(must_epoch != NULL);
#endif
      if (points.empty())
        enumerate_points();
      must_epoch->register_slice_task(this);
      for (unsigned idx = 0; idx < points.size(); idx++)
      {
        PointTask *point = points[idx];
        must_epoch->register_single_task(point, must_epoch_index);
      }
    }

    //--------------------------------------------------------------------------
    PointTask* SliceTask::clone_as_point_task(const DomainPoint &point)
    //--------------------------------------------------------------------------
    {
      DETAILED_PROFILER(runtime, SLICE_CLONE_AS_POINT_CALL);
      PointTask *result = runtime->get_available_point_task();
      result->initialize_base_task(parent_ctx, false/*track*/, NULL/*deps*/,
                                   Predicate::TRUE_PRED, this->task_id);
      result->clone_task_op_from(this, this->target_proc, 
                                 false/*stealable*/, true/*duplicate*/);
      result->is_index_space = true;
      result->must_epoch_task = this->must_epoch_task;
      result->index_domain = this->index_domain;
      result->tpl = tpl;
      result->memo_state = memo_state;
      // Grab any remote trace info that we need from the slice
      if (remote_trace_info != NULL)
      {
#ifdef DEBUG_LEGION
        assert(result->remote_trace_info == NULL);
#endif
        result->remote_trace_info = new TraceInfo(*remote_trace_info, result);
      }
      // Now figure out our local point information
      result->initialize_point(this, point, point_arguments, point_futures);
      if (runtime->legion_spy_enabled)
        LegionSpy::log_slice_point(get_unique_id(), 
                                   result->get_unique_id(),
                                   result->index_point);
      return result;
    }

    //--------------------------------------------------------------------------
    size_t SliceTask::enumerate_points(void)
    //--------------------------------------------------------------------------
    {
      DETAILED_PROFILER(runtime, SLICE_ENUMERATE_POINTS_CALL);
      Domain internal_domain;
      runtime->forest->find_launch_space_domain(internal_space,internal_domain);
      const size_t num_points = internal_domain.get_volume();
#ifdef DEBUG_LEGION
      assert(num_points > 0);
#endif
      unsigned point_idx = 0;
      points.resize(num_points);
      // Enumerate all the points in our slice and make point tasks
      for (Domain::DomainPointIterator itr(internal_domain); 
            itr; itr++, point_idx++)
        points[point_idx] = clone_as_point_task(itr.p);
      // Compute any projection region requirements
      for (unsigned idx = 0; idx < regions.size(); idx++)
      {
        if (regions[idx].handle_type == LEGION_SINGULAR_PROJECTION)
          continue;
        else 
        {
          ProjectionFunction *function = 
            runtime->find_projection_function(regions[idx].projection);
          function->project_points(regions[idx], idx, runtime, 
                                   index_domain, points);
        }
      }
      // Update the no access regions
      for (unsigned idx = 0; idx < num_points; idx++)
        points[idx]->complete_point_projection();
      // Mark how many points we have
      num_unmapped_points = num_points;
      num_uncomplete_points = num_points;
      num_uncommitted_points = num_points;
      return num_points;
    } 

    //--------------------------------------------------------------------------
    const void* SliceTask::get_predicate_false_result(size_t &result_size)
    //--------------------------------------------------------------------------
    {
      if (predicate_false_future.impl != NULL)
      {
        // Wait for the future to be ready
        ApEvent wait_on = predicate_false_future.impl->get_ready_event();
        wait_on.wait(); 
        result_size = predicate_false_future.impl->get_untyped_size(true);
        return predicate_false_future.impl->get_untyped_result(true,NULL,true);
      }
      else
      {
        result_size = predicate_false_size;
        return predicate_false_result;
      }
    }

    //--------------------------------------------------------------------------
    void SliceTask::trigger_task_complete(bool deferred /*=false*/)
    //--------------------------------------------------------------------------
    {
      trigger_slice_complete();
    }

    //--------------------------------------------------------------------------
    void SliceTask::trigger_task_commit(void)
    //--------------------------------------------------------------------------
    {
      trigger_slice_commit();
    } 

    //--------------------------------------------------------------------------
    void SliceTask::record_reference_mutation_effect(RtEvent event)
    //--------------------------------------------------------------------------
    {
      map_applied_conditions.insert(event);
    }

    //--------------------------------------------------------------------------
    void SliceTask::return_privileges(TaskContext *point_context,
                                      std::set<RtEvent> &preconditions)
    //--------------------------------------------------------------------------
    {
      // If we're remote, pass our privileges back to ourself
      // otherwise pass them directly back to the index owner
      if (is_remote())
        point_context->return_resources(this, context_index, preconditions);
      else
        point_context->return_resources(parent_ctx,context_index,preconditions);
    }

    //--------------------------------------------------------------------------
    void SliceTask::record_child_mapped(RtEvent child_complete,
                                        ApEvent effects_done)
    //--------------------------------------------------------------------------
    {
      bool needs_trigger = false;
      {
        AutoLock o_lock(op_lock);
        if (child_complete.exists())
          map_applied_conditions.insert(child_complete);
        if (effects_done.exists())
          effects_postconditions.insert(effects_done);
#ifdef DEBUG_LEGION
        assert(num_unmapped_points > 0);
#endif
        num_unmapped_points--;
        if (num_unmapped_points == 0)
          needs_trigger = true;
      }
      if (needs_trigger)
        trigger_slice_mapped();
    }

    //--------------------------------------------------------------------------
    void SliceTask::record_child_complete(RtEvent child_complete)
    //--------------------------------------------------------------------------
    {
      bool needs_trigger = false;
      {
        AutoLock o_lock(op_lock);
        if (child_complete.exists())
          complete_preconditions.insert(child_complete);
#ifdef DEBUG_LEGION
        assert(num_uncomplete_points > 0);
#endif
        num_uncomplete_points--;
        if ((num_uncomplete_points == 0) && !children_complete_invoked)
        {
          needs_trigger = true;
          children_complete_invoked = true;
        }
      }
      if (needs_trigger)
        trigger_children_complete();
    }

    //--------------------------------------------------------------------------
    void SliceTask::record_child_committed(RtEvent commit_precondition)
    //--------------------------------------------------------------------------
    {
      bool needs_trigger = false;
      {
        AutoLock o_lock(op_lock);
#ifdef DEBUG_LEGION
        assert(num_uncommitted_points > 0);
#endif
        if (commit_precondition.exists())
          commit_preconditions.insert(commit_precondition);
        num_uncommitted_points--;
        if ((num_uncommitted_points == 0) && !children_commit_invoked)
        {
          needs_trigger = true;
          children_commit_invoked = true;
        }
      }
      if (needs_trigger)
        trigger_children_committed();
    }

    //--------------------------------------------------------------------------
    void SliceTask::trigger_slice_mapped(void)
    //--------------------------------------------------------------------------
    {
      DETAILED_PROFILER(runtime, SLICE_MAPPED_CALL);
      RtEvent applied_condition;
      if (!map_applied_conditions.empty())
        applied_condition = Runtime::merge_events(map_applied_conditions);
      if (!acquired_instances.empty())
        applied_condition = release_nonempty_acquired_instances(
                          applied_condition, acquired_instances);
      // Include all the points in the effects postcondition
      // since they all need to be merged into the summary for the index task
      for (unsigned idx = 0; idx < points.size(); idx++)
      {
        const ApEvent point_completion = points[idx]->get_task_completion();
        // Always record this for tracing purposes
        if (((tpl != NULL) && tpl->is_recording()) ||
            ((remote_trace_info != NULL) && remote_trace_info->recording))
        {
          effects_postconditions.insert(point_completion);
        }
        else
        {
#ifndef LEGION_SPY
          if (!point_completion.has_triggered())
#endif
            effects_postconditions.insert(point_completion);
        }
      }
      if (is_remote())
      {
        // Only need to send something back if this wasn't origin mapped 
        if (!is_origin_mapped())
        {
          Serializer rez;
          pack_remote_mapped(rez, applied_condition);
          runtime->send_slice_remote_mapped(orig_proc, rez);
        }
      }
      else
      {
#ifdef DEBUG_LEGION
        // In debug mode, get all our point region requirements and
        // then pass them back to the index space task
        std::map<DomainPoint,std::vector<LogicalRegion> > local_requirements;
        for (std::vector<PointTask*>::const_iterator it = 
              points.begin(); it != points.end(); it++)
        {
          std::vector<LogicalRegion> &reqs = 
            local_requirements[(*it)->index_point];
          reqs.resize(regions.size());
          for (unsigned idx = 0; idx < regions.size(); idx++)
            reqs[idx] = (*it)->regions[idx].region;
        }
        index_owner->check_point_requirements(local_requirements);
#endif
        if (!effects_postconditions.empty())
        {
          const TraceInfo trace_info = (remote_trace_info == NULL) ?
            TraceInfo(this) : *remote_trace_info;
          ApEvent effects_done = 
            Runtime::merge_events(&trace_info, effects_postconditions);
          index_owner->return_slice_mapped(points.size(),
                                           applied_condition, effects_done);
        }
        else
          index_owner->return_slice_mapped(points.size(),
                             applied_condition, ApEvent::NO_AP_EVENT);
      }
      complete_mapping(applied_condition); 
      complete_execution();
    }

    //--------------------------------------------------------------------------
    void SliceTask::trigger_slice_complete(void)
    //--------------------------------------------------------------------------
    {
      DETAILED_PROFILER(runtime, SLICE_COMPLETE_CALL);
      RtEvent complete_precondition;
      if (!complete_preconditions.empty())
        complete_precondition = Runtime::merge_events(complete_preconditions);
      // For remote cases we have to keep track of the events for
      // returning any created logical state, we can't commit until
      // it is returned or we might prematurely release the references
      // that we hold on the version state objects
      if (is_remote())
      {
#ifdef DEBUG_LEGION
        // Should have no resource return preconditions
        assert(complete_preconditions.empty());
#endif
        // Send back the message saying that this slice is complete
        Serializer rez;
        pack_remote_complete(rez, complete_precondition);
        runtime->send_slice_remote_complete(orig_proc, rez);
      }
      else
      {
        index_owner->return_slice_complete(points.size(),complete_precondition);
      }
      complete_operation();
    }

    //--------------------------------------------------------------------------
    void SliceTask::trigger_slice_commit(void)
    //--------------------------------------------------------------------------
    {
      DETAILED_PROFILER(runtime, SLICE_COMMIT_CALL);
      RtEvent commit_precondition;
      if (!commit_preconditions.empty())
        commit_precondition = Runtime::merge_events(commit_preconditions);
      if (is_remote())
      {
        Serializer rez;
        pack_remote_commit(rez, commit_precondition);
        runtime->send_slice_remote_commit(orig_proc, rez);
      }
      else
      {
        // created and deleted privilege information already passed back
        // futures already sent back
        index_owner->return_slice_commit(points.size(), commit_precondition);
      }
      commit_operation(true/*deactivate*/, commit_precondition);
    }

    //--------------------------------------------------------------------------
    void SliceTask::pack_remote_mapped(Serializer &rez, 
                                       RtEvent applied_condition)
    //--------------------------------------------------------------------------
    {
      rez.serialize(index_owner);
      RezCheck z(rez);
      rez.serialize(points.size());
      rez.serialize(applied_condition);
      if (!effects_postconditions.empty())
      {
        const TraceInfo trace_info = (remote_trace_info == NULL) ?
          TraceInfo(this) : *remote_trace_info;
        ApEvent effects_done =
          Runtime::merge_events(&trace_info, effects_postconditions);
        rez.serialize(effects_done);
      }
      else
        rez.serialize(ApEvent::NO_AP_EVENT);
#ifdef DEBUG_LEGION
      if (!is_origin_mapped())
      {
        for (std::vector<PointTask*>::const_iterator it = 
              points.begin(); it != points.end(); it++)
        {
          rez.serialize((*it)->index_point);
          for (unsigned idx = 0; idx < regions.size(); idx++)
            rez.serialize((*it)->regions[idx].region);
        }
      }
#endif
    }

    //--------------------------------------------------------------------------
    void SliceTask::pack_remote_complete(Serializer &rez, 
                                         RtEvent applied_condition)
    //--------------------------------------------------------------------------
    {
      // Send back any created state that our point tasks made
      AddressSpaceID target = runtime->find_address_space(orig_proc);
      for (std::vector<PointTask*>::const_iterator it = points.begin();
            it != points.end(); it++)
        (*it)->send_back_created_state(target);
      rez.serialize(index_owner);
      RezCheck z(rez);
      rez.serialize<size_t>(points.size());
      rez.serialize(applied_condition);
      // Serialize the privilege state
      pack_resources_return(rez, context_index); 
      // Now pack up the future results
      if (redop > 0)
      {
        if (deterministic_redop)
        {
          // Same as above but without the extra rez check
#ifdef DEBUG_LEGION
          assert(temporary_futures.size() == points.size());
#endif
          for (std::map<DomainPoint,std::pair<void*,size_t> >::const_iterator 
                it = temporary_futures.begin(); 
                it != temporary_futures.end(); it++)
          {
            rez.serialize(it->first);
            rez.serialize(it->second.second);
            rez.serialize(it->second.first,it->second.second);
          }
        }
        else
        {
          rez.serialize<size_t>(reduction_state_size);
          rez.serialize(reduction_state,reduction_state_size);
        }
      }
    }

    //--------------------------------------------------------------------------
    void SliceTask::pack_remote_commit(Serializer &rez, 
                                       RtEvent applied_condition)
    //--------------------------------------------------------------------------
    {
      rez.serialize(index_owner);
      RezCheck z(rez);
      rez.serialize(points.size());
      rez.serialize(applied_condition);
    }

    //--------------------------------------------------------------------------
    /*static*/ void SliceTask::handle_slice_return(Runtime *rt, 
                                                   Deserializer &derez)
    //--------------------------------------------------------------------------
    {
      DerezCheck z(derez);
      RtUserEvent ready_event;
      derez.deserialize(ready_event);
      Runtime::trigger_event(ready_event);
    }

    //--------------------------------------------------------------------------
    void SliceTask::receive_resources(size_t return_index,
              std::map<LogicalRegion,unsigned> &created_regs,
              std::vector<LogicalRegion> &deleted_regs,
              std::set<std::pair<FieldSpace,FieldID> > &created_fids,
              std::vector<std::pair<FieldSpace,FieldID> > &deleted_fids,
              std::map<FieldSpace,unsigned> &created_fs,
              std::map<FieldSpace,std::set<LogicalRegion> > &latent_fs,
              std::vector<FieldSpace> &deleted_fs,
              std::map<IndexSpace,unsigned> &created_is,
              std::vector<std::pair<IndexSpace,bool> > &deleted_is,
              std::map<IndexPartition,unsigned> &created_partitions,
              std::vector<std::pair<IndexPartition,bool> > &deleted_partitions,
              std::set<RtEvent> &preconditions)
    //--------------------------------------------------------------------------
    {
      AutoLock o_lock(op_lock);
      if (!created_regs.empty())
      {
        if (!latent_field_spaces.empty())
        {
          for (std::map<LogicalRegion,unsigned>::const_iterator it = 
                created_regs.begin(); it != created_regs.end(); it++)
          {
            std::map<FieldSpace,std::set<LogicalRegion> >::iterator finder =
              latent_field_spaces.find(it->first.get_field_space());
            if (finder != latent_field_spaces.end())
              finder->second.insert(it->first);
          }
        }
        if (!created_regions.empty())
        {
          for (std::map<LogicalRegion,unsigned>::const_iterator it = 
                created_regs.begin(); it != created_regs.end(); it++)
          {
            std::map<LogicalRegion,unsigned>::iterator finder = 
              created_regions.find(it->first);
            if (finder == created_regions.end())
              created_regions.insert(*it);
            else
              finder->second += it->second;
          }
        }
        else
          created_regions.swap(created_regs);
      }
      if (!deleted_regs.empty())
      {
        if (!deleted_regions.empty())
          deleted_regions.insert(deleted_regions.end(), 
              deleted_regs.begin(), deleted_regs.end());
        else
          deleted_regions.swap(deleted_regs);
      }
      if (!created_fids.empty())
      {
        if (!created_fields.empty())
        {
#ifdef DEBUG_LEGION
          for (std::set<std::pair<FieldSpace,FieldID> >::const_iterator it = 
                created_fids.begin(); it != created_fids.end(); it++)
          {
            assert(created_fields.find(*it) == created_fields.end());
            created_fields.insert(*it);
          }
#else
          created_fields.insert(created_fids.begin(), created_fids.end());
#endif
        }
        else
          created_fields.swap(created_fids);
      }
      if (!deleted_fids.empty())
      {
        if (!deleted_fields.empty())
          deleted_fields.insert(deleted_fields.end(), 
                                deleted_fids.begin(), deleted_fids.end());
        else
          deleted_fields.swap(deleted_fids);
      }
      if (!created_fs.empty())
      {
        if (!latent_field_spaces.empty())
        {
          // Remove any latent field spaces we have ownership for
          for (std::map<FieldSpace,unsigned>::const_iterator it =
                created_fs.begin(); it != created_fs.end(); it++)
          {
            std::map<FieldSpace,std::set<LogicalRegion> >::iterator finder = 
              latent_field_spaces.find(it->first);
            if (finder != latent_field_spaces.end())
              latent_field_spaces.erase(finder);
          }
        }
        if (!created_field_spaces.empty())
        {
          for (std::map<FieldSpace,unsigned>::const_iterator it = 
                created_fs.begin(); it != created_fs.end(); it++)
          {
            std::map<FieldSpace,unsigned>::iterator finder = 
              created_field_spaces.find(it->first);
            if (finder == created_field_spaces.end())
              created_field_spaces.insert(*it);
            else
              finder->second += it->second;
          }
        }
        else
          created_field_spaces.swap(created_fs);
      }
      if (!latent_fs.empty())
      {
        if (!created_field_spaces.empty())
        {
          // Remote any latent field spaces we already have ownership on
          for (std::map<FieldSpace,std::set<LogicalRegion> >::iterator it =
                latent_fs.begin(); it != latent_fs.end(); /*nothing*/)
          {
            if (created_field_spaces.find(it->first) != 
                  created_field_spaces.end())
            {
              std::map<FieldSpace,std::set<LogicalRegion> >::iterator 
                to_delete = it++;
              latent_fs.erase(to_delete);
            }
            else
              it++;
          }
        }
        if (!created_regions.empty())
        {
          // See if any of these regions are copies of our latent spaces
          for (std::map<LogicalRegion,unsigned>::const_iterator it = 
                created_regions.begin(); it != created_regions.end(); it++)
          {
            std::map<FieldSpace,std::set<LogicalRegion> >::iterator finder = 
              latent_fs.find(it->first.get_field_space());
            if (finder != latent_fs.end())
              finder->second.insert(it->first);
          }
        }
        // Now we can do the merge
        if (!latent_field_spaces.empty())
        {
          for (std::map<FieldSpace,std::set<LogicalRegion> >::const_iterator 
                it = latent_fs.begin(); it != latent_fs.end(); it++)
          {
            std::map<FieldSpace,std::set<LogicalRegion> >::iterator finder = 
              latent_field_spaces.find(it->first);
            if (finder != latent_field_spaces.end())
              finder->second.insert(it->second.begin(), it->second.end());
            else
              latent_field_spaces.insert(*it);
          }
        }
        else
          latent_field_spaces.swap(latent_fs);
      }
      if (!deleted_fs.empty())
      {
        if (!deleted_field_spaces.empty())
          deleted_field_spaces.insert(deleted_field_spaces.end(), 
                                      deleted_fs.begin(), deleted_fs.end());
        else
          deleted_field_spaces.swap(deleted_fs);
      }
      if (!created_is.empty())
      {
        if (!created_index_spaces.empty())
        {
          for (std::map<IndexSpace,unsigned>::const_iterator it = 
                created_is.begin(); it != created_is.end(); it++)
          {
            std::map<IndexSpace,unsigned>::iterator finder = 
              created_index_spaces.find(it->first);
            if (finder == created_index_spaces.end())
              created_index_spaces.insert(*it);
            else
              finder->second += it->second;
          }
        }
        else
          created_index_spaces.swap(created_is);
      }
      if (!deleted_is.empty())
      {
        if (!deleted_index_spaces.empty())
          deleted_index_spaces.insert(deleted_index_spaces.end(), 
                                      deleted_is.begin(), deleted_is.end());
        else
          deleted_index_spaces.swap(deleted_is);
      }
      if (!created_partitions.empty())
      {
        if (!created_index_partitions.empty())
        {
          for (std::map<IndexPartition,unsigned>::const_iterator it = 
                created_partitions.begin(); it != 
                created_partitions.end(); it++)
          {
            std::map<IndexPartition,unsigned>::iterator finder = 
              created_index_partitions.find(it->first);
            if (finder == created_index_partitions.end())
              created_index_partitions.insert(*it);
            else
              finder->second += it->second;
          }
        }
        else
          created_index_partitions.swap(created_partitions);
      }
      if (!deleted_partitions.empty())
      {
        if (!deleted_index_partitions.empty())
          deleted_index_partitions.insert(deleted_index_partitions.end(),
              deleted_partitions.begin(), deleted_partitions.end());
        else
          deleted_index_partitions.swap(deleted_partitions);
      }
    }

    //--------------------------------------------------------------------------
    void SliceTask::expand_replay_slices(std::list<SliceTask*> &slices)
    //--------------------------------------------------------------------------
    {
#ifdef DEBUG_LEGION
      assert(!points.empty());
      assert(is_origin_mapped());
#endif
      // For each point give it its own slice owner in case we need to
      // to move it remotely as part of the replay
      while (points.size() > 1)
      {
        PointTask *point = points.back();
        points.pop_back();
        SliceTask *new_owner = clone_as_slice_task(internal_space,
                current_proc, false/*recurse*/, false/*stealable*/);
        point->slice_owner = new_owner;
        new_owner->points.push_back(point);
        new_owner->num_unmapped_points = 1;
        new_owner->num_uncomplete_points = 1;
        new_owner->num_uncommitted_points = 1;
        slices.push_back(new_owner);
      }
      // Always add ourselves as the last point
      slices.push_back(this);
      num_unmapped_points = points.size();
      num_uncomplete_points = points.size();
      num_uncommitted_points = points.size();
    }

    //--------------------------------------------------------------------------
    void SliceTask::replay_analysis(void)
    //--------------------------------------------------------------------------
    {
      for (unsigned idx = 0; idx < points.size(); idx++)
      {
        PointTask *point = points[idx];
        point->replay_analysis();
      }
    }

    //--------------------------------------------------------------------------
    void SliceTask::complete_replay(ApEvent instance_ready_event)
    //--------------------------------------------------------------------------
    {
      for (unsigned idx = 0; idx < points.size(); idx++)
        points[idx]->complete_replay(instance_ready_event);
    }

    //--------------------------------------------------------------------------
    void SliceTask::find_profiling_reported(std::set<RtEvent> &preconditions)
    //--------------------------------------------------------------------------
    {
      for (std::vector<PointTask*>::const_iterator it = 
            points.begin(); it != points.end(); it++)
      {
        const RtEvent profiling_reported = (*it)->get_profiling_reported();
        if (profiling_reported.exists())
          preconditions.insert(profiling_reported);
      }
    }

    //--------------------------------------------------------------------------
    RtEvent SliceTask::find_intra_space_dependence(const DomainPoint &point)
    //--------------------------------------------------------------------------
    {
      // See if we can find or make it
      {
        AutoLock o_lock(op_lock);
        std::map<DomainPoint,RtEvent>::const_iterator finder = 
          intra_space_dependences.find(point);
        // If we've already got it then we're done
        if (finder != intra_space_dependences.end())
          return finder->second;
#ifdef DEBUG_LEGION
        assert(!points.empty());
#endif
        // Next see if it is one of our local points
        for (std::vector<PointTask*>::const_iterator it = 
              points.begin(); it != points.end(); it++)
        {
          if ((*it)->index_point != point)
            continue;
          // Don't save this in our intra_space_dependences data structure!
          // Doing so could mess up our optimization for detecting when 
          // we need to send dependences back to the origin
          // See SliceTask::record_intra_space_dependence
          return (*it)->get_mapped_event();
        }
        // If we're remote, make up an event and send a message to go find it
        if (is_remote())
        {
          const RtUserEvent temp_event = Runtime::create_rt_user_event();
          // Send the message to the owner to go find it
          Serializer rez;
          rez.serialize(index_owner);
          rez.serialize(point);
          rez.serialize(temp_event);
          runtime->send_slice_find_intra_space_dependence(orig_proc, rez);
          // Save this is for ourselves
          intra_space_dependences[point] = temp_event;
          return temp_event;
        }
      }
      // If we make it down here then we're on the same node as the 
      // index_owner so we can just as it what the answer and save it
      const RtEvent result = index_owner->find_intra_space_dependence(point);
      AutoLock o_lock(op_lock);
      intra_space_dependences[point] = result;
      return result;
    }

    //--------------------------------------------------------------------------
    void SliceTask::record_intra_space_dependence(const DomainPoint &point,
                                                  const DomainPoint &next,
                                                  RtEvent point_mapped)
    //--------------------------------------------------------------------------
    {
      // Check to see if we already sent it already
      {
        const std::pair<DomainPoint,DomainPoint> key(point, next);
        AutoLock o_lock(op_lock);
        std::map<DomainPoint,RtEvent>::const_iterator finder = 
          intra_space_dependences.find(point);
        if (finder != intra_space_dependences.end())
        {
#ifdef DEBUG_LEGION
          assert(finder->second == point_mapped);
#endif
          // For control replication we need the index owner to see all
          // the unique sets of dependences, see if we've seen this 
          // combination before, if not, allow it to be sent back
          // to the index owner for it's own visibility
          std::set<std::pair<DomainPoint,DomainPoint> >::const_iterator
            key_finder = unique_intra_space_deps.find(key);
          if (key_finder != unique_intra_space_deps.end())
            return;
        }
        else
          // Otherwise save it and then let it flow back to the index owner
          intra_space_dependences[point] = point_mapped;
        // Always save this if we make it here
        unique_intra_space_deps.insert(key);
      }
      if (is_remote())
      {
        Serializer rez;
        {
          RezCheck z(rez);
          rez.serialize(index_owner);
          rez.serialize(point);
          rez.serialize(next);
          rez.serialize(point_mapped);
        }
        runtime->send_slice_record_intra_space_dependence(orig_proc, rez);
      }
      else
        index_owner->record_intra_space_dependence(point, next, point_mapped);
    }

  }; // namespace Internal 
}; // namespace Legion 

#undef PRINT_REG

// EOF
<|MERGE_RESOLUTION|>--- conflicted
+++ resolved
@@ -3394,43 +3394,6 @@
           }
           else
           {
-<<<<<<< HEAD
-            if (regions[*it].region.get_field_space() != handle)
-            {
-              if (local_mapper == NULL)
-                local_mapper = runtime->find_mapper(current_proc, map_id);
-              REPORT_LEGION_ERROR(ERROR_INVALID_MAPPER_OUTPUT,
-                            "Invalid mapper output. Mapper %s selected variant "
-                            "%d for task %s (ID %lld). However, this variant "
-                            "has colocation constraints for indexes %d and %d "
-                            "which have region requirements with different "
-                            "field spaces which is illegal.",
-                            local_mapper->get_mapper_name(), impl->vid, 
-                            get_task_name(), get_unique_id(), 
-                            *(con_it->indexes.begin()), *it)
-            }
-          }
-          instances[idx] = const_cast<InstanceSet*>(&physical_instances[*it]);
-        }
-        // Now do the test for colocation
-        unsigned bad1 = 0, bad2 = 0; 
-        if (!runtime->forest->are_colocated(instances, handle, 
-                                            con_it->fields, bad1, bad2))
-        {
-          // Used for translating the indexes back from their linearized form
-          std::vector<unsigned> lin_indexes(con_it->indexes.begin(),
-                                            con_it->indexes.end());
-          if (local_mapper == NULL)
-            local_mapper = runtime->find_mapper(current_proc, map_id);
-          REPORT_LEGION_ERROR(ERROR_INVALID_MAPPER_OUTPUT,
-                        "Invalid mapper output. Mapper %s selected variant "
-                        "%d for task %s (ID %lld). However, this variant "
-                        "requires that region requirements %d and %d be "
-                        "co-located for some set of field, but they are not.",
-                        local_mapper->get_mapper_name(), impl->vid, 
-                        get_task_name(), get_unique_id(), lin_indexes[bad1],
-                        lin_indexes[bad2])
-=======
             // check to make sure that all these region requirements have
             // the same region tree ID.
             if (req.region.get_tree_id() != tree_id)
@@ -3446,6 +3409,8 @@
                             get_task_name(), tree_id, 
                             req.region.get_tree_id())
             const InstanceSet &insts = physical_instances[*iit];
+            if (local_mapper == NULL)
+              local_mapper = runtime->find_mapper(current_proc, map_id);
             for (unsigned idx = 0; idx < insts.size(); idx++)
             {
               const InstanceRef &ref = insts[idx];
@@ -3502,7 +3467,6 @@
               }
             }
           }
->>>>>>> 3418c320
         }
       }
     }
