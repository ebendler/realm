--- conflicted
+++ resolved
@@ -48,14 +48,10 @@
         YieldArgs(UniqueID uid) : LgTaskArgs<YieldArgs>(uid) { }
       };
     public:
-<<<<<<< HEAD
-      TaskContext(Runtime *runtime, TaskOp *owner, int depth,
+      TaskContext(Runtime *runtime, SingleTask *owner, int depth,
                   const std::vector<RegionRequirement> &reqs,
-                  const std::vector<RegionRequirement> &output_reqs);
-=======
-      TaskContext(Runtime *runtime, SingleTask *owner, int depth,
-                  const std::vector<RegionRequirement> &reqs, bool inline_ctx);
->>>>>>> 826c5223
+                  const std::vector<RegionRequirement> &output_reqs,
+                  bool inline_task);
       TaskContext(const TaskContext &rhs);
       virtual ~TaskContext(void);
     public:
@@ -823,14 +819,9 @@
         bool ancestor;
       };
     public:
-<<<<<<< HEAD
-      InnerContext(Runtime *runtime, TaskOp *owner, int depth, bool full_inner,
-                   const std::vector<RegionRequirement> &reqs,
-                   const std::vector<RegionRequirement> &output_reqs,
-=======
       InnerContext(Runtime *runtime, SingleTask *owner, int depth, 
                    bool full_inner, const std::vector<RegionRequirement> &reqs,
->>>>>>> 826c5223
+                   const std::vector<RegionRequirement> &output_reqs,
                    const std::vector<unsigned> &parent_indexes,
                    const std::vector<bool> &virt_mapped, UniqueID context_uid, 
                    ApEvent execution_fence, bool remote = false, 
@@ -1657,7 +1648,7 @@
                        const std::vector<unsigned> &parent_indexes,
                        const std::vector<bool> &virt_mapped,
                        UniqueID context_uid, ApEvent execution_fence_event,
-                       ShardManager *manager);
+                       ShardManager *manager, bool inline_task);
       ReplicateContext(const ReplicateContext &rhs);
       virtual ~ReplicateContext(void);
     public:
@@ -1755,12 +1746,15 @@
       virtual ShardID get_shard_id(void) const;
       virtual size_t get_num_shards(void) const;
       virtual Future consensus_match(const void *input, void *output,
-                                     size_t num_elements, size_t element_size);
+                                     size_t num_elements, size_t element_size); 
     public:
       virtual VariantID register_variant(const TaskVariantRegistrar &registrar,
                                   const void *user_data, size_t user_data_size,
                                   const CodeDescriptor &desc, bool ret, 
                                   VariantID vid, bool check_task_id);
+      virtual VariantImpl* select_inline_variant(TaskOp *child,
+                const std::vector<PhysicalRegion> &parent_regions,
+                std::deque<InstanceSet> &physical_instances);
       virtual TraceID generate_dynamic_trace_id(void);
       virtual MapperID generate_dynamic_mapper_id(void);
       virtual ProjectionID generate_dynamic_projection_id(void);
@@ -2826,436 +2820,6 @@
       virtual void set_current_priority(TaskPriority priority);
     };
 
-<<<<<<< HEAD
-    /**
-     * \class InlineContext
-     * A context for performing the inline execution
-     * of a task inside of a parent task.
-     */
-    class InlineContext : public TaskContext {
-    public:
-      InlineContext(Runtime *runtime, TaskContext *enclosing, TaskOp *child);
-      InlineContext(const InlineContext &rhs);
-      virtual ~InlineContext(void);
-    public:
-      InlineContext& operator=(const InlineContext &rhs);
-    public: // Privilege tracker methods
-      virtual void receive_resources(size_t return_index,
-              std::map<LogicalRegion,unsigned> &created_regions,
-              std::vector<LogicalRegion> &deleted_regions,
-              std::set<std::pair<FieldSpace,FieldID> > &created_fields,
-              std::vector<std::pair<FieldSpace,FieldID> > &deleted_fields,
-              std::map<FieldSpace,unsigned> &created_field_spaces,
-              std::map<FieldSpace,std::set<LogicalRegion> > &latent_spaces,
-              std::vector<FieldSpace> &deleted_field_spaces,
-              std::map<IndexSpace,unsigned> &created_index_spaces,
-              std::vector<std::pair<IndexSpace,bool> > &deleted_index_spaces,
-              std::map<IndexPartition,unsigned> &created_partitions,
-              std::vector<std::pair<IndexPartition,bool> > &deleted_partitions,
-              std::set<RtEvent> &preconditions);
-    public:
-      // Interface for task contexts
-      virtual RegionTreeContext get_context(void) const;
-      virtual ContextID get_context_id(void) const;
-      virtual UniqueID get_context_uid(void) const;
-      virtual void pack_remote_context(Serializer &rez, 
-          AddressSpaceID target, bool replicate);
-      virtual void compute_task_tree_coordinates(
-          std::vector<std::pair<size_t,DomainPoint> > &coordinates);
-      virtual bool attempt_children_complete(void);
-      virtual bool attempt_children_commit(void);
-      virtual void inline_child_task(TaskOp *child);
-      virtual VariantImpl* select_inline_variant(TaskOp *child);
-      virtual void handle_registration_callback_effects(RtEvent effects);
-    public:
-      // Interface to operations performed by a context
-      virtual IndexSpace create_index_space(const Domain &domain, TypeTag tag);
-      virtual IndexSpace create_index_space(const Future &future, TypeTag tag);
-      virtual IndexSpace create_index_space(
-                           const std::vector<DomainPoint> &points);
-      virtual IndexSpace create_index_space(
-                           const std::vector<Domain> &rects);
-      virtual IndexSpace union_index_spaces(
-                           const std::vector<IndexSpace> &spaces);
-      virtual IndexSpace intersect_index_spaces(
-                           const std::vector<IndexSpace> &spaces);
-      virtual IndexSpace subtract_index_spaces(
-                           IndexSpace left, IndexSpace right);
-      virtual void create_shared_ownership(IndexSpace handle);
-      virtual void destroy_index_space(IndexSpace handle, 
-                                       const bool unordered,
-                                       const bool recurse);
-      virtual void create_shared_ownership(IndexPartition handle);
-      virtual void destroy_index_partition(IndexPartition handle,
-                                           const bool unordered,
-                                           const bool recurse);
-      virtual IndexPartition create_equal_partition(
-                                            IndexSpace parent,
-                                            IndexSpace color_space,
-                                            size_t granularity,
-                                            Color color);
-      virtual IndexPartition create_partition_by_weights(IndexSpace parent,
-                                            const FutureMap &weights,
-                                            IndexSpace color_space,
-                                            size_t granularity, 
-                                            Color color);
-      virtual IndexPartition create_partition_by_union(
-                                            IndexSpace parent,
-                                            IndexPartition handle1,
-                                            IndexPartition handle2,
-                                            IndexSpace color_space,
-                                            PartitionKind kind,
-                                            Color color);
-      virtual IndexPartition create_partition_by_intersection(
-                                            IndexSpace parent,
-                                            IndexPartition handle1,
-                                            IndexPartition handle2,
-                                            IndexSpace color_space,
-                                            PartitionKind kind,
-                                            Color color);
-      virtual IndexPartition create_partition_by_intersection(
-                                            IndexSpace parent,
-                                            IndexPartition partition,
-                                            PartitionKind kind,
-                                            Color color,
-                                            bool dominates);
-      virtual IndexPartition create_partition_by_difference(
-                                            IndexSpace parent,
-                                            IndexPartition handle1,
-                                            IndexPartition handle2,
-                                            IndexSpace color_space,
-                                            PartitionKind kind,
-                                            Color color);
-      virtual Color create_cross_product_partitions(
-                                            IndexPartition handle1,
-                                            IndexPartition handle2,
-                              std::map<IndexSpace,IndexPartition> &handles,
-                                            PartitionKind kind,
-                                            Color color);
-      virtual void create_association(      LogicalRegion domain,
-                                            LogicalRegion domain_parent,
-                                            FieldID domain_fid,
-                                            IndexSpace range,
-                                            MapperID id, MappingTagID tag);
-      virtual IndexPartition create_restricted_partition(
-                                            IndexSpace parent,
-                                            IndexSpace color_space,
-                                            const void *transform,
-                                            size_t transform_size,
-                                            const void *extent,
-                                            size_t extent_size,
-                                            PartitionKind part_kind,
-                                            Color color);
-      virtual IndexPartition create_partition_by_domain(
-                                            IndexSpace parent,
-                                  const std::map<DomainPoint,Domain> &domains,
-                                            IndexSpace color_space,
-                                            bool perform_intersections,
-                                            PartitionKind part_kind,
-                                            Color color);
-      virtual IndexPartition create_partition_by_domain(
-                                            IndexSpace parent,
-                                            const FutureMap &domains,
-                                            IndexSpace color_space,
-                                            bool perform_intersections,
-                                            PartitionKind part_kind,
-                                            Color color);
-      virtual IndexPartition create_partition_by_field(
-                                            LogicalRegion handle,
-                                            LogicalRegion parent_priv,
-                                            FieldID fid,
-                                            IndexSpace color_space,
-                                            Color color,
-                                            MapperID id, MappingTagID tag,
-                                            PartitionKind part_kind);
-      virtual IndexPartition create_partition_by_image(
-                                            IndexSpace handle,
-                                            LogicalPartition projection,
-                                            LogicalRegion parent,
-                                            FieldID fid,
-                                            IndexSpace color_space,
-                                            PartitionKind part_kind,
-                                            Color color,
-                                            MapperID id, MappingTagID tag);
-      virtual IndexPartition create_partition_by_image_range(
-                                            IndexSpace handle,
-                                            LogicalPartition projection,
-                                            LogicalRegion parent,
-                                            FieldID fid,
-                                            IndexSpace color_space,
-                                            PartitionKind part_kind,
-                                            Color color,
-                                            MapperID id, MappingTagID tag);
-      virtual IndexPartition create_partition_by_preimage(
-                                            IndexPartition projection,
-                                            LogicalRegion handle,
-                                            LogicalRegion parent,
-                                            FieldID fid,
-                                            IndexSpace color_space,
-                                            PartitionKind part_kind,
-                                            Color color,
-                                            MapperID id, MappingTagID tag);
-      virtual IndexPartition create_partition_by_preimage_range(
-                                            IndexPartition projection,
-                                            LogicalRegion handle,
-                                            LogicalRegion parent,
-                                            FieldID fid,
-                                            IndexSpace color_space,
-                                            PartitionKind part_kind,
-                                            Color color,
-                                            MapperID id, MappingTagID tag);
-      virtual IndexPartition create_pending_partition(
-                                            IndexSpace parent,
-                                            IndexSpace color_space,
-                                            PartitionKind part_kind,
-                                            Color color);
-      virtual IndexSpace create_index_space_union(
-                                            IndexPartition parent,
-                                            const void *realm_color,
-                                            size_t color_size,
-                                            TypeTag type_tag,
-                                const std::vector<IndexSpace> &handles);
-      virtual IndexSpace create_index_space_union(
-                                            IndexPartition parent,
-                                            const void *realm_color,
-                                            size_t color_size,
-                                            TypeTag type_tag,
-                                            IndexPartition handle);
-      virtual IndexSpace create_index_space_intersection(
-                                            IndexPartition parent,
-                                            const void *realm_color,
-                                            size_t color_size,
-                                            TypeTag type_tag,
-                                const std::vector<IndexSpace> &handles);
-      virtual IndexSpace create_index_space_intersection(
-                                            IndexPartition parent,
-                                            const void *realm_color,
-                                            size_t color_size,
-                                            TypeTag type_tag,
-                                            IndexPartition handle);
-      virtual IndexSpace create_index_space_difference(
-                                            IndexPartition parent,
-                                            const void *realm_color,
-                                            size_t color_size,
-                                            TypeTag type_tag,
-                                            IndexSpace initial,
-                                const std::vector<IndexSpace> &handles);
-      virtual FieldSpace create_field_space(void);
-      virtual FieldSpace create_field_space(const std::vector<size_t> &sizes,
-                                        std::vector<FieldID> &resulting_fields,
-                                        CustomSerdezID serdez_id);
-      virtual void create_shared_ownership(FieldSpace handle);
-      virtual FieldSpace create_field_space(const std::vector<Future> &sizes,
-                                        std::vector<FieldID> &resulting_fields,
-                                        CustomSerdezID serdez_id);
-      virtual void destroy_field_space(FieldSpace handle, const bool unordered);
-      virtual FieldID allocate_field(FieldSpace space, size_t field_size,
-                                     FieldID fid, bool local,
-                                     CustomSerdezID serdez_id);
-      virtual FieldID allocate_field(FieldSpace space, const Future &field_size,
-                                     FieldID fid, bool local,
-                                     CustomSerdezID serdez_id);
-      virtual void free_field(FieldAllocatorImpl *allocator, FieldSpace space, 
-                              FieldID fid, const bool unordered);
-      virtual void allocate_fields(FieldSpace space,
-                                   const std::vector<size_t> &sizes,
-                                   std::vector<FieldID> &resuling_fields,
-                                   bool local, CustomSerdezID serdez_id);
-      virtual void free_fields(FieldAllocatorImpl *allocator, FieldSpace space,
-                               const std::set<FieldID> &to_free,
-                               const bool unordered);
-      virtual void allocate_local_field(FieldSpace space, size_t field_size,
-                                     FieldID fid, CustomSerdezID serdez_id,
-                                     std::set<RtEvent> &done_events);
-      virtual void allocate_fields(FieldSpace space,
-                                   const std::vector<Future> &sizes,
-                                   std::vector<FieldID> &resuling_fields,
-                                   bool local, CustomSerdezID serdez_id);
-      virtual void allocate_local_fields(FieldSpace space,
-                                   const std::vector<size_t> &sizes,
-                                   const std::vector<FieldID> &resuling_fields,
-                                   CustomSerdezID serdez_id,
-                                   std::set<RtEvent> &done_events);
-      virtual LogicalRegion create_logical_region(RegionTreeForest *forest,
-                                            IndexSpace index_space,
-                                            FieldSpace field_space,
-                                            bool task_local);
-      virtual void create_shared_ownership(LogicalRegion handle);
-      virtual void destroy_logical_region(LogicalRegion handle,
-                                          const bool unordered);
-      virtual FieldAllocatorImpl* create_field_allocator(FieldSpace handle,
-                                                         bool unordered);
-      virtual void destroy_field_allocator(FieldSpaceNode *node);
-      virtual void get_local_field_set(const FieldSpace handle,
-                                       const std::set<unsigned> &indexes,
-                                       std::set<FieldID> &to_set) const;
-      virtual void get_local_field_set(const FieldSpace handle,
-                                       const std::set<unsigned> &indexes,
-                                       std::vector<FieldID> &to_set) const;
-    public:
-      virtual void add_physical_region(const RegionRequirement &req, 
-          bool mapped, MapperID mid, MappingTagID tag, ApUserEvent &unmap_event,
-          bool virtual_mapped, const InstanceSet &physical_instances);
-      virtual Future execute_task(const TaskLauncher &launcher,
-                                  std::vector<OutputRequirement> *outputs);
-      virtual FutureMap execute_index_space(const IndexTaskLauncher &launcher,
-                                       std::vector<OutputRequirement> *outputs);
-      virtual Future execute_index_space(const IndexTaskLauncher &launcher,
-                                       ReductionOpID redop, bool deterministic,
-                                       std::vector<OutputRequirement> *outputs);
-      virtual Future reduce_future_map(const FutureMap &future_map,
-                                       ReductionOpID redop, bool deterministic);
-      virtual FutureMap construct_future_map(const Domain &domain,
-                    const std::map<DomainPoint,Future> &futures,
-                    RtUserEvent domain_deletion = RtUserEvent::NO_RT_USER_EVENT,
-                                             bool internal = false);
-      virtual PhysicalRegion map_region(const InlineLauncher &launcher);
-      virtual ApEvent remap_region(PhysicalRegion region);
-      virtual void unmap_region(PhysicalRegion region);
-      virtual void unmap_all_regions(bool external);
-      virtual void fill_fields(const FillLauncher &launcher);
-      virtual void fill_fields(const IndexFillLauncher &launcher);
-      virtual void issue_copy(const CopyLauncher &launcher);
-      virtual void issue_copy(const IndexCopyLauncher &launcher);
-      virtual void issue_acquire(const AcquireLauncher &launcher);
-      virtual void issue_release(const ReleaseLauncher &launcher);
-      virtual PhysicalRegion attach_resource(const AttachLauncher &launcher);
-      virtual Future detach_resource(PhysicalRegion region, const bool flush,
-                                     const bool unordered);
-      virtual void progress_unordered_operations(void);
-      virtual FutureMap execute_must_epoch(const MustEpochLauncher &launcher);
-      virtual Future issue_timing_measurement(const TimingLauncher &launcher);
-      virtual Future issue_mapping_fence(void);
-      virtual Future issue_execution_fence(void);
-      virtual void complete_frame(void);
-      virtual Predicate create_predicate(const Future &f);
-      virtual Predicate predicate_not(const Predicate &p);
-      virtual Predicate create_predicate(const PredicateLauncher &launcher);
-      virtual Future get_predicate_future(const Predicate &p);
-    public:
-      // Calls for barriers and dynamic collectives
-      virtual ApBarrier create_phase_barrier(unsigned arrivals,
-                                                ReductionOpID redop = 0,
-                                                const void *init_value = NULL,
-                                                size_t init_size = 0);
-      virtual void destroy_phase_barrier(ApBarrier bar);
-      virtual PhaseBarrier advance_phase_barrier(PhaseBarrier bar);
-      virtual void arrive_dynamic_collective(DynamicCollective dc,
-                                             const void *buffer, 
-                                             size_t size,
-                                             unsigned count);
-      virtual void defer_dynamic_collective_arrival(DynamicCollective dc,
-                                                    const Future &f,
-                                                    unsigned count);
-      virtual Future get_dynamic_collective_result(DynamicCollective dc);
-      virtual DynamicCollective advance_dynamic_collective(
-                                                   DynamicCollective dc);
-    public:
-      // The following set of operations correspond directly
-      // to the complete_mapping, complete_operation, and
-      // commit_operations performed by an operation.  Every
-      // one of those calls invokes the corresponding one of
-      // these calls to notify the parent context.
-      virtual size_t register_new_child_operation(Operation *op,
-                const std::vector<StaticDependence> *dependences);
-      virtual void register_new_internal_operation(InternalOp *op);
-      virtual size_t register_new_close_operation(CloseOp *op);
-      virtual size_t register_new_summary_operation(TraceSummaryOp *op);
-      virtual ApEvent add_to_dependence_queue(Operation *op, 
-                                              bool unordered = false,
-                                              bool outermost = true);
-      virtual void add_to_post_task_queue(TaskContext *ctx, RtEvent wait_on,
-                                          const void *result, size_t size, 
-                                          PhysicalInstance instance =
-                                            PhysicalInstance::NO_INST,
-                                          FutureFunctor *callback_functor=NULL,
-                                          bool own_functor = false);
-      virtual void register_executing_child(Operation *op);
-      virtual void register_child_executed(Operation *op);
-      virtual void register_child_complete(Operation *op);
-      virtual void register_child_commit(Operation *op); 
-      virtual void unregister_child_operation(Operation *op);
-      virtual ApEvent register_implicit_dependences(Operation *op);
-    public:
-      virtual RtEvent get_current_mapping_fence_event(void);
-      virtual ApEvent get_current_execution_fence_event(void);
-      virtual void perform_fence_analysis(Operation *op,
-          std::set<ApEvent> &preconditions, bool mapping, bool execution);
-      virtual void update_current_fence(FenceOp *op,
-                                        bool mapping, bool execution);
-      virtual void update_current_implicit(Operation *op);
-    public:
-      virtual void begin_trace(TraceID tid, bool logical_only,
-          bool static_trace, const std::set<RegionTreeID> *managed, bool dep);
-      virtual void end_trace(TraceID tid, bool deprecated);
-      virtual void record_previous_trace(LegionTrace *trace);
-      virtual void invalidate_trace_cache(LegionTrace *trace,
-                                          Operation *invalidator);
-      virtual void record_blocking_call(void);
-    public:
-      virtual void issue_frame(FrameOp *frame, ApEvent frame_termination);
-      virtual void perform_frame_issue(FrameOp *frame, 
-                                       ApEvent frame_termination);
-      virtual void finish_frame(ApEvent frame_termination);
-    public:
-      virtual void increment_outstanding(void);
-      virtual void decrement_outstanding(void);
-      virtual void increment_pending(void);
-      virtual RtEvent decrement_pending(TaskOp *child);
-      virtual RtEvent decrement_pending(bool need_deferral);
-      virtual void increment_frame(void);
-      virtual void decrement_frame(void);
-    public:
-#ifdef DEBUG_LEGION_COLLECTIVES
-      virtual MergeCloseOp* get_merge_close_op(const LogicalUser &user,
-                                               RegionTreeNode *node);
-#else
-      virtual MergeCloseOp* get_merge_close_op(void);
-#endif
-    public:
-      virtual InnerContext* find_parent_logical_context(unsigned index);
-      virtual InnerContext* find_parent_physical_context(unsigned index,
-                                                  LogicalRegion parent);
-      // Override by RemoteTask and TopLevelTask
-      virtual InnerContext* find_outermost_local_context(
-                          InnerContext *previous = NULL);
-      virtual InnerContext* find_top_context(InnerContext *previous = NULL);
-    public:
-      virtual void initialize_region_tree_contexts(
-          const std::vector<RegionRequirement> &clone_requirements,
-          const std::vector<ApUserEvent> &unmap_events,
-          std::set<RtEvent> &applied_events);
-      virtual void invalidate_region_tree_contexts(void);
-      virtual void send_back_created_state(AddressSpaceID target);
-    public:
-      virtual InstanceView* create_instance_top_view(PhysicalManager *manager,
-                                                     AddressSpaceID source);
-    public:
-      virtual const std::vector<PhysicalRegion>& begin_task(
-                                                    Legion::Runtime *&runtime);
-      virtual PhysicalInstance create_task_local_instance(Memory memory,
-                                        Realm::InstanceLayoutGeneric *layout);
-      virtual void end_task(const void *res, size_t res_size, bool owned,
-                        PhysicalInstance inst, FutureFunctor *callback_functor);
-      virtual void post_end_task(const void *res, size_t res_size, 
-                                 bool owned, FutureFunctor *callback_functor);
-    public:
-      virtual void record_dynamic_collective_contribution(DynamicCollective dc,
-                                                          const Future &f);
-      virtual void find_collective_contributions(DynamicCollective dc,
-                                             std::vector<Future> &futures);
-    public:
-      virtual TaskPriority get_current_priority(void) const;
-      virtual void set_current_priority(TaskPriority priority);
-    protected:
-      TaskContext *const enclosing;
-      TaskOp *const inline_task;
-    protected:
-      std::vector<unsigned> parent_req_indexes;
-    };
-
-=======
->>>>>>> 826c5223
     //--------------------------------------------------------------------------
     inline void TaskContext::begin_runtime_call(void)
     //--------------------------------------------------------------------------
