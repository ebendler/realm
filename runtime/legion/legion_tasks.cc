/* Copyright 2019 Stanford University, NVIDIA Corporation
 *
 * Licensed under the Apache License, Version 2.0 (the "License");
 * you may not use this file except in compliance with the License.
 * You may obtain a copy of the License at
 *
 *     http://www.apache.org/licenses/LICENSE-2.0
 *
 * Unless required by applicable law or agreed to in writing, software
 * distributed under the License is distributed on an "AS IS" BASIS,
 * WITHOUT WARRANTIES OR CONDITIONS OF ANY KIND, either express or implied.
 * See the License for the specific language governing permissions and
 * limitations under the License.
 */

#include "legion/region_tree.h"
#include "legion/legion_tasks.h"
#include "legion/legion_spy.h"
#include "legion/legion_trace.h"
#include "legion/legion_context.h"
#include "legion/legion_profiling.h"
#include "legion/legion_instances.h"
#include "legion/legion_analysis.h"
#include "legion/legion_views.h"
#include "legion/legion_replication.h"

#include <algorithm>

#define PRINT_REG(reg) (reg).index_space.id,(reg).field_space.id, (reg).tree_id

namespace Legion {
  namespace Internal {

    LEGION_EXTERN_LOGGER_DECLARATIONS

    /////////////////////////////////////////////////////////////
    // Resource Tracker 
    /////////////////////////////////////////////////////////////

    //--------------------------------------------------------------------------
    ResourceTracker::ResourceTracker(void)
    //--------------------------------------------------------------------------
    {
    }

    //--------------------------------------------------------------------------
    ResourceTracker::ResourceTracker(const ResourceTracker &rhs)
    //--------------------------------------------------------------------------
    {
      // should never be called
      assert(false);
    }

    //--------------------------------------------------------------------------
    ResourceTracker::~ResourceTracker(void)
    //--------------------------------------------------------------------------
    {
    }

    //--------------------------------------------------------------------------
    ResourceTracker& ResourceTracker::operator=(const ResourceTracker&rhs)
    //--------------------------------------------------------------------------
    {
      // should never be called
      assert(false);
      return *this;
    } 

    //--------------------------------------------------------------------------
    void ResourceTracker::return_privilege_state(ResourceTracker *target) const
    //--------------------------------------------------------------------------
    {
      if (!created_regions.empty())
        target->register_region_creations(created_regions);
      if (!deleted_regions.empty())
        target->register_region_deletions(deleted_regions);
      if (!created_fields.empty())
        target->register_field_creations(created_fields);
      if (!deleted_fields.empty())
        target->register_field_deletions(deleted_fields);
      if (!created_field_spaces.empty())
        target->register_field_space_creations(created_field_spaces);
      if (!deleted_field_spaces.empty())
        target->register_field_space_deletions(deleted_field_spaces);
      if (!created_index_spaces.empty())
        target->register_index_space_creations(created_index_spaces);
      if (!deleted_index_spaces.empty())
        target->register_index_space_deletions(deleted_index_spaces);
      if (!created_index_partitions.empty())
        target->register_index_partition_creations(created_index_partitions);
      if (!deleted_index_partitions.empty())
        target->register_index_partition_deletions(deleted_index_partitions);
    }

    //--------------------------------------------------------------------------
    void ResourceTracker::pack_privilege_state(Serializer &rez, 
                                    AddressSpaceID target, bool returning) const
    //--------------------------------------------------------------------------
    {
      // Shouldn't need the lock here since we only do this
      // while there is no one else executing
      RezCheck z(rez);
      if (returning)
      {
        // Only non-local task regions get returned
        size_t non_local = 0;
        for (std::map<LogicalRegion,bool>::const_iterator it =
             created_regions.begin(); it != created_regions.end(); it++)
        {
          if (it->second)
            continue;
          non_local++;
        }
        rez.serialize(non_local);
        if (non_local > 0)
        {
          for (std::map<LogicalRegion,bool>::const_iterator it =
               created_regions.begin(); it != created_regions.end(); it++)
            if (!it->second)
            {
              rez.serialize(it->first);
              rez.serialize<bool>(it->second);
            }
        }
      }
      else
      {
        rez.serialize<size_t>(created_regions.size());
        if (!created_regions.empty())
        {
          for (std::map<LogicalRegion,bool>::const_iterator it =
              created_regions.begin(); it != created_regions.end(); it++)
          {
            rez.serialize(it->first);
            rez.serialize<bool>(it->second);
          }
        }
      }
      rez.serialize<size_t>(deleted_regions.size());
      if (!deleted_regions.empty())
      {
        for (std::set<LogicalRegion>::const_iterator it =
              deleted_regions.begin(); it != deleted_regions.end(); it++)
        {
          rez.serialize(*it);
        }
      }
      if (returning)
      {
        // Only non-local fields get returned
        size_t non_local = 0;
        for (std::map<std::pair<FieldSpace,FieldID>,bool>::const_iterator it =
              created_fields.begin(); it != created_fields.end(); it++)
        {
          if (it->second)
            continue;
          non_local++;
        }
        rez.serialize(non_local);
        if (non_local > 0)
        {
          for (std::map<std::pair<FieldSpace,FieldID>,bool>::const_iterator it =
                created_fields.begin(); it != created_fields.end(); it++)
            if (!it->second)
            {
              rez.serialize(it->first.first);
              rez.serialize(it->first.second);
              rez.serialize<bool>(it->second);
            }
        }
      }
      else
      {
        rez.serialize<size_t>(created_fields.size());
        if (!created_fields.empty())
        {
          for (std::map<std::pair<FieldSpace,FieldID>,bool>::const_iterator it =
                created_fields.begin(); it != created_fields.end(); it++)
          {
            rez.serialize(it->first.first);
            rez.serialize(it->first.second);
            rez.serialize<bool>(it->second);
          }
        }
      }
      rez.serialize<size_t>(deleted_fields.size());
      if (!deleted_fields.empty())
      {
        for (std::set<std::pair<FieldSpace,FieldID> >::const_iterator it = 
              deleted_fields.begin(); it != deleted_fields.end(); it++)
        {
          rez.serialize(it->first);
          rez.serialize(it->second);
        }
      }
      rez.serialize<size_t>(created_field_spaces.size());
      if (!created_field_spaces.empty())
      {
        for (std::set<FieldSpace>::const_iterator it = 
              created_field_spaces.begin(); it != 
              created_field_spaces.end(); it++)
        {
          rez.serialize(*it);
        }
      }
      rez.serialize<size_t>(deleted_field_spaces.size());
      if (!deleted_field_spaces.empty())
      {
        for (std::set<FieldSpace>::const_iterator it = 
              deleted_field_spaces.begin(); it !=
              deleted_field_spaces.end(); it++)
        {
          rez.serialize(*it);
        }
      }
      rez.serialize<size_t>(created_index_spaces.size());
      if (!created_index_spaces.empty())
      {
        for (std::set<IndexSpace>::const_iterator it = 
              created_index_spaces.begin(); it != 
              created_index_spaces.end(); it++)
        {
          rez.serialize(*it);
        }
      }
      rez.serialize<size_t>(deleted_index_spaces.size());
      if (!deleted_index_spaces.empty())
      {
        for (std::set<IndexSpace>::const_iterator it = 
              deleted_index_spaces.begin(); it !=
              deleted_index_spaces.end(); it++)
        {
          rez.serialize(*it);
        }
      }
      rez.serialize<size_t>(created_index_partitions.size());
      if (!created_index_partitions.empty())
      {
        for (std::set<IndexPartition>::const_iterator it = 
              created_index_partitions.begin(); it !=
              created_index_partitions.end(); it++)
        {
          rez.serialize(*it);
        }
      }
      rez.serialize<size_t>(deleted_index_partitions.size());
      if (!deleted_index_partitions.empty())
      {
        for (std::set<IndexPartition>::const_iterator it = 
              deleted_index_partitions.begin(); it !=
              deleted_index_partitions.end(); it++)
        {
          rez.serialize(*it);
        }
      }
    }

    //--------------------------------------------------------------------------
    /*static*/ void ResourceTracker::unpack_privilege_state(Deserializer &derez,
                                                        ResourceTracker *target)
    //--------------------------------------------------------------------------
    {
      // Hold the lock while doing the unpack to avoid conflicting
      // with anyone else returning state
      DerezCheck z(derez);
      size_t num_created_regions;
      derez.deserialize(num_created_regions);
      if (num_created_regions > 0)
      {
        std::map<LogicalRegion,bool> created_regions;
        for (unsigned idx = 0; idx < num_created_regions; idx++)
        {
          LogicalRegion reg;
          bool local;
          derez.deserialize(reg);
          derez.deserialize(local);
          created_regions[reg] = local;
        }
        target->register_region_creations(created_regions);
      }
      size_t num_deleted_regions;
      derez.deserialize(num_deleted_regions);
      if (num_deleted_regions > 0)
      {
        std::set<LogicalRegion> deleted_regions;
        for (unsigned idx = 0; idx < num_deleted_regions; idx++)
        {
          LogicalRegion reg;
          derez.deserialize(reg);
          deleted_regions.insert(reg);
        }
        target->register_region_deletions(deleted_regions);
      }
      size_t num_created_fields;
      derez.deserialize(num_created_fields);
      if (num_created_fields > 0)
      {
        std::map<std::pair<FieldSpace,FieldID>,bool> created_fields;
        for (unsigned idx = 0; idx < num_created_fields; idx++)
        {
          FieldSpace sp;
          derez.deserialize(sp);
          FieldID fid;
          derez.deserialize(fid);
          derez.deserialize<bool>(
              created_fields[std::pair<FieldSpace,FieldID>(sp,fid)]);
        }
        target->register_field_creations(created_fields);
      }
      size_t num_deleted_fields;
      derez.deserialize(num_deleted_fields);
      if (num_deleted_fields > 0)
      {
        std::set<std::pair<FieldSpace,FieldID> > deleted_fields;
        for (unsigned idx = 0; idx < num_deleted_fields; idx++)
        {
          FieldSpace sp;
          derez.deserialize(sp);
          FieldID fid;
          derez.deserialize(fid);
          deleted_fields.insert(std::pair<FieldSpace,FieldID>(sp,fid));
        }
        target->register_field_deletions(deleted_fields);
      }
      size_t num_created_field_spaces;
      derez.deserialize(num_created_field_spaces);
      if (num_created_field_spaces > 0)
      {
        std::set<FieldSpace> created_field_spaces;
        for (unsigned idx = 0; idx < num_created_field_spaces; idx++)
        {
          FieldSpace sp;
          derez.deserialize(sp);
          created_field_spaces.insert(sp);
        }
        target->register_field_space_creations(created_field_spaces);
      }
      size_t num_deleted_field_spaces;
      derez.deserialize(num_deleted_field_spaces);
      if (num_deleted_field_spaces > 0)
      {
        std::set<FieldSpace> deleted_field_spaces;
        for (unsigned idx = 0; idx < num_deleted_field_spaces; idx++)
        {
          FieldSpace sp;
          derez.deserialize(sp);
          deleted_field_spaces.insert(sp);
        }
        target->register_field_space_deletions(deleted_field_spaces);
      }
      size_t num_created_index_spaces;
      derez.deserialize(num_created_index_spaces);
      if (num_created_index_spaces > 0)
      {
        std::set<IndexSpace> created_index_spaces;
        for (unsigned idx = 0; idx < num_created_index_spaces; idx++)
        {
          IndexSpace sp;
          derez.deserialize(sp);
          created_index_spaces.insert(sp);
        }
        target->register_index_space_creations(created_index_spaces);
      }
      size_t num_deleted_index_spaces;
      derez.deserialize(num_deleted_index_spaces);
      if (num_deleted_index_spaces > 0)
      {
        std::set<IndexSpace> deleted_index_spaces;
        for (unsigned idx = 0; idx < num_deleted_index_spaces; idx++)
        {
          IndexSpace sp;
          derez.deserialize(sp);
          deleted_index_spaces.insert(sp);
        }
        target->register_index_space_deletions(deleted_index_spaces);
      }
      size_t num_created_index_partitions;
      derez.deserialize(num_created_index_partitions);
      if (num_created_index_partitions > 0)
      {
        std::set<IndexPartition> created_index_partitions;
        for (unsigned idx = 0; idx < num_created_index_partitions; idx++)
        {
          IndexPartition ip;
          derez.deserialize(ip);
          created_index_partitions.insert(ip);
        }
        target->register_index_partition_creations(created_index_partitions);
      }
      size_t num_deleted_index_partitions;
      derez.deserialize(num_deleted_index_partitions);
      if (num_deleted_index_partitions > 0)
      {
        std::set<IndexPartition> deleted_index_partitions;
        for (unsigned idx = 0; idx < num_deleted_index_partitions; idx++)
        {
          IndexPartition ip;
          derez.deserialize(ip);
          deleted_index_partitions.insert(ip);
        }
        target->register_index_partition_deletions(deleted_index_partitions);
      }
    }

    /////////////////////////////////////////////////////////////
    // External Task 
    /////////////////////////////////////////////////////////////

    //--------------------------------------------------------------------------
    ExternalTask::ExternalTask(void)
      : Task(), arg_manager(NULL)
    //--------------------------------------------------------------------------
    {
    }

    //--------------------------------------------------------------------------
    void ExternalTask::pack_external_task(Serializer &rez,
                                          AddressSpaceID target) const
    //--------------------------------------------------------------------------
    {
      RezCheck z(rez);
      rez.serialize(task_id);
      rez.serialize(indexes.size());
      for (unsigned idx = 0; idx < indexes.size(); idx++)
        pack_index_space_requirement(indexes[idx], rez);
      rez.serialize(regions.size());
      for (unsigned idx = 0; idx < regions.size(); idx++)
        pack_region_requirement(regions[idx], rez);
      rez.serialize(futures.size());
      // If we are remote we can just do the normal pack
      for (unsigned idx = 0; idx < futures.size(); idx++)
        rez.serialize(futures[idx].impl->did);
      rez.serialize(grants.size());
      for (unsigned idx = 0; idx < grants.size(); idx++)
        pack_grant(grants[idx], rez);
      rez.serialize(wait_barriers.size());
      for (unsigned idx = 0; idx < wait_barriers.size(); idx++)
        pack_phase_barrier(wait_barriers[idx], rez);
      rez.serialize(arrive_barriers.size());
      for (unsigned idx = 0; idx < arrive_barriers.size(); idx++)
        pack_phase_barrier(arrive_barriers[idx], rez);
      rez.serialize<bool>((arg_manager != NULL));
      rez.serialize(arglen);
      rez.serialize(args,arglen);
      pack_mappable(*this, rez);
      rez.serialize(is_index_space);
      rez.serialize(must_epoch_task);
      rez.serialize(index_domain);
      rez.serialize(index_point);
      rez.serialize(sharding_space);
      rez.serialize(local_arglen);
      rez.serialize(local_args,local_arglen);
      rez.serialize(orig_proc);
      // No need to pack current proc, it will get set when we unpack
      rez.serialize(steal_count);
      // No need to pack remote, it will get set
      rez.serialize(speculated);
      rez.serialize<unsigned>(get_context_index());
    }

    //--------------------------------------------------------------------------
    void ExternalTask::unpack_external_task(Deserializer &derez,
                                    Runtime *runtime, ReferenceMutator *mutator)
    //--------------------------------------------------------------------------
    {
      DerezCheck z(derez);
      derez.deserialize(task_id);
      size_t num_indexes;
      derez.deserialize(num_indexes);
      indexes.resize(num_indexes);
      for (unsigned idx = 0; idx < indexes.size(); idx++)
        unpack_index_space_requirement(indexes[idx], derez);
      size_t num_regions;
      derez.deserialize(num_regions);
      regions.resize(num_regions);
      for (unsigned idx = 0; idx < regions.size(); idx++)
        unpack_region_requirement(regions[idx], derez); 
      size_t num_futures;
      derez.deserialize(num_futures);
      futures.resize(num_futures);
      for (unsigned idx = 0; idx < futures.size(); idx++)
      {
        DistributedID future_did;
        derez.deserialize(future_did);
        FutureImpl *impl = 
          runtime->find_or_create_future(future_did, mutator);
        impl->add_base_gc_ref(FUTURE_HANDLE_REF, mutator);
        futures[idx] = Future(impl, false/*need reference*/);
      }
      size_t num_grants;
      derez.deserialize(num_grants);
      grants.resize(num_grants);
      for (unsigned idx = 0; idx < grants.size(); idx++)
        unpack_grant(grants[idx], derez);
      size_t num_wait_barriers;
      derez.deserialize(num_wait_barriers);
      wait_barriers.resize(num_wait_barriers);
      for (unsigned idx = 0; idx < wait_barriers.size(); idx++)
        unpack_phase_barrier(wait_barriers[idx], derez);
      size_t num_arrive_barriers;
      derez.deserialize(num_arrive_barriers);
      arrive_barriers.resize(num_arrive_barriers);
      for (unsigned idx = 0; idx < arrive_barriers.size(); idx++)
        unpack_phase_barrier(arrive_barriers[idx], derez);
      bool has_arg_manager;
      derez.deserialize(has_arg_manager);
      derez.deserialize(arglen);
      if (arglen > 0)
      {
        if (has_arg_manager)
        {
#ifdef DEBUG_LEGION
          assert(arg_manager == NULL);
#endif
          arg_manager = new AllocManager(arglen);
          arg_manager->add_reference();
          args = arg_manager->get_allocation();
        }
        else
          args = legion_malloc(TASK_ARGS_ALLOC, arglen);
        derez.deserialize(args,arglen);
      }
      unpack_mappable(*this, derez); 
      derez.deserialize(is_index_space);
      derez.deserialize(must_epoch_task);
      derez.deserialize(index_domain);
      derez.deserialize(index_point);
      derez.deserialize(sharding_space);
      derez.deserialize(local_arglen);
      if (local_arglen > 0)
      {
        local_args = malloc(local_arglen);
        derez.deserialize(local_args,local_arglen);
      }
      derez.deserialize(orig_proc);
      derez.deserialize(steal_count);
      derez.deserialize(speculated);
      unsigned index;
      derez.deserialize(index);
      set_context_index(index);
    } 

    /////////////////////////////////////////////////////////////
    // Task Operation 
    /////////////////////////////////////////////////////////////
  
    //--------------------------------------------------------------------------
    TaskOp::TaskOp(Runtime *rt)
      : ExternalTask(), MemoizableOp<SpeculativeOp>(rt)
    //--------------------------------------------------------------------------
    {
    }

    //--------------------------------------------------------------------------
    TaskOp::~TaskOp(void)
    //--------------------------------------------------------------------------
    {
    }

    //--------------------------------------------------------------------------
    UniqueID TaskOp::get_unique_id(void) const
    //--------------------------------------------------------------------------
    {
      return unique_op_id;
    }

    //--------------------------------------------------------------------------
    unsigned TaskOp::get_context_index(void) const
    //--------------------------------------------------------------------------
    {
      return context_index;
    }

    //--------------------------------------------------------------------------
    void TaskOp::set_context_index(unsigned index)
    //--------------------------------------------------------------------------
    {
      context_index = index;
    }

    //--------------------------------------------------------------------------
    int TaskOp::get_depth(void) const
    //--------------------------------------------------------------------------
    {
#ifdef DEBUG_LEGION
      assert(parent_ctx != NULL);
#endif
      return parent_ctx->get_depth() + 1;
    }

    //--------------------------------------------------------------------------
    const char* TaskOp::get_task_name(void) const
    //--------------------------------------------------------------------------
    {
      TaskImpl *impl = runtime->find_or_create_task_impl(task_id);
      return impl->get_name();
    }

    //--------------------------------------------------------------------------
    void TaskOp::pack_remote_operation(Serializer &rez,
                                       AddressSpaceID target) const
    //--------------------------------------------------------------------------
    {
      pack_local_remote_operation(rez);
      pack_external_task(rez, target);
      pack_profiling_requests(rez);
    }
    
    //--------------------------------------------------------------------------
    void TaskOp::pack_profiling_requests(Serializer &rez) const
    //--------------------------------------------------------------------------
    {
      rez.serialize<size_t>(0);
    }

    //--------------------------------------------------------------------------
    bool TaskOp::is_remote(void) const
    //--------------------------------------------------------------------------
    {
      if (local_cached)
        return !is_local;
      if (!orig_proc.exists())
        is_local = runtime->is_local(parent_ctx->get_executing_processor());
      else
        is_local = runtime->is_local(orig_proc);
      local_cached = true;
      return !is_local;
    }

    //--------------------------------------------------------------------------
    void TaskOp::set_current_proc(Processor current)
    //--------------------------------------------------------------------------
    {
#ifdef DEBUG_LEGION
      assert(current.exists());
      assert(runtime->is_local(current));
#endif
      // Always clear target_proc and the mapper when setting a new current proc
      mapper = NULL;
      current_proc = current;
      target_proc = current;
    }

    //--------------------------------------------------------------------------
    void TaskOp::activate_task(void)
    //--------------------------------------------------------------------------
    {
      activate_speculative();
      activate_memoizable();
      complete_received = false;
      commit_received = false;
      children_complete = false;
      children_commit = false;
      stealable = false;
      options_selected = false;
      map_origin = false;
      request_valid_instances = false;
      replicate = false;
      true_guard = PredEvent::NO_PRED_EVENT;
      false_guard = PredEvent::NO_PRED_EVENT;
      local_cached = false;
      arg_manager = NULL;
      target_proc = Processor::NO_PROC;
      mapper = NULL;
      must_epoch = NULL;
      must_epoch_task = false;
      orig_proc = Processor::NO_PROC; // for is_remote
    }

    //--------------------------------------------------------------------------
    void TaskOp::deactivate_task(void)
    //--------------------------------------------------------------------------
    {
      deactivate_speculative();
      indexes.clear();
      regions.clear();
      futures.clear();
      grants.clear();
      wait_barriers.clear();
      arrive_barriers.clear();
      if (args != NULL)
      {
        if (arg_manager != NULL)
        {
          // If the arg manager is not NULL then we delete the
          // argument manager and just zero out the arguments
          if (arg_manager->remove_reference())
            delete (arg_manager);
          arg_manager = NULL;
        }
        else
          legion_free(TASK_ARGS_ALLOC, args, arglen);
        args = NULL;
        arglen = 0;
      }
      if (local_args != NULL)
      {
        free(local_args);
        local_args = NULL;
        local_arglen = 0;
      }
      if (mapper_data != NULL)
      {
        free(mapper_data);
        mapper_data = NULL;
        mapper_data_size = 0;
      }
      early_mapped_regions.clear();
      atomic_locks.clear(); 
      effects_postconditions.clear();
      parent_req_indexes.clear();
    }

    //--------------------------------------------------------------------------
    void TaskOp::set_must_epoch(MustEpochOp *epoch, unsigned index,
                                bool do_registration)
    //--------------------------------------------------------------------------
    {
      Operation::set_must_epoch(epoch, do_registration);
      must_epoch_index = index;
    }

    //--------------------------------------------------------------------------
    void TaskOp::pack_base_task(Serializer &rez, AddressSpaceID target)
    //--------------------------------------------------------------------------
    {
      DETAILED_PROFILER(runtime, PACK_BASE_TASK_CALL);
      // pack all the user facing data first
      pack_external_task(rez, target); 
      pack_memoizable(rez);
      RezCheck z(rez);
#ifdef DEBUG_LEGION
      assert(regions.size() == parent_req_indexes.size());
#endif
      for (unsigned idx = 0; idx < regions.size(); idx++)
        rez.serialize(parent_req_indexes[idx]);
      rez.serialize(map_origin);
      if (map_origin)
      {
        rez.serialize<size_t>(atomic_locks.size());
        for (std::map<Reservation,bool>::const_iterator it = 
              atomic_locks.begin(); it != atomic_locks.end(); it++)
        {
          rez.serialize(it->first);
          rez.serialize(it->second);
        }
      }
      rez.serialize(request_valid_instances);
      rez.serialize(execution_fence_event);
      rez.serialize(replicate);
      rez.serialize(true_guard);
      rez.serialize(false_guard);
      rez.serialize(early_mapped_regions.size());
      for (std::map<unsigned,InstanceSet>::iterator it = 
            early_mapped_regions.begin(); it != 
            early_mapped_regions.end(); it++)
      {
        rez.serialize(it->first);
        it->second.pack_references(rez);
      }
    }

    //--------------------------------------------------------------------------
    void TaskOp::unpack_base_task(Deserializer &derez,
                                  std::set<RtEvent> &ready_events)
    //--------------------------------------------------------------------------
    {
      DETAILED_PROFILER(runtime, UNPACK_BASE_TASK_CALL);
      // unpack all the user facing data
      unpack_external_task(derez, runtime, this); 
      unpack_memoizable(derez);
      DerezCheck z(derez);
      parent_req_indexes.resize(regions.size());
      for (unsigned idx = 0; idx < parent_req_indexes.size(); idx++)
        derez.deserialize(parent_req_indexes[idx]);
      derez.deserialize(map_origin);
      if (map_origin)
      {
        size_t num_atomic;
        derez.deserialize(num_atomic);
        for (unsigned idx = 0; idx < num_atomic; idx++)
        {
          Reservation lock;
          derez.deserialize(lock);
          derez.deserialize(atomic_locks[lock]);
        }
      }
      derez.deserialize(request_valid_instances);
      derez.deserialize(execution_fence_event);
      derez.deserialize(replicate);
      derez.deserialize(true_guard);
      derez.deserialize(false_guard);
      size_t num_early;
      derez.deserialize(num_early);
      for (unsigned idx = 0; idx < num_early; idx++)
      {
        unsigned index;
        derez.deserialize(index);
        early_mapped_regions[index].unpack_references(runtime, derez, 
                                                      ready_events);
      }
    }

    //--------------------------------------------------------------------------
    /*static*/ void TaskOp::process_unpack_task(Runtime *rt, 
                                                Deserializer &derez)
    //--------------------------------------------------------------------------
    {
      // Figure out what kind of task this is and where it came from
      DerezCheck z(derez);
      Processor current;
      derez.deserialize(current);
      TaskKind kind;
      derez.deserialize(kind);
      switch (kind)
      {
        case INDIVIDUAL_TASK_KIND:
          {
            IndividualTask *task = rt->get_available_individual_task();
            std::set<RtEvent> ready_events;
            if (task->unpack_task(derez, current, ready_events))
            {
              RtEvent ready;
              if (!ready_events.empty())
                ready = Runtime::merge_events(ready_events);
              // Origin mapped tasks can go straight to launching 
              // themselves since they are already mapped
              if (task->is_origin_mapped())
              {
                TriggerTaskArgs trigger_args(task);
                rt->issue_runtime_meta_task(trigger_args, 
                      LG_THROUGHPUT_WORK_PRIORITY, ready);
              }
              else
                rt->add_to_ready_queue(current, task, ready);
            }
            break;
          }
        case SLICE_TASK_KIND:
          {
            SliceTask *task = rt->get_available_slice_task();
            std::set<RtEvent> ready_events;
            if (task->unpack_task(derez, current, ready_events))
            {
              RtEvent ready;
              if (!ready_events.empty())
                ready = Runtime::merge_events(ready_events);
              // Origin mapped tasks can go straight to launching 
              // themselves since they are already mapped
              if (task->is_origin_mapped())
              {
                TriggerTaskArgs trigger_args(task);
                rt->issue_runtime_meta_task(trigger_args, 
                      LG_THROUGHPUT_WORK_PRIORITY, ready);
              }
              else
                rt->add_to_ready_queue(current, task, ready);
            }
            break;
          }
        case POINT_TASK_KIND:
        case INDEX_TASK_KIND:
        default:
          assert(false); // no other tasks should be sent anywhere
      }
    }

    //--------------------------------------------------------------------------
    void TaskOp::mark_stolen(void)
    //--------------------------------------------------------------------------
    {
      steal_count++;
    }

    //--------------------------------------------------------------------------
    void TaskOp::initialize_base_task(TaskContext *ctx, bool track, 
                  const std::vector<StaticDependence> *dependences,
                  const Predicate &p, Processor::TaskFuncID tid)
    //--------------------------------------------------------------------------
    {
      initialize_speculation(ctx, track, regions.size(), dependences, p);
      initialize_memoizable();
      parent_task = ctx->get_task(); // initialize the parent task
      // Fill in default values for all of the Task fields
      orig_proc = ctx->get_executing_processor();
      current_proc = orig_proc;
      steal_count = 0;
      speculated = false;
    }

    //--------------------------------------------------------------------------
    void TaskOp::check_empty_field_requirements(void)
    //--------------------------------------------------------------------------
    {
      for (unsigned idx = 0; idx < regions.size(); idx++)
      {
        if (regions[idx].privilege != NO_ACCESS && 
            regions[idx].privilege_fields.empty())
        {
          REPORT_LEGION_WARNING(LEGION_WARNING_REGION_REQUIREMENT_TASK,
                           "REGION REQUIREMENT %d OF "
                           "TASK %s (ID %lld) HAS NO PRIVILEGE "
                           "FIELDS! DID YOU FORGET THEM?!?",
                           idx, get_task_name(), get_unique_id());
        }
      }
    }

    //--------------------------------------------------------------------------
    size_t TaskOp::check_future_size(FutureImpl *impl)
    //--------------------------------------------------------------------------
    {
#ifdef DEBUG_LEGION
      assert(impl != NULL);
#endif
      const size_t result_size = impl->get_untyped_size();
      // TODO: figure out a way to put this check back in with dynamic task
      // registration where we might not know the return size until later
#ifdef PERFORM_PREDICATE_SIZE_CHECKS
      if (result_size != variants->return_size)
        REPORT_LEGION_ERROR(ERROR_PREDICATED_TASK_LAUNCH,
                      "Predicated task launch for task %s "
                      "in parent task %s (UID %lld) has predicated "
                      "false future of size %ld bytes, but the "
                      "expected return size is %ld bytes.",
                      get_task_name(), parent_ctx->get_task_name(),
                      parent_ctx->get_unique_id(),
                      result_size, variants->return_size)
#endif
      return result_size;
    }

    //--------------------------------------------------------------------------
    bool TaskOp::select_task_options(void)
    //--------------------------------------------------------------------------
    {
#ifdef DEBUG_LEGION
      assert(!options_selected);
#endif
      if (mapper == NULL)
        mapper = runtime->find_mapper(current_proc, map_id);
      Mapper::TaskOptions options;
      options.initial_proc = current_proc;
      options.inline_task = false;
      options.stealable = false;
      options.map_locally = false;
      options.valid_instances = mapper->request_valid_instances;
      options.memoize = false;
      options.replicate = false;
      const TaskPriority parent_priority = parent_ctx->is_priority_mutable() ?
        parent_ctx->get_current_priority() : 0;
      options.parent_priority = parent_priority;
      mapper->invoke_select_task_options(this, &options);
      options_selected = true;
      target_proc = options.initial_proc;
      stealable = options.stealable;
      map_origin = options.map_locally;
      replicate = options.replicate;
      if (replicate && !runtime->unsafe_mapper)
      {
        // Reduction-only privileges and relaxed coherence modes
        // are not permitted for tasks that are going to be replicated
        for (unsigned idx = 0; idx < regions.size(); idx++)
        {
          if (IS_REDUCE(regions[idx]))
            REPORT_LEGION_ERROR(ERROR_INVALID_MAPPER_OUTPUT,
                          "Mapper %s requested to replicate task %s (UID %lld) "
                          "but region requirement %d has reduction privileges. "
                          "Tasks with reduction-only privileges are not "
                          "permitted to be replicated.", 
                          mapper->get_mapper_name(), get_task_name(),
                          get_unique_id(), idx)
          else if (!IS_EXCLUSIVE(regions[idx]))
            REPORT_LEGION_ERROR(ERROR_INVALID_MAPPER_OUTPUT,
                          "Mapper %s requested to replicate task %s (UID %lld) "
                          "but region requirement %d has relaxed coherence. "
                          "Tasks with relaxed coherence modes are not "
                          "permitted to be replicated.", 
                          mapper->get_mapper_name(), get_task_name(),
                          get_unique_id(), idx)
        }
      }
      request_valid_instances = options.valid_instances;
      if (parent_priority != options.parent_priority)
      {
        // Request for priority change see if it is legal or not
        if (parent_ctx->is_priority_mutable())
          parent_ctx->set_current_priority(options.parent_priority);
        else
          REPORT_LEGION_WARNING(LEGION_WARNING_INVALID_PRIORITY_CHANGE,
                                "Mapper %s requested change of priority "
                                "for parent task %s (UID %lld) when launching "
                                "child task %s (UID %lld), but the parent "
                                "context does not support parent task priority "
                                "mutation", mapper->get_mapper_name(),
                                parent_ctx->get_task_name(),
                                parent_ctx->get_unique_id(), 
                                get_task_name(), get_unique_id())
      }
      if (is_recording() && !runtime->is_local(target_proc))
        REPORT_LEGION_ERROR(ERROR_PHYSICAL_TRACING_REMOTE_MAPPING,
                            "Mapper %s remotely mapped task %s (UID %lld) "
                            "that is being memoized, but physical tracing "
                            "does not support remotely mapped operations "
                            "yet. Please change your mapper to map this task "
                            "locally.", mapper->get_mapper_name(),
                            get_task_name(), get_unique_id())
      return options.inline_task;
    }

    //--------------------------------------------------------------------------
    const char* TaskOp::get_logging_name(void) const
    //--------------------------------------------------------------------------
    {
      return get_task_name();
    }

    //--------------------------------------------------------------------------
    Operation::OpKind TaskOp::get_operation_kind(void) const
    //--------------------------------------------------------------------------
    {
      return TASK_OP_KIND;
    }

    //--------------------------------------------------------------------------
    size_t TaskOp::get_region_count(void) const
    //--------------------------------------------------------------------------
    {
      return regions.size();
    }

    //--------------------------------------------------------------------------
    Mappable* TaskOp::get_mappable(void)
    //--------------------------------------------------------------------------
    {
      return this;
    }

    //--------------------------------------------------------------------------
    void TaskOp::trigger_complete(void) 
    //--------------------------------------------------------------------------
    {
      bool task_complete = false;
      {
        AutoLock o_lock(op_lock);
#ifdef DEBUG_LEGION
        assert(!complete_received);
        assert(!commit_received);
#endif
        complete_received = true;
        // If all our children are also complete then we are done
        task_complete = children_complete;
      }
      if (task_complete)
        trigger_task_complete();
    }

    //--------------------------------------------------------------------------
    void TaskOp::trigger_commit(void)
    //--------------------------------------------------------------------------
    {
      bool task_commit = false; 
      {
        AutoLock o_lock(op_lock);
#ifdef DEBUG_LEGION
        assert(complete_received);
        assert(!commit_received);
#endif
        commit_received = true;
        // If we already received the child commit then we
        // are ready to commit this task
        task_commit = children_commit;
      }
      if (task_commit)
        trigger_task_commit();
    } 

    //--------------------------------------------------------------------------
    bool TaskOp::query_speculate(bool &value, bool &mapping_only)
    //--------------------------------------------------------------------------
    {
      if (mapper == NULL)  
        mapper = runtime->find_mapper(current_proc, map_id);
      Mapper::SpeculativeOutput output;
      output.speculate = false;
      output.speculate_mapping_only = true;
      mapper->invoke_task_speculate(this, &output);
      if (output.speculate)
      {
        value = output.speculative_value;
        mapping_only = output.speculate_mapping_only;
        if (!mapping_only)
        {
          REPORT_LEGION_ERROR(ERROR_MAPPER_REQUESTED_EXECUTION,
                         "Mapper requested execution speculation for task %s "
                         "(UID %lld). Full execution speculation is a planned "
                         "feature but is not currently supported.",
                         get_task_name(), get_unique_id());
          assert(false);
        }
#ifdef DEBUG_LEGION
        assert(!true_guard.exists());
        assert(!false_guard.exists());
#endif
        predicate->get_predicate_guards(true_guard, false_guard);
        // Switch any write-discard privileges back to read-write
        // so we can make sure we get the right data if we end up
        // predicating false
        for (unsigned idx = 0; idx < regions.size(); idx++)
        {
          RegionRequirement &req = regions[idx];
          if (HAS_WRITE_DISCARD(req))
            req.privilege &= ~DISCARD_MASK;
        }
      }
      return output.speculate;
    }

    //--------------------------------------------------------------------------
    void TaskOp::resolve_true(bool speculated, bool launched)
    //--------------------------------------------------------------------------
    {
      // Nothing to do
    }

    //--------------------------------------------------------------------------
    void TaskOp::select_sources(const InstanceRef &target,
                                const InstanceSet &sources,
                                std::vector<unsigned> &ranking)
    //--------------------------------------------------------------------------
    {
      Mapper::SelectTaskSrcInput input;
      Mapper::SelectTaskSrcOutput output;
      prepare_for_mapping(target, input.target);
      prepare_for_mapping(sources, input.source_instances);
      input.region_req_index = current_mapping_index;
      if (mapper == NULL)
        mapper = runtime->find_mapper(current_proc, map_id);
      mapper->invoke_select_task_sources(this, &input, &output);
    }

    //--------------------------------------------------------------------------
    void TaskOp::update_atomic_locks(Reservation lock, bool exclusive)
    //--------------------------------------------------------------------------
    {
      // Only one region should be in the process of being analyzed
      // at a time so there is no need to hold the operation lock
      std::map<Reservation,bool>::iterator finder = atomic_locks.find(lock);
      if (finder != atomic_locks.end())
      {
        if (!finder->second && exclusive)
          finder->second = true;
      }
      else
        atomic_locks[lock] = exclusive;
    }

    //--------------------------------------------------------------------------
    unsigned TaskOp::find_parent_index(unsigned idx)
    //--------------------------------------------------------------------------
    {
#ifdef DEBUG_LEGION
      assert(idx < parent_req_indexes.size());
#endif
      return parent_req_indexes[idx];
    }

    //--------------------------------------------------------------------------
    VersionInfo& TaskOp::get_version_info(unsigned idx)
    //--------------------------------------------------------------------------
    {
      // This should never be called
      assert(false);
      return (*(new VersionInfo()));
    }

    //--------------------------------------------------------------------------
    RegionTreePath& TaskOp::get_privilege_path(unsigned idx)
    //--------------------------------------------------------------------------
    {
      // This should never be called
      assert(false);
      return (*(new RegionTreePath()));
    }

    //--------------------------------------------------------------------------
    ApEvent TaskOp::compute_sync_precondition(
                                            const PhysicalTraceInfo *info) const
    //--------------------------------------------------------------------------
    {
      ApEvent result;
      if (!wait_barriers.empty() || !grants.empty())
      {
        std::set<ApEvent> sync_preconditions;
        if (!wait_barriers.empty())
        {
          for (std::vector<PhaseBarrier>::const_iterator it = 
                wait_barriers.begin(); it != wait_barriers.end(); it++)
          {
            ApEvent e = Runtime::get_previous_phase(it->phase_barrier);
            sync_preconditions.insert(e);
            if (runtime->legion_spy_enabled)
              LegionSpy::log_phase_barrier_wait(unique_op_id, e);
          }
        }
        if (!grants.empty())
        {
          for (std::vector<Grant>::const_iterator it = grants.begin();
                it != grants.end(); it++)
          {
            ApEvent e = it->impl->acquire_grant();
            sync_preconditions.insert(e);
          }
        }
        // For some reason we don't trace these, not sure why
        result = Runtime::merge_events(NULL, sync_preconditions);
      }
      if ((info != NULL) && info->recording)
        info->record_op_sync_event(result);
      return result;
    }

    //--------------------------------------------------------------------------
    void TaskOp::end_inline_task(const void *result, 
                                 size_t result_size, bool owned)
    //--------------------------------------------------------------------------
    {
      // should never be called
      assert(false);
    }

    //--------------------------------------------------------------------------
    RtEvent TaskOp::defer_distribute_task(RtEvent precondition)
    //--------------------------------------------------------------------------
    {
      DeferDistributeArgs args(this);
      return runtime->issue_runtime_meta_task(args,
          LG_THROUGHPUT_DEFERRED_PRIORITY, precondition);
    }

    //--------------------------------------------------------------------------
    RtEvent TaskOp::defer_perform_mapping(RtEvent precondition, MustEpochOp *op)
    //--------------------------------------------------------------------------
    {
      DeferMappingArgs args(this, op);
      return runtime->issue_runtime_meta_task(args,
          LG_THROUGHPUT_DEFERRED_PRIORITY, precondition);
    }

    //--------------------------------------------------------------------------
    RtEvent TaskOp::defer_launch_task(RtEvent precondition)
    //--------------------------------------------------------------------------
    {
      DeferLaunchArgs args(this);
      return runtime->issue_runtime_meta_task(args,
          LG_THROUGHPUT_DEFERRED_PRIORITY, precondition);
    }

    //--------------------------------------------------------------------------
    void TaskOp::enqueue_ready_task(bool use_target_processor,
                                    RtEvent wait_on /*=RtEvent::NO_RT_EVENT*/)
    //--------------------------------------------------------------------------
    {
      if (use_target_processor)
      {
        set_current_proc(target_proc);
        runtime->add_to_ready_queue(target_proc, this, wait_on);
      }
      else
        runtime->add_to_ready_queue(current_proc, this, wait_on);
    }

    //--------------------------------------------------------------------------
    void TaskOp::activate_outstanding_task(void)
    //--------------------------------------------------------------------------
    {
      parent_ctx->increment_outstanding();
    }

    //--------------------------------------------------------------------------
    void TaskOp::deactivate_outstanding_task(void)
    //--------------------------------------------------------------------------
    {
      parent_ctx->decrement_outstanding();
    } 

    //--------------------------------------------------------------------------
    void TaskOp::perform_privilege_checks(void)
    //--------------------------------------------------------------------------
    {
      DETAILED_PROFILER(runtime, TASK_PRIVILEGE_CHECK_CALL);
      // First check the index privileges
      for (unsigned idx = 0; idx < indexes.size(); idx++)
      {
        LegionErrorType et = parent_ctx->check_privilege(indexes[idx]);
        switch (et)
        {
          case NO_ERROR:
            break;
          case ERROR_BAD_PARENT_INDEX:
            {
              REPORT_LEGION_ERROR(ERROR_PARENT_TASK_TASK,
                              "Parent task %s (ID %lld) of task %s "
                              "(ID %lld) "
                              "does not have an index requirement for "
                              "index space %x as a parent of "
                              "child task's index requirement index %d",
                              parent_ctx->get_task_name(),
                              parent_ctx->get_unique_id(), get_task_name(),
                              get_unique_id(), indexes[idx].parent.id, idx)
              break;
            }
          case ERROR_BAD_INDEX_PATH:
            {
              REPORT_LEGION_ERROR(ERROR_INDEX_SPACE_NOTSUBSPACE,
                              "Index space %x is not a sub-space "
                              "of parent index space %x for index "
                              "requirement %d of task %s (ID %lld)",
                              indexes[idx].handle.id,
                              indexes[idx].parent.id, idx,
                              get_task_name(), get_unique_id())
              break;
            }
          case ERROR_BAD_INDEX_PRIVILEGES:
            {
              REPORT_LEGION_ERROR(ERROR_PRIVILEGES_INDEX_SPACE,
                              "Privileges %x for index space %x "
                              " are not a subset of privileges of parent "
                              "task's privileges for index space "
                              "requirement %d of task %s (ID %lld)",
                              indexes[idx].privilege,
                              indexes[idx].handle.id, idx,
                              get_task_name(), get_unique_id())
              break;
            }
          default:
            assert(false); // Should never happen
        }
      }
      // Now check the region requirement privileges
      for (unsigned idx = 0; idx < regions.size(); idx++)
      {
        // Verify that the requirement is self-consistent
        FieldID bad_field = AUTO_GENERATE_ID;
        int bad_index = -1;
        LegionErrorType et = runtime->verify_requirement(regions[idx], 
                                                         bad_field); 
        if ((et == NO_ERROR) && !is_index_space && 
            ((regions[idx].handle_type == PART_PROJECTION) || 
             (regions[idx].handle_type == REG_PROJECTION)))
          et = ERROR_BAD_PROJECTION_USE;
        // If that worked, then check the privileges with the parent context
        if (et == NO_ERROR)
          et = parent_ctx->check_privilege(regions[idx], bad_field, bad_index);
        switch (et)
        {
          case NO_ERROR:
            break;
          case ERROR_INVALID_REGION_HANDLE:
            {
              REPORT_LEGION_ERROR(ERROR_INVALID_REGION_HANDLE,
                               "Invalid region handle (%x,%d,%d)"
                               " for region requirement %d of task %s "
                               "(ID %lld)",
                               regions[idx].region.index_space.id,
                               regions[idx].region.field_space.id,
                               regions[idx].region.tree_id, idx,
                               get_task_name(), get_unique_id())
              break;
            }
          case ERROR_INVALID_PARTITION_HANDLE:
            {
              REPORT_LEGION_ERROR(ERROR_INVALID_PARTITION_HANDLE,
                               "Invalid partition handle (%x,%d,%d) "
                               "for partition requirement %d of task %s "
                               "(ID %lld)",
                               regions[idx].partition.index_partition.id,
                               regions[idx].partition.field_space.id,
                               regions[idx].partition.tree_id, idx,
                               get_task_name(), get_unique_id())
              break;
            }
          case ERROR_BAD_PROJECTION_USE:
            {
              REPORT_LEGION_ERROR(ERROR_PROJECTION_REGION_REQUIREMENT,
                               "Projection region requirement %d used "
                               "in non-index space task %s",
                               idx, get_task_name())
              break;
            }
          case ERROR_NON_DISJOINT_PARTITION:
            {
              REPORT_LEGION_ERROR(ERROR_NONDISJOINT_PARTITION_SELECTED,
                               "Non disjoint partition selected for "
                               "writing region requirement %d of task "
                               "%s.  All projection partitions "
                               "which are not read-only and not reduce "
                               "must be disjoint",
                               idx, get_task_name())
              break;
            }
          case ERROR_FIELD_SPACE_FIELD_MISMATCH:
            {
              FieldSpace sp = (regions[idx].handle_type == SINGULAR) ||
                (regions[idx].handle_type == REG_PROJECTION) ? 
                  regions[idx].region.field_space :
                  regions[idx].partition.field_space;
              REPORT_LEGION_ERROR(ERROR_FIELD_NOT_VALID,
                               "Field %d is not a valid field of field "
                               "space %d for region %d of task %s "
                               "(ID %lld)",
                               bad_field, sp.id, idx, get_task_name(),
                               get_unique_id())
              break;
            }
          case ERROR_INVALID_INSTANCE_FIELD:
            {
              REPORT_LEGION_ERROR(ERROR_INSTANCE_FIELD_PRIVILEGE,
                               "Instance field %d is not one of the "
                               "privilege fields for region %d of "
                               "task %s (ID %lld)",
                               bad_field, idx, get_task_name(),
                               get_unique_id())
              break;
            }
          case ERROR_DUPLICATE_INSTANCE_FIELD:
            {
              REPORT_LEGION_ERROR(ERROR_INSTANCE_FIELD_DUPLICATE,
                               "Instance field %d is a duplicate for "
                               "region %d of task %s (ID %lld)",
                               bad_field, idx, get_task_name(),
                               get_unique_id())
              break;
            }
          case ERROR_BAD_PARENT_REGION:
            {
              if (bad_index < 0) 
                REPORT_LEGION_ERROR(ERROR_PARENT_TASK_TASK,
                                 "Parent task %s (ID %lld) of task %s "
                                 "(ID %lld) does not have a region "
                                 "requirement for region "
                                 "(%x,%x,%x) as a parent of child task's "
                                 "region requirement index %d because "
                                 "no 'parent' region had that name.",
                                 parent_ctx->get_task_name(),
                                 parent_ctx->get_unique_id(),
                                 get_task_name(), get_unique_id(),
                                 regions[idx].parent.index_space.id,
                                 regions[idx].parent.field_space.id,
                                 regions[idx].parent.tree_id, idx)
              else if (bad_field == AUTO_GENERATE_ID) 
                REPORT_LEGION_ERROR(ERROR_PARENT_TASK_TASK,
                                 "Parent task %s (ID %lld) of task %s "
                                 "(ID %lld) does not have a region "
                                 "requirement for region "
                                 "(%x,%x,%x) as a parent of child task's "
                                 "region requirement index %d because "
                                 "parent requirement %d did not have "
                                 "sufficient privileges.",
                                 parent_ctx->get_task_name(),
                                 parent_ctx->get_unique_id(),
                                 get_task_name(), get_unique_id(),
                                 regions[idx].parent.index_space.id,
                                 regions[idx].parent.field_space.id,
                                 regions[idx].parent.tree_id, idx, bad_index)
              else 
                REPORT_LEGION_ERROR(ERROR_PARENT_TASK_TASK,
                                 "Parent task %s (ID %lld) of task %s "
                                 "(ID %lld) does not have a region "
                                 "requirement for region "
                                 "(%x,%x,%x) as a parent of child task's "
                                 "region requirement index %d because "
                                 "parent requirement %d was missing field %d.",
                                 parent_ctx->get_task_name(),
                                 parent_ctx->get_unique_id(),
                                 get_task_name(), get_unique_id(),
                                 regions[idx].parent.index_space.id,
                                 regions[idx].parent.field_space.id,
                                 regions[idx].parent.tree_id, idx,
                                 bad_index, bad_field)
              break;
            }
          case ERROR_BAD_REGION_PATH:
            {
              REPORT_LEGION_ERROR(ERROR_REGION_NOT_SUBREGION,
                               "Region (%x,%x,%x) is not a "
                               "sub-region of parent region "
                               "(%x,%x,%x) for region requirement %d of "
                               "task %s (ID %lld)",
                               regions[idx].region.index_space.id,
                               regions[idx].region.field_space.id,
                               regions[idx].region.tree_id,
                               PRINT_REG(regions[idx].parent), idx,
                               get_task_name(), get_unique_id())
              break;
            }
          case ERROR_BAD_PARTITION_PATH:
            {
              REPORT_LEGION_ERROR(ERROR_PARTITION_NOT_SUBPARTITION,
                               "Partition (%x,%x,%x) is not a "
                               "sub-partition of parent region "
                               "(%x,%x,%x) for region "
                               "requirement %d task %s (ID %lld)",
                               regions[idx].partition.index_partition.id,
                               regions[idx].partition.field_space.id,
                               regions[idx].partition.tree_id,
                               PRINT_REG(regions[idx].parent), idx,
                               get_task_name(), get_unique_id())
              break;
            }
          case ERROR_BAD_REGION_TYPE:
            {
              REPORT_LEGION_ERROR(ERROR_REGION_REQUIREMENT_TASK,
                               "Region requirement %d of task %s "
                               "(ID %lld) "
                               "cannot find privileges for field %d in "
                               "parent task",
                               idx, get_task_name(),
                               get_unique_id(), bad_field)
              break;
            }
          case ERROR_BAD_REGION_PRIVILEGES:
            {
              REPORT_LEGION_ERROR(ERROR_PRIVILEGES_REGION_NOTSUBSET,
                               "Privileges %x for region "
                               "(%x,%x,%x) are not a subset of privileges "
                               "of parent task's privileges for "
                               "region requirement %d of task %s "
                               "(ID %lld)",
                               regions[idx].privilege,
                               regions[idx].region.index_space.id,
                               regions[idx].region.field_space.id,
                               regions[idx].region.tree_id, idx,
                               get_task_name(), get_unique_id())
              break;
            }
          case ERROR_BAD_PARTITION_PRIVILEGES:
            {
              REPORT_LEGION_ERROR(ERROR_PRIVILEGES_PARTITION_NOTSUBSET,
                               "Privileges %x for partition (%x,%x,%x) "
                               "are not a subset of privileges of parent "
                               "task's privileges for "
                               "region requirement %d of task %s "
                               "(ID %lld)",
                               regions[idx].privilege,
                               regions[idx].partition.index_partition.id,
                               regions[idx].partition.field_space.id,
                               regions[idx].partition.tree_id, idx,
                               get_task_name(), get_unique_id())
              break;
            }
          default:
            assert(false); // Should never happen
        }
      }
    }

    //--------------------------------------------------------------------------
    void TaskOp::find_early_mapped_region(unsigned idx, InstanceSet &ref)
    //--------------------------------------------------------------------------
    {
      std::map<unsigned,InstanceSet>::const_iterator finder =
        early_mapped_regions.find(idx);
      if (finder != early_mapped_regions.end())
        ref = finder->second;
    }

    //--------------------------------------------------------------------------
    void TaskOp::clone_task_op_from(TaskOp *rhs, Processor p, 
                                    bool can_steal, bool duplicate_args)
    //--------------------------------------------------------------------------
    {
      DETAILED_PROFILER(runtime, CLONE_TASK_CALL);
#ifdef DEBUG_LEGION
      assert(p.exists());
#endif
      // From Operation
      this->parent_ctx = rhs->parent_ctx;
      this->context_index = rhs->context_index;
      this->execution_fence_event = rhs->get_execution_fence_event();
      // Don't register this an operation when setting the must epoch info
      if (rhs->must_epoch != NULL)
        this->set_must_epoch(rhs->must_epoch, rhs->must_epoch_index,
                             false/*do registration*/);
      // From Task
      this->task_id = rhs->task_id;
      this->indexes = rhs->indexes;
      this->regions = rhs->regions;
      this->futures = rhs->futures;
      this->grants = rhs->grants;
      this->wait_barriers = rhs->wait_barriers;
      this->arrive_barriers = rhs->arrive_barriers;
      this->arglen = rhs->arglen;
      if (rhs->arg_manager != NULL)
      {
        if (duplicate_args)
        {
#ifdef DEBUG_LEGION
          assert(arg_manager == NULL);
#endif
          this->arg_manager = new AllocManager(this->arglen); 
          this->arg_manager->add_reference();
          this->args = this->arg_manager->get_allocation();
          memcpy(this->args, rhs->args, this->arglen);
        }
        else
        {
          // No need to actually do the copy in this case
          this->arg_manager = rhs->arg_manager; 
          this->arg_manager->add_reference();
          this->args = arg_manager->get_allocation();
        }
      }
      else if (arglen > 0)
      {
        // If there is no argument manager then we do the copy no matter what
        this->args = legion_malloc(TASK_ARGS_ALLOC, arglen);
        memcpy(args,rhs->args,arglen);
      }
      this->map_id = rhs->map_id;
      this->tag = rhs->tag;
      if (rhs->mapper_data_size > 0)
      {
#ifdef DEBUG_LEGION
        assert(rhs->mapper_data != NULL);
#endif
        this->mapper_data_size = rhs->mapper_data_size;
        this->mapper_data = malloc(this->mapper_data_size);
        memcpy(this->mapper_data, rhs->mapper_data, this->mapper_data_size);
      }
      this->is_index_space = rhs->is_index_space;
      this->orig_proc = rhs->orig_proc;
      this->current_proc = rhs->current_proc;
      this->steal_count = rhs->steal_count;
      this->stealable = can_steal;
      this->speculated = rhs->speculated;
      this->parent_task = rhs->parent_task;
      this->map_origin = rhs->map_origin;
      this->replicate = rhs->replicate;
      this->sharding_space = rhs->sharding_space;
      this->request_valid_instances = rhs->request_valid_instances;
      // From TaskOp
      this->atomic_locks = rhs->atomic_locks;
      this->early_mapped_regions = rhs->early_mapped_regions;
      this->parent_req_indexes = rhs->parent_req_indexes;
      this->current_proc = rhs->current_proc;
      this->target_proc = p;
      this->true_guard = rhs->true_guard;
      this->false_guard = rhs->false_guard;
    }

    //--------------------------------------------------------------------------
    void TaskOp::update_grants(const std::vector<Grant> &requested_grants)
    //--------------------------------------------------------------------------
    {
      grants = requested_grants;
      for (unsigned idx = 0; idx < grants.size(); idx++)
        grants[idx].impl->register_operation(get_task_completion());
    }

    //--------------------------------------------------------------------------
    void TaskOp::update_arrival_barriers(
                                const std::vector<PhaseBarrier> &phase_barriers)
    //--------------------------------------------------------------------------
    {
      ApEvent arrive_pre = get_task_completion();
      for (std::vector<PhaseBarrier>::const_iterator it = 
            phase_barriers.begin(); it != phase_barriers.end(); it++)
      {
        arrive_barriers.push_back(*it);
        Runtime::phase_barrier_arrive(*it, 1/*count*/, arrive_pre);
        if (runtime->legion_spy_enabled)
          LegionSpy::log_phase_barrier_arrival(unique_op_id, it->phase_barrier);
      }
    }

    //--------------------------------------------------------------------------
    void TaskOp::compute_point_region_requirements(void)
    //--------------------------------------------------------------------------
    {
      DETAILED_PROFILER(runtime, COMPUTE_POINT_REQUIREMENTS_CALL);
      // Update the region requirements for this point
      for (unsigned idx = 0; idx < regions.size(); idx++)
      {
        if (regions[idx].handle_type != SINGULAR)
        {
          ProjectionFunction *function = 
            runtime->find_projection_function(regions[idx].projection);
          regions[idx].region = function->project_point(this, idx, runtime, 
                                                index_domain, index_point);
          // Update the region requirement kind 
          regions[idx].handle_type = SINGULAR;
        }
        // Check to see if the region is a NO_REGION,
        // if it is then switch the privilege to NO_ACCESS
        if (regions[idx].region == LogicalRegion::NO_REGION)
        {
          regions[idx].privilege = NO_ACCESS;
          continue;
        }
      }
      complete_point_projection(); 
    }

    //--------------------------------------------------------------------------
    void TaskOp::complete_point_projection(void)
    //--------------------------------------------------------------------------
    {
      SingleTask *single_task = dynamic_cast<SingleTask*>(this);
      if (single_task != NULL)
        single_task->update_no_access_regions();
      // Log our requirements that we computed
      if (runtime->legion_spy_enabled)
      {
        UniqueID our_uid = get_unique_id();
        for (unsigned idx = 0; idx < regions.size(); idx++)
          log_requirement(our_uid, idx, regions[idx]);
      }
#ifdef DEBUG_LEGION
      {
        std::vector<RegionTreePath> privilege_paths(regions.size());
        for (unsigned idx = 0; idx < regions.size(); idx++)
          initialize_privilege_path(privilege_paths[idx], regions[idx]);
        perform_intra_task_alias_analysis(false/*tracing*/, NULL/*trace*/,
                                          privilege_paths);
      }
#endif
    }

    //--------------------------------------------------------------------------
    void TaskOp::early_map_regions(std::set<RtEvent> &applied_conditions,
                                   const std::vector<unsigned> &must_premap)
    //--------------------------------------------------------------------------
    {
      DETAILED_PROFILER(runtime, EARLY_MAP_REGIONS_CALL);
      const PhysicalTraceInfo trace_info(this, false/*initialize*/);
      ApEvent init_precondition = compute_init_precondition(trace_info);;
      // A little bit of suckinesss here, it's unclear if we have
      // our version infos with the proper versioning information
      // so we might need to "page" it in now.  We'll overlap it as
      // much as possible, but it will still suck. The common case is that
      // we don't have anything to premap though so we shouldn't be
      // doing this all that often.
      std::set<RtEvent> version_ready_events;
      for (std::vector<unsigned>::const_iterator it = must_premap.begin();
            it != must_premap.end(); it++)
      {
        VersionInfo &version_info = get_version_info(*it); 
        if (version_info.has_version_info())
          continue;
        runtime->forest->perform_versioning_analysis(this, *it, regions[*it],
                                         version_info, version_ready_events);
      }
      Mapper::PremapTaskInput input;
      Mapper::PremapTaskOutput output;
      // Initialize this to not have a new target processor
      output.new_target_proc = Processor::NO_PROC;
      // Set up the inputs and outputs 
      std::set<Memory> visible_memories;
      runtime->machine.get_visible_memories(target_proc, visible_memories);
      // At this point if we have any version ready events we need to wait
      if (!version_ready_events.empty())
      {
        RtEvent wait_on = Runtime::merge_events(version_ready_events);
        // This wait sucks but whatever for now
        wait_on.wait();
      }
      for (std::vector<unsigned>::const_iterator it = must_premap.begin();
            it != must_premap.end(); it++)
      {
        InstanceSet valid;    
        VersionInfo &version_info = get_version_info(*it);
        // Do the premapping
        if (request_valid_instances)
          runtime->forest->physical_premap_region(this, *it, regions[*it],
                                                  version_info, valid);
        // If we need visible instances, filter them as part of the conversion
        if (regions[*it].is_no_access())
          prepare_for_mapping(valid, input.valid_instances[*it]);
        else
          prepare_for_mapping(valid, visible_memories, 
                              input.valid_instances[*it]);
      }
      // Now invoke the mapper call
      if (mapper == NULL)
        mapper = runtime->find_mapper(current_proc, map_id);
      mapper->invoke_premap_task(this, &input, &output);
      // See if we need to update the new target processor
      if (output.new_target_proc.exists())
        this->target_proc = output.new_target_proc;
      // Now do the registration
      for (std::vector<unsigned>::const_iterator it = must_premap.begin();
            it != must_premap.end(); it++)
      {
        VersionInfo &version_info = get_version_info(*it);
        InstanceSet &chosen_instances = early_mapped_regions[*it];
        std::map<unsigned,std::vector<MappingInstance> >::const_iterator 
          finder = output.premapped_instances.find(*it);
        if (finder == output.premapped_instances.end())
          REPORT_LEGION_ERROR(ERROR_INVALID_MAPPER_OUTPUT,
                        "Invalid mapper output from 'premap_task' invocation "
                        "on mapper %s. Mapper failed to map required premap "
                        "region requirement %d of task %s (ID %lld) launched "
                        "in parent task %s (ID %lld).", 
                        mapper->get_mapper_name(), *it, 
                        get_task_name(), get_unique_id(),
                        parent_ctx->get_task_name(), 
                        parent_ctx->get_unique_id())
        RegionTreeID bad_tree = 0;
        std::vector<FieldID> missing_fields;
        std::vector<PhysicalManager*> unacquired;
        int composite_index = runtime->forest->physical_convert_mapping(
            this, regions[*it], finder->second, 
            chosen_instances, bad_tree, missing_fields,
            runtime->unsafe_mapper ? NULL : get_acquired_instances_ref(),
            unacquired, !runtime->unsafe_mapper);
        if (bad_tree > 0)
          REPORT_LEGION_ERROR(ERROR_INVALID_MAPPER_OUTPUT,
                        "Invalid mapper output from 'premap_task' invocation "
                        "on mapper %s. Mapper provided an instance from "
                        "region tree %d for use in satisfying region "
                        "requirement %d of task %s (ID %lld) whose region "
                        "is from region tree %d.", mapper->get_mapper_name(),
                        bad_tree, *it,get_task_name(),get_unique_id(),
                        regions[*it].region.get_tree_id())
        if (!missing_fields.empty())
        {
          for (std::vector<FieldID>::const_iterator fit = 
                missing_fields.begin(); fit != missing_fields.end(); fit++)
          {
            const void *name; size_t name_size;
            if (!runtime->retrieve_semantic_information(
                regions[*it].region.get_field_space(), *fit,
                NAME_SEMANTIC_TAG, name, name_size, true, false))
              name = "(no name)";
            log_run.error("Missing instance for field %s (FieldID: %d)",
                          static_cast<const char*>(name), *it);
          }
          REPORT_LEGION_ERROR(ERROR_MISSING_INSTANCE_FIELD,
                        "Invalid mapper output from 'premap_task' invocation "
                        "on mapper %s. Mapper failed to specify instances "
                        "for %zd fields of region requirement %d of task %s "
                        "(ID %lld) launched in parent task %s (ID %lld). "
                        "The missing fields are listed below.",
                        mapper->get_mapper_name(), missing_fields.size(),
                        *it, get_task_name(), get_unique_id(),
                        parent_ctx->get_task_name(), 
                        parent_ctx->get_unique_id())
          
        }
        if (!unacquired.empty())
        {
          std::map<PhysicalManager*,std::pair<unsigned,bool> > 
            *acquired_instances = get_acquired_instances_ref();
          for (std::vector<PhysicalManager*>::const_iterator uit = 
                unacquired.begin(); uit != unacquired.end(); uit++)
          {
            if (acquired_instances->find(*uit) == acquired_instances->end())
              REPORT_LEGION_ERROR(ERROR_INVALID_MAPPER_OUTPUT,
                            "Invalid mapper output from 'premap_task' "
                            "invocation on mapper %s. Mapper selected "
                            "physical instance for region requirement "
                            "%d of task %s (ID %lld) which has already "
                            "been collected. If the mapper had properly "
                            "acquired this instance as part of the mapper "
                            "call it would have detected this. Please "
                            "update the mapper to abide by proper mapping "
                            "conventions.", mapper->get_mapper_name(),
                            (*it), get_task_name(), get_unique_id())
          }
          // If we did successfully acquire them, still issue the warning
          REPORT_LEGION_WARNING(LEGION_WARNING_MAPPER_FAILED_ACQUIRE,
                          "mapper %s failed to acquire instances "
                          "for region requirement %d of task %s (ID %lld) "
                          "in 'premap_task' call. You may experience "
                          "undefined behavior as a consequence.",
                          mapper->get_mapper_name(), *it, 
                          get_task_name(), get_unique_id());
        }
        if (composite_index >= 0)
          REPORT_LEGION_ERROR(ERROR_INVALID_MAPPER_OUTPUT,
                        "Invalid mapper output from 'premap_task' invocation "
                        "on mapper %s. Mapper requested composite instance "
                        "creation on region requirement %d of task %s "
                        "(ID %lld) launched in parent task %s (ID %lld).",
                        mapper->get_mapper_name(), *it,
                        get_task_name(), get_unique_id(),
                        parent_ctx->get_task_name(),
                        parent_ctx->get_unique_id())
        if (runtime->legion_spy_enabled)
          runtime->forest->log_mapping_decision(unique_op_id, *it,
                                                regions[*it],
                                                chosen_instances);
        if (!runtime->unsafe_mapper)
        {
          std::vector<LogicalRegion> regions_to_check(1, 
                                        regions[*it].region);
          for (unsigned check_idx = 0; 
                check_idx < chosen_instances.size(); check_idx++)
          {
            if (!chosen_instances[check_idx].get_manager()->meets_regions(
                                                          regions_to_check))
              REPORT_LEGION_ERROR(ERROR_INVALID_MAPPER_OUTPUT,
                            "Invalid mapper output from invocation of "
                            "'premap_task' on mapper %s. Mapper specified an "
                            "instance region requirement %d of task %s "
                            "(ID %lld) that does not meet the logical region "
                            "requirement. Task was launched in task %s "
                            "(ID %lld).", mapper->get_mapper_name(), *it, 
                            get_task_name(), get_unique_id(), 
                            parent_ctx->get_task_name(), 
                            parent_ctx->get_unique_id())
          }
        }
        // Set the current mapping index before doing anything that
        // could result in the generation of a copy
        set_current_mapping_index(*it);
        // TODO: Implement physical tracing for premapped regions
        if (is_memoizing())
          assert(false);
        // Passed all the error checking tests so register it
        // Always defer the users, the point tasks will do that
        // for themselves when they map their regions
        const bool track_effects = 
          (!atomic_locks.empty() || !arrive_barriers.empty());
        ApEvent effects_done = 
          runtime->forest->physical_perform_updates_and_registration(
                              regions[*it], version_info, 
                              this, *it, init_precondition, completion_event,
                              chosen_instances, trace_info, applied_conditions,
#ifdef DEBUG_LEGION
                              get_logging_name(), unique_op_id,
#endif
                              track_effects);
        if (effects_done.exists())
          effects_postconditions.insert(effects_done);
      }
    }

    //--------------------------------------------------------------------------
    bool TaskOp::prepare_steal(void)
    //--------------------------------------------------------------------------
    {
      if (is_origin_mapped())
        return false;
      if (!is_remote())
        early_map_task();
      return true;
    }

    //--------------------------------------------------------------------------
    void TaskOp::perform_intra_task_alias_analysis(bool is_tracing,
               LegionTrace *trace, std::vector<RegionTreePath> &privilege_paths)
    //--------------------------------------------------------------------------
    {
      DETAILED_PROFILER(runtime, INTRA_TASK_ALIASING_CALL);
#ifdef DEBUG_LEGION
      assert(regions.size() == privilege_paths.size());
#endif
      // Quick out if we've already traced this
      if (!is_tracing && (trace != NULL))
      {
        trace->replay_aliased_children(privilege_paths);
        return;
      }
      std::map<RegionTreeID,std::vector<unsigned> > tree_indexes;
      // Find the indexes of requirements with the same tree
      for (unsigned idx = 0; idx < regions.size(); idx++)
      {
        if (IS_NO_ACCESS(regions[idx]))
          continue;
        tree_indexes[regions[idx].parent.get_tree_id()].push_back(idx);
      }
      // Iterate over the trees with multiple requirements
      for (std::map<RegionTreeID,std::vector<unsigned> >::const_iterator 
            tree_it = tree_indexes.begin(); 
            tree_it != tree_indexes.end(); tree_it++)
      {
        const std::vector<unsigned> &indexes = tree_it->second;
        if (indexes.size() <= 1)
          continue;
        // Get the field masks for each of the requirements
        LegionVector<FieldMask>::aligned field_masks(indexes.size());
        std::vector<IndexTreeNode*> index_nodes(indexes.size());
        {
          FieldSpaceNode *field_space_node = 
           runtime->forest->get_node(regions[indexes[0]].parent)->column_source;
          for (unsigned idx = 0; idx < indexes.size(); idx++)
          {
            field_masks[idx] = field_space_node->get_field_mask(
                                        regions[indexes[idx]].privilege_fields);
            if (regions[indexes[idx]].handle_type == PART_PROJECTION)
              index_nodes[idx] = runtime->forest->get_node(
                        regions[indexes[idx]].partition.get_index_partition());
            else
              index_nodes[idx] = runtime->forest->get_node(
                        regions[indexes[idx]].region.get_index_space());
          }
        }
        // Find the sets of fields which are interfering
        for (unsigned i = 1; i < indexes.size(); i++)
        {
          RegionUsage usage1(regions[indexes[i]]);
          for (unsigned j = 0; j < i; j++)
          {
            FieldMask overlap = field_masks[i] & field_masks[j];
            // No field overlap, so there is nothing to do
            if (!overlap)
              continue;
            // No check for region overlap
            IndexTreeNode *common_ancestor = NULL;
            if (runtime->forest->are_disjoint_tree_only(index_nodes[i],
                  index_nodes[j], common_ancestor))
              continue;
#ifdef DEBUG_LEGION
            assert(common_ancestor != NULL); // should have a counterexample
#endif
            // Get the interference kind and report it if it is bad
            RegionUsage usage2(regions[indexes[j]]);
            DependenceType dtype = check_dependence_type(usage1, usage2);
            // We can only reporting interfering requirements precisely
            // if at least one of these is not a projection requireemnts
            if (((dtype == TRUE_DEPENDENCE) || (dtype == ANTI_DEPENDENCE)) &&
                ((regions[indexes[i]].handle_type == SINGULAR) ||
                 (regions[indexes[j]].handle_type == SINGULAR)))
              report_interfering_requirements(indexes[j], indexes[i]);
            // Special case, if the parents are not the same,
            // then we don't have to do anything cause their
            // path will not overlap
            if (regions[indexes[i]].parent != regions[indexes[j]].parent)
              continue;
            // Record it in the earlier path as the latter path doesn't matter
            privilege_paths[indexes[j]].record_aliased_children(
                                    common_ancestor->depth, overlap);
            // If we have a trace, record the aliased requirements
            if (trace != NULL)
              trace->record_aliased_children(indexes[j], 
                                             common_ancestor->depth, overlap);
          }
        }
      }
    }

    //--------------------------------------------------------------------------
    void TaskOp::compute_parent_indexes(void)
    //--------------------------------------------------------------------------
    {
      parent_req_indexes.resize(regions.size());
      for (unsigned idx = 0; idx < regions.size(); idx++)
      {
        int parent_index = 
          parent_ctx->find_parent_region_req(regions[idx]);
        if (parent_index < 0)
          REPORT_LEGION_ERROR(ERROR_PARENT_TASK_TASK,
                           "Parent task %s (ID %lld) of task %s "
                           "(ID %lld) does not have a region "
                           "requirement for region "
                           "(%x,%x,%x) as a parent of child task's "
                           "region requirement index %d",
                           parent_ctx->get_task_name(), 
                           parent_ctx->get_unique_id(),
                           get_task_name(), get_unique_id(),
                           regions[idx].parent.index_space.id,
                           regions[idx].parent.field_space.id, 
                           regions[idx].parent.tree_id, idx)
        parent_req_indexes[idx] = parent_index;
      }
    }

    //--------------------------------------------------------------------------
    void TaskOp::trigger_children_complete(void)
    //--------------------------------------------------------------------------
    {
      bool task_complete = false;
      {
        AutoLock o_lock(op_lock); 
#ifdef DEBUG_LEGION
        assert(!children_complete);
        // Small race condition here which is alright as
        // long as we haven't committed yet
        assert(!children_commit || !commit_received);
#endif
        children_complete = true;
        task_complete = complete_received;
      }
      if (task_complete)
        trigger_task_complete();
    }

    //--------------------------------------------------------------------------
    void TaskOp::trigger_children_committed(void)
    //--------------------------------------------------------------------------
    {
      bool task_commit = false;
      {
        AutoLock o_lock(op_lock);
#ifdef DEBUG_LEGION
        // There is a small race condition here which is alright
        // as long as we haven't committed yet
        assert(children_complete || !commit_received);
        assert(!children_commit);
#endif
        children_commit = true;
        task_commit = commit_received;
      }
      if (task_commit)
        trigger_task_commit();
    } 

    //--------------------------------------------------------------------------
    /*static*/ void TaskOp::handle_deferred_task_complete(const void *args)
    //--------------------------------------------------------------------------
    {
      const DeferredTaskCompleteArgs *dargs = 
        (const DeferredTaskCompleteArgs*)args;
      dargs->task->trigger_task_complete(true/*deferred*/);
    }

    //--------------------------------------------------------------------------
    /*static*/ void TaskOp::log_requirement(UniqueID uid, unsigned idx,
                                            const RegionRequirement &req)
    //--------------------------------------------------------------------------
    {
      const bool reg = (req.handle_type == SINGULAR) ||
                       (req.handle_type == REG_PROJECTION);
      const bool proj = (req.handle_type == REG_PROJECTION) ||
                        (req.handle_type == PART_PROJECTION); 

      LegionSpy::log_logical_requirement(uid, idx, reg,
          reg ? req.region.index_space.id :
                req.partition.index_partition.id,
          reg ? req.region.field_space.id :
                req.partition.field_space.id,
          reg ? req.region.tree_id : 
                req.partition.tree_id,
          req.privilege, req.prop, req.redop, req.parent.index_space.id);
      LegionSpy::log_requirement_fields(uid, idx, req.privilege_fields);
      if (proj)
        LegionSpy::log_requirement_projection(uid, idx, req.projection);
    }

    ///////////////////////////////////////////////////////////// 
    // Remote Task Op 
    /////////////////////////////////////////////////////////////

    //--------------------------------------------------------------------------
    RemoteTaskOp::RemoteTaskOp(Runtime *rt, Operation *ptr, AddressSpaceID src)
      : ExternalTask(), RemoteOp(rt, ptr, src)
    //--------------------------------------------------------------------------
    {
    }

    //--------------------------------------------------------------------------
    RemoteTaskOp::RemoteTaskOp(const RemoteTaskOp &rhs)
      : ExternalTask(), RemoteOp(rhs)
    //--------------------------------------------------------------------------
    {
      // should never be called
      assert(false);
    }

    //--------------------------------------------------------------------------
    RemoteTaskOp::~RemoteTaskOp(void)
    //--------------------------------------------------------------------------
    {
    }

    //--------------------------------------------------------------------------
    RemoteTaskOp& RemoteTaskOp::operator=(const RemoteTaskOp &rhs)
    //--------------------------------------------------------------------------
    {
      // should never be called
      assert(false);
      return *this;
    }

    //--------------------------------------------------------------------------
    UniqueID RemoteTaskOp::get_unique_id(void) const
    //--------------------------------------------------------------------------
    {
      return unique_op_id;
    }

    //--------------------------------------------------------------------------
    unsigned RemoteTaskOp::get_context_index(void) const
    //--------------------------------------------------------------------------
    {
      return context_index;
    }

    //--------------------------------------------------------------------------
    void RemoteTaskOp::set_context_index(unsigned index)
    //--------------------------------------------------------------------------
    {
      context_index = index;
    }

    //--------------------------------------------------------------------------
    int RemoteTaskOp::get_depth(void) const
    //--------------------------------------------------------------------------
    {
      return (parent_ctx->get_depth() + 1);
    }

    //--------------------------------------------------------------------------
    const char* RemoteTaskOp::get_task_name(void) const
    //--------------------------------------------------------------------------
    {
      TaskImpl *impl = runtime->find_or_create_task_impl(task_id);
      return impl->get_name();
    }

    //--------------------------------------------------------------------------
    const char* RemoteTaskOp::get_logging_name(void) const
    //--------------------------------------------------------------------------
    {
      return op_names[TASK_OP_KIND];
    }

    //--------------------------------------------------------------------------
    Operation::OpKind RemoteTaskOp::get_operation_kind(void) const
    //--------------------------------------------------------------------------
    {
      return TASK_OP_KIND;
    }

    //--------------------------------------------------------------------------
    void RemoteTaskOp::select_sources(const InstanceRef &target,
                                      const InstanceSet &sources,
                                      std::vector<unsigned> &ranking)
    //--------------------------------------------------------------------------
    {
      if (source == runtime->address_space)
      {
        // If we're on the owner node we can just do this
        remote_ptr->select_sources(target, sources, ranking);
        return;
      }
      Mapper::SelectTaskSrcInput input;
      Mapper::SelectTaskSrcOutput output;
      prepare_for_mapping(sources, input.source_instances); 
      prepare_for_mapping(target, input.target);
      if (mapper == NULL)
        mapper = runtime->find_mapper(map_id);
      mapper->invoke_select_task_sources(this, &input, &output);
      compute_ranking(mapper, output.chosen_ranking, sources, ranking);
    }

    //--------------------------------------------------------------------------
    void RemoteTaskOp::pack_remote_operation(Serializer &rez,
                                             AddressSpaceID target) const
    //--------------------------------------------------------------------------
    {
      pack_remote_base(rez);
      pack_external_task(rez, target);
      pack_profiling_requests(rez);
    }

    //--------------------------------------------------------------------------
    void RemoteTaskOp::unpack(Deserializer &derez,
                              ReferenceMutator &mutator)
    //--------------------------------------------------------------------------
    {
      unpack_external_task(derez, runtime, &mutator);
      unpack_profiling_requests(derez);
    }

    /////////////////////////////////////////////////////////////
    // Single Task 
    /////////////////////////////////////////////////////////////

    //--------------------------------------------------------------------------
    SingleTask::SingleTask(Runtime *rt)
      : TaskOp(rt)
    //--------------------------------------------------------------------------
    {
    }
    
    //--------------------------------------------------------------------------
    SingleTask::~SingleTask(void)
    //--------------------------------------------------------------------------
    {
    }

    //--------------------------------------------------------------------------
    void SingleTask::activate_single(void)
    //--------------------------------------------------------------------------
    {
      DETAILED_PROFILER(runtime, ACTIVATE_SINGLE_CALL);
      activate_task();
      outstanding_profiling_requests = 1; // start at 1 as a guard
      profiling_priority = LG_THROUGHPUT_WORK_PRIORITY;
      profiling_reported = RtUserEvent::NO_RT_USER_EVENT;
      selected_variant = 0;
      task_priority = 0;
      perform_postmap = false;
      execution_context = NULL;
      shard_manager = NULL;
      leaf_cached = false;
      inner_cached = false;
    }

    //--------------------------------------------------------------------------
    void SingleTask::deactivate_single(void)
    //--------------------------------------------------------------------------
    {
      DETAILED_PROFILER(runtime, DEACTIVATE_SINGLE_CALL);
      deactivate_task();
      target_processors.clear();
      physical_instances.clear();
      virtual_mapped.clear();
      no_access_regions.clear();
      version_infos.clear();
      map_applied_conditions.clear();
      task_profiling_requests.clear();
      copy_profiling_requests.clear();
      if ((execution_context != NULL) && execution_context->remove_reference())
        delete execution_context;
      if (shard_manager != NULL)
        delete shard_manager;
#ifdef DEBUG_LEGION
      premapped_instances.clear();
      assert(!deferred_complete_mapping.exists());
#endif
    }

    //--------------------------------------------------------------------------
    bool SingleTask::is_leaf(void) const
    //--------------------------------------------------------------------------
    {
      if (!leaf_cached)
      {
        VariantImpl *var = runtime->find_variant_impl(task_id,selected_variant);
        is_leaf_result = var->is_leaf();
        leaf_cached = true;
      }
      return is_leaf_result;
    }

    //--------------------------------------------------------------------------
    bool SingleTask::is_inner(void) const
    //--------------------------------------------------------------------------
    {
      if (!inner_cached)
      {
        VariantImpl *var = runtime->find_variant_impl(task_id,selected_variant);
        is_inner_result = var->is_inner();
        inner_cached = true;
      }
      return is_inner_result;
    }

    //--------------------------------------------------------------------------
    bool SingleTask::is_created_region(unsigned index) const
    //--------------------------------------------------------------------------
    {
      return (index >= regions.size());
    }

    //--------------------------------------------------------------------------
    void SingleTask::update_no_access_regions(void)
    //--------------------------------------------------------------------------
    {
      no_access_regions.resize(regions.size());
      for (unsigned idx = 0; idx < regions.size(); idx++)
        no_access_regions[idx] = IS_NO_ACCESS(regions[idx]) || 
                                  regions[idx].privilege_fields.empty();
    } 

    //--------------------------------------------------------------------------
    void SingleTask::clone_single_from(SingleTask *rhs)
    //--------------------------------------------------------------------------
    {
      this->clone_task_op_from(rhs, this->target_proc, 
                               false/*stealable*/, true/*duplicate*/);
      this->virtual_mapped = rhs->virtual_mapped;
      this->no_access_regions = rhs->no_access_regions;
      this->target_processors = rhs->target_processors;
      this->physical_instances = rhs->physical_instances;
      // no need to copy the control replication map
      this->selected_variant  = rhs->selected_variant;
      this->task_priority     = rhs->task_priority;
      this->shard_manager     = rhs->shard_manager;
      // For now don't copy anything else below here
      // In the future we may need to copy the profiling requests
    }

    //--------------------------------------------------------------------------
    void SingleTask::pack_single_task(Serializer &rez, AddressSpaceID target)
    //--------------------------------------------------------------------------
    {
      DETAILED_PROFILER(runtime, PACK_SINGLE_TASK_CALL);
      RezCheck z(rez);
      pack_base_task(rez, target);
      if (map_origin)
      {
        rez.serialize(selected_variant);
        rez.serialize(task_priority);
        rez.serialize<size_t>(target_processors.size());
        for (unsigned idx = 0; idx < target_processors.size(); idx++)
          rez.serialize(target_processors[idx]);
        for (unsigned idx = 0; idx < regions.size(); idx++)
          rez.serialize<bool>(virtual_mapped[idx]);
        rez.serialize(deferred_complete_mapping);
        deferred_complete_mapping = RtUserEvent::NO_RT_USER_EVENT;
      }
      else
      {
        rez.serialize<size_t>(copy_profiling_requests.size());
        for (unsigned idx = 0; idx < copy_profiling_requests.size(); idx++)
          rez.serialize(copy_profiling_requests[idx]);
        if (!deferred_complete_mapping.exists())
        {
#ifdef DEBUG_LEGION
          assert(!is_remote()); // should only happen on the owner
#endif
          // Make a user event to send remotely to serve as the 
          // mapping completion trigger
          RtUserEvent remote_deferred_complete_mapping = 
            Runtime::create_rt_user_event();
          rez.serialize(remote_deferred_complete_mapping);
          // We can do the trigger now and defer it
          complete_mapping(remote_deferred_complete_mapping);
        }
        else
        {
          rez.serialize(deferred_complete_mapping);
          // Clear it once we've packed it up
          deferred_complete_mapping = RtUserEvent::NO_RT_USER_EVENT;
        }
      }
      rez.serialize<size_t>(physical_instances.size());
      for (unsigned idx = 0; idx < physical_instances.size(); idx++)
        physical_instances[idx].pack_references(rez);
      rez.serialize<size_t>(task_profiling_requests.size());
      for (unsigned idx = 0; idx < task_profiling_requests.size(); idx++)
        rez.serialize(task_profiling_requests[idx]);
      if (!task_profiling_requests.empty() || !copy_profiling_requests.empty())
        rez.serialize(profiling_priority);
    }

    //--------------------------------------------------------------------------
    void SingleTask::unpack_single_task(Deserializer &derez,
                                        std::set<RtEvent> &ready_events)
    //--------------------------------------------------------------------------
    {
      DETAILED_PROFILER(runtime, UNPACK_SINGLE_TASK_CALL);
      DerezCheck z(derez);
      unpack_base_task(derez, ready_events);
#ifdef DEBUG_LEGION
      assert(!deferred_complete_mapping.exists());
#endif
      if (map_origin)
      {
        derez.deserialize(selected_variant);
        derez.deserialize(task_priority);
        size_t num_target_processors;
        derez.deserialize(num_target_processors);
        target_processors.resize(num_target_processors);
        for (unsigned idx = 0; idx < num_target_processors; idx++)
          derez.deserialize(target_processors[idx]);
        virtual_mapped.resize(regions.size());
        for (unsigned idx = 0; idx < regions.size(); idx++)
        {
          bool result;
          derez.deserialize(result);
          virtual_mapped[idx] = result;
        }
        derez.deserialize(deferred_complete_mapping);
        complete_mapping(deferred_complete_mapping);
      }
      else
      {
        size_t num_copy_requests;
        derez.deserialize(num_copy_requests);
        if (num_copy_requests > 0)
        {
          copy_profiling_requests.resize(num_copy_requests);
          for (unsigned idx = 0; idx < num_copy_requests; idx++)
            derez.deserialize(copy_profiling_requests[idx]);
        }
        derez.deserialize(deferred_complete_mapping);
      }
      size_t num_phy;
      derez.deserialize(num_phy);
      physical_instances.resize(num_phy);
      for (unsigned idx = 0; idx < num_phy; idx++)
        physical_instances[idx].unpack_references(runtime,
                                                  derez, ready_events);
      update_no_access_regions();
      size_t num_task_requests;
      derez.deserialize(num_task_requests);
      if (num_task_requests > 0)
      {
        task_profiling_requests.resize(num_task_requests);
        for (unsigned idx = 0; idx < num_task_requests; idx++)
          derez.deserialize(task_profiling_requests[idx]);
      }
      if (!task_profiling_requests.empty() || !copy_profiling_requests.empty())
        derez.deserialize(profiling_priority);
    } 

    //--------------------------------------------------------------------------
    void SingleTask::send_remote_context(AddressSpaceID remote_instance,
                                         RemoteTask *remote_ctx)
    //--------------------------------------------------------------------------
    {
#ifdef DEBUG_LEGION
      assert(remote_instance != runtime->address_space);
#endif
      Serializer rez;
      {
        RezCheck z(rez);
        rez.serialize(remote_ctx);
        execution_context->pack_remote_context(rez, remote_instance);
      }
      runtime->send_remote_context_response(remote_instance, rez);
      AutoLock o_lock(op_lock);
#ifdef DEBUG_LEGION
      assert(remote_instances.find(remote_instance) == remote_instances.end());
#endif
      remote_instances[remote_instance] = remote_ctx;
    }

    //--------------------------------------------------------------------------
    void SingleTask::shard_off(RtEvent mapped_precondition)
    //--------------------------------------------------------------------------
    {
      // Do the stuff to record that this is mapped and executed
      complete_mapping(mapped_precondition);
      complete_execution();
      trigger_children_complete();
      trigger_children_committed();
    }

    //--------------------------------------------------------------------------
    void SingleTask::trigger_mapping(void)
    //--------------------------------------------------------------------------
    {
      DETAILED_PROFILER(runtime, TRIGGER_SINGLE_CALL);
      if (is_remote())
      {
        if (distribute_task())
        {
          // Still local
          if (is_origin_mapped())
          {
            // Remote and origin mapped means
            // we were already mapped so we can
            // just launch the task
            launch_task();
          }
          else
          {
            // Remote but still need to map
            RtEvent done_mapping = perform_mapping();
            if (done_mapping.exists() && !done_mapping.has_triggered())
              defer_launch_task(done_mapping);
            else
              launch_task();
          }
        }
        // otherwise it was sent away
      }
      else
      {
        // Not remote
        early_map_task();
        // See if we have a must epoch in which case
        // we can simply record ourselves and we are done
        if (must_epoch != NULL)
        {
          must_epoch->register_single_task(this, must_epoch_index);
        }
        else
        {
#ifdef DEBUG_LEGION
          assert(target_proc.exists());
#endif
          // See if this task is going to be sent
          // remotely in which case we need to do the
          // mapping now, otherwise we can defer it
          // until the task ends up on the target processor
          if (is_origin_mapped() && target_proc.exists() &&
              !runtime->is_local(target_proc))
          {
            RtEvent done_mapping = perform_mapping();
            if (done_mapping.exists() && !done_mapping.has_triggered())
              defer_distribute_task(done_mapping);
            else
            {
#ifdef DEBUG_LEGION
#ifndef NDEBUG
              bool still_local = 
#endif
#endif
              distribute_task();
#ifdef DEBUG_LEGION
              assert(!still_local);
#endif
            }
          }
          else
          {
            if (distribute_task())
            {
              // Still local so try mapping and launching
              RtEvent done_mapping = perform_mapping();
              if (done_mapping.exists() && !done_mapping.has_triggered())
                defer_launch_task(done_mapping);
              else
              {
                launch_task();
              }
            }
          }
        }
      }
    } 

    //--------------------------------------------------------------------------
    RtEvent SingleTask::perform_versioning_analysis(const bool post_mapper)
    //--------------------------------------------------------------------------
    {
      if (is_replaying())
        return RtEvent::NO_RT_EVENT;
      // If we're remote and origin mapped, then we are already done
      if (is_remote() && is_origin_mapped())
        return RtEvent::NO_RT_EVENT;
#ifdef DEBUG_LEGION
      assert(version_infos.empty() || (version_infos.size() == regions.size()));
#endif
      version_infos.resize(regions.size());
      std::set<RtEvent> ready_events;
      for (unsigned idx = 0; idx < regions.size(); idx++)
      {
        if (no_access_regions[idx] || 
            (post_mapper && virtual_mapped[idx]) ||
            (early_mapped_regions.find(idx) != early_mapped_regions.end()))
          continue;
        VersionInfo &version_info = version_infos[idx];
        if (version_info.has_version_info())
          continue;
        runtime->forest->perform_versioning_analysis(this, idx, regions[idx],
                                                 version_info, ready_events);
      }
      if (!ready_events.empty())
        return Runtime::merge_events(ready_events);
      return RtEvent::NO_RT_EVENT;
    }

    //--------------------------------------------------------------------------
    void SingleTask::initialize_map_task_input(Mapper::MapTaskInput &input,
                                               Mapper::MapTaskOutput &output,
                                               MustEpochOp *must_epoch_owner,
                                               std::vector<InstanceSet> &valid)
    //--------------------------------------------------------------------------
    {
      DETAILED_PROFILER(runtime, INITIALIZE_MAP_TASK_CALL);
      // Do the traversals for all the non-early mapped regions and find
      // their valid instances, then fill in the mapper input structure
      valid.resize(regions.size());
      input.valid_instances.resize(regions.size());
      output.chosen_instances.resize(regions.size());
      // If we have must epoch owner, we have to check for any 
      // constrained mappings which must be heeded
      if (must_epoch_owner != NULL)
        must_epoch_owner->must_epoch_map_task_callback(this, input, output);
      std::set<Memory> visible_memories;
      runtime->machine.get_visible_memories(target_proc, visible_memories);
      for (unsigned idx = 0; idx < regions.size(); idx++)
      {
        // Skip any early mapped regions
        std::map<unsigned,InstanceSet>::const_iterator early_mapped_finder = 
          early_mapped_regions.find(idx);
        if (early_mapped_finder != early_mapped_regions.end())
        {
          input.premapped_regions.push_back(idx);
          // Still fill in the valid regions so that mappers can use
          // the instance names for constraints
          prepare_for_mapping(early_mapped_finder->second, 
                              input.valid_instances[idx]);
          // We can also copy them over to the output too
          output.chosen_instances[idx] = input.valid_instances[idx];
          continue;
        }
        // Skip any NO_ACCESS or empty privilege field regions
        if (IS_NO_ACCESS(regions[idx]) || regions[idx].privilege_fields.empty())
          continue;
        InstanceSet &current_valid = valid[idx];
        if (request_valid_instances)
          runtime->forest->physical_premap_region(this, idx, regions[idx],
                                        version_infos[idx], current_valid);
        // See if we've already got an output from a must-epoch mapping
        if (!output.chosen_instances[idx].empty())
        {
#ifdef DEBUG_LEGION
          assert(must_epoch_owner != NULL);
#endif
          // We can skip this since we already know the result
          continue;
        }
        // Now we can prepare this for mapping,
        // filter for visible memories if necessary
        if (regions[idx].is_no_access())
          prepare_for_mapping(current_valid, input.valid_instances[idx]);
        // There are no valid instances for reduction-only cases
        else if (regions[idx].privilege != REDUCE)
          prepare_for_mapping(current_valid, visible_memories,
                              input.valid_instances[idx]);
      }
#ifdef DEBUG_LEGION
      // Save the inputs for premapped regions so we can check them later
      if (!input.premapped_regions.empty())
      {
        for (std::vector<unsigned>::const_iterator it = 
              input.premapped_regions.begin(); it !=
              input.premapped_regions.end(); it++)
          premapped_instances[*it] = output.chosen_instances[*it];
      }
#endif
      // Prepare the output too
      output.chosen_variant = 0;
      output.postmap_task = false;
      output.task_priority = 0;
      output.postmap_task = false;
    }

    //--------------------------------------------------------------------------
    void SingleTask::finalize_map_task_output(Mapper::MapTaskInput &input,
                                              Mapper::MapTaskOutput &output,
                                              MustEpochOp *must_epoch_owner,
                                              std::vector<InstanceSet> &valid)
    //--------------------------------------------------------------------------
    {
      DETAILED_PROFILER(runtime, FINALIZE_MAP_TASK_CALL);
      if (mapper == NULL)
        mapper = runtime->find_mapper(current_proc, map_id);
      // first check the processors to make sure they are all on the
      // same node and of the same kind, if we know we have a must epoch
      // owner then we also know there is only one valid choice
      if (must_epoch_owner == NULL)
      {
        if (output.target_procs.empty())
        {
          REPORT_LEGION_WARNING(LEGION_WARNING_EMPTY_OUTPUT_TARGET,
                          "Empty output target_procs from call to 'map_task' "
                          "by mapper %s for task %s (ID %lld). Adding the "
                          "'target_proc' " IDFMT " as the default.",
                          mapper->get_mapper_name(), get_task_name(),
                          get_unique_id(), this->target_proc.id);
          output.target_procs.push_back(this->target_proc);
        }
        else if (runtime->separate_runtime_instances && 
                  (output.target_procs.size() > 1))
        {
          // Ignore additional processors in separate runtime instances
          output.target_procs.resize(1);
        }
        if (!runtime->unsafe_mapper)
          validate_target_processors(output.target_procs);
        // Special case for when we run in hl:separate mode
        if (runtime->separate_runtime_instances)
        {
          target_processors.resize(1);
          target_processors[0] = this->target_proc;
        }
        else // the common case
          target_processors = output.target_procs;
      }
      else
      {
        if (output.target_procs.size() > 1)
        {
          REPORT_LEGION_WARNING(LEGION_WARNING_IGNORING_SPURIOUS_TARGET,
                          "Ignoring spurious additional target processors "
                          "requested in 'map_task' for task %s (ID %lld) "
                          "by mapper %s because task is part of a must "
                          "epoch launch.", get_task_name(), get_unique_id(),
                          mapper->get_mapper_name());
        }
        if (!output.target_procs.empty() && 
                 (output.target_procs[0] != this->target_proc))
        {
          REPORT_LEGION_WARNING(LEGION_WARNING_IGNORING_PROCESSOR_REQUEST,
                          "Ignoring processor request of " IDFMT " for "
                          "task %s (ID %lld) by mapper %s because task "
                          "has already been mapped to processor " IDFMT
                          " as part of a must epoch launch.", 
                          output.target_procs[0].id, get_task_name(), 
                          get_unique_id(), mapper->get_mapper_name(),
                          this->target_proc.id);
        }
        // Only one valid choice in this case, ignore everything else
        target_processors.push_back(this->target_proc);
      }
      // Sort out any profiling requests that we need to perform
      if (!output.task_prof_requests.empty())
      {
        profiling_priority = output.profiling_priority;
        // If we do any legion specific checks, make sure we ask
        // Realm for the proc profiling info so that we can get
        // a callback to report our profiling information
        bool has_proc_request = false;
        // Filter profiling requests into those for copies and the actual task
        for (std::set<ProfilingMeasurementID>::const_iterator it = 
              output.task_prof_requests.requested_measurements.begin(); it !=
              output.task_prof_requests.requested_measurements.end(); it++)
        {
          if ((*it) > Mapping::PMID_LEGION_FIRST)
          {
            // If we haven't seen a proc usage yet, then add it
            // to the realm requests to ensure we get a callback
            // for this task. We know we'll see it before this
            // because the measurement IDs are in order
            if (!has_proc_request)
              task_profiling_requests.push_back(
                  (ProfilingMeasurementID)Realm::PMID_OP_PROC_USAGE);
            // These are legion profiling requests and currently
            // are only profiling task information
            task_profiling_requests.push_back(*it);
            continue;
          }
          switch ((Realm::ProfilingMeasurementID)*it)
          {
            case Realm::PMID_OP_PROC_USAGE:
              has_proc_request = true; // Then fall through
            case Realm::PMID_OP_STATUS:
            case Realm::PMID_OP_BACKTRACE:
            case Realm::PMID_OP_TIMELINE:
            case Realm::PMID_PCTRS_CACHE_L1I:
            case Realm::PMID_PCTRS_CACHE_L1D:
            case Realm::PMID_PCTRS_CACHE_L2:
            case Realm::PMID_PCTRS_CACHE_L3:
            case Realm::PMID_PCTRS_IPC:
            case Realm::PMID_PCTRS_TLB:
            case Realm::PMID_PCTRS_BP:
              {
                // Just task
                task_profiling_requests.push_back(*it);
                break;
              }
            default:
              {
                REPORT_LEGION_WARNING(LEGION_WARNING_MAPPER_REQUESTED_PROFILING,
                              "Mapper %s requested a profiling "
                    "measurement of type %d which is not applicable to "
                    "task %s (UID %lld) and will be ignored.",
                    mapper->get_mapper_name(), *it, get_task_name(),
                    get_unique_id());
              }
          }
        }
      }
      if (!output.copy_prof_requests.empty())
      {
        filter_copy_request_kinds(mapper, 
            output.copy_prof_requests.requested_measurements,
            copy_profiling_requests, true/*warn*/);
        profiling_priority = output.profiling_priority;
      }
      // See whether the mapper picked a variant or a generator
      VariantImpl *variant_impl = NULL;
      if (output.chosen_variant > 0)
        variant_impl = runtime->find_variant_impl(task_id, 
                                output.chosen_variant, true/*can fail*/);
      else // TODO: invoke a generator if one exists
        REPORT_LEGION_ERROR(ERROR_INVALID_MAPPER_OUTPUT,
                      "Invalid mapper output from invocation of '%s' on "
                      "mapper %s. Mapper specified an invalid task variant "
                      "of ID 0 for task %s (ID %lld), but Legion does not yet "
                      "support task generators.", "map_task", 
                      mapper->get_mapper_name(), 
                      get_task_name(), get_unique_id())
      if (variant_impl == NULL)
        // If we couldn't find or make a variant that is bad
        REPORT_LEGION_ERROR(ERROR_INVALID_MAPPER_OUTPUT,
                      "Invalid mapper output from invocation of '%s' on "
                      "mapper %s. Mapper failed to specify a valid "
                      "task variant or generator capable of create a variant "
                      "implementation of task %s (ID %lld).",
                      "map_task", mapper->get_mapper_name(), get_task_name(),
                      get_unique_id())
      // Save variant validation until we know which instances we'll be using 
#ifdef DEBUG_LEGION
      // Check to see if any premapped region mappings changed
      if (!premapped_instances.empty())
      {
        for (std::map<unsigned,std::vector<Mapping::PhysicalInstance> >::
              const_iterator it = premapped_instances.begin(); it !=
              premapped_instances.end(); it++)
        {
          if (it->second.size() != output.chosen_instances[it->first].size())
            REPORT_LEGION_ERROR(ERROR_INVALID_MAPPER_OUTPUT,
                        "Invalid mapper output from invocation of '%s' on "
                        "mapper %s. Mapper modified the premapped output "
                        "for region requirement %d of task %s (ID %lld).",
                        "map_task", mapper->get_mapper_name(), it->first,
                        get_task_name(), get_unique_id())
          for (unsigned idx = 0; idx < it->second.size(); idx++)
            if (it->second[idx] != output.chosen_instances[it->first][idx])
              REPORT_LEGION_ERROR(ERROR_INVALID_MAPPER_OUTPUT,
                        "Invalid mapper output from invocation of '%s' on "
                        "mapper %s. Mapper modified the premapped output "
                        "for region requirement %d of task %s (ID %lld).",
                        "map_task", mapper->get_mapper_name(), it->first,
                        get_task_name(), get_unique_id())
        }
      }
#endif
      // fill in virtual_mapped
      virtual_mapped.resize(regions.size(),false);
      // Convert all the outputs into our set of physical instances and
      // validate them by checking the following properites:
      // - all are either pure virtual or pure physical 
      // - no missing fields
      // - all satisfy the region requirement
      // - all are visible from all the target processors
      physical_instances.resize(regions.size());
      // If we're doing safety checks, we need the set of memories
      // visible from all the target processors
      std::set<Memory> visible_memories;
      if (!runtime->unsafe_mapper)
      {
        if (target_processors.size() > 1)
        {
          // If we have multiple processor, we want the set of 
          // memories visible to all of them
          Machine::MemoryQuery visible_query(runtime->machine);
          for (std::vector<Processor>::const_iterator it = 
                target_processors.begin(); it != target_processors.end(); it++)
            visible_query.has_affinity_to(*it);
          for (Machine::MemoryQuery::iterator it = visible_query.begin();
                it != visible_query.end(); it++)
            visible_memories.insert(*it);
        }
        else
          runtime->find_visible_memories(target_proc, visible_memories);
      }
      for (unsigned idx = 0; idx < regions.size(); idx++)
      {
        // If it was early mapped then it is easy
        std::map<unsigned,InstanceSet>::const_iterator finder = 
          early_mapped_regions.find(idx);
        if (finder != early_mapped_regions.end())
        {
          physical_instances[idx] = finder->second;
          // Check to see if it is visible or not from the target processors
          if (!runtime->unsafe_mapper && !regions[idx].is_no_access())
          {
            InstanceSet &req_instances = physical_instances[idx];
            for (unsigned idx2 = 0; idx2 < req_instances.size(); idx2++)
            {
              Memory mem = req_instances[idx2].get_memory();
              if (visible_memories.find(mem) == visible_memories.end())
              {
                // Not visible from all target processors
                // Different error messages depending on the cause
                if (regions[idx].is_restricted()) 
                  REPORT_LEGION_ERROR(ERROR_INVALID_MAPPER_OUTPUT,
                                "Invalid mapper output from invocation of '%s' "
                                "on mapper %s. Mapper selected processor(s) "
                                "which restricted instance of region "
                                "requirement %d in memory " IDFMT " is not "
                                "visible for task %s (ID %lld).",
                                "map_task", mapper->get_mapper_name(), idx,
                                mem.id, get_task_name(), get_unique_id())
                else 
                  REPORT_LEGION_ERROR(ERROR_INVALID_MAPPER_OUTPUT,
                                "Invalid mapper output from invocation of '%s' "
                                "on mapper %s. Mapper selected processor(s) "
                                "for which premapped instance of region "
                                "requirement %d in memory " IDFMT " is not "
                                "visible for task %s (ID %lld).",
                                "map_task", mapper->get_mapper_name(), idx,
                                mem.id, get_task_name(), get_unique_id())
              }
            }
          }
          if (runtime->legion_spy_enabled)
            runtime->forest->log_mapping_decision(unique_op_id, idx,
                                                  regions[idx],
                                                  physical_instances[idx]);
          continue;
        }
        // Skip any NO_ACCESS or empty privilege field regions
        if (no_access_regions[idx])
          continue;
        // Do the conversion
        InstanceSet &result = physical_instances[idx];
        RegionTreeID bad_tree = 0;
        std::vector<FieldID> missing_fields;
        std::vector<PhysicalManager*> unacquired;
        bool free_acquired = false;
        std::map<PhysicalManager*,std::pair<unsigned,bool> > *acquired = NULL;
        // Get the acquired instances only if we are checking
        if (!runtime->unsafe_mapper)
        {
          if (this->must_epoch != NULL)
          {
            acquired = new std::map<PhysicalManager*,
                     std::pair<unsigned,bool> >(*get_acquired_instances_ref());
            free_acquired = true;
            // Merge the must epoch owners acquired instances too 
            // if we need to check for all our instances being acquired
            std::map<PhysicalManager*,std::pair<unsigned,bool> > 
              *epoch_acquired = this->must_epoch->get_acquired_instances_ref();
            if (epoch_acquired != NULL)
              acquired->insert(epoch_acquired->begin(), epoch_acquired->end());
          }
          else
            acquired = get_acquired_instances_ref();
        }
        int composite_idx = 
          runtime->forest->physical_convert_mapping(this, regions[idx],
                output.chosen_instances[idx], result, bad_tree, missing_fields,
                acquired, unacquired, !runtime->unsafe_mapper);
        if (free_acquired)
          delete acquired;
        if (bad_tree > 0)
          REPORT_LEGION_ERROR(ERROR_INVALID_MAPPER_OUTPUT,
                        "Invalid mapper output from invocation of '%s' on "
                        "mapper %s. Mapper specified an instance from region "
                        "tree %d for use with region requirement %d of task "
                        "%s (ID %lld) whose region is from region tree %d.",
                        "map_task",mapper->get_mapper_name(), bad_tree,
                        idx, get_task_name(), get_unique_id(),
                        regions[idx].region.get_tree_id())
        if (!missing_fields.empty())
        {
          for (std::vector<FieldID>::const_iterator it = 
                missing_fields.begin(); it != missing_fields.end(); it++)
          {
            const void *name; size_t name_size;
            if(!runtime->retrieve_semantic_information(
                regions[idx].region.get_field_space(), *it, NAME_SEMANTIC_TAG,
                name, name_size, true/*can fail*/, false))
	          name = "(no name)";
              log_run.error("Missing instance for field %s (FieldID: %d)",
                          static_cast<const char*>(name), *it);
          }
          REPORT_LEGION_ERROR(ERROR_MISSING_INSTANCE_FIELD,
                        "Invalid mapper output from invocation of '%s' on "
                        "mapper %s. Mapper failed to specify an instance for "
                        "%zd fields of region requirement %d on task %s "
                        "(ID %lld). The missing fields are listed below.",
                        "map_task", mapper->get_mapper_name(), 
                        missing_fields.size(), idx, get_task_name(), 
                        get_unique_id())
          
        }
        if (!unacquired.empty())
        {
          std::map<PhysicalManager*,std::pair<unsigned,bool> > 
            *acquired_instances = get_acquired_instances_ref();
          for (std::vector<PhysicalManager*>::const_iterator it = 
                unacquired.begin(); it != unacquired.end(); it++)
          {
            if (acquired_instances->find(*it) == acquired_instances->end())
              REPORT_LEGION_ERROR(ERROR_INVALID_MAPPER_OUTPUT,
                            "Invalid mapper output from 'map_task' "
                            "invocation on mapper %s. Mapper selected "
                            "physical instance for region requirement "
                            "%d of task %s (ID %lld) which has already "
                            "been collected. If the mapper had properly "
                            "acquired this instance as part of the mapper "
                            "call it would have detected this. Please "
                            "update the mapper to abide by proper mapping "
                            "conventions.", mapper->get_mapper_name(),
                            idx, get_task_name(), get_unique_id())
          }
          // Event if we did successfully acquire them, still issue the warning
          REPORT_LEGION_WARNING(LEGION_WARNING_MAPPER_FAILED_ACQUIRE,
                          "mapper %s failed to acquire instances "
                          "for region requirement %d of task %s (ID %lld) "
                          "in 'map_task' call. You may experience "
                          "undefined behavior as a consequence.",
                          mapper->get_mapper_name(), idx, 
                          get_task_name(), get_unique_id())
        }
        // See if they want a virtual mapping
        if (composite_idx >= 0)
        {
          // Everything better be all virtual or all real
          if (result.size() > 1)
            REPORT_LEGION_ERROR(ERROR_INVALID_MAPPER_OUTPUT,
                          "Invalid mapper output from invocation of '%s' on "
                          "mapper %s. Mapper specified mixed composite and "
                          "concrete instances for region requirement %d of "
                          "task %s (ID %lld). Only full concrete instances "
                          "or a single composite instance is supported.",
                          "map_task", mapper->get_mapper_name(), idx, 
                          get_task_name(), get_unique_id())
          if (IS_REDUCE(regions[idx]))
            REPORT_LEGION_ERROR(ERROR_INVALID_MAPPER_OUTPUT,
                          "Invalid mapper output from invocation of '%s' on "
                          "mapper %s. Illegal composite mapping requested on "
                          "region requirement %d of task %s (UID %lld) which "
                          "has only reduction privileges.", 
                          "map_task", mapper->get_mapper_name(), idx, 
                          get_task_name(), get_unique_id())
          if (!IS_EXCLUSIVE(regions[idx]))
            REPORT_LEGION_ERROR(ERROR_INVALID_MAPPER_OUTPUT,
                          "Invalid mapper output from invocation of '%s' on "
                          "mapper %s. Illegal composite instance requested "
                          "on region requirement %d of task %s (ID %lld) "
                          "which has a relaxed coherence mode. Virtual "
                          "mappings are only permitted for exclusive "
                          "coherence.", "map_task", mapper->get_mapper_name(),
                          idx, get_task_name(), get_unique_id())
          virtual_mapped[idx] = true;
        } 
        if (runtime->legion_spy_enabled)
          runtime->forest->log_mapping_decision(unique_op_id, idx,
                                                regions[idx],
                                                physical_instances[idx]);
        // Skip checks if the mapper promises it is safe
        if (runtime->unsafe_mapper)
          continue;
        // If this is anything other than a virtual mapping, check that
        // the instances align with the privileges
        if (!virtual_mapped[idx])
        {
          std::vector<LogicalRegion> regions_to_check(1, regions[idx].region);
          for (unsigned idx2 = 0; idx2 < result.size(); idx2++)
          {
            if (!result[idx2].get_manager()->meets_regions(regions_to_check))
              // Doesn't satisfy the region requirement
              REPORT_LEGION_ERROR(ERROR_INVALID_MAPPER_OUTPUT,
                            "Invalid mapper output from invocation of '%s' on "
                            "mapper %s. Mapper specified instance that does "
                            "not meet region requirement %d for task %s "
                            "(ID %lld). The index space for the instance has "
                            "insufficient space for the requested logical "
                            "region.", "map_task", mapper->get_mapper_name(),
                            idx, get_task_name(), get_unique_id())
          }
          if (!regions[idx].is_no_access() &&
              !variant_impl->is_no_access_region(idx))
          {
            for (unsigned idx2 = 0; idx2 < result.size(); idx2++)
            {
              Memory mem = result[idx2].get_memory();
              if (visible_memories.find(mem) == visible_memories.end())
                // Not visible from all target processors
                REPORT_LEGION_ERROR(ERROR_INVALID_MAPPER_OUTPUT,
                              "Invalid mapper output from invocation of '%s' "
                              "on mapper %s. Mapper selected an instance for "
                              "region requirement %d in memory " IDFMT " "
                              "which is not visible from the target processors "
                              "for task %s (ID %lld).", "map_task", 
                              mapper->get_mapper_name(), idx, mem.id, 
                              get_task_name(), get_unique_id())
            }
          }
          // If this is a reduction region requirement make sure all the 
          // managers are reduction instances
          if (IS_REDUCE(regions[idx]))
          {
            std::map<PhysicalManager*,std::pair<unsigned,bool> > 
              *acquired = get_acquired_instances_ref();
            for (unsigned idx2 = 0; idx2 < result.size(); idx2++)
            {
              if (!result[idx2].get_manager()->is_reduction_manager())
                REPORT_LEGION_ERROR(ERROR_INVALID_MAPPER_OUTPUT,
                              "Invalid mapper output from invocation of '%s' "
                              "on mapper %s. Mapper failed to choose a "
                              "specialized reduction instance for region "
                              "requirement %d of task %s (ID %lld) which has "
                              "reduction privileges.", "map_task", 
                              mapper->get_mapper_name(), idx,
                              get_task_name(), get_unique_id())
              std::map<PhysicalManager*,std::pair<unsigned,bool> >::
                const_iterator finder = acquired->find(
                    result[idx2].get_manager());
#ifdef DEBUG_LEGION
              assert(finder != acquired->end());
#endif
              // Permit this if we are doing replay mapping
              if (!finder->second.second && (runtime->replay_file == NULL))
                REPORT_LEGION_ERROR(ERROR_INVALID_MAPPER_OUTPUT,
                              "Invalid mapper output from invocation of '%s' "
                              "on mapper %s. Mapper made an illegal decision "
                              "to re-use a reduction instance for region "
                              "requirement %d of task %s (ID %lld). Reduction "
                              "instances are not currently permitted to be "
                              "recycled.", "map_task",mapper->get_mapper_name(),
                              idx, get_task_name(), get_unique_id())
            }
          }
          else
          {
            for (unsigned idx2 = 0; idx2 < result.size(); idx2++)
            {
              if (!result[idx2].get_manager()->is_instance_manager())
                REPORT_LEGION_ERROR(ERROR_INVALID_MAPPER_OUTPUT,
                              "Invalid mapper output from invocation of '%s' "
                              "on mapper %s. Mapper selected illegal "
                              "specialized reduction instance for region "
                              "requirement %d of task %s (ID %lld) which "
                              "does not have reduction privileges.", "map_task",
                              mapper->get_mapper_name(), idx, 
                              get_task_name(), get_unique_id())
            }
          }
        }
      }
      // Now that we have our physical instances we can validate the variant
      if (!runtime->unsafe_mapper)
        validate_variant_selection(mapper, variant_impl, "map_task");
      // Record anything else that needs to be recorded 
      selected_variant = output.chosen_variant;
      task_priority = output.task_priority;
      perform_postmap = output.postmap_task;
    }

    //--------------------------------------------------------------------------
    void SingleTask::replay_map_task_output()
    //--------------------------------------------------------------------------
    {
      std::vector<Processor> procs;
      tpl->get_mapper_output(this, selected_variant,
          task_priority, perform_postmap, procs, physical_instances);

      if (runtime->separate_runtime_instances)
      {
        target_processors.resize(1);
        target_processors[0] = this->target_proc;
      }
      else // the common case
        target_processors = procs;

      virtual_mapped.resize(regions.size(), false);
      for (unsigned idx = 0; idx < regions.size(); idx++)
      {
        InstanceSet &instances = physical_instances[idx];
        if (IS_NO_ACCESS(regions[idx]))
          continue;
        if (instances.is_virtual_mapping())
          virtual_mapped[idx] = true;
        if (runtime->legion_spy_enabled)
          runtime->forest->log_mapping_decision(unique_op_id, idx,
                                                regions[idx],
                                                instances);
      }
    }

    //--------------------------------------------------------------------------
    void SingleTask::validate_target_processors(
                                 const std::vector<Processor> &processors) const
    //--------------------------------------------------------------------------
    {
      // Make sure that they are all on the same node and of the same kind
      Processor::Kind kind = this->target_proc.kind();
      AddressSpace space = this->target_proc.address_space();
      for (unsigned idx = 0; idx < processors.size(); idx++)
      {
        const Processor &proc = processors[idx];
        if (proc.kind() != kind)
          REPORT_LEGION_ERROR(ERROR_INVALID_MAPPER_OUTPUT,
                        "Invalid mapper output. Mapper %s requested processor "
                        IDFMT " which is of kind %s when mapping task %s "
                        "(ID %lld), but the target processor " IDFMT " has "
                        "kind %s. Only one kind of processor is permitted.",
                        mapper->get_mapper_name(), proc.id, 
                        Processor::get_kind_name(proc.kind()), get_task_name(),
                        get_unique_id(), this->target_proc.id, 
                        Processor::get_kind_name(kind))
        if (proc.address_space() != space)
          REPORT_LEGION_ERROR(ERROR_INVALID_MAPPER_OUTPUT,
                        "Invalid mapper output. Mapper %s requested processor "
                        IDFMT " which is in address space %d when mapping "
                        "task %s (ID %lld) but the target processor " IDFMT 
                        "is in address space %d. All target processors must "
                        "be in the same address space.", 
                        mapper->get_mapper_name(), proc.id,
                        proc.address_space(), get_task_name(), get_unique_id(), 
                        this->target_proc.id, space)
      }
    }

    //--------------------------------------------------------------------------
    void SingleTask::validate_variant_selection(MapperManager *local_mapper,
                          VariantImpl *impl, const char *mapper_call_name) const
    //--------------------------------------------------------------------------
    {
      DETAILED_PROFILER(runtime, VALIDATE_VARIANT_SELECTION_CALL);
      // Check the layout constraints first
      const TaskLayoutConstraintSet &layout_constraints = 
        impl->get_layout_constraints();
      for (std::multimap<unsigned,LayoutConstraintID>::const_iterator it = 
            layout_constraints.layouts.begin(); it != 
            layout_constraints.layouts.end(); it++)
      {
        // Might have constraints for extra region requirements
        if (it->first >= physical_instances.size())
          continue;
        const InstanceSet &instances = physical_instances[it->first]; 
        if (no_access_regions[it->first])
          continue;
        LayoutConstraints *constraints = 
          runtime->find_layout_constraints(it->second);
        // If we don't have any fields then this constraint isn't
        // going to apply to any actual instances
        const std::vector<FieldID> &field_vec = 
          constraints->field_constraint.field_set;
        if (field_vec.empty())
          continue;
        FieldSpaceNode *field_node = runtime->forest->get_node(
                            regions[it->first].region.get_field_space());
        std::set<FieldID> field_set(field_vec.begin(), field_vec.end());
        const FieldMask constraint_mask = field_node->get_field_mask(field_set);
        const LayoutConstraint *conflict_constraint = NULL;
        for (unsigned idx = 0; idx < instances.size(); idx++)
        {
          const InstanceRef &ref = instances[idx];
          // Check to see if we have any fields which overlap
          const FieldMask overlap = constraint_mask & ref.get_valid_fields();
          if (!overlap)
            continue;
          PhysicalManager *manager = ref.get_manager();
          if (manager->conflicts(constraints, &conflict_constraint))
            break;
        }
        if (conflict_constraint != NULL)
        {
          if (local_mapper == NULL)
            local_mapper = runtime->find_mapper(current_proc, map_id);
          REPORT_LEGION_ERROR(ERROR_INVALID_MAPPER_OUTPUT,
                        "Invalid mapper output. Mapper %s selected variant "
                        "%ld for task %s (ID %lld). But instance selected "
                        "for region requirement %d fails to satisfy the "
                        "corresponding constraints.", 
                        local_mapper->get_mapper_name(), impl->vid,
                        get_task_name(), get_unique_id(), it->first)
        }
      }
      // Now we can test against the execution constraints
      const ExecutionConstraintSet &execution_constraints = 
        impl->get_execution_constraints();
      // TODO: Check ISA, resource, and launch constraints
      // First check the processor constraint
      if (execution_constraints.processor_constraint.is_valid())
      {
        // If the constraint is a no processor constraint we can ignore it
        if (!execution_constraints.processor_constraint.can_use(
                                      this->target_proc.kind()))
        {
          if (local_mapper == NULL)
            local_mapper = runtime->find_mapper(current_proc, map_id);
          REPORT_LEGION_ERROR(ERROR_INVALID_MAPPER_OUTPUT,
                      "Invalid mapper output. Mapper %s selected variant %ld "
                      "for task %s (ID %lld). However, this variant does not "
                      "permit running on processor " IDFMT " of kind %s.",
                      local_mapper->get_mapper_name(),
                      impl->vid,get_task_name(), get_unique_id(),
                      this->target_proc.id, Processor::get_kind_name(
                        this->target_proc.kind()))
        }
      }
      // Then check the colocation constraints
      for (std::vector<ColocationConstraint>::const_iterator con_it = 
            execution_constraints.colocation_constraints.begin(); con_it !=
            execution_constraints.colocation_constraints.end(); con_it++)
      {
        if (con_it->indexes.size() < 2)
          continue;
        if (con_it->fields.empty())
          continue;
        // First check to make sure that all these region requirements have
        // the same region tree ID.
        bool first = true;
        FieldSpace handle = FieldSpace::NO_SPACE;
        std::vector<InstanceSet*> instances(con_it->indexes.size());
        unsigned idx = 0;
        for (std::set<unsigned>::const_iterator it = con_it->indexes.begin();
              it != con_it->indexes.end(); it++, idx++)
        {
#ifdef DEBUG_LEGION
          assert(regions[*it].handle_type == SINGULAR);
          for (std::set<FieldID>::const_iterator fit = con_it->fields.begin();
                fit != con_it->fields.end(); fit++)
          {
            if (regions[*it].privilege_fields.find(*fit) ==
                regions[*it].privilege_fields.end())
            {
              REPORT_LEGION_ERROR(ERROR_INVALID_LOCATION_CONSTRAINT,
                            "Invalid location constraint. Location constraint "
                            "specifies field %d which is not included in "
                            "region requirement %d of task %s (ID %lld).",
                            *fit, *it, get_task_name(), get_unique_id());
              assert(false);
            }
          }
#endif
          if (first)
          {
            handle = regions[*it].region.get_field_space();
            first = false;
          }
          else
          {
            if (regions[*it].region.get_field_space() != handle)
            {
              if (local_mapper == NULL)
                local_mapper = runtime->find_mapper(current_proc, map_id);
              REPORT_LEGION_ERROR(ERROR_INVALID_MAPPER_OUTPUT,
                            "Invalid mapper output. Mapper %s selected variant "
                            "%ld for task %s (ID %lld). However, this variant "
                            "has colocation constraints for indexes %d and %d "
                            "which have region requirements with different "
                            "field spaces which is illegal.",
                            local_mapper->get_mapper_name(), impl->vid, 
                            get_task_name(), get_unique_id(), 
                            *(con_it->indexes.begin()), *it)
            }
          }
          instances[idx] = const_cast<InstanceSet*>(&physical_instances[*it]);
        }
        // Now do the test for colocation
        unsigned bad1 = 0, bad2 = 0; 
        if (!runtime->forest->are_colocated(instances, handle, 
                                            con_it->fields, bad1, bad2))
        {
          // Used for translating the indexes back from their linearized form
          std::vector<unsigned> lin_indexes(con_it->indexes.begin(),
                                            con_it->indexes.end());
          if (local_mapper == NULL)
            local_mapper = runtime->find_mapper(current_proc, map_id);
          REPORT_LEGION_ERROR(ERROR_INVALID_MAPPER_OUTPUT,
                        "Invalid mapper output. Mapper %s selected variant "
                        "%ld for task %s (ID %lld). However, this variant "
                        "requires that region requirements %d and %d be "
                        "co-located for some set of field, but they are not.",
                        local_mapper->get_mapper_name(), impl->vid, 
                        get_task_name(), get_unique_id(), lin_indexes[bad1],
                        lin_indexes[bad2])
        }
      }
    }

    //--------------------------------------------------------------------------
    void SingleTask::invoke_mapper(MustEpochOp *must_epoch_owner)
    //--------------------------------------------------------------------------
    {
      Mapper::MapTaskInput input;
      Mapper::MapTaskOutput output;
      output.profiling_priority = LG_THROUGHPUT_WORK_PRIORITY;
      // Initialize the mapping input which also does all the traversal
      // down to the target nodes
      std::vector<InstanceSet> valid_instances(regions.size());
      initialize_map_task_input(input, output, must_epoch_owner, 
                                valid_instances);
      // Now we can invoke the mapper to do the mapping
      if (mapper == NULL)
        mapper = runtime->find_mapper(current_proc, map_id);
      mapper->invoke_map_task(this, &input, &output);
      // Now we can convert the mapper output into our physical instances
      finalize_map_task_output(input, output, must_epoch_owner, 
                               valid_instances);
      if (is_recording())
      {
#ifdef DEBUG_LEGION
        assert(tpl != NULL && tpl->is_recording());
#endif
        tpl->record_mapper_output(this, output, physical_instances);
      }
    }

    //--------------------------------------------------------------------------
    void SingleTask::invoke_mapper_replicated(MustEpochOp *must_epoch_owner)
    //--------------------------------------------------------------------------
    {
      if (mapper == NULL)
        mapper = runtime->find_mapper(current_proc, map_id);
      if (must_epoch_owner != NULL)
        REPORT_LEGION_ERROR(ERROR_INVALID_MAPPER_OUTPUT,
                      "Mapper %s requested to replicate task %s (UID %lld) "
                      "which is part of a must epoch launch. Replication of "
                      "tasks in must epoch launches is not permitted.",
                      mapper->get_mapper_name(), get_task_name(),
                      get_unique_id())
      Mapper::MapTaskInput input;
      Mapper::MapTaskOutput default_output;
      Mapper::MapReplicateTaskOutput output;
      // Initialize the mapping input which also does all the traversal
      // down to the target nodes
      std::vector<InstanceSet> valid_instances(regions.size());
      initialize_map_task_input(input, default_output, 
                                must_epoch_owner, valid_instances);
      // Now we can invoke the mapper to do the mapping
      mapper->invoke_map_replicate_task(this, &input, &default_output, &output);
      if (output.task_mappings.empty())
        REPORT_LEGION_ERROR(ERROR_INVALID_MAPPER_OUTPUT,
                      "Mapper %s failed to provide any mappings for task %s "
                      "(UID %lld) in 'map_replicate_task' mapper call.",
                      mapper->get_mapper_name(), get_task_name(),
                      get_unique_id())
      // Quick test to see if there is only one output requested in which
      // case then there is no replication
      else if (output.task_mappings.size() == 1)
      {
        // Set replicate back to false since this is no longer replicated
        replicate = false;
        finalize_map_task_output(input, output.task_mappings[0], 
                                 must_epoch_owner, valid_instances);
        return;
      }
      else
      {
#ifdef DEBUG_LEGION
        assert(shard_manager == NULL);
#endif
        // First make a shard manager to handle the all the shard tasks
        const size_t total_shards = output.task_mappings.size();
        const ReplicationID repl_context = runtime->get_unique_replication_id();
        if (runtime->legion_spy_enabled)
          LegionSpy::log_replication(get_unique_id(), repl_context,
                                     !output.control_replication_map.empty());
        if (!output.control_replication_map.empty())
        {
          shard_manager = new ShardManager(runtime, repl_context, true/*cr*/,
              is_top_level_task(), total_shards, runtime->address_space, this);
          if (output.control_replication_map.size() != total_shards)
            REPORT_LEGION_ERROR(ERROR_INVALID_MAPPER_OUTPUT,
                          "Mapper %s specified a non-empty control replication "
                          "map of size %zd that does not match the requested "
                          "number of %zd shards for task %s (UID %lld).",
                          mapper->get_mapper_name(), 
                          output.control_replication_map.size(), total_shards,
                          get_task_name(), get_unique_id())
          else
            shard_manager->set_shard_mapping(output.control_replication_map);
          if (!runtime->unsafe_mapper)
          {
            // Check to make sure that they all picked the same variant
            // and that it is a replicable variant
            VariantID chosen_variant = output.task_mappings[0].chosen_variant;
            for (unsigned idx = 1; idx < total_shards; idx++)
            {
              if (output.task_mappings[idx].chosen_variant != chosen_variant)
                REPORT_LEGION_ERROR(ERROR_INVALID_MAPPER_OUTPUT,
                              "Invalid mapper output from invocation of '%s' "
                              "on mapper %s. Mapper picked different variants "
                              "%ld and %ld for task %s (UID %lld) that was "
                              "designated to be control replicated.", 
                              "map_replicate_task", mapper->get_mapper_name(),
                              chosen_variant, 
                              output.task_mappings[idx].chosen_variant,
                              get_task_name(), get_unique_id())
            }
            VariantImpl *var_impl = runtime->find_variant_impl(task_id,
                                      chosen_variant, true/*can_fail*/);
            // If it's NULL we'll catch it later in the checks
            if ((var_impl != NULL) && !var_impl->is_replicable())
              REPORT_LEGION_ERROR(ERROR_INVALID_MAPPER_OUTPUT,
                            "Invalid mapper output from invocation of '%s' on "
                            "mapper %s. Mapper failed to pick a replicable "
                            "variant for task %s (UID %lld) that was designated"
                            " to be control replicated.", "map_replicate_task",
                            mapper->get_mapper_name(), get_task_name(),
                            get_unique_id())
          }
        }
        else
        {
          shard_manager = new ShardManager(runtime, repl_context, false/*cr*/,
              is_top_level_task(), total_shards, runtime->address_space, this);
          if (!runtime->unsafe_mapper)
          {
            // Currently we only support non-control replication of 
            // leaf task variants because there is no way to guarantee
            // that the physical instances chosen by the sub-operations
            // launched by the replicated tasks are not the same and we
            // could end up with interfering sub-operations
            for (unsigned idx = 0; idx < total_shards; idx++)
            {
              VariantID variant = output.task_mappings[idx].chosen_variant;
              VariantImpl *var_impl = runtime->find_variant_impl(task_id,
                                                variant, true/*can_fail*/);
              // If it's NULL we'll catch it later in the checks
              if ((var_impl != NULL) && !var_impl->is_leaf())
                REPORT_LEGION_ERROR(ERROR_INVALID_MAPPER_OUTPUT,
                              "Invalid mapper output from invocation of '%s' "
                              "on mapper %s. Mapper failed to pick a leaf task "
                              "variant for task %s (UID %lld) that was chosen "
                              "to be replicated. Only leaf task variants are "
                              "currently permitted for non-control-replicated "
                              "task invocations.", "map_replicate_task",
                              mapper->get_mapper_name(), get_task_name(),
                              get_unique_id())
            }
          }
        }
        // We're going to store the needed instances locally so we can
        // do the mapping when we return on behalf of all the shards
        physical_instances.resize(regions.size());
        // Create the shard tasks and have them complete their mapping
        for (unsigned shard_idx = 0; shard_idx < total_shards; shard_idx++)
        {
          Processor target = output.control_replication_map.empty() ? 
            output.task_mappings[shard_idx].target_procs[0] : 
            output.control_replication_map[shard_idx];
          ShardTask *shard = shard_manager->create_shard(shard_idx, target);
          shard->clone_single_from(this);
          // Shard tasks are always effectively mapped locally
          shard->map_origin = true;
          // Finalize the mapping output
          shard->finalize_map_task_output(input,output.task_mappings[shard_idx],
                                          must_epoch_owner, valid_instances);
          // All shards can just record themselves as being done their 
          // mapping now, their mapping effects will actually come back
          // through the shard manager
          shard->complete_mapping();
          // Now record the instances that we need locally
          const std::deque<InstanceSet> &shard_instances = 
            shard->get_physical_instances();
          for (unsigned region_idx = 0; 
                region_idx < regions.size(); region_idx++)
          {
            if (no_access_regions[region_idx] || 
                !regions[region_idx].region.exists())
              continue;
            const InstanceSet &instances = shard_instances[region_idx];
            InstanceSet &local_instances = physical_instances[region_idx];
            const bool is_write = IS_WRITE(regions[region_idx]);
            // No virtual mappings are permitted
            if (instances.is_virtual_mapping())
              REPORT_LEGION_ERROR(ERROR_INVALID_MAPPER_OUTPUT,
                            "Invalid mapper output from invocation of '%s' on "
                            "mapper %s. Mapper selected a virtual mapping for "
                            "region %d of replicated copy %d of task %s "
                            "(UID %lld). Virtual mappings are not permitted "
                            "for replicated tasks.", "map_replicate_task",
                            mapper->get_mapper_name(), region_idx, shard_idx,
                            get_task_name(), get_unique_id())
            // For each of the shard instances
            for (unsigned idx1 = 0; idx1 < instances.size(); idx1++)
            {
              const InstanceRef &shard_ref = instances[idx1];
              bool found = false;
              for (unsigned idx2 = 0; idx2 < local_instances.size(); idx2++)
              {
                InstanceRef &local_ref = local_instances[idx2];
                if (shard_ref.get_manager() != local_ref.get_manager())
                  continue;
                // If this is a write then we need to check for 
                // overlapping fields to prevent common writes
                if (is_write && !(local_ref.get_valid_fields() * 
                                  shard_ref.get_valid_fields()))
                  REPORT_LEGION_ERROR(ERROR_INVALID_MAPPER_OUTPUT,
                                "Invalid mapper output from invocation of '%s' "
                                "on mapper %s. Mapper selected the same "
                                "physical instance for write privilege region "
                                "%d of two different replicated copies of task "
                                "%s (UID %lld). All regions with write "
                                "privileges must be mapped to different "
                                "physical instances for replicated tasks.",
                                "map_replicate_task", mapper->get_mapper_name(),
                                region_idx, get_task_name(), get_unique_id())
                // Update the set of needed fields
                local_ref.update_fields(shard_ref.get_valid_fields());
                found = true;
                break;
              }
              if (!found)
                local_instances.add_instance(shard_ref);
            }
          }
        }
      }
    }

    //--------------------------------------------------------------------------
    RtEvent SingleTask::map_all_regions(ApEvent local_termination_event,
                                        const bool first_invocation, 
                                        MustEpochOp *must_epoch_op)
    //--------------------------------------------------------------------------
    {
      DETAILED_PROFILER(runtime, MAP_ALL_REGIONS_CALL);
      if (request_valid_instances)
      {
        // If the mapper wants valid instances we first need to do our
        // versioning analysis and then call the mapper
        if (first_invocation)
        {
          const RtEvent version_ready_event = 
            perform_versioning_analysis(false/*post mapper*/);
          if (version_ready_event.exists() && 
              !version_ready_event.has_triggered())
          return defer_perform_mapping(version_ready_event, must_epoch_op);
        }
        // Now do the mapping call
        if (is_replicated())
          invoke_mapper_replicated(must_epoch_op);
        else
          invoke_mapper(must_epoch_op);
      }
      else
      {
        // If the mapper doesn't need valid instances, we do the mapper
        // call first and then see if we need to do any versioning analysis
        if (first_invocation)
        {
          if (is_replicated())
            invoke_mapper_replicated(must_epoch_op);
          else
            invoke_mapper(must_epoch_op);
          const RtEvent version_ready_event = 
            perform_versioning_analysis(true/*post mapper*/);
          if (version_ready_event.exists() && 
              !version_ready_event.has_triggered())
          return defer_perform_mapping(version_ready_event, must_epoch_op);
        }
      }
      const PhysicalTraceInfo trace_info(this);
      ApEvent init_precondition = compute_init_precondition(trace_info);
#ifdef LEGION_SPY
      {
        ApEvent local_completion = get_completion_event();
        // Yes, these events actually trigger in the opposite order, but
        // it is the logical entailement that is important here
        if (local_completion != local_termination_event)
          LegionSpy::log_event_dependence(local_completion, 
                                          local_termination_event);
      }
#endif
      // After we've got our results, apply the state to the region tree
      if (!regions.empty())
      {
        const bool track_effects = 
          (!atomic_locks.empty() || !arrive_barriers.empty());
        if (regions.size() == 1)
        {
          if (early_mapped_regions.empty() && 
              !no_access_regions[0] && !virtual_mapped[0])
          {
            // Set the current mapping index before doing anything
            // that sould result in a copy
            set_current_mapping_index(0);
            const ApEvent effects = 
              runtime->forest->physical_perform_updates_and_registration(
                  regions[0], version_infos[0], this, 0, 
                  init_precondition, local_termination_event,
                  physical_instances[0], trace_info, map_applied_conditions,
#ifdef DEBUG_LEGION
                                        get_logging_name(),
                                        unique_op_id,
#endif
                                        track_effects);
            if (effects.exists())
              effects_postconditions.insert(effects);
#ifdef DEBUG_LEGION
            dump_physical_state(&regions[0], 0);
#endif
          }
        }
        else
        {
          std::vector<unsigned> performed_regions;
          std::set<RtEvent> registration_postconditions;
          std::vector<CopyFillAggregator*> 
            output_aggregators(regions.size(), NULL);
          std::vector<std::vector<InstanceView*> > target_views(regions.size());
          std::vector<RtUserEvent> users_registered(regions.size());
          std::vector<ApEvent> effects(regions.size(), ApEvent::NO_AP_EVENT);
          std::vector<RtEvent> reg_pre(regions.size(), RtEvent::NO_RT_EVENT);
          for (unsigned idx = 0; idx < regions.size(); idx++)
          {
            if (early_mapped_regions.find(idx) != early_mapped_regions.end())
            {
              if (runtime->legion_spy_enabled)
                LegionSpy::log_task_premapping(unique_op_id, idx);
              continue;
            }
            if (no_access_regions[idx])
              continue;
            VersionInfo &local_info = get_version_info(idx);
            // If we virtual mapped it, there is nothing to do
            if (virtual_mapped[idx])
              continue;
            performed_regions.push_back(idx);
            // Set the current mapping index before doing anything
            // that sould result in a copy
            set_current_mapping_index(idx);
            // apply the results of the mapping to the tree
            reg_pre[idx] = runtime->forest->physical_perform_updates(
                                        regions[idx], local_info, 
                                        this, idx, init_precondition,
                                        local_termination_event,
                                        physical_instances[idx],
                                        trace_info,
                                        output_aggregators[idx],
                                        users_registered[idx],
                                        map_applied_conditions,
                                        effects_postconditions,
                                        target_views[idx],
#ifdef DEBUG_LEGION
                                        get_logging_name(),
                                        unique_op_id,
#endif
                                        track_effects);
          }
          for (std::vector<unsigned>::const_iterator it = 
                performed_regions.begin(); it != performed_regions.end(); it++)
          {
            // If we have updates for either copy launcher then defer it
            // in order to avoid blocking here, otherwise we can just do
            // it here as we know that we won't block
            if (reg_pre[*it].exists() || output_aggregators[*it] != NULL)
            {
              const RtEvent registration_post = 
                runtime->forest->defer_physical_perform_registration(
                                          reg_pre[*it], regions[*it],
                                          this, *it, local_termination_event,
                                          physical_instances[*it], trace_info,
                                          output_aggregators[*it],
                                          users_registered[*it],
                                          target_views[*it], 
                                          map_applied_conditions, effects[*it]);
              registration_postconditions.insert(registration_post);
            }
            else
              effects[*it] = runtime->forest->physical_perform_registration(
                                          regions[*it], this, *it, 
                                          local_termination_event,
                                          physical_instances[*it], 
                                          trace_info, output_aggregators[*it],
                                          users_registered[*it],
                                          target_views[*it], 
                                          map_applied_conditions);
          }
          // Wait for all the registrations to be done
          if (!registration_postconditions.empty())
          {
            const RtEvent wait_on = 
              Runtime::merge_events(registration_postconditions);
            wait_on.wait();
          }
          // Now we can do the registrations
          for (std::vector<unsigned>::const_iterator it =
                performed_regions.begin(); it != performed_regions.end(); it++)
          {
            if (effects[*it].exists())
              effects_postconditions.insert(effects[*it]);
#ifdef DEBUG_LEGION
            dump_physical_state(&regions[*it], *it);
#endif
          }
        }
        if (perform_postmap)
          perform_post_mapping(trace_info);
      } // if (!regions.empty())
      // If we are replicating the task then we have to extract the conditions
      // under which each of the instances will be ready to be used
      if (shard_manager != NULL)
        shard_manager->extract_event_preconditions(physical_instances);
      if (is_recording())
      {
#ifdef DEBUG_LEGION
        assert(tpl != NULL && tpl->is_recording());
#endif
        std::set<ApEvent> ready_events;
        for (unsigned idx = 0; idx < regions.size(); idx++)
        {
          if (!virtual_mapped[idx] && !no_access_regions[idx])
            physical_instances[idx].update_wait_on_events(ready_events);
        }
        ApEvent ready_event = Runtime::merge_events(&trace_info, ready_events);
        tpl->record_complete_replay(this, ready_event);
      } 
      return RtEvent::NO_RT_EVENT;
    }  

    //--------------------------------------------------------------------------
    void SingleTask::perform_post_mapping(const PhysicalTraceInfo &trace_info)
    //--------------------------------------------------------------------------
    {
      Mapper::PostMapInput input;
      Mapper::PostMapOutput output;
      input.mapped_regions.resize(regions.size());
      input.valid_instances.resize(regions.size());
      output.chosen_instances.resize(regions.size());
      std::vector<InstanceSet> postmap_valid(regions.size());
      for (unsigned idx = 0; idx < regions.size(); idx++)
      {
        if (early_mapped_regions.find(idx) != early_mapped_regions.end())
          continue;
        if (no_access_regions[idx] || virtual_mapped[idx])
          continue;
        // Don't need to actually traverse very far, but we do need the
        // valid instances for all the regions
        RegionTreePath path;
        initialize_mapping_path(path, regions[idx], regions[idx].region);
        if (request_valid_instances)
          runtime->forest->physical_premap_region(this, idx, regions[idx], 
                                                  get_version_info(idx),
                                                  postmap_valid[idx]);
        // No need to filter these because they are on the way out
        prepare_for_mapping(postmap_valid[idx], input.valid_instances[idx]);  
        prepare_for_mapping(physical_instances[idx], input.mapped_regions[idx]);
      }
      // Now we can do the mapper call
      if (mapper == NULL)
        mapper = runtime->find_mapper(current_proc, map_id);
      mapper->invoke_post_map_task(this, &input, &output);
      // Check and register the results
      for (unsigned idx = 0; idx < regions.size(); idx++)
      {
        if (early_mapped_regions.find(idx) != early_mapped_regions.end())
          continue;
        if (no_access_regions[idx] || virtual_mapped[idx])
          continue;
        if (output.chosen_instances.empty())
          continue;
        RegionRequirement &req = regions[idx];
        if (req.is_restricted())
        {
          REPORT_LEGION_WARNING(LEGION_WARNING_MAPPER_REQUESTED_POST,
                          "Mapper %s requested post mapping "
                          "instances be created for region requirement %d "
                          "of task %s (ID %lld), but this region requirement "
                          "is restricted. The request is being ignored.",
                          mapper->get_mapper_name(), idx, 
                          get_task_name(), get_unique_id());
          continue;
        }
        if (IS_NO_ACCESS(req))
        {
          REPORT_LEGION_WARNING(LEGION_WARNING_MAPPER_REQUESTED_POST,
                          "Mapper %s requested post mapping "
                          "instances be created for region requirement %d "
                          "of task %s (ID %lld), but this region requirement "
                          "has NO_ACCESS privileges. The request is being "
                          "ignored.", mapper->get_mapper_name(), idx,
                          get_task_name(), get_unique_id());
          continue;
        }
        if (IS_REDUCE(req))
        {
          REPORT_LEGION_WARNING(LEGION_WARNING_MAPPER_REQUESTED_POST,
                          "Mapper %s requested post mapping "
                          "instances be created for region requirement %d "
                          "of task %s (ID %lld), but this region requirement "
                          "has REDUCE privileges. The request is being "
                          "ignored.", mapper->get_mapper_name(), idx,
                          get_task_name(), get_unique_id());
          continue;
        }
        // Convert the post-mapping  
        InstanceSet result;
        RegionTreeID bad_tree = 0;
        std::vector<PhysicalManager*> unacquired;
        bool had_composite = 
          runtime->forest->physical_convert_postmapping(this, req,
                              output.chosen_instances[idx], result, bad_tree,
                              runtime->unsafe_mapper ? NULL : 
                                get_acquired_instances_ref(),
                              unacquired, !runtime->unsafe_mapper);
        if (bad_tree > 0)
          REPORT_LEGION_ERROR(ERROR_INVALID_MAPPER_OUTPUT,
                        "Invalid mapper output from 'postmap_task' invocation "
                        "on mapper %s. Mapper provided an instance from region "
                        "tree %d for use in satisfying region requirement %d "
                        "of task %s (ID %lld) whose region is from region tree "
                        "%d.", mapper->get_mapper_name(), bad_tree,
                        idx, get_task_name(), get_unique_id(), 
                        regions[idx].region.get_tree_id())
        if (!unacquired.empty())
        {
          std::map<PhysicalManager*,std::pair<unsigned,bool> > 
            *acquired_instances = get_acquired_instances_ref();
          for (std::vector<PhysicalManager*>::const_iterator uit = 
                unacquired.begin(); uit != unacquired.end(); uit++)
          {
            if (acquired_instances->find(*uit) == acquired_instances->end())
              REPORT_LEGION_ERROR(ERROR_INVALID_MAPPER_OUTPUT,
                            "Invalid mapper output from 'postmap_task' "
                            "invocation on mapper %s. Mapper selected "
                            "physical instance for region requirement "
                            "%d of task %s (ID %lld) which has already "
                            "been collected. If the mapper had properly "
                            "acquired this instance as part of the mapper "
                            "call it would have detected this. Please "
                            "update the mapper to abide by proper mapping "
                            "conventions.", mapper->get_mapper_name(),
                            idx, get_task_name(), get_unique_id())
          }
          // If we did successfully acquire them, still issue the warning
          REPORT_LEGION_WARNING(LEGION_WARNING_MAPPER_FAILED_ACQUIRE,
                          "mapper %s failed to acquires instances "
                          "for region requirement %d of task %s (ID %lld) "
                          "in 'postmap_task' call. You may experience "
                          "undefined behavior as a consequence.",
                          mapper->get_mapper_name(), idx, 
                          get_task_name(), get_unique_id());
        }
        if (had_composite)
        {
          REPORT_LEGION_WARNING(LEGION_WARNING_MAPPER_REQUESTED_COMPOSITE,
                          "Mapper %s requested a composite "
                          "instance be created for region requirement %d "
                          "of task %s (ID %lld) for a post mapping. The "
                          "request is being ignored.",
                          mapper->get_mapper_name(), idx,
                          get_task_name(), get_unique_id());
          continue;
        }
        if (!runtime->unsafe_mapper)
        {
          std::vector<LogicalRegion> regions_to_check(1, 
                                        regions[idx].region);
          for (unsigned check_idx = 0; check_idx < result.size(); check_idx++)
          {
            if (!result[check_idx].get_manager()->meets_regions(
                                                      regions_to_check))
              REPORT_LEGION_ERROR(ERROR_INVALID_MAPPER_OUTPUT,
                            "Invalid mapper output from invocation of "
                            "'postmap_task' on mapper %s. Mapper specified an "
                            "instance region requirement %d of task %s "
                            "(ID %lld) that does not meet the logical region "
                            "requirement.", mapper->get_mapper_name(), idx, 
                            get_task_name(), get_unique_id())
          }
        }
        if (runtime->legion_spy_enabled)
          runtime->forest->log_mapping_decision(unique_op_id, idx,
                                                regions[idx], result,
                                                true/*postmapping*/);
        // TODO: Implement physical tracing for postmapped regions
        if (is_memoizing())
          assert(false);
        // Register this with a no-event so that the instance can
        // be used as soon as it is valid from the copy to it
        // We also use read-only privileges to ensure that it doesn't
        // invalidate the other valid instances
        const PrivilegeMode mode = regions[idx].privilege;
        regions[idx].privilege = READ_ONLY; 
        VersionInfo &local_version_info = get_version_info(idx);
        runtime->forest->physical_perform_updates_and_registration(
                          regions[idx], local_version_info, this, idx,
                          completion_event/*wait for task to be done*/,
                          ApEvent::NO_AP_EVENT/*done immediately*/, 
                          result, trace_info, map_applied_conditions,
#ifdef DEBUG_LEGION
                          get_logging_name(), unique_op_id,
#endif
                          false/*track effects*/);
        regions[idx].privilege = mode; 
      }
    } 

    //--------------------------------------------------------------------------
    void SingleTask::launch_task(void)
    //--------------------------------------------------------------------------
    {
      DETAILED_PROFILER(runtime, LAUNCH_TASK_CALL);
#ifdef DEBUG_LEGION
      assert(regions.size() == physical_instances.size());
      assert(regions.size() == no_access_regions.size());
#endif 
      // If we have a shard manager that means we were replicated so
      // we just do the launch directly from the shard manager
      if ((shard_manager != NULL) && !is_shard_task())
      {
        shard_manager->launch();
        return;
      }
      // If we haven't computed our virtual mapping information
      // yet (e.g. because we origin mapped) then we have to
      // do that now
      if (virtual_mapped.size() != regions.size())
      {
        virtual_mapped.resize(regions.size());
        for (unsigned idx = 0; idx < regions.size(); idx++)
          virtual_mapped[idx] = physical_instances[idx].is_virtual_mapping();
      }
      VariantImpl *variant = 
        runtime->find_variant_impl(task_id, selected_variant);
      // STEP 1: Compute the precondition for the task launch
      std::set<ApEvent> wait_on_events;
      if (execution_fence_event.exists())
        wait_on_events.insert(execution_fence_event);
#ifdef LEGION_SPY
      // TODO: teach legion spy how to check the inner task optimization
      // for now we'll just turn it off whenever we are going to be
      // validating the runtime analysis
      const bool do_inner_task_optimization = false;
#else
      const bool do_inner_task_optimization = variant->is_inner();
#endif
      // Get the event to wait on unless we are 
      // doing the inner task optimization
      if (!do_inner_task_optimization)
      {
        std::set<ApEvent> ready_events;
        for (unsigned idx = 0; idx < regions.size(); idx++)
        {
          if (!virtual_mapped[idx] && !no_access_regions[idx])
            physical_instances[idx].update_wait_on_events(ready_events);
        }
        wait_on_events.insert(Runtime::merge_events(NULL, ready_events));
      }
      // Now add get all the other preconditions for the launch
      for (unsigned idx = 0; idx < futures.size(); idx++)
      {
        FutureImpl *impl = futures[idx].impl; 
        wait_on_events.insert(impl->get_ready_event());
      }
      for (unsigned idx = 0; idx < grants.size(); idx++)
      {
        GrantImpl *impl = grants[idx].impl;
        wait_on_events.insert(impl->acquire_grant());
      }
      for (unsigned idx = 0; idx < wait_barriers.size(); idx++)
      {
	ApEvent e = 
          Runtime::get_previous_phase(wait_barriers[idx].phase_barrier);
        wait_on_events.insert(e);
      }

      // STEP 2: Set up the task's context
      {
<<<<<<< HEAD
        if (!variant->is_leaf() || has_virtual_instances())
          execution_context = initialize_inner_execution_context(variant);
=======
        if (!variant->is_leaf())
        {
          InnerContext *inner_ctx = new InnerContext(runtime, this, 
              get_depth(), variant->is_inner(), regions, 
              parent_req_indexes, virtual_mapped, unique_op_id);
          if (mapper == NULL)
            mapper = runtime->find_mapper(current_proc, map_id);
          inner_ctx->configure_context(mapper, task_priority);
          execution_context = inner_ctx;
        }
>>>>>>> 8522c01a
        else
          execution_context = new LeafContext(runtime, this);
        // Add a reference to our execution context
        execution_context->add_reference();
        std::vector<ApUserEvent> unmap_events(regions.size());
        std::vector<RegionRequirement> clone_requirements(regions.size());
        // Make physical regions for each our region requirements
        for (unsigned idx = 0; idx < regions.size(); idx++)
        {
#ifdef DEBUG_LEGION
          assert(regions[idx].handle_type == SINGULAR);
#endif
          // If it was virtual mapper so it doesn't matter anyway.
          if (virtual_mapped[idx] || no_access_regions[idx])
          {
            clone_requirements[idx] = regions[idx];
            localize_region_requirement(clone_requirements[idx]);
            execution_context->add_physical_region(clone_requirements[idx],
                false/*mapped*/, map_id, tag, unmap_events[idx],
                virtual_mapped[idx], physical_instances[idx]);
            // Don't switch coherence modes since we virtually
            // mapped it which means we will map in the parent's
            // context
          }
          else if (do_inner_task_optimization)
          {
            // If this is an inner task then we don't map
            // the region with a physical region, but instead
            // we mark that the unmap event which marks when
            // the region can be used by child tasks should
            // be the ready event.
            clone_requirements[idx] = regions[idx];
            localize_region_requirement(clone_requirements[idx]);
            // Also make the region requirement read-write to force
            // people to wait on the value
            if (!IS_REDUCE(regions[idx]))
              clone_requirements[idx].privilege = READ_WRITE;
            unmap_events[idx] = Runtime::create_ap_user_event();
            execution_context->add_physical_region(clone_requirements[idx],
                    false/*mapped*/, map_id, tag, unmap_events[idx],
                    false/*virtual mapped*/, physical_instances[idx]);
            // Trigger the user event when the region is 
            // actually ready to be used
            std::set<ApEvent> ready_events;
            physical_instances[idx].update_wait_on_events(ready_events);
            ApEvent precondition = Runtime::merge_events(NULL, ready_events);
            Runtime::trigger_event(unmap_events[idx], precondition);
          }
          else
          { 
            // If this is not virtual mapped, here is where we
            // switch coherence modes from whatever they are in
            // the enclosing context to exclusive within the
            // context of this task
            clone_requirements[idx] = regions[idx];
            localize_region_requirement(clone_requirements[idx]);
            unmap_events[idx] = Runtime::create_ap_user_event();
            execution_context->add_physical_region(clone_requirements[idx],
                    true/*mapped*/, map_id, tag, unmap_events[idx],
                    false/*virtual mapped*/, physical_instances[idx]);
            // We reset the reference below after we've
            // initialized the local contexts and received
            // back the local instance references
          }
          // Make sure you have the metadata for the region with no access priv
          if (no_access_regions[idx] && regions[idx].region.exists())
            runtime->forest->get_node(clone_requirements[idx].region);
        }
        // Initialize any region tree contexts
        execution_context->initialize_region_tree_contexts(clone_requirements,
            unmap_events, wait_on_events, map_applied_conditions);
      }
      // Merge together all the events for the start condition 
      ApEvent start_condition = Runtime::merge_events(NULL, wait_on_events);
      // Take all the locks in order in the proper way
      if (!atomic_locks.empty())
      {
        for (std::map<Reservation,bool>::const_iterator it = 
              atomic_locks.begin(); it != atomic_locks.end(); it++)
        {
          start_condition = Runtime::acquire_ap_reservation(it->first, 
                                          it->second, start_condition);
        }
      }
      // STEP 3: Finally we get to launch the task
      // Mark that we have an outstanding task in this context 
      parent_ctx->increment_pending();
      // If this is a leaf task and we have no virtual instances
      // and the SingleTask sub-type says it is ok
      // we can trigger the task's completion event as soon as
      // the task is done running.  We first need to mark that this
      // is going to occur before actually launching the task to 
      // avoid the race.
      bool perform_chaining_optimization = false; 
      ApUserEvent chain_complete_event;
      if (variant->is_leaf() && can_early_complete(chain_complete_event))
        perform_chaining_optimization = true;
      // Note there is a potential scary race condition to be aware of here: 
      // once we launch this task it's possible for this task to run and 
      // clean up before we finish the execution of this function thereby
      // invalidating this SingleTask object's fields.  This means
      // that we need to save any variables we need for after the task
      // launch here on the stack before they can be invalidated.
      ApEvent term_event = get_task_completion();
#ifdef DEBUG_LEGION
      assert(!target_processors.empty());
#endif
      Processor launch_processor = target_processors[0];
      if (target_processors.size() > 1)
      {
        // Find the processor group for all the target processors
        launch_processor = runtime->find_processor_group(target_processors);
      }
      Realm::ProfilingRequestSet profiling_requests;
      // If the mapper requested profiling add that now too
      if (!task_profiling_requests.empty())
      {
        // See if we have any realm requests
        std::set<Realm::ProfilingMeasurementID> realm_measurements;
        for (std::vector<ProfilingMeasurementID>::const_iterator it = 
              task_profiling_requests.begin(); it != 
              task_profiling_requests.end(); it++)
        {
          if ((*it) < Mapping::PMID_LEGION_FIRST)
            realm_measurements.insert((Realm::ProfilingMeasurementID)(*it));
          else if ((*it) == Mapping::PMID_RUNTIME_OVERHEAD)
            execution_context->initialize_overhead_tracker();
          else
            assert(false); // should never get here
        }
        if (!realm_measurements.empty())
        {
          ProfilingResponseBase base(this);
          Realm::ProfilingRequest &request = profiling_requests.add_request(
              runtime->find_utility_group(), LG_LEGION_PROFILING_ID, 
              &base, sizeof(base));
          request.add_measurements(realm_measurements);
          int previous = 
            __sync_fetch_and_add(&outstanding_profiling_requests, 1);
          if ((previous == 1) && !profiling_reported.exists())
            profiling_reported = Runtime::create_rt_user_event();
        }
      }
      if (runtime->legion_spy_enabled)
      {
        LegionSpy::log_variant_decision(unique_op_id, selected_variant);
#ifdef LEGION_SPY
        if (perform_chaining_optimization)
          LegionSpy::log_operation_events(unique_op_id, start_condition, 
                                          chain_complete_event);
        else
          LegionSpy::log_operation_events(unique_op_id, start_condition, 
                                          get_task_completion());
#endif
        LegionSpy::log_task_priority(unique_op_id, task_priority);
        for (unsigned idx = 0; idx < futures.size(); idx++)
        {
          FutureImpl *impl = futures[idx].impl;
          if (impl->get_ready_event().exists())
            LegionSpy::log_future_use(unique_op_id, impl->get_ready_event());
        }
      }
      ApEvent task_launch_event = variant->dispatch_task(launch_processor, this,
                                 execution_context, start_condition, true_guard,
                                 task_priority, profiling_requests);
      // Finish the chaining optimization if we're doing it
      if (perform_chaining_optimization)
        Runtime::trigger_event(chain_complete_event, task_launch_event);
      // STEP 4: After we've launched the task, then we have to release any 
      // locks that we took for while the task was running.  
      if (!atomic_locks.empty())
      {
        for (std::map<Reservation,bool>::const_iterator it = 
              atomic_locks.begin(); it != atomic_locks.end(); it++)
        {
          Runtime::release_reservation(it->first, term_event);
        }
      }
      // Finally if this is a predicated task and we have a speculative
      // guard then we need to launch a meta task to handle the case
      // where the task misspeculates
      if (false_guard.exists())
      {
        MisspeculationTaskArgs args(this);
        // Make sure this runs on an application processor where the
        // original task was going to go 
        runtime->issue_runtime_meta_task(args, LG_LATENCY_WORK_PRIORITY, 
                                         RtEvent(false_guard));
        // Fun little trick here: decrement the outstanding meta-task
        // counts for the mis-speculation task in case it doesn't run
        // If it does run, we'll increment the counts again
#ifdef DEBUG_LEGION
        runtime->decrement_total_outstanding_tasks(
            MisspeculationTaskArgs::TASK_ID, true/*meta*/);
#else
        runtime->decrement_total_outstanding_tasks();
#endif
#ifdef DEBUG_SHUTDOWN_HANG
        __sync_fetch_and_add(
            &runtime->outstanding_counts[MisspeculationTaskArgs::TASK_ID],-1);
#endif
      }
    }

    //--------------------------------------------------------------------------
    void SingleTask::complete_replay(ApEvent instance_ready_event)
    //--------------------------------------------------------------------------
    {
      if (!arrive_barriers.empty())
      {
        ApEvent done_event = get_task_completion();
        for (std::vector<PhaseBarrier>::const_iterator it =
             arrive_barriers.begin(); it !=
             arrive_barriers.end(); it++)
          Runtime::phase_barrier_arrive(*it, 1/*count*/, done_event);
      }
#ifdef DEBUG_LEGION
      assert(is_leaf());
#endif
      for (std::deque<InstanceSet>::iterator it = physical_instances.begin();
           it != physical_instances.end(); ++it)
        for (unsigned idx = 0; idx < it->size(); ++idx)
          (*it)[idx].set_ready_event(instance_ready_event);
      update_no_access_regions();
      launch_task();
    }

    //--------------------------------------------------------------------------
    void SingleTask::pack_profiling_requests(Serializer &rez) const
    //--------------------------------------------------------------------------
    {
      rez.serialize<size_t>(copy_profiling_requests.size());
      if (!copy_profiling_requests.empty())
      {
        for (unsigned idx = 0; idx < copy_profiling_requests.size(); idx++)
          rez.serialize(copy_profiling_requests[idx]);
        rez.serialize(profiling_priority);
        rez.serialize(runtime->find_utility_group());
        rez.serialize(RtEvent::NO_RT_EVENT);
        int previous = __sync_fetch_and_add(&outstanding_profiling_requests,
                                        RemoteOp::REMOTE_PROFILING_MAX_COUNT);
        if ((previous == 1) && !profiling_reported.exists())
          profiling_reported = Runtime::create_rt_user_event();
      }
    }

    //--------------------------------------------------------------------------
    void SingleTask::add_copy_profiling_request(
                                           Realm::ProfilingRequestSet &requests)
    //--------------------------------------------------------------------------
    {
      // Nothing to do if we don't have any copy profiling requests
      if (copy_profiling_requests.empty())
        return;
      ProfilingResponseBase base(this);
      Realm::ProfilingRequest &request = requests.add_request(
        runtime->find_utility_group(), LG_LEGION_PROFILING_ID, 
        &base, sizeof(base));
      for (std::vector<ProfilingMeasurementID>::const_iterator it = 
            copy_profiling_requests.begin(); it != 
            copy_profiling_requests.end(); it++)
        request.add_measurement((Realm::ProfilingMeasurementID)(*it));
      int previous = __sync_fetch_and_add(&outstanding_profiling_requests, 1);
      if ((previous == 1) && !profiling_reported.exists())
        profiling_reported = Runtime::create_rt_user_event();
    }

    //--------------------------------------------------------------------------
    void SingleTask::handle_profiling_response(
                                       const Realm::ProfilingResponse &response)
    //--------------------------------------------------------------------------
    {
      if (mapper == NULL)
        mapper = runtime->find_mapper(current_proc, map_id); 
      Mapping::Mapper::TaskProfilingInfo info;
      info.profiling_responses.attach_realm_profiling_response(response);
      if (response.has_measurement<
           Mapping::ProfilingMeasurements::OperationProcessorUsage>())
      {
        info.task_response = true;
        // If we had an overhead tracker 
        // see if this is the callback for the task
        if (execution_context->overhead_tracker != NULL)
        {
          // This is the callback for the task itself
          info.profiling_responses.attach_overhead(
              execution_context->overhead_tracker);
          // Mapper takes ownership
          execution_context->overhead_tracker = NULL;
        }
      }
      else
        info.task_response = false;
      mapper->invoke_task_report_profiling(this, &info);
      handle_profiling_update(-1);
    } 

    //--------------------------------------------------------------------------
    void SingleTask::handle_profiling_update(int count)
    //--------------------------------------------------------------------------
    {
#ifdef DEBUG_LEGION
      assert(outstanding_profiling_requests > 0);
      assert(profiling_reported.exists());
#endif
      const int remaining = 
        __sync_add_and_fetch(&outstanding_profiling_requests, count);
      if (remaining == 0)
        Runtime::trigger_event(profiling_reported);
    }

    //--------------------------------------------------------------------------
    InnerContext* SingleTask::initialize_inner_execution_context(VariantImpl *v)
    //--------------------------------------------------------------------------
    {
      InnerContext *inner_ctx = new InnerContext(runtime, this, 
          get_depth(), v->is_inner(), regions, parent_req_indexes, 
          virtual_mapped, unique_op_id);
      if (mapper == NULL)
        mapper = runtime->find_mapper(current_proc, map_id);
      inner_ctx->configure_context(mapper, task_priority);
      return inner_ctx;
    }

    /////////////////////////////////////////////////////////////
    // Multi Task 
    /////////////////////////////////////////////////////////////

    //--------------------------------------------------------------------------
    MultiTask::MultiTask(Runtime *rt)
      : TaskOp(rt)
    //--------------------------------------------------------------------------
    {
    }
    
    //--------------------------------------------------------------------------
    MultiTask::~MultiTask(void)
    //--------------------------------------------------------------------------
    {
    }

    //--------------------------------------------------------------------------
    void MultiTask::activate_multi(void)
    //--------------------------------------------------------------------------
    {
      DETAILED_PROFILER(runtime, ACTIVATE_MULTI_CALL);
      activate_task();
      launch_space = IndexSpace::NO_SPACE;
      internal_space = IndexSpace::NO_SPACE;
      sliced = false;
      redop = 0;
      deterministic_redop = false;
      reduction_op = NULL;
      serdez_redop_fns = NULL;
      reduction_state_size = 0;
      reduction_state = NULL;
      children_complete_invoked = false;
      children_commit_invoked = false;
      predicate_false_result = NULL;
      predicate_false_size = 0;
    }

    //--------------------------------------------------------------------------
    void MultiTask::deactivate_multi(void)
    //--------------------------------------------------------------------------
    {
      DETAILED_PROFILER(runtime, DEACTIVATE_MULTI_CALL);
      if (runtime->profiler != NULL)
        runtime->profiler->register_multi_task(this, task_id);
      deactivate_task();
      if (reduction_state != NULL)
      {
        legion_free(REDUCTION_ALLOC, reduction_state, reduction_state_size);
        reduction_state = NULL;
        reduction_state_size = 0;
      }
      if (!temporary_futures.empty())
      {
        for (std::map<DomainPoint,std::pair<void*,size_t> >::const_iterator it =
              temporary_futures.begin(); it != temporary_futures.end(); it++)
        {
          legion_free(FUTURE_RESULT_ALLOC, it->second.first, it->second.second);
        }
        temporary_futures.clear();
      }
      // Remove our reference to the point arguments 
      point_arguments = FutureMap();
      slices.clear(); 
      if (predicate_false_result != NULL)
      {
        legion_free(PREDICATE_ALLOC, predicate_false_result, 
                    predicate_false_size);
        predicate_false_result = NULL;
        predicate_false_size = 0;
      }
      predicate_false_future = Future();
    }

    //--------------------------------------------------------------------------
    bool MultiTask::is_sliced(void) const
    //--------------------------------------------------------------------------
    {
      return sliced;
    }

    //--------------------------------------------------------------------------
    void MultiTask::slice_index_space(void)
    //--------------------------------------------------------------------------
    {
      DETAILED_PROFILER(runtime, SLICE_INDEX_SPACE_CALL);
#ifdef DEBUG_LEGION
      assert(!sliced);
#endif
      sliced = true;
      stealable = false; // cannot steal something that has been sliced
      Mapper::SliceTaskInput input;
      Mapper::SliceTaskOutput output;
      input.domain_is = internal_space;
      runtime->forest->find_launch_space_domain(internal_space, input.domain);
      output.verify_correctness = false;
      if (mapper == NULL)
        mapper = runtime->find_mapper(current_proc, map_id);
      mapper->invoke_slice_task(this, &input, &output);
      if (output.slices.empty())
        REPORT_LEGION_ERROR(ERROR_INVALID_MAPPER_OUTPUT,
                      "Invalid mapper output from invocation of 'slice_task' "
                      "call on mapper %s. Mapper failed to specify an slices "
                      "for task %s (ID %lld).", mapper->get_mapper_name(),
                      get_task_name(), get_unique_id())

#ifdef DEBUG_LEGION
      size_t total_points = 0;
#endif
      for (unsigned idx = 0; idx < output.slices.size(); idx++)
      {
        Mapper::TaskSlice &slice = output.slices[idx]; 
        if (!slice.proc.exists())
          REPORT_LEGION_ERROR(ERROR_INVALID_MAPPER_OUTPUT,
                        "Invalid mapper output from invocation of 'slice_task' "
                        "on mapper %s. Mapper returned a slice for task "
                        "%s (ID %lld) with an invalid processor " IDFMT ".",
                        mapper->get_mapper_name(), get_task_name(),
                        get_unique_id(), slice.proc.id)
        // Check to see if we need to get an index space for this domain
        if (!slice.domain_is.exists() && (slice.domain.get_volume() > 0))
          slice.domain_is = 
            runtime->find_or_create_index_launch_space(slice.domain);
        if (slice.domain_is.get_type_tag() != internal_space.get_type_tag())
          REPORT_LEGION_ERROR(ERROR_INVALID_MAPPER_OUTPUT,
                        "Invalid mapper output from invocation of 'slice_task' "
                        "on mapper %s. Mapper returned slice index space %d "
                        "for task %s (UID %lld) with a different type than "
                        "original index space to be sliced.",
                        mapper->get_mapper_name(), slice.domain_is.get_id(),
                        get_task_name(), get_unique_id());
        if (is_recording() && !runtime->is_local(slice.proc))
          REPORT_LEGION_ERROR(ERROR_PHYSICAL_TRACING_REMOTE_MAPPING,
                              "Mapper %s remotely mapped a slice of task %s "
                              "(UID %lld) that is being memoized, but physical "
                              "tracing does not support remotely mapped "
                              "operations yet. Please change your mapper to "
                              "map this slice locally.",
                              mapper->get_mapper_name(),
                              get_task_name(), get_unique_id())
#ifdef DEBUG_LEGION
        // Check to make sure the domain is not empty
        Domain &d = slice.domain;
        if ((d == Domain::NO_DOMAIN) && slice.domain_is.exists())
          runtime->forest->find_launch_space_domain(slice.domain_is, d);
        bool empty = false;
	size_t volume = d.get_volume();
	if (volume == 0)
	  empty = true;
	else
	  total_points += volume;
        if (empty)
          REPORT_LEGION_ERROR(ERROR_INVALID_MAPPER_OUTPUT,
                        "Invalid mapper output from invocation of 'slice_task' "
                        "on mapper %s. Mapper returned an empty slice for task "
                        "%s (ID %lld).", mapper->get_mapper_name(),
                        get_task_name(), get_unique_id())
#endif
        SliceTask *new_slice = this->clone_as_slice_task(slice.domain_is,
                                                         slice.proc,
                                                         slice.recurse,
                                                         slice.stealable,
                                                         output.slices.size());
        slices.push_back(new_slice);
      }
#ifdef DEBUG_LEGION
      // If the volumes don't match, then something bad happend in the mapper
      if (total_points != input.domain.get_volume())
        REPORT_LEGION_ERROR(ERROR_INVALID_MAPPER_OUTPUT,
                      "Invalid mapper output from invocation of 'slice_task' "
                      "on mapper %s. Mapper returned slices with a total "
                      "volume %ld that does not match the expected volume of "
                      "%zd when slicing task %s (ID %lld).", 
                      mapper->get_mapper_name(), long(total_points),
                      input.domain.get_volume(), 
                      get_task_name(), get_unique_id())
#endif
      if (output.verify_correctness)
      {
        std::vector<IndexSpace> slice_spaces(slices.size());
        for (unsigned idx = 0; idx < output.slices.size(); idx++)
          slice_spaces[idx] = output.slices[idx].domain_is;
        runtime->forest->validate_slicing(internal_space, slice_spaces,
                                          this, mapper);
      }
      trigger_slices(); 
      // If we succeeded and this is an intermediate slice task
      // then we can reclaim it, otherwise, if it is the original
      // index task then we want to keep it around. Note it is safe
      // to call get_task_kind here despite the cleanup race because
      // it is a static property of the object.
      if (get_task_kind() == SLICE_TASK_KIND)
        deactivate();
    }

    //--------------------------------------------------------------------------
    void MultiTask::trigger_slices(void)
    //--------------------------------------------------------------------------
    {
      // Add our slices back into the queue of things that are ready to map
      // or send it to its remote node if necessary
      // Watch out for the cleanup race with some acrobatics here
      // to handle the case where the iterator is invalidated
      std::set<RtEvent> wait_for;
      std::list<SliceTask*>::const_iterator it = slices.begin();
      while (true)
      {
        SliceTask *slice = *it;
        // Have to update this before launching the task to avoid 
        // the clean-up race
        it++;
        const bool done = (it == slices.end());
        // Dumb case for must epoch operations, we need these to 
        // be mapped immediately, mapper be damned
        if (must_epoch != NULL)
        {
          TriggerTaskArgs trigger_args(slice);
          RtEvent done = runtime->issue_runtime_meta_task(trigger_args, 
                                           LG_THROUGHPUT_WORK_PRIORITY);
          wait_for.insert(done);
        }
        // Figure out whether this task is local or remote
        else if (!runtime->is_local(slice->target_proc))
        {
          // We can only send it away if it is not origin mapped
          // otherwise it has to stay here until it is fully mapped
          if (!slice->is_origin_mapped())
            runtime->send_task(slice);
          else
            slice->enqueue_ready_task(false/*use target*/);
        }
        else
          slice->enqueue_ready_task(true/*use target*/);
        if (done)
          break;
      }
      // Must-epoch operations are nasty little beasts and have
      // to wait for the effects to finish before returning
      if (!wait_for.empty())
      {
        RtEvent wait_on = Runtime::merge_events(wait_for);
        wait_on.wait();
      }
    }

    //--------------------------------------------------------------------------
    void MultiTask::clone_multi_from(MultiTask *rhs, IndexSpace is,
                                     Processor p, bool recurse, bool stealable)
    //--------------------------------------------------------------------------
    {
      DETAILED_PROFILER(runtime, CLONE_MULTI_CALL);
      this->clone_task_op_from(rhs, p, stealable, false/*duplicate*/);
      this->index_domain = rhs->index_domain;
      this->launch_space = rhs->launch_space;
      this->internal_space = is;
      this->must_epoch_task = rhs->must_epoch_task;
      this->sliced = !recurse;
      this->redop = rhs->redop;
      if (this->redop != 0)
      {
        this->deterministic_redop = rhs->deterministic_redop;
        if (!this->deterministic_redop)
        {
          // Only need to initialize this if we're not doing a 
          // deterministic reduction operation
          this->reduction_op = rhs->reduction_op;
          this->serdez_redop_fns = rhs->serdez_redop_fns;
          initialize_reduction_state();
        }
      }
      this->point_arguments = rhs->point_arguments;
      this->predicate_false_future = rhs->predicate_false_future;
      this->predicate_false_size = rhs->predicate_false_size;
      if (this->predicate_false_size > 0)
      {
#ifdef DEBUG_LEGION
        assert(this->predicate_false_result == NULL);
#endif
        this->predicate_false_result = malloc(this->predicate_false_size);
        memcpy(this->predicate_false_result, rhs->predicate_false_result,
               this->predicate_false_size);
      }
    }

    //--------------------------------------------------------------------------
    void MultiTask::trigger_mapping(void)
    //--------------------------------------------------------------------------
    {
      DETAILED_PROFILER(runtime, MULTI_TRIGGER_EXECUTION_CALL);
      if (is_remote())
      {
        // distribute, slice, then map/launch
        if (distribute_task())
        {
          // Still local
          if (is_sliced())
          {
            if (is_origin_mapped())
              launch_task();
            else
              map_and_launch();
          }
          else
            slice_index_space();
        }
      }
      else
      {
        // Not remote
        // If we're doing a must epoch launch then we don't
        // need to early map any regions because any interfering
        // regions that would be handled by this will be handled
        // by the map_must_epoch call
        if (must_epoch == NULL)
          early_map_task();
        if (is_origin_mapped())
        {
          if (is_sliced())
          {
            if (must_epoch != NULL)
              register_must_epoch();
            else
            {
              // See if we're going to send it
              // remotely.  If so we need to do
              // the mapping now.  Otherwise we
              // can defer the mapping until we get
              // on the target processor.
              if (target_proc.exists() && !runtime->is_local(target_proc))
              {
                RtEvent done_mapping = perform_mapping();
                if (done_mapping.exists() && !done_mapping.has_triggered())
                  defer_distribute_task(done_mapping);
                else
                {
#ifdef DEBUG_LEGION
#ifndef NDEBUG
                  bool still_local = 
#endif
#endif
                  distribute_task();
#ifdef DEBUG_LEGION
                  assert(!still_local);
#endif
                }
              }
              else
              {
                // We know that it is staying on one
                // of our local processors.  If it is
                // still this processor then map and run it
                if (distribute_task())
                {
                  // Still local so we can map and launch it
                  map_and_launch();
                }
              }
            }
          }
          else
            slice_index_space();
        }
        else
        {
          if (distribute_task())
          {
            // Still local try slicing, mapping, and launching
            if (is_sliced())
              map_and_launch();
            else
              slice_index_space();
          }
        }
      }
    } 

    //--------------------------------------------------------------------------
    void MultiTask::pack_multi_task(Serializer &rez, AddressSpaceID target)
    //--------------------------------------------------------------------------
    {
      DETAILED_PROFILER(runtime, PACK_MULTI_CALL);
      RezCheck z(rez);
      pack_base_task(rez, target);
      rez.serialize(launch_space);
      rez.serialize(sliced);
      rez.serialize(redop);
      if (redop > 0)
        rez.serialize<bool>(deterministic_redop);
    }

    //--------------------------------------------------------------------------
    void MultiTask::unpack_multi_task(Deserializer &derez,
                                      std::set<RtEvent> &ready_events)
    //--------------------------------------------------------------------------
    {
      DETAILED_PROFILER(runtime, UNPACK_MULTI_CALL);
      DerezCheck z(derez);
      unpack_base_task(derez, ready_events); 
      derez.deserialize(launch_space);
      derez.deserialize(sliced);
      derez.deserialize(redop);
      if (redop > 0)
      {
        derez.deserialize(deterministic_redop);
        // Only need to fill these in if we're not doing a 
        // deterministic reduction operation
        if (!deterministic_redop)
        {
          reduction_op = Runtime::get_reduction_op(redop);
          serdez_redop_fns = Runtime::get_serdez_redop_fns(redop);
          initialize_reduction_state();
        }
      }
    }

    //--------------------------------------------------------------------------
    void MultiTask::initialize_reduction_state(void)
    //--------------------------------------------------------------------------
    {
#ifdef DEBUG_LEGION
      assert(reduction_op != NULL);
      assert(reduction_op->is_foldable);
      assert(reduction_state == NULL);
#endif
      reduction_state_size = reduction_op->sizeof_rhs;
      reduction_state = legion_malloc(REDUCTION_ALLOC, reduction_state_size);
      // If we need to initialize specially, then we do that with a serdez fn
      if (serdez_redop_fns != NULL)
        (*(serdez_redop_fns->init_fn))(reduction_op, reduction_state, 
                                       reduction_state_size);
      else
        reduction_op->init(reduction_state, 1);
    }

    //--------------------------------------------------------------------------
    void MultiTask::fold_reduction_future(const void *result, 
                                          size_t result_size, 
                                          bool owner, bool exclusive)
    //--------------------------------------------------------------------------
    {
      // Apply the reduction operation
#ifdef DEBUG_LEGION
      assert(reduction_op != NULL);
      assert(reduction_op->is_foldable);
      assert(reduction_state != NULL);
#endif
      // Perform the reduction, see if we have to do serdez reductions
      if (serdez_redop_fns != NULL)
      {
        // Need to hold the lock to make the serialize/deserialize
        // process atomic
        AutoLock o_lock(op_lock);
        (*(serdez_redop_fns->fold_fn))(reduction_op, reduction_state,
                                       reduction_state_size, result);
      }
      else
        reduction_op->fold(reduction_state, result, 1, exclusive);

      // If we're the owner, then free the memory
      if (owner)
        free(const_cast<void*>(result));
    } 

    /////////////////////////////////////////////////////////////
    // Individual Task 
    /////////////////////////////////////////////////////////////

    //--------------------------------------------------------------------------
    IndividualTask::IndividualTask(Runtime *rt)
      : SingleTask(rt)
    //--------------------------------------------------------------------------
    {
    }

    //--------------------------------------------------------------------------
    IndividualTask::IndividualTask(const IndividualTask &rhs)
      : SingleTask(NULL)
    //--------------------------------------------------------------------------
    {
      // should never be called
      assert(false);
    }

    //--------------------------------------------------------------------------
    IndividualTask::~IndividualTask(void)
    //--------------------------------------------------------------------------
    {
    }

    //--------------------------------------------------------------------------
    IndividualTask& IndividualTask::operator=(const IndividualTask &rhs)
    //--------------------------------------------------------------------------
    {
      // should never be called
      assert(false);
      return *this;
    }

    //--------------------------------------------------------------------------
    void IndividualTask::activate(void)
    //--------------------------------------------------------------------------
    {
      DETAILED_PROFILER(runtime, ACTIVATE_INDIVIDUAL_CALL);
      activate_individual_task(); 
    }

    //--------------------------------------------------------------------------
    void IndividualTask::activate_individual_task(void)
    //--------------------------------------------------------------------------
    {
      activate_single();
      future_store = NULL;
      future_size = 0;
      predicate_false_result = NULL;
      predicate_false_size = 0;
      orig_task = this;
      remote_owner_uid = 0;
      remote_completion_event = get_completion_event();
      remote_unique_id = get_unique_id();
      sent_remotely = false;
      top_level_task = false;
      need_intra_task_alias_analysis = true;
    }

    //--------------------------------------------------------------------------
    void IndividualTask::deactivate(void)
    //--------------------------------------------------------------------------
    {
      DETAILED_PROFILER(runtime, DEACTIVATE_INDIVIDUAL_CALL);
      deactivate_individual_task(); 
      runtime->free_individual_task(this);
    }

    //--------------------------------------------------------------------------
    void IndividualTask::deactivate_individual_task(void)
    //--------------------------------------------------------------------------
    {
      deactivate_single();
      if (future_store != NULL)
      {
        legion_free(FUTURE_RESULT_ALLOC, future_store, future_size);
        future_store = NULL;
        future_size = 0;
      }
      if (predicate_false_result != NULL)
      {
        legion_free(PREDICATE_ALLOC, predicate_false_result, 
                    predicate_false_size);
        predicate_false_result = NULL;
        predicate_false_size = 0;
      }
      // Remove our reference on the future
      result = Future();
      predicate_false_future = Future();
      privilege_paths.clear();
      if (!acquired_instances.empty())
        release_acquired_instances(acquired_instances); 
      acquired_instances.clear();
    }

    //--------------------------------------------------------------------------
    Future IndividualTask::initialize_task(TaskContext *ctx,
                                           const TaskLauncher &launcher,
                                           bool check_privileges,
                                           bool track /*=true*/)
    //--------------------------------------------------------------------------
    {
      parent_ctx = ctx;
      task_id = launcher.task_id;
      indexes = launcher.index_requirements;
      regions = launcher.region_requirements;
      futures = launcher.futures;
      // Can't update these here in case we get restricted postconditions
      grants = launcher.grants;
      wait_barriers = launcher.wait_barriers;
      arrive_barriers = launcher.arrive_barriers;
      arglen = launcher.argument.get_size();
      if (arglen > 0)
      {
        args = legion_malloc(TASK_ARGS_ALLOC, arglen);
        memcpy(args,launcher.argument.get_ptr(),arglen);
      }
      map_id = launcher.map_id;
      tag = launcher.tag;
      index_point = launcher.point;
      index_domain = Domain(index_point, index_point);
      sharding_space = launcher.sharding_space;
      is_index_space = false;
      initialize_base_task(ctx, track, launcher.static_dependences,
                           launcher.predicate, task_id);
      remote_owner_uid = ctx->get_unique_id();
      need_intra_task_alias_analysis = !launcher.independent_requirements;
      if (launcher.predicate != Predicate::TRUE_PRED)
      {
        if (launcher.predicate_false_future.impl != NULL)
          predicate_false_future = launcher.predicate_false_future;
        else
        {
          predicate_false_size = launcher.predicate_false_result.get_size();
          if (predicate_false_size == 0)
          {
            // TODO: Put this check back in
#if 0
            if (variants->return_size > 0)
              log_run.error("Predicated task launch for task %s "
                                  "in parent task %s (UID %lld) has non-void "
                                  "return type but no default value for its "
                                  "future if the task predicate evaluates to "
                                  "false.  Please set either the "
                                  "'predicate_false_result' or "
                                  "'predicate_false_future' fields of the "
                                  "TaskLauncher struct.",
                                  get_task_name(), ctx->get_task_name(),
                                  ctx->get_unique_id())
#endif
          }
          else
          {
            // TODO: Put this check back in
#ifdef PERFORM_PREDICATE_SIZE_CHECKS
            if (predicate_false_size != variants->return_size)
              REPORT_LEGION_ERROR(ERROR_PREDICATED_TASK_LAUNCH,
                            "Predicated task launch for task %s "
                                 "in parent task %s (UID %lld) has predicated "
                                 "false return type of size %ld bytes, but the "
                                 "expected return size is %ld bytes.",
                                 get_task_name(), parent_ctx->get_task_name(),
                                 parent_ctx->get_unique_id(),
                                 predicate_false_size, variants->return_size)
#endif
#ifdef DEBUG_LEGION
            assert(predicate_false_result == NULL);
#endif
            predicate_false_result = 
              legion_malloc(PREDICATE_ALLOC, predicate_false_size);
            memcpy(predicate_false_result, 
                   launcher.predicate_false_result.get_ptr(),
                   predicate_false_size);
          }
        }
      }
      if (check_privileges)
        perform_privilege_checks();
      // Get a future from the parent context to use as the result
      result = Future(new FutureImpl(runtime, true/*register*/,
            runtime->get_available_distributed_id(), 
            runtime->address_space, this));
      check_empty_field_requirements(); 
      if (runtime->legion_spy_enabled)
      {
        LegionSpy::log_individual_task(parent_ctx->get_unique_id(),
                                       unique_op_id,
                                       task_id, get_task_name());
        for (std::vector<PhaseBarrier>::const_iterator it = 
              launcher.wait_barriers.begin(); it !=
              launcher.wait_barriers.end(); it++)
        {
          ApEvent e = Runtime::get_previous_phase(it->phase_barrier);
          LegionSpy::log_phase_barrier_wait(unique_op_id, e);
        }
        LegionSpy::log_future_creation(unique_op_id, 
              result.impl->get_ready_event(), index_point);
      }
      return result;
    }

    //--------------------------------------------------------------------------
    void IndividualTask::set_top_level(void)
    //--------------------------------------------------------------------------
    {
      this->top_level_task = true;
      // Top-level tasks never do dependence analysis, so we
      // need to complete those stages now
      resolve_speculation();
    } 

    //--------------------------------------------------------------------------
    void IndividualTask::trigger_prepipeline_stage(void)
    //--------------------------------------------------------------------------
    {
      // First compute the parent indexes
      compute_parent_indexes();
      privilege_paths.resize(regions.size());
      for (unsigned idx = 0; idx < regions.size(); idx++)
        initialize_privilege_path(privilege_paths[idx], regions[idx]);
      update_no_access_regions();
      if (!options_selected)
      {
        const bool inline_task = select_task_options();
        if (inline_task) 
        {
          REPORT_LEGION_WARNING(LEGION_WARNING_MAPPER_REQUESTED_INLINE,
                          "Mapper %s requested to inline task %s "
                          "(UID %lld) but the 'enable_inlining' option was "
                          "not set on the task launcher so the request is "
                          "being ignored", mapper->get_mapper_name(),
                          get_task_name(), get_unique_id());
        }
      }
      // If we have a trace, it is unsound to do this until the dependence
      // analysis stage when all the operations are serialized in order
      if (need_intra_task_alias_analysis)
      {
        LegionTrace *local_trace = get_trace();
        if (local_trace == NULL)
          perform_intra_task_alias_analysis(false/*tracing*/, NULL/*trace*/,
                                            privilege_paths);
      }
      if (runtime->legion_spy_enabled)
      {
        for (unsigned idx = 0; idx < regions.size(); idx++)
        {
          log_requirement(unique_op_id, idx, regions[idx]);
        }
      }
    }

    //--------------------------------------------------------------------------
    void IndividualTask::trigger_dependence_analysis(void)
    //--------------------------------------------------------------------------
    {
      perform_base_dependence_analysis();
      ProjectionInfo projection_info;
      for (unsigned idx = 0; idx < regions.size(); idx++)
      {
        runtime->forest->perform_dependence_analysis(this, idx, regions[idx], 
                                                     projection_info,
                                                     privilege_paths[idx]);
      }
    }

    //--------------------------------------------------------------------------
    void IndividualTask::perform_base_dependence_analysis(void)
    //--------------------------------------------------------------------------
    {
#ifdef DEBUG_LEGION
      assert(memo_state != MEMO_REQ);
      assert(privilege_paths.size() == regions.size());
#endif
      // If we have a trace we do our alias analysis now
      if (need_intra_task_alias_analysis)
      {
        LegionTrace *local_trace = get_trace();
        if (local_trace != NULL)
          perform_intra_task_alias_analysis(is_tracing(), local_trace,
                                            privilege_paths);
      }
      // To be correct with the new scheduler we also have to 
      // register mapping dependences on futures
      for (std::vector<Future>::const_iterator it = futures.begin();
            it != futures.end(); it++)
      {
#ifdef DEBUG_LEGION
        assert(it->impl != NULL);
#endif
        it->impl->register_dependence(this);
      }
      if (predicate_false_future.impl != NULL)
        predicate_false_future.impl->register_dependence(this);
      // Also have to register any dependences on our predicate
      register_predicate_dependence();
    }

    //--------------------------------------------------------------------------
    void IndividualTask::trigger_ready(void)
    //--------------------------------------------------------------------------
    {
      // Dumb case for must epoch operations, we need these to 
      // be mapped immediately, mapper be damned
      if (must_epoch != NULL)
      {
        TriggerTaskArgs trigger_args(this);
        runtime->issue_runtime_meta_task(trigger_args, 
                                         LG_THROUGHPUT_WORK_PRIORITY);
      }
      // Figure out whether this task is local or remote
      else if (!runtime->is_local(target_proc))
      {
        // We can only send it away if it is not origin mapped
        // otherwise it has to stay here until it is fully mapped
        if (!is_origin_mapped())
          runtime->send_task(this);
        else
          enqueue_ready_task(false/*use target*/);
      }
      else
        enqueue_ready_task(true/*use target*/);
    } 

    //--------------------------------------------------------------------------
    void IndividualTask::report_interfering_requirements(unsigned idx1, 
                                                         unsigned idx2)
    //--------------------------------------------------------------------------
    {
#if 1
      REPORT_LEGION_ERROR(ERROR_ALIASED_INTERFERING_REGION,
                    "Aliased and interfering region requirements for "
                    "individual tasks are not permitted. Region requirements "
                    "%d and %d of task %s (UID %lld) in parent task %s "
                    "(UID %lld) are interfering.", idx1, idx2, get_task_name(),
                    get_unique_id(), parent_ctx->get_task_name(),
                    parent_ctx->get_unique_id())
#else
      REPORT_LEGION_WARNING(LEGION_WARNING_REGION_REQUIREMENTS_INDIVIDUAL,
                      "Region requirements %d and %d of individual task "
                      "%s (UID %lld) in parent task %s (UID %lld) are "
                      "interfering.  This behavior is currently "
                      "undefined. You better really know what you are "
                      "doing.", idx1, idx2, get_task_name(), 
                      get_unique_id(), parent_ctx->get_task_name(), 
                      parent_ctx->get_unique_id())
#endif
    }

    //--------------------------------------------------------------------------
    std::map<PhysicalManager*,std::pair<unsigned,bool> >* 
                                IndividualTask::get_acquired_instances_ref(void)
    //--------------------------------------------------------------------------
    {
      return &acquired_instances;
    }

    //--------------------------------------------------------------------------
    void IndividualTask::resolve_false(bool speculated, bool launched)
    //--------------------------------------------------------------------------
    {
      // If we already launched, then return, otherwise continue
      // through and do the work to clean up the task 
      if (launched)
        return;
      // Set the future to the false result
      RtEvent execution_condition;
      if (predicate_false_future.impl != NULL)
      {
        ApEvent wait_on = predicate_false_future.impl->get_ready_event();
        if (wait_on.has_triggered())
        {
          const size_t result_size = 
            check_future_size(predicate_false_future.impl);
          if (result_size > 0)
            result.impl->set_result(
                predicate_false_future.impl->get_untyped_result(true),
                result_size, false/*own*/);
        }
        else
        {
          // Add references so they aren't garbage collected
          result.impl->add_base_gc_ref(DEFERRED_TASK_REF, this);
          predicate_false_future.impl->add_base_gc_ref(DEFERRED_TASK_REF, this);
          DeferredFutureSetArgs args(result.impl, 
                predicate_false_future.impl, this);
          execution_condition = 
            runtime->issue_runtime_meta_task(args,LG_LATENCY_WORK_PRIORITY,
                                             Runtime::protect_event(wait_on));
        }
      }
      else
      {
        if (predicate_false_size > 0)
          result.impl->set_result(predicate_false_result,
                                  predicate_false_size, false/*own*/);
      }
      // Then clean up this task instance
      complete_mapping();
      complete_execution(execution_condition);
      resolve_speculation();
      trigger_children_complete();
    }

    //--------------------------------------------------------------------------
    void IndividualTask::early_map_task(void)
    //--------------------------------------------------------------------------
    {
      // Nothing to do for now
    }

    //--------------------------------------------------------------------------
    bool IndividualTask::distribute_task(void)
    //--------------------------------------------------------------------------
    {
      if (target_proc.exists() && (target_proc != current_proc))
      {
        runtime->send_task(this);
        return false;
      }
      return true;
    }

    //--------------------------------------------------------------------------
    RtEvent IndividualTask::perform_mapping(
         MustEpochOp *must_epoch_owner/*=NULL*/, bool first_invocation/*=true*/)
    //--------------------------------------------------------------------------
    {
      DETAILED_PROFILER(runtime, INDIVIDUAL_PERFORM_MAPPING_CALL);
      // Now try to do the mapping, we can just use our completion
      // event since we know this task will object will be active
      // throughout the duration of the computation
      const RtEvent deferred = map_all_regions(get_task_completion(), 
                                  first_invocation, must_epoch_owner);
      if (deferred.exists())
        return deferred; 
      // If we mapped, then we are no longer stealable
      stealable = false;
      // We can now apply any arrives or releases
      if (!arrive_barriers.empty() || !grants.empty())
      {
        ApEvent done_event = get_task_completion();
        if (!effects_postconditions.empty())
        {
          const PhysicalTraceInfo trace_info(this);
          effects_postconditions.insert(done_event);
          done_event = 
            Runtime::merge_events(&trace_info, effects_postconditions);
        }
        for (unsigned idx = 0; idx < grants.size(); idx++)
          grants[idx].impl->register_operation(done_event);
        for (std::vector<PhaseBarrier>::const_iterator it = 
              arrive_barriers.begin(); it != arrive_barriers.end(); it++)
          Runtime::phase_barrier_arrive(*it, 1/*count*/, done_event);
      }
      // If we succeeded in mapping and it's a leaf task
      // then we get to mark that we are done mapping
      RtEvent applied_condition;
<<<<<<< HEAD
      if (!is_replicated())
      { 
        // The common path
        if (is_leaf() && !has_virtual_instances())
=======
      if (is_leaf())
      {
        if (!map_applied_conditions.empty())
>>>>>>> 8522c01a
        {
          if (!map_applied_conditions.empty())
          {
            applied_condition = Runtime::merge_events(map_applied_conditions);
            map_applied_conditions.clear();
          }
          // If we mapped remotely we might have a deferred complete mapping
          // that we can trigger now
          if (deferred_complete_mapping.exists())
          {
#ifdef DEBUG_LEGION
            assert(is_remote());
#endif
            Runtime::trigger_event(deferred_complete_mapping,applied_condition);
            applied_condition = deferred_complete_mapping;
            deferred_complete_mapping = RtUserEvent::NO_RT_USER_EVENT;
          }
        }
        else if (!is_remote())
        {
          // We did this mapping on the owner
#ifdef DEBUG_LEGION
          assert(!deferred_complete_mapping.exists());
#endif
          deferred_complete_mapping = Runtime::create_rt_user_event();
          applied_condition = deferred_complete_mapping;
        }
        else
        {
          // We did this mapping remotely so there better be an event
#ifdef DEBUG_LEGION
          assert(deferred_complete_mapping.exists());
#endif
          applied_condition = deferred_complete_mapping;
        }
      }
      else
      {
        // Replciated case
#ifdef DEBUG_LEGION
        assert(!deferred_complete_mapping.exists());
#endif
        deferred_complete_mapping = Runtime::create_rt_user_event();
        applied_condition = deferred_complete_mapping;
      }
      // Mark that we have completed mapping
      complete_mapping(applied_condition);
      return RtEvent::NO_RT_EVENT;
    }

    //--------------------------------------------------------------------------
    bool IndividualTask::is_stealable(void) const
    //--------------------------------------------------------------------------
    {
      return ((!map_origin) && stealable);
    }

    //--------------------------------------------------------------------------
    bool IndividualTask::can_early_complete(ApUserEvent &chain_event)
    //--------------------------------------------------------------------------
    {
      if (is_remote())
        return false;
      if (runtime->program_order_execution)
        return false;
      // Otherwise we're going to do it mark that we
      // don't need to trigger the underlying completion event.
      // Note we need to do this now to avoid any race condition.
      return request_early_complete_no_trigger(chain_event);
    }

    //--------------------------------------------------------------------------
    VersionInfo& IndividualTask::get_version_info(unsigned idx)
    //--------------------------------------------------------------------------
    {
#ifdef DEBUG_LEGION
      assert(idx < version_infos.size());
#endif
      return version_infos[idx];
    }

    //--------------------------------------------------------------------------
    RegionTreePath& IndividualTask::get_privilege_path(unsigned idx)
    //--------------------------------------------------------------------------
    {
#ifdef DEBUG_LEGION
      assert(idx < privilege_paths.size());
#endif
      return privilege_paths[idx];
    }

    //--------------------------------------------------------------------------
    ApEvent IndividualTask::get_task_completion(void) const
    //--------------------------------------------------------------------------
    {
      if (is_remote())
        return remote_completion_event;
      else
        return completion_event;
    }

    //--------------------------------------------------------------------------
    TaskOp::TaskKind IndividualTask::get_task_kind(void) const
    //--------------------------------------------------------------------------
    {
      return INDIVIDUAL_TASK_KIND;
    } 

    //--------------------------------------------------------------------------
    void IndividualTask::trigger_task_complete(bool deferred /*=false*/)
    //--------------------------------------------------------------------------
    {
      DETAILED_PROFILER(runtime, INDIVIDUAL_TRIGGER_COMPLETE_CALL);
      // Remove profiling our guard and trigger the profiling event if necessary
      if ((__sync_add_and_fetch(&outstanding_profiling_requests, -1) == 0) &&
          profiling_reported.exists())
        Runtime::trigger_event(profiling_reported);
      // Release any acquired instances that we have
      if (!acquired_instances.empty())
        release_acquired_instances(acquired_instances);
      // Invalidate any state that we had if we didn't already
      // Do this before sending the complete message to avoid the
      // race condition in the remote case where the top-level
      // context cleans on the owner node while we still need it
      if (execution_context != NULL)
      {
        execution_context->invalidate_region_tree_contexts();
        if (runtime->legion_spy_enabled)
          execution_context->log_created_requirements();
      }
      // For remote cases we have to keep track of the events for
      // returning any created logical state, we can't commit until
      // it is returned or we might prematurely release the references
      // that we hold on the version state objects
      if (!is_remote())
      {
        // Pass back our created and deleted operations
        if (!top_level_task && (execution_context != NULL))
          execution_context->return_privilege_state(parent_ctx);
        // The future has already been set so just trigger it
        result.impl->complete_future();
      }
      else
      {
        Serializer rez;
        pack_remote_complete(rez);
        runtime->send_individual_remote_complete(orig_proc,rez);
      }
      // See if we need to trigger that our children are complete
      // Note it is only safe to do this if we were not sent remotely
      bool need_commit = false;
      if (!sent_remotely && (execution_context != NULL))
        need_commit = execution_context->attempt_children_commit();
      if (must_epoch != NULL)
        must_epoch->notify_subop_complete(this);
      // Mark that this operation is complete
      complete_operation();
      if (need_commit)
        trigger_children_committed();
    }

    //--------------------------------------------------------------------------
    void IndividualTask::trigger_task_commit(void)
    //--------------------------------------------------------------------------
    {
      DETAILED_PROFILER(runtime, INDIVIDUAL_TRIGGER_COMMIT_CALL);
      if (is_remote())
      {
        Serializer rez;
        pack_remote_commit(rez);
        runtime->send_individual_remote_commit(orig_proc,rez);
      }
      if (must_epoch != NULL)
        must_epoch->notify_subop_commit(this);
      commit_operation(true/*deactivate*/, profiling_reported);
    }

    //--------------------------------------------------------------------------
    void IndividualTask::handle_future(const void *res, size_t res_size,
                                       bool owned)
    //--------------------------------------------------------------------------
    {
      // Save our future value so we can set it or send it back later
      if (is_remote())
      {
        if (owned)
        {
          future_store = const_cast<void*>(res);
          future_size = res_size;
        }
        else
        {
          future_size = res_size;
          future_store = legion_malloc(FUTURE_RESULT_ALLOC, future_size);
          memcpy(future_store,res,future_size);
        }
      }
      else
      {
        // Set our future, but don't trigger it yet
        if (must_epoch == NULL)
          result.impl->set_result(res, res_size, owned);
        else
          must_epoch->set_future(index_point, res, res_size, owned);
      }
    }

    //--------------------------------------------------------------------------
    void IndividualTask::handle_post_mapped(bool deferral,
                                            RtEvent mapped_precondition)
    //--------------------------------------------------------------------------
    {
      DETAILED_PROFILER(runtime, INDIVIDUAL_POST_MAPPED_CALL);
      if (deferred_complete_mapping.exists())
      {
        if (mapped_precondition.exists())
          map_applied_conditions.insert(mapped_precondition);
        // Little race condition here so pull it on the stack first
        RtUserEvent to_trigger = deferred_complete_mapping;
        deferred_complete_mapping = RtUserEvent::NO_RT_USER_EVENT;
        if (!map_applied_conditions.empty())
          Runtime::trigger_event(to_trigger, 
              Runtime::merge_events(map_applied_conditions)); 
        else
          Runtime::trigger_event(to_trigger);
      }
#ifdef DEBUG_LEGION
#ifndef NDEBUG
      else
      {
        assert(!mapped_precondition.exists());
        assert(map_applied_conditions.empty());
      }
#endif
#endif
    } 

    //--------------------------------------------------------------------------
    void IndividualTask::handle_misspeculation(void)
    //--------------------------------------------------------------------------
    {
      // First thing: increment the meta-task counts since we decremented
      // them in case we didn't end up running
#ifdef DEBUG_LEGION
      runtime->increment_total_outstanding_tasks(
          MisspeculationTaskArgs::TASK_ID, true/*meta*/);
#else
      runtime->increment_total_outstanding_tasks();
#endif
#ifdef DEBUG_SHUTDOWN_HANG
      __sync_fetch_and_add(
            &runtime->outstanding_counts[MisspeculationTaskArgs::TASK_ID],1);
#endif
      // Pretend like we executed the task
      execution_context->begin_misspeculation();
      if (predicate_false_future.impl != NULL)
      {
        // Wait for the future to be ready
        ApEvent wait_on = predicate_false_future.impl->get_ready_event();
        wait_on.wait();
        void *ptr = predicate_false_future.impl->get_untyped_result(true);
        size_t size = predicate_false_future.impl->get_untyped_size();
        execution_context->end_misspeculation(ptr, size); 
      }
      else
        execution_context->end_misspeculation(predicate_false_result,
                                              predicate_false_size);
    }

    //--------------------------------------------------------------------------
    void IndividualTask::record_reference_mutation_effect(RtEvent event)
    //--------------------------------------------------------------------------
    {
      map_applied_conditions.insert(event);
    }

    //--------------------------------------------------------------------------
    bool IndividualTask::pack_task(Serializer &rez, Processor target)
    //--------------------------------------------------------------------------
    {
      DETAILED_PROFILER(runtime, INDIVIDUAL_PACK_TASK_CALL);
      // Check to see if we are stealable, if not and we have not
      // yet been sent remotely, then send the state now
      AddressSpaceID addr_target = runtime->find_address_space(target);
      RezCheck z(rez);
      pack_single_task(rez, addr_target);
      rez.serialize(orig_task);
      rez.serialize(remote_completion_event);
      rez.serialize(remote_unique_id);
      rez.serialize(remote_owner_uid);
      rez.serialize(top_level_task);
      if (predicate_false_future.impl != NULL)
        rez.serialize(predicate_false_future.impl->did);
      else
        rez.serialize<DistributedID>(0);
      rez.serialize(predicate_false_size);
      if (predicate_false_size > 0)
        rez.serialize(predicate_false_result, predicate_false_size);
      // Mark that we sent this task remotely
      sent_remotely = true;
      // If this task is remote, then deactivate it, otherwise
      // we're local so we don't want to be deactivated for when
      // return messages get sent back.
      return is_remote();
    }

    //--------------------------------------------------------------------------
    bool IndividualTask::unpack_task(Deserializer &derez, Processor current,
                                     std::set<RtEvent> &ready_events)
    //--------------------------------------------------------------------------
    {
      DETAILED_PROFILER(runtime, INDIVIDUAL_UNPACK_TASK_CALL);
      DerezCheck z(derez);
      unpack_single_task(derez, ready_events);
      derez.deserialize(orig_task);
      derez.deserialize(remote_completion_event);
      derez.deserialize(remote_unique_id);
      set_current_proc(current);
      derez.deserialize(remote_owner_uid);
      derez.deserialize(top_level_task);
      // Quick check to see if we've been sent back to our original node
      if (!is_remote())
      {
#ifdef DEBUG_LEGION
        // Need to make the deserializer happy in debug mode
        // 2 *sizeof(size_t) since we're two DerezChecks deep
        derez.advance_pointer(derez.get_remaining_bytes() - 2*sizeof(size_t));
#endif
        // If we were sent back then mark that we are no longer remote
        orig_task->sent_remotely = false;
        // Put the original instance back on the mapping queue and
        // deactivate this version of the task
        runtime->add_to_ready_queue(current_proc, orig_task);
        deactivate();
        return false;
      }
      // Unpack the predicate false infos
      DistributedID pred_false_did;
      derez.deserialize(pred_false_did);
      if (pred_false_did != 0)
      {
        WrapperReferenceMutator mutator(ready_events);
        FutureImpl *impl = 
          runtime->find_or_create_future(pred_false_did, &mutator);
        impl->add_base_gc_ref(FUTURE_HANDLE_REF, &mutator);
        predicate_false_future = Future(impl, false/*need reference*/);
      }
      derez.deserialize(predicate_false_size);
      if (predicate_false_size > 0)
      {
#ifdef DEBUG_LEGION
        assert(predicate_false_result == NULL);
#endif
        predicate_false_result = malloc(predicate_false_size);
        derez.deserialize(predicate_false_result, predicate_false_size);
      }
      // Figure out what our parent context is
      parent_ctx = runtime->find_context(remote_owner_uid);
      // Set our parent task for the user
      parent_task = parent_ctx->get_task();
      // Have to do this before resolving speculation in case
      // we get cleaned up after the resolve speculation call
      if (runtime->legion_spy_enabled)
      {
        LegionSpy::log_point_point(remote_unique_id, get_unique_id());
#ifdef LEGION_SPY
        LegionSpy::log_event_dependence(completion_event, 
                                        remote_completion_event);
#endif
      }
      // If we're remote, we've already resolved speculation for now
      resolve_speculation();
      // Return true to add ourselves to the ready queue
      return true;
    }

    //--------------------------------------------------------------------------
    void IndividualTask::pack_as_shard_task(Serializer &rez,AddressSpace target)
    //--------------------------------------------------------------------------
    {
      pack_single_task(rez, target);
      // Finally pack our context information
      rez.serialize(remote_owner_uid);
    }

    //--------------------------------------------------------------------------
    void IndividualTask::perform_inlining(void)
    //--------------------------------------------------------------------------
    {
      // See if there is anything that we need to wait on before running
      std::set<ApEvent> wait_on_events;
      for (unsigned idx = 0; idx < futures.size(); idx++)
      {
        FutureImpl *impl = futures[idx].impl; 
        wait_on_events.insert(impl->ready_event);
      }
      for (unsigned idx = 0; idx < grants.size(); idx++)
      {
        GrantImpl *impl = grants[idx].impl;
        wait_on_events.insert(impl->acquire_grant());
      }
      for (unsigned idx = 0; idx < wait_barriers.size(); idx++)
      {
        ApEvent e = 
          Runtime::get_previous_phase(wait_barriers[idx].phase_barrier);
        wait_on_events.insert(e);
      }
      // Merge together all the events for the start condition 
      ApEvent start_condition = Runtime::merge_events(NULL, wait_on_events);
      // Get the processor that we will be running on
      Processor current = parent_ctx->get_executing_processor();
      // Select the variant to use
      VariantImpl *variant = parent_ctx->select_inline_variant(this);
      if (!runtime->unsafe_mapper)
      {
        MapperManager *mapper = runtime->find_mapper(current, map_id);
        validate_variant_selection(mapper, variant, "select_task_variant");
      }
      // Now make an inline context to use for the execution
      InlineContext *inline_ctx = new InlineContext(runtime, parent_ctx, this);
      // Save this for when we are done executing
      TaskContext *enclosing = parent_ctx;
      // Set the context to be the current inline context
      parent_ctx = inline_ctx;
      // See if we need to wait for anything
      if (start_condition.exists())
        start_condition.wait();
      variant->dispatch_inline(current, inline_ctx); 
      // Return any created privilege state
      inline_ctx->return_privilege_state(enclosing);
      // Then delete the inline context
      delete inline_ctx;
    }

    //--------------------------------------------------------------------------
    void IndividualTask::end_inline_task(const void *res, 
                                         size_t res_size, bool owned) 
    //--------------------------------------------------------------------------
    {
      // Save the future result and trigger it
      result.impl->set_result(res, res_size, owned);
      result.impl->complete_future();
      // Trigger our completion event
      Runtime::trigger_event(completion_event);
      // Now we're done, someone else will deactivate us
    }

    //--------------------------------------------------------------------------
    void IndividualTask::pack_remote_complete(Serializer &rez)
    //--------------------------------------------------------------------------
    {
      DETAILED_PROFILER(runtime, INDIVIDUAL_PACK_REMOTE_COMPLETE_CALL);
      AddressSpaceID target = runtime->find_address_space(orig_proc);
      if ((execution_context != NULL) &&
          execution_context->has_created_requirements())
        execution_context->send_back_created_state(target); 
      // Send back the pointer to the task instance, then serialize
      // everything else that needs to be sent back
      rez.serialize(orig_task);
      RezCheck z(rez);
      // Pack the privilege state
      if (execution_context != NULL)
      {
        rez.serialize<bool>(true);
        execution_context->pack_privilege_state(rez, target, true/*returning*/);
      }
      else
        rez.serialize<bool>(false);
      // Then pack the future result
      {
        RezCheck z2(rez);
        rez.serialize(future_size);
        rez.serialize(future_store,future_size);
      }
    }
    
    //--------------------------------------------------------------------------
    void IndividualTask::unpack_remote_complete(Deserializer &derez)
    //--------------------------------------------------------------------------
    {
      DETAILED_PROFILER(runtime, INDIVIDUAL_UNPACK_REMOTE_COMPLETE_CALL);
      DerezCheck z(derez);
      // First unpack the privilege state
      bool has_privilege_state;
      derez.deserialize(has_privilege_state);
      if (has_privilege_state)
        ResourceTracker::unpack_privilege_state(derez, parent_ctx);
      // Unpack the future result
      {
        DerezCheck z2(derez);
        size_t future_size;
        derez.deserialize(future_size);
        const void *future_ptr = derez.get_current_pointer();
        handle_future(future_ptr, future_size, false/*owned*/); 
        derez.advance_pointer(future_size);
      }
      // Mark that we have both finished executing and that our
      // children are complete
      complete_execution();
      trigger_children_complete();
    }

    //--------------------------------------------------------------------------
    void IndividualTask::pack_remote_commit(Serializer &rez)
    //--------------------------------------------------------------------------
    {
      // Only need to send back the pointer to the task instance
      rez.serialize(orig_task);
    }

    //--------------------------------------------------------------------------
    void IndividualTask::unpack_remote_commit(Deserializer &derez)
    //--------------------------------------------------------------------------
    {
      trigger_children_committed();
    }

    //--------------------------------------------------------------------------
    void IndividualTask::replay_analysis(void)
    //--------------------------------------------------------------------------
    {
#ifdef LEGION_SPY
      LegionSpy::log_replay_operation(unique_op_id);
#endif
      if (runtime->legion_spy_enabled)
      {
        for (unsigned idx = 0; idx < regions.size(); idx++)
          TaskOp::log_requirement(unique_op_id, idx, regions[idx]);
      }
      tpl->register_operation(this);
      complete_mapping();
    }

    //--------------------------------------------------------------------------
    /*static*/ void IndividualTask::process_unpack_remote_complete(
                                                            Deserializer &derez)
    //--------------------------------------------------------------------------
    {
      IndividualTask *task;
      derez.deserialize(task);
      task->unpack_remote_complete(derez);
    }

    //--------------------------------------------------------------------------
    /*static*/ void IndividualTask::process_unpack_remote_commit(
                                                            Deserializer &derez)
    //--------------------------------------------------------------------------
    {
      IndividualTask *task;
      derez.deserialize(task);
      task->unpack_remote_commit(derez);
    }

    /////////////////////////////////////////////////////////////
    // Point Task 
    /////////////////////////////////////////////////////////////

    //--------------------------------------------------------------------------
    PointTask::PointTask(Runtime *rt)
      : SingleTask(rt)
    //--------------------------------------------------------------------------
    {
    }

    //--------------------------------------------------------------------------
    PointTask::PointTask(const PointTask &rhs)
      : SingleTask(NULL)
    //--------------------------------------------------------------------------
    {
      // should never be called
      assert(false);
    }

    //--------------------------------------------------------------------------
    PointTask::~PointTask(void)
    //--------------------------------------------------------------------------
    {
    }

    //--------------------------------------------------------------------------
    PointTask& PointTask::operator=(const PointTask &rhs)
    //--------------------------------------------------------------------------
    {
      // should never be called
      assert(false);
      return *this;
    }

    //--------------------------------------------------------------------------
    void PointTask::activate(void)
    //--------------------------------------------------------------------------
    {
      DETAILED_PROFILER(runtime, POINT_ACTIVATE_CALL);
      activate_single();
      // Point tasks never have to resolve speculation
      resolve_speculation();
      slice_owner = NULL;
      point_termination = ApUserEvent::NO_AP_USER_EVENT;
    }

    //--------------------------------------------------------------------------
    void PointTask::deactivate(void)
    //--------------------------------------------------------------------------
    {
      DETAILED_PROFILER(runtime, POINT_DEACTIVATE_CALL);
      if (runtime->profiler != NULL)
        runtime->profiler->register_slice_owner(
            this->slice_owner->get_unique_op_id(),
            this->get_unique_op_id());
      deactivate_single();
      if (!remote_instances.empty())
      {
        UniqueID local_uid = get_unique_id();
        Serializer rez;
        {
          RezCheck z(rez);
          rez.serialize(local_uid);
        }
        for (std::map<AddressSpaceID,RemoteTask*>::const_iterator it = 
              remote_instances.begin(); it != remote_instances.end(); it++)
        {
          runtime->send_remote_context_free(it->first, rez);
        }
        remote_instances.clear();
      }
      runtime->free_point_task(this);
    } 

    //--------------------------------------------------------------------------
    void PointTask::trigger_dependence_analysis(void)
    //--------------------------------------------------------------------------
    {
      // should never be called
      assert(false);
    }

    //--------------------------------------------------------------------------
    void PointTask::report_interfering_requirements(unsigned idx1,
                                                    unsigned idx2)
    //--------------------------------------------------------------------------
    {
      switch (index_point.get_dim())
      {
        case 1:
          {
            REPORT_LEGION_ERROR(ERROR_ALIASED_REGION_REQUIREMENTS,
                    "Aliased and interfering region requirements for "
                    "point tasks are not permitted. Region requirements "
                    "%d and %d of point %lld of index space task %s (UID %lld) "
                    "in parent task %s (UID %lld) are interfering.", 
                    idx1, idx2, index_point[0], get_task_name(),
                    get_unique_id(), parent_ctx->get_task_name(),
                    parent_ctx->get_unique_id());
            break;
          }
#if LEGION_MAX_DIM >= 2
        case 2:
          {
            REPORT_LEGION_ERROR(ERROR_ALIASED_REGION_REQUIREMENTS,
                    "Aliased and interfering region requirements for "
                    "point tasks are not permitted. Region requirements "
                    "%d and %d of point (%lld,%lld) of index space task %s "
                    "(UID %lld) in parent task %s (UID %lld) are interfering.",
                    idx1, idx2, index_point[0], index_point[1], 
                    get_task_name(), get_unique_id(), 
                    parent_ctx->get_task_name(), parent_ctx->get_unique_id());
            break;
          }
#endif
#if LEGION_MAX_DIM >= 3
        case 3:
          {
            REPORT_LEGION_ERROR(ERROR_ALIASED_REGION_REQUIREMENTS,
                    "Aliased and interfering region requirements for "
                    "point tasks are not permitted. Region requirements "
                    "%d and %d of point (%lld,%lld,%lld) of index space task %s"
                    " (UID %lld) in parent task %s (UID %lld) are interfering.",
                    idx1, idx2, index_point[0], index_point[1], 
                    index_point[2], get_task_name(), get_unique_id(), 
                    parent_ctx->get_task_name(), parent_ctx->get_unique_id());
            break;
          }
#endif
#if LEGION_MAX_DIM >= 4
        case 4:
          {
            REPORT_LEGION_ERROR(ERROR_ALIASED_REGION_REQUIREMENTS,
                    "Aliased and interfering region requirements for "
                    "point tasks are not permitted. Region requirements "
                    "%d and %d of point (%lld,%lld,%lld,%lld) of index space " 
                    "task %s (UID %lld) in parent task %s (UID %lld) are "
                    "interfering.", idx1, idx2, index_point[0], index_point[1],
                    index_point[2], index_point[3], get_task_name(), 
                    get_unique_id(), parent_ctx->get_task_name(), 
                    parent_ctx->get_unique_id());
            break;
          }
#endif
#if LEGION_MAX_DIM >= 5
        case 5:
          {
            REPORT_LEGION_ERROR(ERROR_ALIASED_REGION_REQUIREMENTS,
                    "Aliased and interfering region requirements for "
                    "point tasks are not permitted. Region requirements "
                    "%d and %d of point (%lld,%lld,%lld,%lld,%lld) of index "
                    "space task %s (UID %lld) in parent task %s (UID %lld) are "
                    "interfering.", idx1, idx2, index_point[0], index_point[1],
                    index_point[2], index_point[3], index_point[4], 
                    get_task_name(), get_unique_id(), 
                    parent_ctx->get_task_name(), parent_ctx->get_unique_id());
            break;
          }
#endif
#if LEGION_MAX_DIM >= 6
        case 6:
          {
            REPORT_LEGION_ERROR(ERROR_ALIASED_REGION_REQUIREMENTS,
                    "Aliased and interfering region requirements for "
                    "point tasks are not permitted. Region requirements "
                    "%d and %d of point (%lld,%lld,%lld,%lld,%lld,%lld) of "
                    "index space task %s (UID %lld) in parent task %s (UID "
                    "%lld) are interfering.", idx1, idx2, index_point[0], 
                    index_point[1], index_point[2], index_point[3], 
                    index_point[4], index_point[5], get_task_name(), 
                    get_unique_id(), parent_ctx->get_task_name(), 
                    parent_ctx->get_unique_id());
            break;
          }
#endif
#if LEGION_MAX_DIM >= 7
        case 7:
          {
            REPORT_LEGION_ERROR(ERROR_ALIASED_REGION_REQUIREMENTS,
                    "Aliased and interfering region requirements for "
                    "point tasks are not permitted. Region requirements "
                    "%d and %d of point (%lld,%lld,%lld,%lld,%lld,%lld,%lld) of"
                    " index space task %s (UID %lld) in parent task %s (UID "
                    "%lld) are interfering.", idx1, idx2, index_point[0], 
                    index_point[1], index_point[2], index_point[3], 
                    index_point[4], index_point[5], index_point[6],
                    get_task_name(), get_unique_id(), 
                    parent_ctx->get_task_name(), parent_ctx->get_unique_id());
            break;
          }
#endif
#if LEGION_MAX_DIM >= 8
        case 8:
          {
            REPORT_LEGION_ERROR(ERROR_ALIASED_REGION_REQUIREMENTS,
                    "Aliased and interfering region requirements for "
                    "point tasks are not permitted. Region requirements "
                    "%d and %d of point (%lld,%lld,%lld,%lld,%lld,%lld,%lld,"
                    "%lld) of index space task %s (UID %lld) in parent task "
                    "%s (UID %lld) are interfering.", idx1, idx2, 
                    index_point[0], index_point[1], index_point[2], 
                    index_point[3], index_point[4], index_point[5], 
                    index_point[6], index_point[7], get_task_name(), 
                    get_unique_id(), parent_ctx->get_task_name(), 
                    parent_ctx->get_unique_id());
            break;
          }
#endif
#if LEGION_MAX_DIM >= 9
        case 9:
          {
            REPORT_LEGION_ERROR(ERROR_ALIASED_REGION_REQUIREMENTS,
                    "Aliased and interfering region requirements for "
                    "point tasks are not permitted. Region requirements "
                    "%d and %d of point (%lld,%lld,%lld,%lld,%lld,%lld,%lld,"
                    "%lld,%lld) of index space task %s (UID %lld) in parent "
                    "task %s (UID %lld) are interfering.", idx1, idx2, 
                    index_point[0], index_point[1], index_point[2], 
                    index_point[3], index_point[4], index_point[5], 
                    index_point[6], index_point[7], index_point[8],
                    get_task_name(), get_unique_id(), 
                    parent_ctx->get_task_name(), parent_ctx->get_unique_id());
            break;
          }
#endif
        default:
          assert(false);
      }
    }

    //--------------------------------------------------------------------------
    void PointTask::resolve_false(bool speculated, bool launched)
    //--------------------------------------------------------------------------
    {
      // should never be called
      assert(false);
    }

    //--------------------------------------------------------------------------
    void PointTask::early_map_task(void)
    //--------------------------------------------------------------------------
    {
      // Point tasks are always done with early mapping
    }

    //--------------------------------------------------------------------------
    bool PointTask::distribute_task(void)
    //--------------------------------------------------------------------------
    {
      // Point tasks are never sent anywhere
      return true;
    }

    //--------------------------------------------------------------------------
    RtEvent PointTask::perform_mapping(MustEpochOp *must_epoch_owner/*=NULL*/,
                                       bool first_invocation/*=true*/)
    //--------------------------------------------------------------------------
    {
      // For point tasks we use the point termination event which as the
      // end event for this task since point tasks can be moved and
      // the completion event is therefore not guaranteed to survive
      // the length of the task's execution
      const RtEvent deferred = 
        map_all_regions(point_termination, first_invocation, must_epoch_owner);
      if (deferred.exists())
        return deferred;
      RtEvent applied_condition;
      ApEvent effects_condition;
<<<<<<< HEAD
      // If we succeeded in mapping and had no virtual mappings
      // then we are done mapping
      if (is_leaf() && !has_virtual_instances() && !is_replicated())
=======
      // If we succeeded in mapping and we're a leaf so we are done mapping
      if (is_leaf()) 
>>>>>>> 8522c01a
      {
        if (!map_applied_conditions.empty())
        {
          applied_condition = Runtime::merge_events(map_applied_conditions);
          map_applied_conditions.clear();
        }
        if (!effects_postconditions.empty())
        {
          const PhysicalTraceInfo trace_info(this);
          effects_condition = 
            Runtime::merge_events(&trace_info, effects_postconditions);
          effects_postconditions.clear();
        }
        // If we mapped remotely we might have a deferred complete mapping
        // that we can trigger now
        if (deferred_complete_mapping.exists())
        {
#ifdef DEBUG_LEGION
          assert(is_remote());
#endif
          Runtime::trigger_event(deferred_complete_mapping, applied_condition);
          applied_condition = deferred_complete_mapping;
          deferred_complete_mapping = RtUserEvent::NO_RT_USER_EVENT;
        }
        if (deferred_effects.exists())
        {
#ifdef DEBUG_LEGION
          assert(is_remote());
#endif
          Runtime::trigger_event(deferred_effects, effects_condition);
          effects_condition = deferred_effects;
          deferred_effects = ApUserEvent::NO_AP_USER_EVENT;
        }
      }
      else
      {
#ifdef DEBUG_LEGION
        assert(!deferred_complete_mapping.exists());
        assert(!deferred_effects.exists());
#endif
        deferred_complete_mapping = Runtime::create_rt_user_event();
        applied_condition = deferred_complete_mapping;
        deferred_effects = Runtime::create_ap_user_event();
        effects_condition = deferred_effects;
      }
      slice_owner->record_child_mapped(applied_condition, effects_condition);
      complete_mapping(applied_condition);
      return RtEvent::NO_RT_EVENT;
    }

    //--------------------------------------------------------------------------
    void PointTask::shard_off(RtEvent mapped_precondition)
    //--------------------------------------------------------------------------
    {
      slice_owner->record_child_mapped(mapped_precondition, 
                                       ApEvent::NO_AP_EVENT);
      SingleTask::shard_off(mapped_precondition);
    }

    //--------------------------------------------------------------------------
    bool PointTask::is_stealable(void) const
    //--------------------------------------------------------------------------
    {
      // should never be called
      assert(false);
      return false;
    }

    //--------------------------------------------------------------------------
    bool PointTask::can_early_complete(ApUserEvent &chain_event)
    //--------------------------------------------------------------------------
    {
      chain_event = point_termination;
      return true;
    }

    //--------------------------------------------------------------------------
    VersionInfo& PointTask::get_version_info(unsigned idx)
    //--------------------------------------------------------------------------
    {
      // See if we've copied over the versions from our slice
      // if not we can just use our slice owner
      if (idx < version_infos.size())
        return version_infos[idx];
      return slice_owner->get_version_info(idx);
    }

    //--------------------------------------------------------------------------
    ApEvent PointTask::get_task_completion(void) const
    //--------------------------------------------------------------------------
    {
      return point_termination;
    }

    //--------------------------------------------------------------------------
    TaskOp::TaskKind PointTask::get_task_kind(void) const
    //--------------------------------------------------------------------------
    {
      return POINT_TASK_KIND;
    }

    //--------------------------------------------------------------------------
    void PointTask::perform_inlining(void)
    //--------------------------------------------------------------------------
    {
      // Should never be called
      assert(false);
    }

    //--------------------------------------------------------------------------
    std::map<PhysicalManager*,std::pair<unsigned,bool> >* 
                                     PointTask::get_acquired_instances_ref(void)
    //--------------------------------------------------------------------------
    {
      return slice_owner->get_acquired_instances_ref();
    }

    //--------------------------------------------------------------------------
    void PointTask::trigger_task_complete(bool deferred /*=false*/)
    //--------------------------------------------------------------------------
    {
      DETAILED_PROFILER(runtime, POINT_TASK_COMPLETE_CALL);
      // Remove profiling our guard and trigger the profiling event if necessary
      if ((__sync_add_and_fetch(&outstanding_profiling_requests, -1) == 0) &&
          profiling_reported.exists())
        Runtime::trigger_event(profiling_reported);
      // Pass back our created and deleted operations 
<<<<<<< HEAD
      if (execution_context != NULL)
      {
        slice_owner->return_privileges(execution_context);
        if (runtime->legion_spy_enabled)
          execution_context->log_created_requirements();
        // Invalidate any context that we had so that the child
        // operations can begin committing
        execution_context->invalidate_region_tree_contexts();
        // Since this point is now complete we know
        // that we can trigger it. Note we don't need to do
        // this if we're a leaf task with no virtual mappings
        // because we would have performed the leaf task
        // early complete chaining operation.
        if (!is_leaf() || has_virtual_instances())
          Runtime::trigger_event(point_termination);
      }
      else
=======
      slice_owner->return_privileges(execution_context);
      slice_owner->record_child_complete();
      // Since this point is now complete we know
      // that we can trigger it. Note we don't need to do
      // this if we're a leaf task because we would have 
      // performed the leaf task early complete chaining operation.
      if (!is_leaf())
>>>>>>> 8522c01a
        Runtime::trigger_event(point_termination);
      slice_owner->record_child_complete();
      // See if we need to trigger that our children are complete
      const bool need_commit = (execution_context != NULL) ? 
        execution_context->attempt_children_commit() : false;
      // Mark that this operation is now complete
      complete_operation();
      if (need_commit)
        trigger_children_committed();
    }

    //--------------------------------------------------------------------------
    void PointTask::trigger_task_commit(void)
    //--------------------------------------------------------------------------
    {
      DETAILED_PROFILER(runtime, POINT_TASK_COMMIT_CALL);
      // A little strange here, but we don't directly commit this
      // operation, instead we just tell our slice that we are commited
      // In the deactivation of the slice task is when we will actually
      // have our commit call done
      slice_owner->record_child_committed(profiling_reported);
    }

    //--------------------------------------------------------------------------
    bool PointTask::pack_task(Serializer &rez, Processor target)
    //--------------------------------------------------------------------------
    {
      DETAILED_PROFILER(runtime, POINT_PACK_TASK_CALL);
      RezCheck z(rez);
      pack_single_task(rez, runtime->find_address_space(target));
      rez.serialize(point_termination); 
#ifdef DEBUG_LEGION
      assert(is_origin_mapped()); // should be origin mapped if we're here
#endif
      rez.serialize(deferred_effects);
      deferred_effects = ApUserEvent::NO_AP_USER_EVENT;
      // Return false since point tasks should always be deactivated
      // once they are sent to a remote node
      return false;
    }

    //--------------------------------------------------------------------------
    bool PointTask::unpack_task(Deserializer &derez, Processor current,
                                std::set<RtEvent> &ready_events)
    //--------------------------------------------------------------------------
    {
      DETAILED_PROFILER(runtime, POINT_UNPACK_TASK_CALL);
      DerezCheck z(derez);
      unpack_single_task(derez, ready_events);
      derez.deserialize(point_termination);
#ifdef DEBUG_LEGION
      assert(!deferred_effects.exists());
#endif
      derez.deserialize(deferred_effects);
      set_current_proc(current);
      // Get the context information from our slice owner
      parent_ctx = slice_owner->get_context();
      parent_task = parent_ctx->get_task();
      // We should always just apply these things now since we were mapped 
      // on the owner node
#ifdef DEBUG_LEGION
      assert(is_origin_mapped());
#endif
      slice_owner->record_child_mapped(deferred_complete_mapping,
                                       deferred_effects);
#ifdef LEGION_SPY
      LegionSpy::log_event_dependence(completion_event, point_termination);
#endif
      return false;
    }

    //--------------------------------------------------------------------------
    void PointTask::pack_as_shard_task(Serializer &rez, AddressSpace target)
    //--------------------------------------------------------------------------
    {
      pack_single_task(rez, target);
      // Finally pack our context information
      rez.serialize(slice_owner->get_remote_owner_uid());
    }

    //--------------------------------------------------------------------------
    void PointTask::handle_future(const void *res, size_t res_size, bool owner)
    //--------------------------------------------------------------------------
    {
      slice_owner->handle_future(index_point, res, res_size, owner);
    }

    //--------------------------------------------------------------------------
    void PointTask::handle_post_mapped(bool deferral, 
                                       RtEvent mapped_precondition)
    //--------------------------------------------------------------------------
    {
      DETAILED_PROFILER(runtime, POINT_TASK_POST_MAPPED_CALL);
      if (deferred_effects.exists())
      {
        if (!effects_postconditions.empty())
        {
          const PhysicalTraceInfo trace_info(this);
          Runtime::trigger_event(deferred_effects,
            Runtime::merge_events(&trace_info, effects_postconditions));
        }
        else
          Runtime::trigger_event(deferred_effects);
        deferred_effects = ApUserEvent::NO_AP_USER_EVENT;
      }
#ifdef DEBUG_LEGION
#ifndef NDEBUG
      else
        assert(!effects_postconditions.empty()); 
#endif
#endif
      if (deferred_complete_mapping.exists())
      {
        if (mapped_precondition.exists())
          map_applied_conditions.insert(mapped_precondition);
        // Little race condition here so pull it on the stack first
        RtUserEvent to_trigger = deferred_complete_mapping;
        deferred_complete_mapping = RtUserEvent::NO_RT_USER_EVENT;
        if (!map_applied_conditions.empty())
          Runtime::trigger_event(to_trigger, 
              Runtime::merge_events(map_applied_conditions)); 
        else
          Runtime::trigger_event(to_trigger);
      }
#ifdef DEBUG_LEGION
#ifndef NDEBUG
      else
      {
        assert(!mapped_precondition.exists());
        assert(map_applied_conditions.empty());
      }
#endif
#endif
    }

    //--------------------------------------------------------------------------
    void PointTask::handle_misspeculation(void)
    //--------------------------------------------------------------------------
    {
      // First thing: increment the meta-task counts since we decremented
      // them in case we didn't end up running
#ifdef DEBUG_LEGION
      runtime->increment_total_outstanding_tasks(
          MisspeculationTaskArgs::TASK_ID, true/*meta*/);
#else
      runtime->increment_total_outstanding_tasks();
#endif
#ifdef DEBUG_SHUTDOWN_HANG
      __sync_fetch_and_add(
            &runtime->outstanding_counts[MisspeculationTaskArgs::TASK_ID],1);
#endif
      // Pretend like we executed the task
      execution_context->begin_misspeculation();
      size_t result_size;
      const void *result = slice_owner->get_predicate_false_result(result_size);
      execution_context->end_misspeculation(result, result_size);
    }

    //--------------------------------------------------------------------------
    void PointTask::record_reference_mutation_effect(RtEvent event)
    //--------------------------------------------------------------------------
    {
      map_applied_conditions.insert(event);
    }

    //--------------------------------------------------------------------------
    const DomainPoint& PointTask::get_domain_point(void) const
    //--------------------------------------------------------------------------
    {
      return index_point;
    }

    //--------------------------------------------------------------------------
    void PointTask::set_projection_result(unsigned idx, LogicalRegion result)
    //--------------------------------------------------------------------------
    {
#ifdef DEBUG_LEGION
      assert(idx < regions.size());
#endif
      RegionRequirement &req = regions[idx];
#ifdef DEBUG_LEGION
      assert(req.handle_type != SINGULAR);
#endif
      req.region = result;
      req.handle_type = SINGULAR;
      // Check to see if the region is a NO_REGION,
      // if it is then switch the privilege to NO_ACCESS
      if (req.region == LogicalRegion::NO_REGION)
        req.privilege = NO_ACCESS;
    }

    //--------------------------------------------------------------------------
    void PointTask::initialize_point(SliceTask *owner, const DomainPoint &point,
                                     const FutureMap &point_arguments)
    //--------------------------------------------------------------------------
    {
      slice_owner = owner;
      // Get our point
      index_point = point;
      // Get our argument
      if (point_arguments.impl != NULL)
      {
        Future f = point_arguments.impl->get_future(point, true/*allow empty*/);
        if (f.impl != NULL)
        {
          ApEvent ready = f.impl->get_ready_event();
          ready.wait();
          local_arglen = f.impl->get_untyped_size();
          // Have to make a local copy since the point takes ownership
          if (local_arglen > 0)
          {
            local_args = malloc(local_arglen);
            memcpy(local_args, f.impl->get_untyped_result(), local_arglen);
          }
        }
      }
      // Make a new termination event for this point
      point_termination = Runtime::create_ap_user_event();
    }

    //--------------------------------------------------------------------------
    void PointTask::send_back_created_state(AddressSpaceID target)
    //--------------------------------------------------------------------------
    {
      if (execution_context->has_created_requirements())
        execution_context->send_back_created_state(target);
    } 

    //--------------------------------------------------------------------------
    void PointTask::replay_analysis(void)
    //--------------------------------------------------------------------------
    {
#ifdef LEGION_SPY
      LegionSpy::log_replay_operation(unique_op_id);
#endif
      tpl->register_operation(this);
      complete_mapping();
    }

    //--------------------------------------------------------------------------
    TraceLocalID PointTask::get_trace_local_id() const
    //--------------------------------------------------------------------------
    {
      return TraceLocalID(trace_local_id, get_domain_point());
    }

    /////////////////////////////////////////////////////////////
    // Shard Task 
    /////////////////////////////////////////////////////////////

    //--------------------------------------------------------------------------
    ShardTask::ShardTask(Runtime *rt, ShardManager *manager,
                         ShardID id, Processor proc)
      : SingleTask(rt), shard_id(id)
    //--------------------------------------------------------------------------
    {
      activate_single();
      target_proc = proc;
      current_proc = proc;
      shard_manager = manager;
      if (manager->original_task != NULL)
        remote_owner_uid = 
          manager->original_task->get_context()->get_unique_id();
    }
    
    //--------------------------------------------------------------------------
    ShardTask::ShardTask(const ShardTask &rhs)
      : SingleTask(NULL), shard_id(0)
    //--------------------------------------------------------------------------
    {
      // should never be called
      assert(false);
    }

    //--------------------------------------------------------------------------
    ShardTask::~ShardTask(void)
    //--------------------------------------------------------------------------
    {
      // Set our shard manager to NULL since we are not supposed to delete it
      shard_manager = NULL;
      // We clear out instance top view here since we know that all
      // our sibling shards are done at this point too, this allows
      // us to remove any references to the context and hopefully to
      // delete it
      if ((execution_context != NULL) && execution_context->is_inner_context())
      {
#ifdef DEBUG_LEGION
        ReplicateContext *repl_ctx = 
          dynamic_cast<ReplicateContext*>(execution_context);
        assert(repl_ctx != NULL);
#else
        ReplicateContext *repl_ctx = 
          static_cast<ReplicateContext*>(execution_context);
#endif
        repl_ctx->clear_instance_top_views();
      }
      deactivate_single();
    }

    //--------------------------------------------------------------------------
    ShardTask& ShardTask::operator=(const ShardTask &rhs)
    //--------------------------------------------------------------------------
    {
      // should never be called
      assert(false);
      return *this;
    }

    //--------------------------------------------------------------------------
    void ShardTask::activate(void)
    //--------------------------------------------------------------------------
    {
      assert(false);
    }

    //--------------------------------------------------------------------------
    void ShardTask::deactivate(void)
    //--------------------------------------------------------------------------
    {
      assert(false);
    }

    //--------------------------------------------------------------------------
    bool ShardTask::is_top_level_task(void) const
    //--------------------------------------------------------------------------
    {
      return shard_manager->top_level_task;
    }

    //--------------------------------------------------------------------------
    void ShardTask::replay_analysis(void)
    //--------------------------------------------------------------------------
    {
      assert(false);
    }

    //--------------------------------------------------------------------------
    void ShardTask::trigger_dependence_analysis(void)
    //--------------------------------------------------------------------------
    {
      assert(false);
    }

    //--------------------------------------------------------------------------
    void ShardTask::resolve_false(bool speculated, bool launched)
    //--------------------------------------------------------------------------
    {
      assert(false);
    }

    //--------------------------------------------------------------------------
    void ShardTask::early_map_task(void)
    //--------------------------------------------------------------------------
    {
      assert(false);
    }

    //--------------------------------------------------------------------------
    bool ShardTask::distribute_task(void)
    //--------------------------------------------------------------------------
    {
      assert(false);
      return false;
    }

    //--------------------------------------------------------------------------
    RtEvent ShardTask::perform_must_epoch_version_analysis(MustEpochOp *own)
    //--------------------------------------------------------------------------
    {
      assert(false);
      return RtEvent::NO_RT_EVENT;
    }

    //--------------------------------------------------------------------------
    RtEvent ShardTask::perform_mapping(MustEpochOp *owner,bool first_invocation)
    //--------------------------------------------------------------------------
    {
      assert(false);
      return RtEvent::NO_RT_EVENT;
    }
    
    //--------------------------------------------------------------------------
    bool ShardTask::is_stealable(void) const
    //--------------------------------------------------------------------------
    {
      return false;
    }

    //--------------------------------------------------------------------------
    bool ShardTask::can_early_complete(ApUserEvent &chain_event)
    //--------------------------------------------------------------------------
    {
      // no point for early completion for shard tasks
      return false;
    }

    //--------------------------------------------------------------------------
    std::map<PhysicalManager*,std::pair<unsigned,bool> >*
                                     ShardTask::get_acquired_instances_ref(void)
    //--------------------------------------------------------------------------
    {
      // We shouldn't actually have any references for this kind of task
      return NULL;
    }

    //--------------------------------------------------------------------------
    ApEvent ShardTask::get_task_completion(void) const
    //--------------------------------------------------------------------------
    {
      return get_completion_event();
    }

    //--------------------------------------------------------------------------
    TaskOp::TaskKind ShardTask::get_task_kind(void) const
    //--------------------------------------------------------------------------
    {
      return SHARD_TASK_KIND;
    }

    //--------------------------------------------------------------------------
    void ShardTask::trigger_mapping(void)
    //--------------------------------------------------------------------------
    {
      assert(false);
    }

    //--------------------------------------------------------------------------
    void ShardTask::trigger_task_complete(bool deferred /*=false*/)
    //--------------------------------------------------------------------------
    {
      // First invoke the method on the shard manager 
      shard_manager->trigger_task_complete(true/*local*/);
      // Then do the normal clean-up operations
      // Remove profiling our guard and trigger the profiling event if necessary
      if ((__sync_add_and_fetch(&outstanding_profiling_requests, -1) == 0) &&
          profiling_reported.exists())
        Runtime::trigger_event(profiling_reported);
      // Invalidate any context that we had so that the child
      // operations can begin committing
      execution_context->invalidate_region_tree_contexts();
      if (runtime->legion_spy_enabled)
        execution_context->log_created_requirements();
      // See if we need to trigger that our children are complete
      const bool need_commit = execution_context->attempt_children_commit();
      // Mark that this operation is complete
      complete_operation();
      if (need_commit)
        trigger_children_committed();
    }

    //--------------------------------------------------------------------------
    void ShardTask::trigger_task_commit(void)
    //--------------------------------------------------------------------------
    {
      // Commit this operation
      // Dont' deactivate ourselves, the shard manager will do that for us
      commit_operation(false/*deactivate*/, profiling_reported);
      // If we still have to report profiling information then we must
      // block here to avoid a race with the shard manager deactivating
      // us before we are done with this object
      if (profiling_reported.exists() && !profiling_reported.has_triggered())
        profiling_reported.wait();
      // Lastly invoke the method on the shard manager, this could
      // delete us so it has to be last
      shard_manager->trigger_task_commit(true/*local*/);
    }

    //--------------------------------------------------------------------------
    VersionInfo& ShardTask::get_version_info(unsigned idx)
    //--------------------------------------------------------------------------
    {
#ifdef DEBUG_LEGION
      assert(idx < version_infos.size());
#endif
      return version_infos[idx];
    }

    //--------------------------------------------------------------------------
    void ShardTask::perform_physical_traversal(unsigned idx,
                                      RegionTreeContext ctx, InstanceSet &valid)
    //--------------------------------------------------------------------------
    {
      assert(false);
    }

    //--------------------------------------------------------------------------
    bool ShardTask::pack_task(Serializer &rez, Processor target)
    //--------------------------------------------------------------------------
    {
      AddressSpaceID addr_target = runtime->find_address_space(target);
      RezCheck z(rez);
      pack_single_task(rez, addr_target);
      rez.serialize(remote_owner_uid);
      return false;
    }

    //--------------------------------------------------------------------------
    bool ShardTask::unpack_task(Deserializer &derez, Processor current,
                                std::set<RtEvent> &ready_events)
    //--------------------------------------------------------------------------
    {
      DerezCheck z(derez);
      unpack_single_task(derez, ready_events);
      derez.deserialize(remote_owner_uid);
      // Figure out what our parent context is
      parent_ctx = runtime->find_context(remote_owner_uid);
      // Set our parent task for the user
      parent_task = parent_ctx->get_task();
      return false;
    }

    //--------------------------------------------------------------------------
    void ShardTask::pack_as_shard_task(Serializer &rez, AddressSpace target)
    //--------------------------------------------------------------------------
    {
      pack_single_task(rez, target);
      // Finally pack our context information
      rez.serialize(remote_owner_uid);
    }

    //--------------------------------------------------------------------------
    RtEvent ShardTask::unpack_shard_task(Deserializer &derez)
    //--------------------------------------------------------------------------
    {
      std::set<RtEvent> ready_events; 
      unpack_single_task(derez, ready_events);
      derez.deserialize(remote_owner_uid);
      // Figure out our parent context
      parent_ctx = runtime->find_context(remote_owner_uid);
      // Set our parent task
      parent_task = parent_ctx->get_task();
      if (!ready_events.empty())
        return Runtime::merge_events(ready_events);
      else
        return RtEvent::NO_RT_EVENT;
    }

    //--------------------------------------------------------------------------
    void ShardTask::perform_inlining(void)
    //--------------------------------------------------------------------------
    {
      assert(false);
    }

    //--------------------------------------------------------------------------
    void ShardTask::handle_future(const void *res, size_t res_size, bool owned)
    //--------------------------------------------------------------------------
    {
      shard_manager->handle_post_execution(res, res_size, owned, true/*local*/);
    }

    //--------------------------------------------------------------------------
    void ShardTask::handle_post_mapped(bool deferral, 
                                       RtEvent mapped_precondition)
    //--------------------------------------------------------------------------
    {
      shard_manager->handle_post_mapped(true/*local*/, mapped_precondition);
    }

    //--------------------------------------------------------------------------
    void ShardTask::handle_misspeculation(void)
    //--------------------------------------------------------------------------
    {
      // TODO: figure out how misspeculation works with control replication
      assert(false);
    }

    //--------------------------------------------------------------------------
    InnerContext* ShardTask::initialize_inner_execution_context(VariantImpl *v)
    //--------------------------------------------------------------------------
    {
      if (runtime->legion_spy_enabled)
        LegionSpy::log_shard(shard_manager->repl_id, shard_id, get_unique_id());
      // Check to see if we are control replicated or not
      if (shard_manager->control_replicated)
      {
        // If we have a control replication context then we do the special path
        ReplicateContext *repl_ctx = new ReplicateContext(runtime, this,
            get_depth(), v->is_inner(), regions, parent_req_indexes,
            virtual_mapped, unique_op_id, shard_manager);
        if (mapper == NULL)
          mapper = runtime->find_mapper(current_proc, map_id);
        repl_ctx->configure_context(mapper, task_priority);
        // Save the execution context early since we'll need it
        execution_context = repl_ctx;
        // Wait until all the other shards are ready too
        shard_manager->complete_startup_initialization();
        // Hold a reference during this to prevent collectives 
        // from deleting the context prematurely
        repl_ctx->add_reference();
        // The replicate contexts all need to sync up to exchange resources 
        repl_ctx->exchange_common_resources();
        // Remove our reference, DO NOT CHECK FOR DELETION
        repl_ctx->remove_reference();
        return repl_ctx;
      }
      else // No control replication so do the normal thing
        return SingleTask::initialize_inner_execution_context(v);
    }

    //--------------------------------------------------------------------------
    void ShardTask::launch_shard(void)
    //--------------------------------------------------------------------------
    {
      // If it is a leaf then we can mark it mapped right now, 
      // otherwise wait for the call back, note we already know
      // that it has no virtual instances because it is a 
      // replicated task
      if (is_leaf())
        shard_manager->handle_post_mapped(true/*local*/, RtEvent::NO_RT_EVENT);
      // Speculation can always be resolved here
      resolve_speculation();
      // Then launch the task for execution
      launch_task();
    }

    //--------------------------------------------------------------------------
    void ShardTask::extract_event_preconditions(
                                   const std::deque<InstanceSet> &all_instances)
    //--------------------------------------------------------------------------
    {
#ifdef DEBUG_LEGION
      assert(all_instances.size() == physical_instances.size());
#endif
      for (unsigned region_idx = 0; 
            region_idx < physical_instances.size(); region_idx++)
      {
        InstanceSet &local_instances = physical_instances[region_idx];
        const InstanceSet &instances = all_instances[region_idx];
        for (unsigned idx1 = 0; idx1 < local_instances.size(); idx1++)
        {
          InstanceRef &ref = local_instances[idx1];
#ifdef DEBUG_LEGION
          bool found = false;
#endif
          for (unsigned idx2 = 0; idx2 < instances.size(); idx2++)
          {
            const InstanceRef &other_ref = instances[idx2];
            if (ref.get_manager() != other_ref.get_manager())
              continue;
            ref.set_ready_event(other_ref.get_ready_event());
#ifdef DEBUG_LEGION
            found = true;
#endif
            break;
          }
#ifdef DEBUG_LEGION
          assert(found);
#endif
        }
      }
    }

    //--------------------------------------------------------------------------
    void ShardTask::return_privilege_state(ResourceTracker *target)
    //--------------------------------------------------------------------------
    {
#ifdef DEBUG_LEGION
      assert(execution_context != NULL);
#endif
      execution_context->return_privilege_state(target);
    }

    //--------------------------------------------------------------------------
    void ShardTask::handle_collective_message(Deserializer &derez)
    //--------------------------------------------------------------------------
    {
#ifdef DEBUG_LEGION
      assert(execution_context != NULL);
      ReplicateContext *repl_ctx = 
        dynamic_cast<ReplicateContext*>(execution_context);
      assert(repl_ctx != NULL);
#else
      ReplicateContext *repl_ctx = 
        static_cast<ReplicateContext*>(execution_context);
#endif
      repl_ctx->handle_collective_message(derez);
    }

    //--------------------------------------------------------------------------
    void ShardTask::handle_future_map_request(Deserializer &derez)
    //--------------------------------------------------------------------------
    {
#ifdef DEBUG_LEGION
      assert(execution_context != NULL);
      ReplicateContext *repl_ctx = 
        dynamic_cast<ReplicateContext*>(execution_context);
      assert(repl_ctx != NULL);
#else
      ReplicateContext *repl_ctx = 
        static_cast<ReplicateContext*>(execution_context);
#endif
      repl_ctx->handle_future_map_request(derez);
    }

    //--------------------------------------------------------------------------
    void ShardTask::handle_equivalence_set_request(Deserializer &derez)
    //--------------------------------------------------------------------------
    {
#ifdef DEBUG_LEGION
      assert(execution_context != NULL);
      ReplicateContext *repl_ctx = 
        dynamic_cast<ReplicateContext*>(execution_context);
      assert(repl_ctx != NULL);
#else
      ReplicateContext *repl_ctx = 
        static_cast<ReplicateContext*>(execution_context);
#endif
      repl_ctx->handle_equivalence_set_request(derez);
    }

    //--------------------------------------------------------------------------
    InstanceView* ShardTask::create_instance_top_view(PhysicalManager *manager,
                                                      AddressSpaceID source)
    //--------------------------------------------------------------------------
    {
#ifdef DEBUG_LEGION
      assert(execution_context != NULL);
      ReplicateContext *repl_ctx = 
        dynamic_cast<ReplicateContext*>(execution_context);
      assert(repl_ctx != NULL);
#else
      ReplicateContext *repl_ctx = 
        static_cast<ReplicateContext*>(execution_context);
#endif
      return repl_ctx->create_replicate_instance_top_view(manager, source);
    } 

    /////////////////////////////////////////////////////////////
    // Index Task 
    /////////////////////////////////////////////////////////////

    //--------------------------------------------------------------------------
    IndexTask::IndexTask(Runtime *rt)
      : MultiTask(rt)
    //--------------------------------------------------------------------------
    {
    }

    //--------------------------------------------------------------------------
    IndexTask::IndexTask(const IndexTask &rhs)
      : MultiTask(NULL)
    //--------------------------------------------------------------------------
    {
      // should never be called
      assert(false);
    }

    //--------------------------------------------------------------------------
    IndexTask::~IndexTask(void)
    //--------------------------------------------------------------------------
    {
    }

    //--------------------------------------------------------------------------
    IndexTask& IndexTask::operator=(const IndexTask &rhs)
    //--------------------------------------------------------------------------
    {
      // should never be called
      assert(false);
      return *this;
    }

    //--------------------------------------------------------------------------
    void IndexTask::activate(void)
    //--------------------------------------------------------------------------
    {
      DETAILED_PROFILER(runtime, INDEX_ACTIVATE_CALL);
      activate_index_task(); 
    }

    //--------------------------------------------------------------------------
    void IndexTask::activate_index_task(void)
    //--------------------------------------------------------------------------
    {
      activate_multi();
      serdez_redop_fns = NULL;
      slice_fraction = Fraction<long long>(0,1); // empty fraction
      total_points = 0;
      mapped_points = 0;
      complete_points = 0;
      committed_points = 0;
      need_intra_task_alias_analysis = true;
    }

    //--------------------------------------------------------------------------
    void IndexTask::deactivate(void)
    //--------------------------------------------------------------------------
    {
      DETAILED_PROFILER(runtime, INDEX_DEACTIVATE_CALL);
      deactivate_index_task(); 
      runtime->free_index_task(this);
    }

    //--------------------------------------------------------------------------
    void IndexTask::deactivate_index_task(void)
    //--------------------------------------------------------------------------
    {
      deactivate_multi();
      privilege_paths.clear();
      if (!origin_mapped_slices.empty())
      {
        for (std::deque<SliceTask*>::const_iterator it = 
              origin_mapped_slices.begin(); it != 
              origin_mapped_slices.end(); it++)
        {
          (*it)->deactivate();
        }
        origin_mapped_slices.clear();
      } 
      // Remove our reference to the future map
      future_map = FutureMap(); 
      // Remove our reference to the reduction future
      reduction_future = Future();
      map_applied_conditions.clear();
      version_infos.clear();
#ifdef DEBUG_LEGION
      interfering_requirements.clear();
      assert(acquired_instances.empty());
#endif
      acquired_instances.clear();
    }

    //--------------------------------------------------------------------------
    FutureMap IndexTask::initialize_task(TaskContext *ctx,
                                         const IndexTaskLauncher &launcher,
                                         IndexSpace launch_sp,
                                         bool check_privileges,
                                         bool track /*= true*/)
    //--------------------------------------------------------------------------
    {
      parent_ctx = ctx;
      task_id = launcher.task_id;
      indexes = launcher.index_requirements;
      regions = launcher.region_requirements;
      futures = launcher.futures;
      update_grants(launcher.grants);
      wait_barriers = launcher.wait_barriers;
      update_arrival_barriers(launcher.arrive_barriers);
      arglen = launcher.global_arg.get_size();
      if (arglen > 0)
      {
#ifdef DEBUG_LEGION
        assert(arg_manager == NULL);
#endif
        arg_manager = new AllocManager(arglen);
        arg_manager->add_reference();
        args = arg_manager->get_allocation();
        memcpy(args, launcher.global_arg.get_ptr(), arglen);
      }
      point_arguments = 
        FutureMap(launcher.argument_map.impl->freeze(parent_ctx));
      map_id = launcher.map_id;
      tag = launcher.tag;
      is_index_space = true;
      launch_space = launch_sp;
      if (!launcher.launch_domain.exists())
        runtime->forest->find_launch_space_domain(launch_space, index_domain);
      else
        index_domain = launcher.launch_domain;
      internal_space = launch_space;
      sharding_space = launcher.sharding_space;
      need_intra_task_alias_analysis = !launcher.independent_requirements;
      initialize_base_task(ctx, track, launcher.static_dependences,
                           launcher.predicate, task_id);
      if (launcher.predicate != Predicate::TRUE_PRED)
        initialize_predicate(launcher.predicate_false_future,
                             launcher.predicate_false_result);
      future_map = FutureMap(
          create_future_map(ctx, launch_space, launcher.sharding_space));
#ifdef DEBUG_LEGION
      future_map.impl->add_valid_domain(index_domain);
#endif
      check_empty_field_requirements(); 
      if (check_privileges)
        perform_privilege_checks();
      if (runtime->legion_spy_enabled)
      {
        LegionSpy::log_index_task(parent_ctx->get_unique_id(),
                                  unique_op_id, task_id,
                                  get_task_name());
        for (std::vector<PhaseBarrier>::const_iterator it = 
              launcher.wait_barriers.begin(); it !=
              launcher.wait_barriers.end(); it++)
        {
          ApEvent e = Runtime::get_previous_phase(it->phase_barrier);
          LegionSpy::log_phase_barrier_wait(unique_op_id, e);
        }
      }
      return future_map;
    }

    //--------------------------------------------------------------------------
    Future IndexTask::initialize_task(TaskContext *ctx,
                                      const IndexTaskLauncher &launcher,
                                      IndexSpace launch_sp,
                                      ReductionOpID redop_id, 
                                      bool deterministic,
                                      bool check_privileges,
                                      bool track /*= true*/)
    //--------------------------------------------------------------------------
    {
      parent_ctx = ctx;
      task_id = launcher.task_id;
      indexes = launcher.index_requirements;
      regions = launcher.region_requirements;
      futures = launcher.futures;
      update_grants(launcher.grants);
      wait_barriers = launcher.wait_barriers;
      update_arrival_barriers(launcher.arrive_barriers);
      arglen = launcher.global_arg.get_size();
      if (arglen > 0)
      {
#ifdef DEBUG_LEGION
        assert(arg_manager == NULL);
#endif
        arg_manager = new AllocManager(arglen);
        arg_manager->add_reference();
        args = arg_manager->get_allocation();
        memcpy(args, launcher.global_arg.get_ptr(), arglen);
      }
      point_arguments = 
        FutureMap(launcher.argument_map.impl->freeze(parent_ctx));
      map_id = launcher.map_id;
      tag = launcher.tag;
      is_index_space = true;
      launch_space = launch_sp;
      if (!launcher.launch_domain.exists())
        runtime->forest->find_launch_space_domain(launch_space, index_domain);
      else
        index_domain = launcher.launch_domain;
      internal_space = launch_space;
      sharding_space = launcher.sharding_space;
      need_intra_task_alias_analysis = !launcher.independent_requirements;
      redop = redop_id;
      reduction_op = Runtime::get_reduction_op(redop);
      deterministic_redop = deterministic;
      serdez_redop_fns = Runtime::get_serdez_redop_fns(redop);
      if (!reduction_op->is_foldable)
        REPORT_LEGION_ERROR(ERROR_REDUCTION_OPERATION_INDEX,
                      "Reduction operation %d for index task launch %s "
                      "(ID %lld) is not foldable.",
                      redop, get_task_name(), get_unique_id())
      else
        initialize_reduction_state();
      initialize_base_task(ctx, track, launcher.static_dependences,
                           launcher.predicate, task_id);
      if (launcher.predicate != Predicate::TRUE_PRED)
        initialize_predicate(launcher.predicate_false_future,
                             launcher.predicate_false_result);
      reduction_future = Future(new FutureImpl(runtime,
            true/*register*/, runtime->get_available_distributed_id(), 
            runtime->address_space, this));
      check_empty_field_requirements();
      if (check_privileges)
        perform_privilege_checks();
      if (runtime->legion_spy_enabled)
      {
        LegionSpy::log_index_task(parent_ctx->get_unique_id(),
                                  unique_op_id, task_id,
                                  get_task_name());
        for (std::vector<PhaseBarrier>::const_iterator it = 
              launcher.wait_barriers.begin(); it !=
              launcher.wait_barriers.end(); it++)
        {
          ApEvent e = Runtime::get_previous_phase(it->phase_barrier);
          LegionSpy::log_phase_barrier_wait(unique_op_id, e);
        }
        LegionSpy::log_future_creation(unique_op_id, 
              reduction_future.impl->get_ready_event(), index_point);
      }
      return reduction_future;
    }

    //--------------------------------------------------------------------------
    void IndexTask::initialize_predicate(const Future &pred_future,
                                         const TaskArgument &pred_arg)
    //--------------------------------------------------------------------------
    {
      if (pred_future.impl != NULL)
        predicate_false_future = pred_future;
      else
      {
        predicate_false_size = pred_arg.get_size();
        if (predicate_false_size == 0)
        {
          // TODO: Reenable this error if we want to track predicate defaults
#if 0
          if (variants->return_size > 0)
            log_run.error("Predicated index task launch for task %s "
                          "in parent task %s (UID %lld) has non-void "
                          "return type but no default value for its "
                          "future if the task predicate evaluates to "
                          "false.  Please set either the "
                          "'predicate_false_result' or "
                          "'predicate_false_future' fields of the "
                          "IndexTaskLauncher struct.",
                          get_task_name(), parent_ctx->get_task_name(),
                          parent_ctx->get_unique_id())
          }
#endif
        }
        else
        {
          // TODO: Reenable this error if we want to track predicate defaults
#ifdef PERFORM_PREDICATE_SIZE_CHECKS
          if (predicate_false_size != variants->return_size)
            REPORT_LEGION_ERROR(ERROR_PREDICATED_INDEX_TASK,
                          "Predicated index task launch for task %s "
                          "in parent task %s (UID %lld) has predicated "
                          "false return type of size %ld bytes, but the "
                          "expected return size is %ld bytes.",
                          get_task_name(), parent_ctx->get_task_name(),
                          parent_ctx->get_unique_id(),
                          predicate_false_size, variants->return_size)
#endif
#ifdef DEBUG_LEGION
          assert(predicate_false_result == NULL);
#endif
          predicate_false_result = 
            legion_malloc(PREDICATE_ALLOC, predicate_false_size);
          memcpy(predicate_false_result, pred_arg.get_ptr(),
                 predicate_false_size);
        }
      }
    }

    //--------------------------------------------------------------------------
    void IndexTask::trigger_prepipeline_stage(void)
    //--------------------------------------------------------------------------
    {
      // First compute the parent indexes
      compute_parent_indexes();
      // Annotate any regions which are going to need to be early mapped
      for (unsigned idx = 0; idx < regions.size(); idx++)
      {
        if (!IS_WRITE(regions[idx]))
          continue;
        if (regions[idx].handle_type == SINGULAR)
          regions[idx].flags |= MUST_PREMAP_FLAG;
        else if (regions[idx].handle_type == REG_PROJECTION)
        {
          ProjectionFunction *function = runtime->find_projection_function(
                                                    regions[idx].projection);
          if (function->depth == 0)
            regions[idx].flags |= MUST_PREMAP_FLAG;
        }
      }
      // Initialize the privilege paths
      privilege_paths.resize(regions.size());
      for (unsigned idx = 0; idx < regions.size(); idx++)
        initialize_privilege_path(privilege_paths[idx], regions[idx]);
      if (!options_selected)
      {
        const bool inline_task = select_task_options();
        if (inline_task) 
        {
          REPORT_LEGION_WARNING(LEGION_WARNING_MAPPER_REQUESTED_INLINE,
                          "Mapper %s requested to inline task %s "
                          "(UID %lld) but the 'enable_inlining' option was "
                          "not set on the task launcher so the request is "
                          "being ignored", mapper->get_mapper_name(),
                          get_task_name(), get_unique_id());
        }
      }
      if (need_intra_task_alias_analysis)
      {
        // If we don't have a trace, we do our alias analysis now
        LegionTrace *local_trace = get_trace();
        if (local_trace == NULL)
          perform_intra_task_alias_analysis(false/*tracing*/, NULL/*trace*/,
                                            privilege_paths);
      }
      if (runtime->legion_spy_enabled)
      { 
        for (unsigned idx = 0; idx < regions.size(); idx++)
          TaskOp::log_requirement(unique_op_id, idx, regions[idx]);
        runtime->forest->log_launch_space(launch_space, unique_op_id);
      }
    }

    //--------------------------------------------------------------------------
    void IndexTask::trigger_dependence_analysis(void)
    //--------------------------------------------------------------------------
    {
      perform_base_dependence_analysis();
      for (unsigned idx = 0; idx < regions.size(); idx++)
      {
        ProjectionInfo projection_info(runtime, regions[idx], launch_space);
        runtime->forest->perform_dependence_analysis(this, idx, regions[idx], 
                                                     projection_info,
                                                     privilege_paths[idx]);
      }
    }

    //--------------------------------------------------------------------------
    void IndexTask::perform_base_dependence_analysis(void)
    //--------------------------------------------------------------------------
    {
#ifdef DEBUG_LEGION
      assert(memo_state != MEMO_REQ);
      assert(privilege_paths.size() == regions.size());
#endif 
      if (need_intra_task_alias_analysis)
      {
        // If we have a trace we do our alias analysis now
        LegionTrace *local_trace = get_trace();
        if (local_trace != NULL)
          perform_intra_task_alias_analysis(is_tracing(), local_trace,
                                            privilege_paths);
      }
      // To be correct with the new scheduler we also have to 
      // register mapping dependences on futures
      for (std::vector<Future>::const_iterator it = futures.begin();
            it != futures.end(); it++)
      {
#ifdef DEBUG_LEGION
        assert(it->impl != NULL);
#endif
        it->impl->register_dependence(this);
      }
      if (predicate_false_future.impl != NULL)
        predicate_false_future.impl->register_dependence(this);
      // Also have to register any dependences on our predicate
      register_predicate_dependence();
    }

    //--------------------------------------------------------------------------
    void IndexTask::report_interfering_requirements(unsigned idx1,unsigned idx2)
    //--------------------------------------------------------------------------
    {
#if 0
      REPORT_LEGION_ERROR(ERROR_ALIASED_REGION_REQUIREMENTS,
                          "Aliased region requirements for index tasks "
                          "are not permitted. Region requirements %d and %d "
                          "of task %s (UID %lld) in parent task %s (UID %lld) "
                          "are interfering.", idx1, idx2, get_task_name(),
                          get_unique_id(), parent_ctx->get_task_name(),
                          parent_ctx->get_unique_id())
#else
      REPORT_LEGION_WARNING(LEGION_WARNING_REGION_REQUIREMENTS_INDEX,
                      "Region requirements %d and %d of index task %s "
                      "(UID %lld) in parent task %s (UID %lld) are potentially "
                      "interfering.  It's possible that this is a false "
                      "positive if there are projection region requirements "
                      "and each of the point tasks are non-interfering. "
                      "If the runtime is built in debug mode then it will "
                      "check that the region requirements of all points are "
                      "actually non-interfering. If you see no further error "
                      "messages for this index task launch then everything "
                      "is good.", idx1, idx2, get_task_name(), get_unique_id(),
                      parent_ctx->get_task_name(), parent_ctx->get_unique_id())
#endif
#ifdef DEBUG_LEGION
      interfering_requirements.insert(std::pair<unsigned,unsigned>(idx1,idx2));
#endif
    }

    //--------------------------------------------------------------------------
    RegionTreePath& IndexTask::get_privilege_path(unsigned idx)
    //--------------------------------------------------------------------------
    {
#ifdef DEBUG_LEGION
      assert(idx < privilege_paths.size());
#endif
      return privilege_paths[idx];
    }

    //--------------------------------------------------------------------------
    void IndexTask::resolve_false(bool speculated, bool launched)
    //--------------------------------------------------------------------------
    {
      // If we already launched, then we can just return
      // otherwise continue through to do the cleanup work
      if (launched)
        return;
      RtEvent execution_condition;
      // Fill in the index task map with the default future value
      if (redop == 0)
      {
        // Only need to do this if the internal domain exists, it
        // might not in a control replication context
        if (internal_space.exists())
        {
          // Get the domain that we will have to iterate over
          Domain local_domain;
          runtime->forest->find_launch_space_domain(internal_space, 
                                                    local_domain);
          // Handling the future map case
          if (predicate_false_future.impl != NULL)
          {
            ApEvent wait_on = predicate_false_future.impl->get_ready_event();
            if (wait_on.has_triggered())
            {
              const size_t result_size = 
                check_future_size(predicate_false_future.impl);
              const void *result = 
                predicate_false_future.impl->get_untyped_result(true);
              for (Domain::DomainPointIterator itr(local_domain); itr; itr++)
              {
                Future f = future_map.get_future(itr.p);
                if (result_size > 0)
                  f.impl->set_result(result, result_size, false/*own*/);
              }
            }
            else
            {
              // Add references so things won't be prematurely collected
              future_map.impl->add_base_resource_ref(DEFERRED_TASK_REF);
              predicate_false_future.impl->add_base_gc_ref(DEFERRED_TASK_REF,
                                                           this);
              DeferredFutureMapSetArgs args(future_map.impl,
                  predicate_false_future.impl, local_domain, this);
              execution_condition = 
                runtime->issue_runtime_meta_task(args, LG_LATENCY_WORK_PRIORITY,
                                               Runtime::protect_event(wait_on));
            }
          }
          else
          {
            for (Domain::DomainPointIterator itr(local_domain); itr; itr++)
            {
              Future f = future_map.get_future(itr.p);
              if (predicate_false_size > 0)
                f.impl->set_result(predicate_false_result,
                                   predicate_false_size, false/*own*/);
            }
          }
        }
      }
      else
      {
        // Handling a reduction case
        if (predicate_false_future.impl != NULL)
        {
          ApEvent wait_on = predicate_false_future.impl->get_ready_event();
          if (wait_on.has_triggered())
          {
            const size_t result_size = 
                        check_future_size(predicate_false_future.impl);
            if (result_size > 0)
              reduction_future.impl->set_result(
                  predicate_false_future.impl->get_untyped_result(true),
                  result_size, false/*own*/);
          }
          else
          {
            // Add references so they aren't garbage collected 
            reduction_future.impl->add_base_gc_ref(DEFERRED_TASK_REF, this);
            predicate_false_future.impl->add_base_gc_ref(DEFERRED_TASK_REF, 
                                                         this);
            DeferredFutureSetArgs args(reduction_future.impl,
                                    predicate_false_future.impl, this);
            execution_condition = 
              runtime->issue_runtime_meta_task(args, LG_LATENCY_WORK_PRIORITY,
                                               Runtime::protect_event(wait_on));
          }
        }
        else
        {
          if (predicate_false_size > 0)
            reduction_future.impl->set_result(predicate_false_result,
                                  predicate_false_size, false/*own*/);
        }
      }
      // Then clean up this task execution
      complete_mapping();
      complete_execution(execution_condition);
      resolve_speculation();
      trigger_children_complete();
      trigger_children_committed();
    }

    //--------------------------------------------------------------------------
    void IndexTask::early_map_task(void)
    //--------------------------------------------------------------------------
    {
      DETAILED_PROFILER(runtime, INDEX_EARLY_MAP_TASK_CALL);
      std::vector<unsigned> early_map_indexes;
      for (unsigned idx = 0; idx < regions.size(); idx++)
      {
        const RegionRequirement &req = regions[idx];
        if (req.must_premap())
          early_map_indexes.push_back(idx);
      }
      if (!early_map_indexes.empty())
      {
        early_map_regions(map_applied_conditions, early_map_indexes);
        if (!acquired_instances.empty())
          release_acquired_instances(acquired_instances);
      }
    }

    //--------------------------------------------------------------------------
    bool IndexTask::distribute_task(void)
    //--------------------------------------------------------------------------
    {
      DETAILED_PROFILER(runtime, INDEX_DISTRIBUTE_CALL);
      if (is_origin_mapped())
      {
        // This will only get called if we had slices that couldn't map, but
        // they have now all mapped
#ifdef DEBUG_LEGION
        assert(slices.empty());
#endif
        // We're never actually run
        return false;
      }
      else
      {
        if (!is_sliced() && target_proc.exists() && 
            (target_proc != current_proc))
        {
          // Make a slice copy and send it away
          SliceTask *clone = clone_as_slice_task(internal_space, target_proc,
                                                 true/*needs slice*/,
                                                 stealable, 1LL);
          runtime->send_task(clone);
          return false; // We have now been sent away
        }
        else
          return true; // Still local so we can be sliced
      }
    }

    //--------------------------------------------------------------------------
    RtEvent IndexTask::perform_mapping(MustEpochOp *owner/*=NULL*/,
                                       bool first_invocation/*=true*/)
    //--------------------------------------------------------------------------
    {
      DETAILED_PROFILER(runtime, INDEX_PERFORM_MAPPING_CALL);
      // This will only get called if we had slices that failed to origin map 
#ifdef DEBUG_LEGION
      assert(!slices.empty());
      // Should never get duplicate invocations here
      assert(first_invocation);
#endif
      for (std::list<SliceTask*>::iterator it = slices.begin();
            it != slices.end(); /*nothing*/)
      {
        (*it)->trigger_mapping();
        it = slices.erase(it);
      }
      return RtEvent::NO_RT_EVENT;
    }

    //--------------------------------------------------------------------------
    void IndexTask::launch_task(void)
    //--------------------------------------------------------------------------
    {
      // should never be called
      assert(false);
    }

    //--------------------------------------------------------------------------
    bool IndexTask::is_stealable(void) const
    //--------------------------------------------------------------------------
    {
      // Index space tasks are never stealable, they must first be
      // split into slices which can then be stolen.  Note that slicing
      // always happens after premapping so we know stealing is safe.
      return false;
    }

    //--------------------------------------------------------------------------
    void IndexTask::map_and_launch(void)
    //--------------------------------------------------------------------------
    {
      // This should only ever be called if we had slices which failed to map
#ifdef DEBUG_LEGION
      assert(is_sliced());
      assert(!slices.empty());
#endif
      trigger_slices();
    }

    //--------------------------------------------------------------------------
    ApEvent IndexTask::get_task_completion(void) const
    //--------------------------------------------------------------------------
    {
      return get_completion_event();
    }

    //--------------------------------------------------------------------------
    TaskOp::TaskKind IndexTask::get_task_kind(void) const
    //--------------------------------------------------------------------------
    {
      return INDEX_TASK_KIND;
    }

    //--------------------------------------------------------------------------
    void IndexTask::trigger_task_complete(bool deferred /*=false*/)
    //--------------------------------------------------------------------------
    {
      DETAILED_PROFILER(runtime, INDEX_COMPLETE_CALL);
      // Trigger all the futures or set the reduction future result
      // and then trigger it
      if (redop != 0)
      {
        // Set the future if we actually ran the task or we speculated
        if ((speculation_state != RESOLVE_FALSE_STATE) || false_guard.exists())
        {
          // If we're doing a deterministic reduction this is the point
          // at which we can collapse all the futures down to a single
          // value since we know we have them all in the temporary futures
          if (deterministic_redop)
          {
            for (std::map<DomainPoint,std::pair<void*,size_t> >::const_iterator
                  it = temporary_futures.begin();
                  it != temporary_futures.end(); it++)
              fold_reduction_future(it->second.first, it->second.second,
                                    false/*owner*/, true/*exclusive*/);
          }
          reduction_future.impl->set_result(reduction_state,
                                            reduction_state_size, 
                                            false/*owner*/);
        }
        reduction_future.impl->complete_future();
      }
      else
        future_map.impl->complete_all_futures();
      if (must_epoch != NULL)
        must_epoch->notify_subop_complete(this);
      if (!effects_postconditions.empty())
      {
        const PhysicalTraceInfo trace_info(this);
        ApEvent done = 
          Runtime::merge_events(&trace_info, effects_postconditions);
        request_early_complete(done);
      }
      complete_operation();
#ifdef LEGION_SPY
      LegionSpy::log_operation_events(unique_op_id, ApEvent::NO_AP_EVENT,
                                      completion_event);
#endif
    }

    //--------------------------------------------------------------------------
    void IndexTask::trigger_task_commit(void)
    //--------------------------------------------------------------------------
    {
      DETAILED_PROFILER(runtime, INDEX_COMMIT_CALL);
      if (must_epoch != NULL)
        must_epoch->notify_subop_commit(this);
      // Mark that this operation is now committed
      commit_operation(true/*deactivate*/);
    }

    //--------------------------------------------------------------------------
    bool IndexTask::pack_task(Serializer &rez, Processor target)
    //--------------------------------------------------------------------------
    {
      // should never be called
      assert(false);
      return false;
    }

    //--------------------------------------------------------------------------
    bool IndexTask::unpack_task(Deserializer &derez, Processor current,
                                std::set<RtEvent> &ready_events)
    //--------------------------------------------------------------------------
    {
      // should never be called
      assert(false);
      return false;
    }

    //--------------------------------------------------------------------------
    void IndexTask::perform_inlining(void)
    //--------------------------------------------------------------------------
    {
      DETAILED_PROFILER(runtime, INDEX_PERFORM_INLINING_CALL);
      // See if there is anything to wait for
      std::set<ApEvent> wait_on_events;
      for (unsigned idx = 0; idx < futures.size(); idx++)
      {
        FutureImpl *impl = futures[idx].impl; 
        wait_on_events.insert(impl->ready_event);
      }
      for (unsigned idx = 0; idx < grants.size(); idx++)
      {
        GrantImpl *impl = grants[idx].impl;
        wait_on_events.insert(impl->acquire_grant());
      }
      for (unsigned idx = 0; idx < wait_barriers.size(); idx++)
      {
	ApEvent e = 
          Runtime::get_previous_phase(wait_barriers[idx].phase_barrier);
        wait_on_events.insert(e);
      }
      // Merge together all the events for the start condition 
      ApEvent start_condition = Runtime::merge_events(NULL, wait_on_events);
      // Enumerate all of the points of our index space and run
      // the task for each one of them either saving or reducing their futures
      Processor current = parent_ctx->get_executing_processor();
      // Select the variant to use
      VariantImpl *variant = parent_ctx->select_inline_variant(this);
      // See if we need to wait for anything
      if (start_condition.exists())
        start_condition.wait();
      // Save this for when things are being returned
      TaskContext *enclosing = parent_ctx;
      // Make a copy of our region requirements
      std::vector<RegionRequirement> copy_requirements(regions.size());
      for (unsigned idx = 0; idx < regions.size(); idx++)
        copy_requirements[idx] = regions[idx];
      bool first = true;
      for (Domain::DomainPointIterator itr(index_domain); itr; itr++)
      {
        // If this is not the first we have to restore the region
        // requirements from copy that we made before hand
        if (!first)
        {
          for (unsigned idx = 0; idx < regions.size(); idx++)
            regions[idx] = copy_requirements[idx];
        }
        else
          first = false;
        index_point = itr.p; 
        // Get our local args
        Future local_arg = point_arguments.impl->get_future(index_point);
        if (local_arg.impl != NULL)
        {
          local_args = local_arg.impl->get_untyped_result(true);
          local_arglen = local_arg.impl->get_untyped_size();
        }
        else
        {
          local_args = NULL;
          local_arglen = 0;
        }
        compute_point_region_requirements();
        InlineContext *inline_ctx = new InlineContext(runtime, enclosing, this);
        // Save the inner context as the parent ctx
        parent_ctx = inline_ctx;
        variant->dispatch_inline(current, inline_ctx);
        // Return any created privilege state
        inline_ctx->return_privilege_state(enclosing);
        // Then we can delete the inline context
        delete inline_ctx;
      }
      if (redop == 0)
        future_map.impl->complete_all_futures();
      else
      {
        reduction_future.impl->set_result(reduction_state,
                                          reduction_state_size,false/*owner*/);
        reduction_future.impl->complete_future();
      }
      // Trigger all our events event
      Runtime::trigger_event(completion_event);
    }

    //--------------------------------------------------------------------------
    void IndexTask::end_inline_task(const void *res, size_t res_size,bool owned)
    //--------------------------------------------------------------------------
    {
      if (redop == 0)
      {
        Future f = future_map.impl->get_future(index_point);
        f.impl->set_result(res, res_size, owned);
      }
      else
        fold_reduction_future(res, res_size, owned, true/*exclusive*/);
    }

    //--------------------------------------------------------------------------
    VersionInfo& IndexTask::get_version_info(unsigned idx)
    //--------------------------------------------------------------------------
    {
      return version_infos[idx];
    }

    //--------------------------------------------------------------------------
    std::map<PhysicalManager*,std::pair<unsigned,bool> >* 
                                     IndexTask::get_acquired_instances_ref(void)
    //--------------------------------------------------------------------------
    {
      return &acquired_instances;
    }

    //--------------------------------------------------------------------------
    SliceTask* IndexTask::clone_as_slice_task(IndexSpace is, Processor p,
                                              bool recurse, bool stealable,
                                              long long scale_denominator)
    //--------------------------------------------------------------------------
    {
      DETAILED_PROFILER(runtime, INDEX_CLONE_AS_SLICE_CALL);
      SliceTask *result = runtime->get_available_slice_task(); 
      result->initialize_base_task(parent_ctx, false/*track*/, NULL/*deps*/,
                                   Predicate::TRUE_PRED, this->task_id);
      result->clone_multi_from(this, is, p, recurse, stealable);
      result->index_complete = this->completion_event;
      result->denominator = scale_denominator;
      result->index_owner = this;
      result->remote_owner_uid = parent_ctx->get_unique_id();
      result->trace_local_id = trace_local_id;
      result->tpl = tpl;
      result->memo_state = memo_state;
      if (runtime->legion_spy_enabled)
        LegionSpy::log_index_slice(get_unique_id(), 
                                   result->get_unique_id());
      if (runtime->profiler != NULL)
        runtime->profiler->register_slice_owner(get_unique_op_id(),
                                                result->get_unique_op_id());
      return result;
    }

    //--------------------------------------------------------------------------
    void IndexTask::handle_future(const DomainPoint &point, const void *result,
                                  size_t result_size, bool owner)
    //--------------------------------------------------------------------------
    {
      DETAILED_PROFILER(runtime, INDEX_HANDLE_FUTURE);
      // Need to hold the lock when doing this since it could
      // be going in parallel with other users
      if (reduction_op != NULL)
      {
        // If we're doing a deterministic reduction then we need to 
        // buffer up these future values until we get all of them so
        // that we can fold them in a deterministic way
        if (deterministic_redop)
        {
          // Store it in our temporary futures
          if (owner)
          {
            // Hold the lock to protect the data structure
            AutoLock o_lock(op_lock);
#ifdef DEBUG_LEGION
            assert(temporary_futures.find(point) == temporary_futures.end());
#endif
            temporary_futures[point] = 
              std::pair<void*,size_t>(const_cast<void*>(result),result_size);
          }
          else
          {
            void *copy = legion_malloc(FUTURE_RESULT_ALLOC, result_size);
            memcpy(copy,result,result_size);
            // Hold the lock to protect the data structure
            AutoLock o_lock(op_lock);
#ifdef DEBUG_LEGION
            assert(temporary_futures.find(point) == temporary_futures.end());
#endif
            temporary_futures[point] = 
              std::pair<void*,size_t>(copy,result_size);
          }
        }
        else
          fold_reduction_future(result, result_size, owner, false/*exclusive*/);
      }
      else
      {
        if (must_epoch == NULL)
        {
          Future f = future_map.get_future(point);
          f.impl->set_result(result, result_size, owner);
        }
        else
          must_epoch->set_future(point, result, result_size, owner);
      }
    }

    //--------------------------------------------------------------------------
    void IndexTask::register_must_epoch(void)
    //--------------------------------------------------------------------------
    {
      // should never be called
      assert(false);
    }

    //--------------------------------------------------------------------------
    FutureMapImpl* IndexTask::create_future_map(TaskContext *ctx,
                             IndexSpace launch_space, IndexSpace sharding_space) 
    //--------------------------------------------------------------------------
    {
      return new FutureMapImpl(ctx, this, runtime,
            runtime->get_available_distributed_id(), runtime->address_space);
    }

    //--------------------------------------------------------------------------
    void IndexTask::record_reference_mutation_effect(RtEvent event)
    //--------------------------------------------------------------------------
    {
      map_applied_conditions.insert(event);
    }

    //--------------------------------------------------------------------------
    void IndexTask::record_origin_mapped_slice(SliceTask *local_slice)
    //--------------------------------------------------------------------------
    {
      AutoLock o_lock(op_lock);
      origin_mapped_slices.push_back(local_slice);
    }

    //--------------------------------------------------------------------------
    void IndexTask::return_slice_mapped(unsigned points, long long denom,
                                RtEvent applied_condition, ApEvent effects_done)
    //--------------------------------------------------------------------------
    {
      DETAILED_PROFILER(runtime, INDEX_RETURN_SLICE_MAPPED_CALL);
      bool need_trigger = false;
      bool trigger_children_completed = false;
      bool trigger_children_commit = false;
      {
        AutoLock o_lock(op_lock);
        total_points += points;
        mapped_points += points;
        slice_fraction.add(Fraction<long long>(1,denom));
        if (applied_condition.exists())
          map_applied_conditions.insert(applied_condition);
        if (effects_done.exists())
          effects_postconditions.insert(effects_done);
        // Already know that mapped points is the same as total points
        if (slice_fraction.is_whole())
        {
          need_trigger = true;
          if ((complete_points == total_points) &&
              !children_complete_invoked)
          {
            trigger_children_completed = true;
            children_complete_invoked = true;
          }
          if ((committed_points == total_points) &&
              !children_commit_invoked)
          {
            trigger_children_commit = true;
            children_commit_invoked = true;
          }
        }
      }
      if (need_trigger)
      {
        // Get the mapped precondition note we can now access this
        // without holding the lock because we know we've seen
        // all the responses so no one else will be mutating it.
        if (!map_applied_conditions.empty())
        {
          RtEvent map_condition = Runtime::merge_events(map_applied_conditions);
          complete_mapping(map_condition);
        }
        else
          complete_mapping();
      }
      if (trigger_children_completed)
        trigger_children_complete();
      if (trigger_children_commit)
        trigger_children_committed();
    }

    //--------------------------------------------------------------------------
    void IndexTask::return_slice_complete(unsigned points, 
                                          ApEvent slice_postcondition)
    //--------------------------------------------------------------------------
    {
      DETAILED_PROFILER(runtime, INDEX_RETURN_SLICE_COMPLETE_CALL);
      bool trigger_execution = false;
      bool need_trigger = false;
      {
        AutoLock o_lock(op_lock);
        complete_points += points;
        // Always add it if we're doing legion spy validation
#ifndef LEGION_SPY
        if (!slice_postcondition.has_triggered())
#endif
          effects_postconditions.insert(slice_postcondition);
#ifdef DEBUG_LEGION
        assert(!complete_received);
        assert(complete_points <= total_points);
#endif
        if (slice_fraction.is_whole() && 
            (complete_points == total_points))
        {
          trigger_execution = true;
          if (!children_complete_invoked)
          {
            need_trigger = true;
            children_complete_invoked = true;
          }
        }
      }
      if (trigger_execution)
        complete_execution();
      if (need_trigger)
        trigger_children_complete();
    }

    //--------------------------------------------------------------------------
    void IndexTask::return_slice_commit(unsigned points)
    //--------------------------------------------------------------------------
    {
      DETAILED_PROFILER(runtime, INDEX_RETURN_SLICE_COMMIT_CALL);
      bool need_trigger = false;
      {
        AutoLock o_lock(op_lock);
        committed_points += points;
#ifdef DEBUG_LEGION
        assert(committed_points <= total_points);
#endif
        if (slice_fraction.is_whole() &&
            (committed_points == total_points) && 
            !children_commit_invoked)
        {
          need_trigger = true;
          children_commit_invoked = true;
        }
      }
      if (need_trigger)
        trigger_children_committed();
    } 

    //--------------------------------------------------------------------------
    void IndexTask::unpack_slice_mapped(Deserializer &derez, 
                                        AddressSpaceID source)
    //--------------------------------------------------------------------------
    {
      DerezCheck z(derez);
      size_t points;
      derez.deserialize(points);
      long long denom;
      derez.deserialize(denom);
      RtEvent applied_condition;
      derez.deserialize(applied_condition);
      ApEvent restrict_postcondition;
      derez.deserialize(restrict_postcondition);
#ifdef DEBUG_LEGION
      if (!is_origin_mapped())
      {
        std::map<DomainPoint,std::vector<LogicalRegion> > local_requirements;
        for (unsigned idx = 0; idx < points; idx++)
        {
          DomainPoint point;
          derez.deserialize(point);
          std::vector<LogicalRegion> &reqs = local_requirements[point];
          reqs.resize(regions.size());
          for (unsigned idx2 = 0; idx2 < regions.size(); idx2++)
            derez.deserialize(reqs[idx2]);
        }
        check_point_requirements(local_requirements);
      }
#endif
      return_slice_mapped(points, denom, applied_condition, 
                          restrict_postcondition);
    }

    //--------------------------------------------------------------------------
    void IndexTask::unpack_slice_complete(Deserializer &derez)
    //--------------------------------------------------------------------------
    {
      DerezCheck z(derez);
      size_t points;
      derez.deserialize(points);
      ApEvent slice_postcondition;
      derez.deserialize(slice_postcondition);
      ResourceTracker::unpack_privilege_state(derez, parent_ctx);
      if (redop == 0)
      {
        // No reduction so we can unpack these futures directly
        for (unsigned idx = 0; idx < points; idx++)
        {
          DomainPoint p;
          derez.deserialize(p);
          DerezCheck z2(derez);
          size_t future_size;
          derez.deserialize(future_size);
          const void *future_ptr = derez.get_current_pointer();
          handle_future(p, future_ptr, future_size, false/*owner*/);
          // Advance the pointer on the deserializer
          derez.advance_pointer(future_size);
        }
      }
      else if (deterministic_redop)
      {
#ifdef DEBUG_LEGION
        assert(reduction_op != NULL);
        assert(reduction_state_size == reduction_op->sizeof_rhs);
#endif
        // Unpack these futures and save them so we can do a
        // deterministic reduction fold operation later
        for (unsigned idx = 0; idx < points; idx++)
        {
          DomainPoint p;
          derez.deserialize(p);
          size_t size;
          derez.deserialize(size);
          const void *ptr = derez.get_current_pointer();
          handle_future(p, ptr, size, false/*owner*/);
          derez.advance_pointer(size);
        }
      }
      else
      {
#ifdef DEBUG_LEGION
        assert(reduction_op != NULL);
        assert(reduction_state_size == reduction_op->sizeof_rhs);
#endif
        const void *reduc_ptr = derez.get_current_pointer();
        DomainPoint dummy_point;
        handle_future(dummy_point, reduc_ptr, 
                      reduction_state_size, false/*owner*/);
        // Advance the pointer on the deserializer
        derez.advance_pointer(reduction_state_size);
      }
      return_slice_complete(points, slice_postcondition);
    }

    //--------------------------------------------------------------------------
    void IndexTask::unpack_slice_commit(Deserializer &derez)
    //--------------------------------------------------------------------------
    {
      DerezCheck z(derez);
      size_t points;
      derez.deserialize(points);
      return_slice_commit(points);
    }

    //--------------------------------------------------------------------------
    void IndexTask::replay_analysis(void)
    //--------------------------------------------------------------------------
    {
#ifdef DEBUG_LEGION
      assert(is_replaying());
      assert(current_proc.exists());
#endif
#ifdef LEGION_SPY
      LegionSpy::log_replay_operation(unique_op_id);
#endif
      if (runtime->legion_spy_enabled)
      {
        for (unsigned idx = 0; idx < regions.size(); idx++)
          TaskOp::log_requirement(unique_op_id, idx, regions[idx]);
      }
      SliceTask *new_slice = this->clone_as_slice_task(internal_space,
                                                       current_proc,
                                                       false,
                                                       false, 1LL);
      slices.push_back(new_slice);
      new_slice->enumerate_points();
      new_slice->replay_analysis();
    }

    //--------------------------------------------------------------------------
    /*static*/ void IndexTask::process_slice_mapped(Deserializer &derez,
                                                    AddressSpaceID source)
    //--------------------------------------------------------------------------
    {
      IndexTask *task;
      derez.deserialize(task);
      task->unpack_slice_mapped(derez, source);
    }

    //--------------------------------------------------------------------------
    /*static*/ void IndexTask::process_slice_complete(Deserializer &derez)
    //--------------------------------------------------------------------------
    {
      IndexTask *task;
      derez.deserialize(task);
      task->unpack_slice_complete(derez);
    }

    //--------------------------------------------------------------------------
    /*static*/ void IndexTask::process_slice_commit(Deserializer &derez)
    //--------------------------------------------------------------------------
    {
      IndexTask *task;
      derez.deserialize(task);
      task->unpack_slice_commit(derez);
    }

#ifdef DEBUG_LEGION
    //--------------------------------------------------------------------------
    void IndexTask::check_point_requirements(
            const std::map<DomainPoint,std::vector<LogicalRegion> > &point_reqs)
    //--------------------------------------------------------------------------
    {
      std::set<std::pair<unsigned,unsigned> > local_interfering = 
        interfering_requirements;
      // Handle any region requirements that interfere with itself
      for (unsigned idx = 0; idx < regions.size(); idx++)
      {
        if (!IS_WRITE(regions[idx]))
          continue;
        local_interfering.insert(std::pair<unsigned,unsigned>(idx,idx));
      }
      // Nothing to do if there are no interfering requirements
      if (local_interfering.empty())
        return;
      std::map<DomainPoint,std::vector<LogicalRegion> > point_requirements;
      for (std::map<DomainPoint,std::vector<LogicalRegion> >::const_iterator 
            pit = point_reqs.begin(); pit != point_reqs.end(); pit++)
      {
        // Add it to the set of point requirements
        point_requirements.insert(*pit);
        const std::vector<LogicalRegion> &point_reqs = pit->second;
        for (std::map<DomainPoint,std::vector<LogicalRegion> >::const_iterator
              oit = point_requirements.begin(); 
              oit != point_requirements.end(); oit++)
        {
          const std::vector<LogicalRegion> &other_reqs = oit->second;
          const bool same_point = (pit->first == oit->first);
          // Now check for interference with any other points
          for (std::set<std::pair<unsigned,unsigned> >::const_iterator it =
                local_interfering.begin(); it !=
                local_interfering.end(); it++)
          {
            // Skip same region requireemnt for same point
            if (same_point && (it->first == it->second))
              continue;
            // If either one are the NO_REGION then there is no interference
            if (!point_reqs[it->first].exists() || 
                !other_reqs[it->second].exists())
              continue;
            if (!runtime->forest->are_disjoint(
                  point_reqs[it->first].get_index_space(), 
                  other_reqs[it->second].get_index_space()))
            {
              if (pit->first.get_dim() <= 1) 
              {
                REPORT_LEGION_ERROR(ERROR_INDEX_SPACE_TASK,
                              "Index space task launch has intefering "
                              "region requirements %d of point %lld and region "
                              "requirement %d of point %lld of %s (UID %lld) "
                              "in parent task %s (UID %lld) are interfering.",
                              it->first, pit->first[0], it->second,
                              oit->first[0], get_task_name(), get_unique_id(),
                              parent_ctx->get_task_name(),
                              parent_ctx->get_unique_id());
              } 
              else if (pit->first.get_dim() == 2) 
              {
                REPORT_LEGION_ERROR(ERROR_INDEX_SPACE_TASK,
                              "Index space task launch has intefering "
                              "region requirements %d of point (%lld,%lld) and "
                              "region requirement %d of point (%lld,%lld) of "
                              "%s (UID %lld) in parent task %s (UID %lld) are "
                              "interfering.", it->first, pit->first[0],
                              pit->first[1], it->second, oit->first[0],
                              oit->first[1], get_task_name(), get_unique_id(),
                              parent_ctx->get_task_name(),
                              parent_ctx->get_unique_id());
              } 
              else if (pit->first.get_dim() == 3) 
              {
                REPORT_LEGION_ERROR(ERROR_INDEX_SPACE_TASK,
                              "Index space task launch has intefering "
                              "region requirements %d of point (%lld,%lld,%lld)"
                              " and region requirement %d of point "
                              "(%lld,%lld,%lld) of %s (UID %lld) in parent "
                              "task %s (UID %lld) are interfering.", it->first,
                              pit->first[0], pit->first[1], pit->first[2],
                              it->second, oit->first[0], oit->first[1],
                              oit->first[2], get_task_name(), get_unique_id(),
                              parent_ctx->get_task_name(),
                              parent_ctx->get_unique_id());
              }
              assert(false);
            }
          }
        }
      }
    }
#endif

    /////////////////////////////////////////////////////////////
    // Slice Task 
    /////////////////////////////////////////////////////////////

    //--------------------------------------------------------------------------
    SliceTask::SliceTask(Runtime *rt)
      : MultiTask(rt)
    //--------------------------------------------------------------------------
    {
    }

    //--------------------------------------------------------------------------
    SliceTask::SliceTask(const SliceTask &rhs)
      : MultiTask(NULL)
    //--------------------------------------------------------------------------
    {
      // should never be called
      assert(false);
    }

    //--------------------------------------------------------------------------
    SliceTask::~SliceTask(void)
    //--------------------------------------------------------------------------
    {
    }

    //--------------------------------------------------------------------------
    SliceTask& SliceTask::operator=(const SliceTask &rhs)
    //--------------------------------------------------------------------------
    {
      // should never be called
      assert(false);
      return *this;
    }

    //--------------------------------------------------------------------------
    void SliceTask::activate(void)
    //--------------------------------------------------------------------------
    {
      DETAILED_PROFILER(runtime, SLICE_ACTIVATE_CALL);
      activate_multi();
      // Slice tasks never have to resolve speculation
      resolve_speculation();
      index_complete = ApEvent::NO_AP_EVENT;
      num_unmapped_points = 0;
      num_uncomplete_points = 0;
      num_uncommitted_points = 0;
      denominator = 0;
      index_owner = NULL;
      remote_owner_uid = 0;
      remote_unique_id = get_unique_id();
      origin_mapped = false;
    }

    //--------------------------------------------------------------------------
    void SliceTask::deactivate(void)
    //--------------------------------------------------------------------------
    {
      DETAILED_PROFILER(runtime, SLICE_DEACTIVATE_CALL);
      deactivate_multi();
      // Deactivate all our points 
      for (std::vector<PointTask*>::const_iterator it = points.begin();
            it != points.end(); it++)
      {
        // Check to see if we are origin mapped or not which 
        // determines whether we should commit this operation or
        // just deactivate it like normal
        if (is_origin_mapped() && !is_remote())
          (*it)->deactivate();
        else
          (*it)->commit_operation(true/*deactivate*/);
      }
      points.clear(); 
      if (!acquired_instances.empty())
        release_acquired_instances(acquired_instances);
      acquired_instances.clear();
      map_applied_conditions.clear();
      commit_preconditions.clear();
      created_regions.clear();
      created_fields.clear();
      created_field_spaces.clear();
      created_index_spaces.clear();
      created_index_partitions.clear();
      deleted_regions.clear();
      deleted_fields.clear();
      deleted_field_spaces.clear();
      deleted_index_spaces.clear();
      deleted_index_partitions.clear();
      runtime->free_slice_task(this);
    }

    //--------------------------------------------------------------------------
    void SliceTask::trigger_dependence_analysis(void)
    //--------------------------------------------------------------------------
    {
      // should never be called
      assert(false);
    }

    //--------------------------------------------------------------------------
    void SliceTask::resolve_false(bool speculated, bool launched)
    //--------------------------------------------------------------------------
    {
      // should never be called
      assert(false);
    }

    //--------------------------------------------------------------------------
    void SliceTask::early_map_task(void)
    //--------------------------------------------------------------------------
    {
      // Slices are already done with early mapping 
    }

    //--------------------------------------------------------------------------
    std::map<PhysicalManager*,std::pair<unsigned,bool> >* 
                                     SliceTask::get_acquired_instances_ref(void)
    //--------------------------------------------------------------------------
    {
      return &acquired_instances;
    }

    //--------------------------------------------------------------------------
    void SliceTask::check_target_processors(void) const
    //--------------------------------------------------------------------------
    {
#ifdef DEBUG_LEGION
      assert(!points.empty());
#endif
      if (points.size() == 1)
        return;
      const AddressSpaceID target_space = 
        runtime->find_address_space(points[0]->target_proc);
      for (unsigned idx = 1; idx < points.size(); idx++)
      {
        if (target_space != 
            runtime->find_address_space(points[idx]->target_proc))
          REPORT_LEGION_ERROR(ERROR_INVALID_MAPPER_OUTPUT,
                      "Invalid mapper output: two different points in one "
                      "slice of %s (UID %lld) mapped to processors in two"
                      "different address spaces (%d and %d) which is illegal.",
                      get_task_name(), get_unique_id(), target_space,
                      runtime->find_address_space(points[idx]->target_proc))
      }
    }

    //--------------------------------------------------------------------------
    void SliceTask::update_target_processor(void)
    //--------------------------------------------------------------------------
    {
      if (points.empty())
        return;
#ifdef DEBUG_LEGION
      check_target_processors();
#endif
      this->target_proc = points[0]->target_proc;
    }

    //--------------------------------------------------------------------------
    bool SliceTask::distribute_task(void)
    //--------------------------------------------------------------------------
    {
      DETAILED_PROFILER(runtime, SLICE_DISTRIBUTE_CALL);
      update_target_processor();
      if (target_proc.exists() && (target_proc != current_proc))
      {
        runtime->send_task(this);
        // The runtime will deactivate this task
        // after it has been sent
        return false;
      }
      return true;
    }

    //--------------------------------------------------------------------------
    RtEvent SliceTask::perform_mapping(MustEpochOp *epoch_owner/*=NULL*/,
                                       bool first_invocation/*=true*/)
    //--------------------------------------------------------------------------
    {
      DETAILED_PROFILER(runtime, SLICE_PERFORM_MAPPING_CALL);
#ifdef DEBUG_LEGION
      // Should never get duplicate invocations here
      assert(first_invocation);
#endif
      // Check to see if we already enumerated all the points, if
      // not then do so now
      if (points.empty())
        enumerate_points();
      // Once we start mapping then we are no longer stealable
      stealable = false;
      std::set<RtEvent> mapped_events;
      for (std::vector<PointTask*>::const_iterator it = 
            points.begin(); it != points.end(); it++)
      {
        const RtEvent map_event = (*it)->perform_mapping(epoch_owner);
        if (map_event.exists())
          mapped_events.insert(map_event);
      }
      if (!mapped_events.empty())
        return Runtime::merge_events(mapped_events);
      return RtEvent::NO_RT_EVENT;
    }

    //--------------------------------------------------------------------------
    void SliceTask::launch_task(void)
    //--------------------------------------------------------------------------
    {
      DETAILED_PROFILER(runtime, SLICE_LAUNCH_CALL);
#ifdef DEBUG_LEGION
      assert(!points.empty());
#endif
      // Launch all of our child points
      for (unsigned idx = 0; idx < points.size(); idx++)
        points[idx]->launch_task();
    }

    //--------------------------------------------------------------------------
    bool SliceTask::is_stealable(void) const
    //--------------------------------------------------------------------------
    {
      return ((!map_origin) && stealable);
    }

    //--------------------------------------------------------------------------
    void SliceTask::map_and_launch(void)
    //--------------------------------------------------------------------------
    {
      DETAILED_PROFILER(runtime, SLICE_MAP_AND_LAUNCH_CALL);
      // First enumerate all of our points if we haven't already done so
      if (points.empty())
        enumerate_points();
      // Mark that this task is no longer stealable.  Once we start
      // executing things onto a specific processor slices cannot move.
      stealable = false;
#ifdef DEBUG_LEGION
      assert(!points.empty());
#endif
      const size_t num_points = points.size();
      for (unsigned idx = 0; idx < num_points; idx++)
      {
        PointTask *point = points[idx];
        const RtEvent map_event = point->perform_mapping();
        if (map_event.exists() && !map_event.has_triggered())
          point->defer_launch_task(map_event);
        else
          point->launch_task();
      }
    }

    //--------------------------------------------------------------------------
    ApEvent SliceTask::get_task_completion(void) const
    //--------------------------------------------------------------------------
    {
      return index_complete;
    }

    //--------------------------------------------------------------------------
    TaskOp::TaskKind SliceTask::get_task_kind(void) const
    //--------------------------------------------------------------------------
    {
      return SLICE_TASK_KIND;
    }

    //--------------------------------------------------------------------------
    bool SliceTask::pack_task(Serializer &rez, Processor target)
    //--------------------------------------------------------------------------
    {
      DETAILED_PROFILER(runtime, SLICE_PACK_TASK_CALL);
      // Check to see if we are stealable or not yet fully sliced,
      // if both are false and we're not remote, then we can send the state
      // now or check to see if we are remotely mapped
      AddressSpaceID addr_target = runtime->find_address_space(target);
      RezCheck z(rez);
      // Preamble used in TaskOp::unpack
      rez.serialize(points.size());
      pack_multi_task(rez, addr_target);
      rez.serialize(denominator);
      rez.serialize(index_owner);
      rez.serialize(index_complete);
      rez.serialize(remote_unique_id);
      rez.serialize(origin_mapped);
      rez.serialize(remote_owner_uid);
      rez.serialize(internal_space);
      if (predicate_false_future.impl != NULL)
        rez.serialize(predicate_false_future.impl->did);
      else
        rez.serialize<DistributedID>(0);
      rez.serialize(predicate_false_size);
      if (predicate_false_size > 0)
        rez.serialize(predicate_false_result, predicate_false_size);
      for (unsigned idx = 0; idx < points.size(); idx++)
      {
        points[idx]->pack_task(rez, target);
      }
      // If we don't have any points, we have to pack up the argument map
      if (points.empty())
      {
        if (point_arguments.impl != NULL)
          rez.serialize(point_arguments.impl->did);
        else
          rez.serialize<DistributedID>(0);
      }
      bool deactivate_now = true;
      if (!is_remote() && is_origin_mapped())
      {
        // If we're not remote and origin mapped then we need
        // to hold onto these version infos until we are done
        // with the whole index space task, so tell our owner
        index_owner->record_origin_mapped_slice(this);
        deactivate_now = false;
      }
      // Always return true for slice tasks since they should
      // always be deactivated after they are sent somewhere else
      return deactivate_now;
    }
    
    //--------------------------------------------------------------------------
    bool SliceTask::unpack_task(Deserializer &derez, Processor current,
                                std::set<RtEvent> &ready_events)
    //--------------------------------------------------------------------------
    {
      DETAILED_PROFILER(runtime, SLICE_UNPACK_TASK_CALL);
      DerezCheck z(derez);
      size_t num_points;
      derez.deserialize(num_points);
      unpack_multi_task(derez, ready_events);
      set_current_proc(current);
      derez.deserialize(denominator);
      derez.deserialize(index_owner);
      derez.deserialize(index_complete);
      derez.deserialize(remote_unique_id); 
      derez.deserialize(origin_mapped);
      derez.deserialize(remote_owner_uid);
      derez.deserialize(internal_space);
      if (runtime->legion_spy_enabled)
        LegionSpy::log_slice_slice(remote_unique_id, get_unique_id());
      if (runtime->profiler != NULL)
        runtime->profiler->register_slice_owner(remote_unique_id,
            get_unique_op_id());
      num_unmapped_points = num_points;
      num_uncomplete_points = num_points;
      num_uncommitted_points = num_points;
      // Check to see if we ended up back on the original node
      // We have to do this before unpacking the points
      if (is_remote())
        parent_ctx = runtime->find_context(remote_owner_uid);
      else
        parent_ctx = index_owner->parent_ctx;
      // Unpack the predicate false infos
      DistributedID pred_false_did;
      derez.deserialize(pred_false_did);
      if (pred_false_did != 0)
      {
        WrapperReferenceMutator mutator(ready_events);
        FutureImpl *impl = 
          runtime->find_or_create_future(pred_false_did, &mutator);
        impl->add_base_gc_ref(FUTURE_HANDLE_REF, &mutator);
        predicate_false_future = Future(impl, false/*need reference*/);
      }
      derez.deserialize(predicate_false_size);
      if (predicate_false_size > 0)
      {
#ifdef DEBUG_LEGION
        assert(predicate_false_result == NULL);
#endif
        predicate_false_result = malloc(predicate_false_size);
        derez.deserialize(predicate_false_result, predicate_false_size);
      }
      for (unsigned idx = 0; idx < num_points; idx++)
      {
        PointTask *point = runtime->get_available_point_task(); 
        point->slice_owner = this;
        point->unpack_task(derez, current, ready_events);
        point->parent_ctx = parent_ctx;
        points.push_back(point);
        if (runtime->legion_spy_enabled)
          LegionSpy::log_slice_point(get_unique_id(), 
                                     point->get_unique_id(),
                                     point->index_point);
      }
      if (num_points == 0)
      {
        DistributedID future_map_did;
        derez.deserialize(future_map_did);
        if (future_map_did > 0)
        {
          WrapperReferenceMutator mutator(ready_events);
          FutureMapImpl *impl = runtime->find_or_create_future_map(
                                  future_map_did, parent_ctx, &mutator);
          impl->add_base_gc_ref(FUTURE_HANDLE_REF, &mutator);
          point_arguments = FutureMap(impl, false/*need reference*/);
        }
      }
      // Return true to add this to the ready queue
      return true;
    }

    //--------------------------------------------------------------------------
    void SliceTask::perform_inlining(void)
    //--------------------------------------------------------------------------
    {
      // should never be called
      assert(false);
    }

    //--------------------------------------------------------------------------
    SliceTask* SliceTask::clone_as_slice_task(IndexSpace is, Processor p,
                                              bool recurse, bool stealable,
                                              long long scale_denominator)
    //--------------------------------------------------------------------------
    {
      DETAILED_PROFILER(runtime, SLICE_CLONE_AS_SLICE_CALL);
      SliceTask *result = runtime->get_available_slice_task(); 
      result->initialize_base_task(parent_ctx,  false/*track*/, NULL/*deps*/,
                                   Predicate::TRUE_PRED, this->task_id);
      result->clone_multi_from(this, is, p, recurse, stealable);
      result->index_complete = this->index_complete;
      result->denominator = this->denominator * scale_denominator;
      result->index_owner = this->index_owner;
      result->remote_owner_uid = this->remote_owner_uid;
      result->trace_local_id = trace_local_id;
      result->tpl = tpl;
      result->memo_state = memo_state;
      if (runtime->legion_spy_enabled)
        LegionSpy::log_slice_slice(get_unique_id(), 
                                   result->get_unique_id());
      if (runtime->profiler != NULL)
        runtime->profiler->register_slice_owner(get_unique_op_id(),
            result->get_unique_op_id());
      return result;
    }

    //--------------------------------------------------------------------------
    void SliceTask::handle_future(const DomainPoint &point, const void *result,
                                  size_t result_size, bool owner)
    //--------------------------------------------------------------------------
    {
      DETAILED_PROFILER(runtime, SLICE_HANDLE_FUTURE_CALL);
      // If we're remote, just handle it ourselves, otherwise pass
      // it back to the enclosing index owner
      if (is_remote())
      {
        // Store the future result in our temporary futures unless we're 
        // doing a non-deterministic reduction in which case we can eagerly
        // fold this now into our reduction buffer
        if ((redop == 0) || deterministic_redop)
        {
          // Store it in our temporary futures
          if (owner)
          {
            // Hold the lock to protect the data structure
            AutoLock o_lock(op_lock);
#ifdef DEBUG_LEGION
            assert(temporary_futures.find(point) == temporary_futures.end());
#endif
            temporary_futures[point] = 
              std::pair<void*,size_t>(const_cast<void*>(result),result_size);
          }
          else
          {
            void *copy = legion_malloc(FUTURE_RESULT_ALLOC, result_size);
            memcpy(copy,result,result_size);
            // Hold the lock to protect the data structure
            AutoLock o_lock(op_lock);
#ifdef DEBUG_LEGION
            assert(temporary_futures.find(point) == temporary_futures.end());
#endif
            temporary_futures[point] = 
              std::pair<void*,size_t>(copy,result_size);
          }
        }
        else
          fold_reduction_future(result, result_size, owner, false/*exclusive*/);
      }
      else
        index_owner->handle_future(point, result, result_size, owner);
    }

    //--------------------------------------------------------------------------
    void SliceTask::register_must_epoch(void)
    //--------------------------------------------------------------------------
    {
#ifdef DEBUG_LEGION
      assert(must_epoch != NULL);
#endif
      if (points.empty())
        enumerate_points();
      must_epoch->register_slice_task(this);
      for (unsigned idx = 0; idx < points.size(); idx++)
      {
        PointTask *point = points[idx];
        must_epoch->register_single_task(point, must_epoch_index);
      }
    }

    //--------------------------------------------------------------------------
    PointTask* SliceTask::clone_as_point_task(const DomainPoint &point)
    //--------------------------------------------------------------------------
    {
      DETAILED_PROFILER(runtime, SLICE_CLONE_AS_POINT_CALL);
      PointTask *result = runtime->get_available_point_task();
      result->initialize_base_task(parent_ctx, false/*track*/, NULL/*deps*/,
                                   Predicate::TRUE_PRED, this->task_id);
      result->clone_task_op_from(this, this->target_proc, 
                                 false/*stealable*/, true/*duplicate*/);
      result->is_index_space = true;
      result->must_epoch_task = this->must_epoch_task;
      result->index_domain = this->index_domain;
      result->trace_local_id = trace_local_id;
      result->tpl = tpl;
      result->memo_state = memo_state;
      // Now figure out our local point information
      result->initialize_point(this, point, point_arguments);
      if (runtime->legion_spy_enabled)
        LegionSpy::log_slice_point(get_unique_id(), 
                                   result->get_unique_id(),
                                   result->index_point);
      return result;
    }

    //--------------------------------------------------------------------------
    void SliceTask::enumerate_points(void)
    //--------------------------------------------------------------------------
    {
      DETAILED_PROFILER(runtime, SLICE_ENUMERATE_POINTS_CALL);
      Domain internal_domain;
      runtime->forest->find_launch_space_domain(internal_space,internal_domain);
      size_t num_points = internal_domain.get_volume();
#ifdef DEBUG_LEGION
      assert(num_points > 0);
#endif
      unsigned point_idx = 0;
      points.resize(num_points);
      // Enumerate all the points in our slice and make point tasks
      for (Domain::DomainPointIterator itr(internal_domain); 
            itr; itr++, point_idx++)
        points[point_idx] = clone_as_point_task(itr.p);
      // Compute any projection region requirements
      for (unsigned idx = 0; idx < regions.size(); idx++)
      {
        if (regions[idx].handle_type == SINGULAR)
          continue;
        else 
        {
          ProjectionFunction *function = 
            runtime->find_projection_function(regions[idx].projection);
          function->project_points(regions[idx], idx, runtime, 
                                   index_domain, points);
        }
      }
      // Update the no access regions
      for (unsigned idx = 0; idx < points.size(); idx++)
        points[idx]->complete_point_projection();
      // Mark how many points we have
      num_unmapped_points = points.size();
      num_uncomplete_points = points.size();
      num_uncommitted_points = points.size();
    } 

    //--------------------------------------------------------------------------
    const void* SliceTask::get_predicate_false_result(size_t &result_size)
    //--------------------------------------------------------------------------
    {
      if (predicate_false_future.impl != NULL)
      {
        // Wait for the future to be ready
        ApEvent wait_on = predicate_false_future.impl->get_ready_event();
        wait_on.wait(); 
        result_size = predicate_false_future.impl->get_untyped_size();
        return predicate_false_future.impl->get_untyped_result(true);
      }
      else
      {
        result_size = predicate_false_size;
        return predicate_false_result;
      }
    }

    //--------------------------------------------------------------------------
    void SliceTask::trigger_task_complete(bool deferred /*=false*/)
    //--------------------------------------------------------------------------
    {
      trigger_slice_complete();
    }

    //--------------------------------------------------------------------------
    void SliceTask::trigger_task_commit(void)
    //--------------------------------------------------------------------------
    {
      trigger_slice_commit();
    } 

    //--------------------------------------------------------------------------
    void SliceTask::record_reference_mutation_effect(RtEvent event)
    //--------------------------------------------------------------------------
    {
      map_applied_conditions.insert(event);
    }

    //--------------------------------------------------------------------------
    void SliceTask::return_privileges(TaskContext *point_context)
    //--------------------------------------------------------------------------
    {
      // If we're remote, pass our privileges back to ourself
      // otherwise pass them directly back to the index owner
      if (is_remote())
        point_context->return_privilege_state(this);
      else
        point_context->return_privilege_state(parent_ctx);
    }

    //--------------------------------------------------------------------------
    void SliceTask::record_child_mapped(RtEvent child_complete,
                                        ApEvent effects_done)
    //--------------------------------------------------------------------------
    {
      bool needs_trigger = false;
      {
        AutoLock o_lock(op_lock);
        if (child_complete.exists())
          map_applied_conditions.insert(child_complete);
        if (effects_done.exists())
          effects_postconditions.insert(effects_done);
#ifdef DEBUG_LEGION
        assert(num_unmapped_points > 0);
#endif
        num_unmapped_points--;
        if (num_unmapped_points == 0)
          needs_trigger = true;
      }
      if (needs_trigger)
        trigger_slice_mapped();
    }

    //--------------------------------------------------------------------------
    void SliceTask::record_child_complete(void)
    //--------------------------------------------------------------------------
    {
      bool needs_trigger = false;
      {
        AutoLock o_lock(op_lock);
#ifdef DEBUG_LEGION
        assert(num_uncomplete_points > 0);
#endif
        num_uncomplete_points--;
        if ((num_uncomplete_points == 0) && !children_complete_invoked)
        {
          needs_trigger = true;
          children_complete_invoked = true;
        }
      }
      if (needs_trigger)
        trigger_children_complete();
    }

    //--------------------------------------------------------------------------
    void SliceTask::record_child_committed(RtEvent commit_precondition)
    //--------------------------------------------------------------------------
    {
      bool needs_trigger = false;
      {
        AutoLock o_lock(op_lock);
#ifdef DEBUG_LEGION
        assert(num_uncommitted_points > 0);
#endif
        if (commit_precondition.exists())
          commit_preconditions.insert(commit_precondition);
        num_uncommitted_points--;
        if ((num_uncommitted_points == 0) && !children_commit_invoked)
        {
          needs_trigger = true;
          children_commit_invoked = true;
        }
      }
      if (needs_trigger)
        trigger_children_committed();
    }

    //--------------------------------------------------------------------------
    void SliceTask::trigger_slice_mapped(void)
    //--------------------------------------------------------------------------
    {
      DETAILED_PROFILER(runtime, SLICE_MAPPED_CALL);
      RtEvent applied_condition;
      if (!map_applied_conditions.empty())
        applied_condition = Runtime::merge_events(map_applied_conditions);
      if (is_remote())
      {
        // Only need to send something back if this wasn't origin mapped 
        if (!is_origin_mapped())
        {
          Serializer rez;
          pack_remote_mapped(rez, applied_condition);
          runtime->send_slice_remote_mapped(orig_proc, rez);
        }
      }
      else
      {
#ifdef DEBUG_LEGION
        // In debug mode, get all our point region requirements and
        // then pass them back to the index space task
        std::map<DomainPoint,std::vector<LogicalRegion> > local_requirements;
        for (std::vector<PointTask*>::const_iterator it = 
              points.begin(); it != points.end(); it++)
        {
          std::vector<LogicalRegion> &reqs = 
            local_requirements[(*it)->index_point];
          reqs.resize(regions.size());
          for (unsigned idx = 0; idx < regions.size(); idx++)
            reqs[idx] = (*it)->regions[idx].region;
        }
        index_owner->check_point_requirements(local_requirements);
#endif
        if (!effects_postconditions.empty())
        {
          const PhysicalTraceInfo trace_info(this);
          ApEvent effects_done = 
            Runtime::merge_events(&trace_info, effects_postconditions);
          index_owner->return_slice_mapped(points.size(), denominator,
                                           applied_condition, effects_done);
        }
        else
          index_owner->return_slice_mapped(points.size(), denominator, 
                             applied_condition, ApEvent::NO_AP_EVENT);
      }
      complete_mapping(applied_condition); 
      complete_execution();
    }

    //--------------------------------------------------------------------------
    void SliceTask::trigger_slice_complete(void)
    //--------------------------------------------------------------------------
    {
      DETAILED_PROFILER(runtime, SLICE_COMPLETE_CALL);
      // Compute the merge of all our point task completions 
      std::set<ApEvent> slice_postconditions;
      for (unsigned idx = 0; idx < points.size(); idx++)
      {
        ApEvent point_completion = points[idx]->get_task_completion();
#ifndef LEGION_SPY
        if (point_completion.has_triggered())
          continue;
#endif
        slice_postconditions.insert(point_completion);
      }
      ApEvent slice_postcondition = 
        Runtime::merge_events(NULL, slice_postconditions);
      // For remote cases we have to keep track of the events for
      // returning any created logical state, we can't commit until
      // it is returned or we might prematurely release the references
      // that we hold on the version state objects
      if (is_remote())
      {
        // Send back the message saying that this slice is complete
        Serializer rez;
        pack_remote_complete(rez, slice_postcondition);
        runtime->send_slice_remote_complete(orig_proc, rez);
      }
      else
      {
        std::set<ApEvent> slice_postconditions;
        index_owner->return_slice_complete(points.size(), slice_postcondition);
      }
      if (!acquired_instances.empty())
        release_acquired_instances(acquired_instances);
      complete_operation();
    }

    //--------------------------------------------------------------------------
    void SliceTask::trigger_slice_commit(void)
    //--------------------------------------------------------------------------
    {
      DETAILED_PROFILER(runtime, SLICE_COMMIT_CALL);
      if (is_remote())
      {
        Serializer rez;
        pack_remote_commit(rez);
        runtime->send_slice_remote_commit(orig_proc, rez);
      }
      else
      {
        // created and deleted privilege information already passed back
        // futures already sent back
        index_owner->return_slice_commit(points.size());
      }
      if (!commit_preconditions.empty())
        commit_operation(true/*deactivate*/, 
            Runtime::merge_events(commit_preconditions));
      else
        commit_operation(true/*deactivate*/);
    }

    //--------------------------------------------------------------------------
    void SliceTask::pack_remote_mapped(Serializer &rez, 
                                       RtEvent applied_condition)
    //--------------------------------------------------------------------------
    {
      rez.serialize(index_owner);
      RezCheck z(rez);
      rez.serialize(points.size());
      rez.serialize(denominator);
      rez.serialize(applied_condition);
      if (!effects_postconditions.empty())
      {
        const PhysicalTraceInfo trace_info(this);
        ApEvent effects_done =
          Runtime::merge_events(&trace_info, effects_postconditions);
        rez.serialize(effects_done);
      }
      else
        rez.serialize(ApEvent::NO_AP_EVENT);
#ifdef DEBUG_LEGION
      if (!is_origin_mapped())
      {
        for (std::vector<PointTask*>::const_iterator it = 
              points.begin(); it != points.end(); it++)
        {
          rez.serialize((*it)->index_point);
          for (unsigned idx = 0; idx < regions.size(); idx++)
            rez.serialize((*it)->regions[idx].region);
        }
      }
#endif
    }

    //--------------------------------------------------------------------------
    void SliceTask::pack_remote_complete(Serializer &rez, 
                                         ApEvent slice_postcondition)
    //--------------------------------------------------------------------------
    {
      // Send back any created state that our point tasks made
      AddressSpaceID target = runtime->find_address_space(orig_proc);
      for (std::vector<PointTask*>::const_iterator it = points.begin();
            it != points.end(); it++)
        (*it)->send_back_created_state(target);
      rez.serialize(index_owner);
      RezCheck z(rez);
      rez.serialize<size_t>(points.size());
      rez.serialize(slice_postcondition);
      // Serialize the privilege state
      pack_privilege_state(rez, target, true/*returning*/); 
      // Now pack up the future results
      if (redop == 0)
      {
        // Already know how many futures we are packing 
#ifdef DEBUG_LEGION
        assert(temporary_futures.size() == points.size());
#endif
        for (std::map<DomainPoint,std::pair<void*,size_t> >::const_iterator it =
              temporary_futures.begin(); it != temporary_futures.end(); it++)
        {
          rez.serialize(it->first);
          RezCheck z2(rez);
          rez.serialize(it->second.second);
          rez.serialize(it->second.first,it->second.second);
        }
      }
      else if (deterministic_redop)
      {
        // Same as above but without the extra rez check
#ifdef DEBUG_LEGION
        assert(temporary_futures.size() == points.size());
#endif
        for (std::map<DomainPoint,std::pair<void*,size_t> >::const_iterator it =
              temporary_futures.begin(); it != temporary_futures.end(); it++)
        {
          rez.serialize(it->first);
          rez.serialize(it->second.second);
          rez.serialize(it->second.first,it->second.second);
        }
      }
      else
      {
        // Don't need to pack the size since they already 
        // know it on the other side
        rez.serialize(reduction_state,reduction_state_size);
      }
    }

    //--------------------------------------------------------------------------
    void SliceTask::pack_remote_commit(Serializer &rez)
    //--------------------------------------------------------------------------
    {
      rez.serialize(index_owner);
      RezCheck z(rez);
      rez.serialize(points.size());
    }

    //--------------------------------------------------------------------------
    /*static*/ void SliceTask::handle_slice_return(Runtime *rt, 
                                                   Deserializer &derez)
    //--------------------------------------------------------------------------
    {
      DerezCheck z(derez);
      RtUserEvent ready_event;
      derez.deserialize(ready_event);
      Runtime::trigger_event(ready_event);
    }

    //--------------------------------------------------------------------------
    void SliceTask::register_region_creations(
                                       const std::map<LogicalRegion,bool> &regs)
    //--------------------------------------------------------------------------
    {
      AutoLock o_lock(op_lock);
      for (std::map<LogicalRegion,bool>::const_iterator it = regs.begin();
            it != regs.end(); it++)
      {
#ifdef DEBUG_LEGION
        assert(created_regions.find(it->first) == created_regions.end());
#endif
        created_regions[it->first] = it->second;
      }
    }

    //--------------------------------------------------------------------------
    void SliceTask::register_region_deletions(
                                            const std::set<LogicalRegion> &regs)
    //--------------------------------------------------------------------------
    {
      AutoLock o_lock(op_lock);
      for (std::set<LogicalRegion>::const_iterator it = regs.begin();
            it != regs.end(); it++)
        deleted_regions.insert(*it);
    } 

    //--------------------------------------------------------------------------
    void SliceTask::register_field_creations(
                     const std::map<std::pair<FieldSpace,FieldID>,bool> &fields)
    //--------------------------------------------------------------------------
    {
      AutoLock o_lock(op_lock);
      for (std::map<std::pair<FieldSpace,FieldID>,bool>::const_iterator it = 
            fields.begin(); it != fields.end(); it++)
      {
#ifdef DEBUG_LEGION
        assert(created_fields.find(it->first) == created_fields.end());
#endif
        created_fields.insert(*it);
      }
    }

    //--------------------------------------------------------------------------
    void SliceTask::register_field_deletions(
                        const std::set<std::pair<FieldSpace,FieldID> > &fields)
    //--------------------------------------------------------------------------
    {
      AutoLock o_lock(op_lock);
      for (std::set<std::pair<FieldSpace,FieldID> >::const_iterator it = 
            fields.begin(); it != fields.end(); it++)
        deleted_fields.insert(*it);
    }

    //--------------------------------------------------------------------------
    void SliceTask::register_field_space_creations(
                                            const std::set<FieldSpace> &spaces)
    //--------------------------------------------------------------------------
    {
      AutoLock o_lock(op_lock);
      for (std::set<FieldSpace>::const_iterator it = spaces.begin();
            it != spaces.end(); it++)
      {
#ifdef DEBUG_LEGION
        assert(created_field_spaces.find(*it) == created_field_spaces.end());
#endif
        created_field_spaces.insert(*it);
      }
    }

    //--------------------------------------------------------------------------
    void SliceTask::register_field_space_deletions(
                                            const std::set<FieldSpace> &spaces)
    //--------------------------------------------------------------------------
    {
      AutoLock o_lock(op_lock);
      for (std::set<FieldSpace>::const_iterator it = spaces.begin();
            it != spaces.end(); it++)
        deleted_field_spaces.insert(*it);
    }

    //--------------------------------------------------------------------------
    void SliceTask::register_index_space_creations(
                                            const std::set<IndexSpace> &spaces)
    //--------------------------------------------------------------------------
    {
      AutoLock o_lock(op_lock);
      for (std::set<IndexSpace>::const_iterator it = spaces.begin();
            it != spaces.end(); it++)
      {
#ifdef DEBUG_LEGION
        assert(created_index_spaces.find(*it) == created_index_spaces.end());
#endif
        created_index_spaces.insert(*it);
      }
    }

    //--------------------------------------------------------------------------
    void SliceTask::register_index_space_deletions(
                                            const std::set<IndexSpace> &spaces)
    //--------------------------------------------------------------------------
    {
      AutoLock o_lock(op_lock);
      for (std::set<IndexSpace>::const_iterator it = spaces.begin();
            it != spaces.end(); it++)
        deleted_index_spaces.insert(*it);
    }

    //--------------------------------------------------------------------------
    void SliceTask::register_index_partition_creations(
                                          const std::set<IndexPartition> &parts)
    //--------------------------------------------------------------------------
    {
      AutoLock o_lock(op_lock);
      for (std::set<IndexPartition>::const_iterator it = parts.begin();
            it != parts.end(); it++)
      {
#ifdef DEBUG_LEGION
        assert(created_index_partitions.find(*it) == 
               created_index_partitions.end());
#endif
        created_index_partitions.insert(*it);
      }
    }

    //--------------------------------------------------------------------------
    void SliceTask::register_index_partition_deletions(
                                          const std::set<IndexPartition> &parts)
    //--------------------------------------------------------------------------
    {
      AutoLock o_lock(op_lock);
      for (std::set<IndexPartition>::const_iterator it = parts.begin();
            it != parts.end(); it++)
        deleted_index_partitions.insert(*it);
    }

    //--------------------------------------------------------------------------
    void SliceTask::replay_analysis(void)
    //--------------------------------------------------------------------------
    {
      for (unsigned idx = 0; idx < points.size(); idx++)
      {
        PointTask *point = points[idx];
        point->replay_analysis();
        record_child_mapped(RtEvent::NO_RT_EVENT, ApEvent::NO_AP_EVENT);
      }
    }

  }; // namespace Internal 
}; // namespace Legion 

#undef PRINT_REG

// EOF
<|MERGE_RESOLUTION|>--- conflicted
+++ resolved
@@ -4121,21 +4121,8 @@
 
       // STEP 2: Set up the task's context
       {
-<<<<<<< HEAD
-        if (!variant->is_leaf() || has_virtual_instances())
+        if (!variant->is_leaf())
           execution_context = initialize_inner_execution_context(variant);
-=======
-        if (!variant->is_leaf())
-        {
-          InnerContext *inner_ctx = new InnerContext(runtime, this, 
-              get_depth(), variant->is_inner(), regions, 
-              parent_req_indexes, virtual_mapped, unique_op_id);
-          if (mapper == NULL)
-            mapper = runtime->find_mapper(current_proc, map_id);
-          inner_ctx->configure_context(mapper, task_priority);
-          execution_context = inner_ctx;
-        }
->>>>>>> 8522c01a
         else
           execution_context = new LeafContext(runtime, this);
         // Add a reference to our execution context
@@ -5383,16 +5370,10 @@
       // If we succeeded in mapping and it's a leaf task
       // then we get to mark that we are done mapping
       RtEvent applied_condition;
-<<<<<<< HEAD
       if (!is_replicated())
       { 
         // The common path
-        if (is_leaf() && !has_virtual_instances())
-=======
-      if (is_leaf())
-      {
-        if (!map_applied_conditions.empty())
->>>>>>> 8522c01a
+        if (is_leaf())
         {
           if (!map_applied_conditions.empty())
           {
@@ -6215,14 +6196,8 @@
         return deferred;
       RtEvent applied_condition;
       ApEvent effects_condition;
-<<<<<<< HEAD
-      // If we succeeded in mapping and had no virtual mappings
-      // then we are done mapping
-      if (is_leaf() && !has_virtual_instances() && !is_replicated())
-=======
       // If we succeeded in mapping and we're a leaf so we are done mapping
-      if (is_leaf()) 
->>>>>>> 8522c01a
+      if (is_leaf() && !is_replicated())
       {
         if (!map_applied_conditions.empty())
         {
@@ -6350,7 +6325,6 @@
           profiling_reported.exists())
         Runtime::trigger_event(profiling_reported);
       // Pass back our created and deleted operations 
-<<<<<<< HEAD
       if (execution_context != NULL)
       {
         slice_owner->return_privileges(execution_context);
@@ -6364,19 +6338,10 @@
         // this if we're a leaf task with no virtual mappings
         // because we would have performed the leaf task
         // early complete chaining operation.
-        if (!is_leaf() || has_virtual_instances())
+        if (!is_leaf())
           Runtime::trigger_event(point_termination);
       }
       else
-=======
-      slice_owner->return_privileges(execution_context);
-      slice_owner->record_child_complete();
-      // Since this point is now complete we know
-      // that we can trigger it. Note we don't need to do
-      // this if we're a leaf task because we would have 
-      // performed the leaf task early complete chaining operation.
-      if (!is_leaf())
->>>>>>> 8522c01a
         Runtime::trigger_event(point_termination);
       slice_owner->record_child_complete();
       // See if we need to trigger that our children are complete
