/* Copyright 2015 Stanford University, NVIDIA Corporation
 * Copyright 2015 Los Alamos National Laboratory
 *
 * Licensed under the Apache License, Version 2.0 (the "License");
 * you may not use this file except in compliance with the License.
 * You may obtain a copy of the License at
 *
 *     http://www.apache.org/licenses/LICENSE-2.0
 *
 * Unless required by applicable law or agreed to in writing, software
 * distributed under the License is distributed on an "AS IS" BASIS,
 * WITHOUT WARRANTIES OR CONDITIONS OF ANY KIND, either express or implied.
 * See the License for the specific language governing permissions and
 * limitations under the License.
 */

#include "lowlevel_dma.h"
<<<<<<< HEAD
#ifdef USE_CUDA
#include "lowlevel_gpu.h"
#endif
#include "channel.h"
=======
>>>>>>> 8c63b703
#include "accessor.h"
#include "realm/threads.h"
#include <errno.h>
#include <aio.h>

#include <queue>
#include <algorithm>

#define CHECK_PTHREAD(cmd) do { \
  int ret = (cmd); \
  if(ret != 0) { \
    fprintf(stderr, "PTHREAD: %s = %d (%s)\n", #cmd, ret, strerror(ret)); \
    exit(1); \
  } \
} while(0)

using namespace LegionRuntime::Accessor;

#ifdef LEGION_LOGGING
#include "legion_logging.h"

using namespace LegionRuntime::HighLevel::LegionLogging;
#endif

#include "atomics.h"

#include "realm/timers.h"
#include "realm/serialize.h"

using namespace Realm::Serialization;

namespace LegionRuntime {
  namespace LowLevel {

    typedef Realm::GASNetMemory GASNetMemory;
    typedef Realm::DiskMemory DiskMemory;
    typedef Realm::Thread Thread;
    typedef Realm::ThreadLaunchParameters ThreadLaunchParameters;
    typedef Realm::CoreReservation CoreReservation;
    typedef Realm::CoreReservationParameters CoreReservationParameters;

    Logger::Category log_dma("dma");
#ifdef EVENT_GRAPH_TRACE
    extern Logger::Category log_event_graph;
    extern Event find_enclosing_termination_event(void);
#endif

    typedef std::pair<Memory, Memory> MemPair;
    typedef std::pair<RegionInstance, RegionInstance> InstPair;
<<<<<<< HEAD
    // OffsetsAndSize is defined in channel.h
    /*struct OffsetsAndSize {
      off_t src_offset, dst_offset;
      int size;
    };*/
    typedef std::vector<OffsetsAndSize> OASVec;
=======
>>>>>>> 8c63b703
    typedef std::map<InstPair, OASVec> OASByInst;
    typedef std::map<MemPair, OASByInst *> OASByMem;

    class DmaRequest;

    class DmaRequestQueue {
    public:
      DmaRequestQueue(Realm::CoreReservationSet& crs);

      void enqueue_request(DmaRequest *r);

      DmaRequest *dequeue_request(bool sleep = true);

      void shutdown_queue(void);

      void start_workers(int count);

      void worker_thread_loop(void);

    protected:
      GASNetHSL queue_mutex;
      GASNetCondVar queue_condvar;
      std::map<int, std::list<DmaRequest *> *> queues;
      int queue_sleepers;
      bool shutdown_flag;
      CoreReservation core_rsrv;
      std::vector<Thread *> worker_threads;
    };

<<<<<<< HEAD
=======
  ////////////////////////////////////////////////////////////////////////
  //
  // class DmaRequest
  //

    DmaRequest::DmaRequest(int _priority, Event _after_copy) 
      : Operation(_after_copy, Realm::ProfilingRequestSet()),
	state(STATE_INIT), priority(_priority)
    {
    }

    DmaRequest::DmaRequest(int _priority, Event _after_copy,
			   const Realm::ProfilingRequestSet &reqs)
      : Realm::Operation(_after_copy, reqs), state(STATE_INIT),
	priority(_priority)
    {
    }

    DmaRequest::~DmaRequest(void)
    {
    }


  ////////////////////////////////////////////////////////////////////////
  //
  // class DmaRequest::Waiter
  //

    DmaRequest::Waiter::Waiter(void)
    {
    }

    DmaRequest::Waiter::~Waiter(void)
    {
    }


>>>>>>> 8c63b703
    // dma requests come in two flavors:
    // 1) CopyRequests, which are per memory pair, and
    // 2) ReduceRequests, which have to be handled monolithically

    class CopyRequest : public DmaRequest {
    public:
      CopyRequest(const void *data, size_t datalen,
		  Event _before_copy,
		  Event _after_copy,
		  int _priority);

      CopyRequest(const Domain& _domain,
		  OASByInst *_oas_by_inst,
		  Event _before_copy,
		  Event _after_copy,
		  int _priority,
                  const Realm::ProfilingRequestSet &reqs);

      virtual ~CopyRequest(void);

      size_t compute_size(void) const;
      void serialize(void *buffer);

      virtual bool check_readiness(bool just_check, DmaRequestQueue *rq);

      void perform_dma_mask(MemPairCopier *mpc);

      template <unsigned DIM>
      void perform_dma_rect(MemPairCopier *mpc);

      template <unsigned DIM>
      void perform_new_dma(Memory src_mem, Memory dst_mem);

      virtual void perform_dma(void);

      virtual bool handler_safe(void) { return(false); }

      Domain domain;
      OASByInst *oas_by_inst;
      Event before_copy;
      Waiter waiter; // if we need to wait on events
    };

    class ReduceRequest : public DmaRequest {
    public:
      ReduceRequest(const void *data, size_t datalen,
		    ReductionOpID _redop_id,
		    bool _red_fold,
		    Event _before_copy,
		    Event _after_copy,
		    int _priority);

      ReduceRequest(const Domain& _domain,
		    const std::vector<Domain::CopySrcDstField>& _srcs,
		    const Domain::CopySrcDstField& _dst,
		    bool _inst_lock_needed,
		    ReductionOpID _redop_id,
		    bool _red_fold,
		    Event _before_copy,
		    Event _after_copy,
		    int _priority,
                    const Realm::ProfilingRequestSet &reqs);

      virtual ~ReduceRequest(void);

      size_t compute_size(void);
      void serialize(void *buffer);

      virtual bool check_readiness(bool just_check, DmaRequestQueue *rq);

      void perform_dma_mask(MemPairCopier *mpc);

      template <unsigned DIM>
      void perform_dma_rect(MemPairCopier *mpc);

      virtual void perform_dma(void);

      virtual bool handler_safe(void) { return(false); }

      Domain domain;
      std::vector<Domain::CopySrcDstField> srcs;
      Domain::CopySrcDstField dst;
      bool inst_lock_needed;
      Event inst_lock_event;
      ReductionOpID redop_id;
      bool red_fold;
      Event before_copy;
      Waiter waiter; // if we need to wait on events
    };

    class FillRequest : public DmaRequest {
    public:
      FillRequest(const void *data, size_t msglen,
                  RegionInstance inst,
                  unsigned offset, unsigned size,
                  Event _before_fill, 
                  Event _after_fill,
                  int priority);
      FillRequest(const Domain &_domain,
                  const Domain::CopySrcDstField &_dst,
                  const void *fill_value, size_t fill_size,
                  Event _before_fill,
                  Event _after_fill,
                  int priority,
                  const Realm::ProfilingRequestSet &reqs);
      virtual ~FillRequest(void);

      size_t compute_size(void);
      void serialize(void *buffer);

      virtual bool check_readiness(bool just_check, DmaRequestQueue *rq);

      virtual void perform_dma(void);

      virtual bool handler_safe(void) { return(false); }

      template<int DIM>
      void perform_dma_rect(MemoryImpl *mem_impl);

      size_t optimize_fill_buffer(RegionInstanceImpl *impl, int &fill_elmts);

      Domain domain;
      Domain::CopySrcDstField dst;
      void *fill_buffer;
      size_t fill_size;
      Event before_fill;
      Waiter waiter;
    };

    DmaRequestQueue::DmaRequestQueue(Realm::CoreReservationSet& crs)
      : queue_condvar(queue_mutex)
      , core_rsrv("DMA request queue", crs, CoreReservationParameters())
    {
      queue_sleepers = 0;
      shutdown_flag = false;
    }

    void DmaRequestQueue::shutdown_queue(void)
    {
      queue_mutex.lock();

      assert(queues.empty());

      // set the shutdown flag and wake up any sleepers
      shutdown_flag = true;

      queue_condvar.broadcast();
      queue_mutex.unlock();

      // reap all the threads
      for(std::vector<Thread *>::iterator it = worker_threads.begin();
	  it != worker_threads.end();
	  it++) {
	(*it)->join();
	delete (*it);
      }
      worker_threads.clear();
    }

    void DmaRequestQueue::enqueue_request(DmaRequest *r)
    {
      // Record that it is ready
      r->mark_ready();
      queue_mutex.lock();

      // there's a queue per priority level
      // priorities are negated so that the highest logical priority comes first
      int p = -r->priority;
      std::map<int, std::list<DmaRequest *> *>::iterator it = queues.find(p);
      if(it == queues.end()) {
	// nothing at this priority level - make a new list
	std::list<DmaRequest *> *l = new std::list<DmaRequest *>;
	l->push_back(r);
	queues[p] = l;
      } else {
	// push ourselves onto the back of the existing queue
	it->second->push_back(r);
      }

      // if anybody was sleeping, wake them up
      if(queue_sleepers > 0) {
	queue_sleepers = 0;
	queue_condvar.broadcast();
      }

      queue_mutex.unlock();
    }

    DmaRequest *DmaRequestQueue::dequeue_request(bool sleep /*= true*/)
    {
      queue_mutex.lock();

      // quick check - are there any requests at all?
      while(queues.empty()) {
	if(!sleep || shutdown_flag) {
	  queue_mutex.unlock();
	  return 0;
	}

	// sleep until there are, or until shutdown
	queue_sleepers++;
	queue_condvar.wait();
      }

      // grab the first request from the highest-priority queue there is
      // priorities are negated so that the highest logical priority comes first
      std::map<int, std::list<DmaRequest *> *>::iterator it = queues.begin();
      assert(!it->second->empty());
      DmaRequest *r = it->second->front();
      it->second->pop_front();
      // if queue is empty, delete from list
      if(it->second->empty()) {
	delete it->second;
	queues.erase(it);
      }

      queue_mutex.unlock();
      
      return r;
    } 

    CopyRequest::CopyRequest(const void *data, size_t datalen,
			     Event _before_copy,
			     Event _after_copy,
			     int _priority)
      : DmaRequest(_priority, _after_copy),
	oas_by_inst(0),
	before_copy(_before_copy)
    {
      const IDType *idata = (const IDType *)data;

      idata = domain.deserialize(idata);

      oas_by_inst = new OASByInst;

      size_t num_pairs = *idata++;

      for (unsigned idx = 0; idx < num_pairs; idx++) {
	RegionInstance src_inst = ID((IDType)*idata++).convert<RegionInstance>();
	RegionInstance dst_inst = ID((IDType)*idata++).convert<RegionInstance>();
	InstPair ip(src_inst, dst_inst);

        // If either one of the instances is in GPU memory increase priority
        if (priority == 0)
        {
          MemoryImpl::MemoryKind src_kind = get_runtime()->get_memory_impl(get_runtime()->get_instance_impl(src_inst)->memory)->kind;
          if (src_kind == MemoryImpl::MKIND_GPUFB)
            priority = 1;
          else
          {
            MemoryImpl::MemoryKind dst_kind = get_runtime()->get_memory_impl(get_runtime()->get_instance_impl(dst_inst)->memory)->kind;
            if (dst_kind == MemoryImpl::MKIND_GPUFB)
              priority = 1;
          }
        }

	OASVec& oasvec = (*oas_by_inst)[ip];

	unsigned count = *idata++;
	for(unsigned i = 0; i < count; i++) {
	  OffsetsAndSize oas;
	  oas.src_offset = *idata++;
	  oas.dst_offset = *idata++;
	  oas.size = *idata++;
	  oasvec.push_back(oas);
	}
      }
      // Unpack any profiling requests 
      // TODO: unbreak once the serialization stuff is repaired
      //const void *result = requests.deserialize(idata);
      //Realm::Operation::reconstruct_measurements();
      // better have consumed exactly the right amount of data
      //assert((((unsigned long)result) - ((unsigned long)data)) == datalen);
      size_t request_size = *reinterpret_cast<const size_t*>(idata);
      idata += sizeof(size_t) / sizeof(IDType);
      FixedBufferDeserializer deserializer(idata, request_size);
      deserializer >> requests;
      Realm::Operation::reconstruct_measurements();

      log_dma.info("dma request %p deserialized - " IDFMT "[%zd]->" IDFMT "[%zd]:%d (+%zd) (" IDFMT ") " IDFMT "/%d " IDFMT "/%d",
		   this,
		   oas_by_inst->begin()->first.first.id, 
		   oas_by_inst->begin()->second[0].src_offset,
		   oas_by_inst->begin()->first.second.id, 
		   oas_by_inst->begin()->second[0].dst_offset,
		   oas_by_inst->begin()->second[0].size,
		   oas_by_inst->begin()->second.size() - 1,
		   domain.is_id,
		   before_copy.id, before_copy.gen,
		   get_finish_event().id, get_finish_event().gen);
    }

    CopyRequest::CopyRequest(const Domain& _domain,
			     OASByInst *_oas_by_inst,
			     Event _before_copy,
			     Event _after_copy,
			     int _priority,
                             const Realm::ProfilingRequestSet &reqs)
      : DmaRequest(_priority, _after_copy, reqs),
	domain(_domain), oas_by_inst(_oas_by_inst),
	before_copy(_before_copy)
    {
      log_dma.info("dma request %p created - " IDFMT "[%zd]->" IDFMT "[%zd]:%d (+%zd) (" IDFMT ") " IDFMT "/%d " IDFMT "/%d",
		   this,
		   oas_by_inst->begin()->first.first.id, 
		   oas_by_inst->begin()->second[0].src_offset,
		   oas_by_inst->begin()->first.second.id, 
		   oas_by_inst->begin()->second[0].dst_offset,
		   oas_by_inst->begin()->second[0].size,
		   oas_by_inst->begin()->second.size() - 1,
		   domain.is_id,
		   before_copy.id, before_copy.gen,
		   get_finish_event().id, get_finish_event().gen);

#ifdef LEGION_LOGGING
      log_timing_event(Processor::NO_PROC, after_copy, COPY_INIT);
#endif
    }
 
    CopyRequest::~CopyRequest(void)
    {
      //<NEWDMA>
      // destroy all xfer des
      std::vector<XferDesID>::iterator it;
      for (it = path.begin(); it != path.end(); it++) {
        destroy_xfer_des(*it);
      }
      //</NEWDMA>
      delete oas_by_inst;
    }

    size_t CopyRequest::compute_size(void) const
    {
      size_t result = domain.compute_size();
      result += sizeof(IDType); // number of requests;
      for(OASByInst::iterator it2 = oas_by_inst->begin(); it2 != oas_by_inst->end(); it2++) {
        OASVec& oasvec = it2->second;
        result += (3 + oasvec.size() * 3) * sizeof(IDType);
      }
      // TODO: unbreak once the serialization stuff is repaired
      //result += requests.compute_size();
      ByteCountSerializer counter;
      counter << requests;
      result += sizeof(size_t) + counter.bytes_used();
      return result;
    }

    void CopyRequest::serialize(void *buffer)
    {
      // domain info goes first
      IDType *msgptr = domain.serialize((IDType *)buffer);

      *msgptr++ = oas_by_inst->size();

      // now OAS vectors
      for(OASByInst::iterator it2 = oas_by_inst->begin(); it2 != oas_by_inst->end(); it2++) {
	RegionInstance src_inst = it2->first.first;
	RegionInstance dst_inst = it2->first.second;
	OASVec& oasvec = it2->second;

	*msgptr++ = src_inst.id;
	*msgptr++ = dst_inst.id;
	*msgptr++ = oasvec.size();
	for(OASVec::iterator it3 = oasvec.begin(); it3 != oasvec.end(); it3++) {
	  *msgptr++ = it3->src_offset;
	  *msgptr++ = it3->dst_offset;
	  *msgptr++ = it3->size;
	}
      }
      // TODO: unbreak once the serialization stuff is repaired
      //requests.serialize(msgptr); 
      // We sent this message remotely, so we need to clear the profiling
      // so it doesn't get sent accidentally
      ByteCountSerializer counter;
      counter << requests;
      *reinterpret_cast<size_t*>(msgptr) = counter.bytes_used();
      msgptr += sizeof(size_t) / sizeof(IDType);
      FixedBufferSerializer serializer(msgptr, counter.bytes_used());
      serializer << requests;
      clear_profiling();
    }

    void DmaRequest::Waiter::sleep_on_event(Event e, 
					    Reservation l /*= Reservation::NO_RESERVATION*/)
    {
      current_lock = l;
      EventImpl::add_waiter(e, this);
    }

    bool DmaRequest::Waiter::event_triggered(void)
    {
      log_dma.info("request %p triggered in state %d (lock = " IDFMT ")",
		   req, req->state, current_lock.id);

      if(current_lock.exists()) {
	current_lock.release();
	current_lock = Reservation::NO_RESERVATION;
      }

      // this'll enqueue the DMA if it can, or wait on another event if it 
      //  can't
      req->check_readiness(false, queue);

      // don't delete us!
      return false;
    }

    void DmaRequest::Waiter::print_info(FILE *f)
    {
      fprintf(f,"dma request %p: after " IDFMT "/%d\n", 
	      req, req->get_finish_event().id, req->get_finish_event().gen);
    }

    bool CopyRequest::check_readiness(bool just_check, DmaRequestQueue *rq)
    {
      if(state == STATE_INIT)
	state = STATE_METADATA_FETCH;

      // remember which queue we're going to be assigned to if we sleep
      waiter.req = this;
      waiter.queue = rq;

      // make sure our node has all the meta data it needs, but don't take more than one lock
      //  at a time
      if(state == STATE_METADATA_FETCH) {
	// index space first
	if(domain.get_dim() == 0) {
	  IndexSpaceImpl *is_impl = get_runtime()->get_index_space_impl(domain.get_index_space());
	  if(!is_impl->locked_data.valid) {
	    log_dma.info("dma request %p - no index space metadata yet", this);
	    if(just_check) return false;

	    Event e = is_impl->lock.acquire(1, false);
	    if(e.has_triggered()) {
	      log_dma.info("request %p - index space metadata invalid - instant trigger", this);
	      is_impl->lock.release();
	    } else {
	      log_dma.info("request %p - index space metadata invalid - sleeping on lock " IDFMT "", this, is_impl->lock.me.id);
	      waiter.sleep_on_event(e, is_impl->lock.me);
	      return false;
	    }
	  }

          // we need more than just the metadata - we also need the valid mask
          {
            Event e = is_impl->request_valid_mask();
            if(!e.has_triggered()) {
              log_dma.info("request %p - valid mask needed for index space " IDFMT " - sleeping on event " IDFMT "/%d", this, domain.get_index_space().id, e.id, e.gen);
	      waiter.sleep_on_event(e);
              return false;
            }
          }
	}

	// now go through all instance pairs
	for(OASByInst::iterator it = oas_by_inst->begin(); it != oas_by_inst->end(); it++) {
	  RegionInstanceImpl *src_impl = get_runtime()->get_instance_impl(it->first.first);
	  RegionInstanceImpl *dst_impl = get_runtime()->get_instance_impl(it->first.second);

	  {
	    Event e = src_impl->request_metadata();
	    if(!e.has_triggered()) {
	      if(just_check) {
		log_dma.info("dma request %p - no src instance (" IDFMT ") metadata yet", this, src_impl->me.id);
		return false;
	      }
	      log_dma.info("request %p - src instance metadata invalid - sleeping on event " IDFMT "/%d", this, e.id, e.gen);
	      waiter.sleep_on_event(e);
	      return false;
	    }
	  }

	  {
	    Event e = dst_impl->request_metadata();
	    if(!e.has_triggered()) {
	      if(just_check) {
		log_dma.info("dma request %p - no dst instance (" IDFMT ") metadata yet", this, dst_impl->me.id);
		return false;
	      }
	      log_dma.info("request %p - dst instance metadata invalid - sleeping on event " IDFMT "/%d", this, e.id, e.gen);
	      waiter.sleep_on_event(e);
	      return false;
	    }
	  }
	}

	// if we got all the way through, we've got all the metadata we need
	state = STATE_BEFORE_EVENT;
      }

      // make sure our functional precondition has occurred
      if(state == STATE_BEFORE_EVENT) {
	// has the before event triggered?  if not, wait on it
	if(before_copy.has_triggered()) {
	  log_dma.info("request %p - before event triggered", this);
	  state = STATE_READY;
	} else {
	  log_dma.info("request %p - before event not triggered", this);
	  if(just_check) return false;

	  log_dma.info("request %p - sleeping on before event", this);
	  waiter.sleep_on_event(before_copy);
	  return false;
	}
      }

      if(state == STATE_READY) {
	log_dma.info("request %p ready", this);
	if(just_check) return true;

	state = STATE_QUEUED;
	// <NEWDMA>
	mark_ready();
	perform_dma();
	return true;
	// </NEWDMA>
	assert(rq != 0);
	log_dma.info("request %p enqueued", this);

#ifdef LEGION_LOGGING
	log_timing_event(Processor::NO_PROC, after_copy, COPY_READY);
#endif

	// once we're enqueued, we may be deleted at any time, so no more
	//  references
	rq->enqueue_request(this);
	return true;
      }

      if(state == STATE_QUEUED)
	return true;

      assert(0);
      return false;
    }

    namespace RangeExecutors {
      class Memcpy {
      public:
	Memcpy(void *_dst_base, const void *_src_base, size_t _elmt_size)
	  : dst_base((char *)_dst_base), src_base((const char *)_src_base),
	    elmt_size(_elmt_size) {}

	template <class T>
	Memcpy(T *_dst_base, const T *_src_base)
	  : dst_base((char *)_dst_base), src_base((const char *)_src_base),
	    elmt_size(sizeof(T)) {}

	void do_span(int offset, int count)
	{
	  off_t byte_offset = offset * elmt_size;
	  size_t byte_count = count * elmt_size;
	  memcpy(dst_base + byte_offset,
		 src_base + byte_offset,
		 byte_count);
	}

      protected:
	char *dst_base;
	const char *src_base;
	size_t elmt_size;
      };

      class GasnetPut {
      public:
	GasnetPut(MemoryImpl *_tgt_mem, off_t _tgt_offset,
		  const void *_src_ptr, size_t _elmt_size)
	  : tgt_mem(_tgt_mem), tgt_offset(_tgt_offset),
	    src_ptr((const char *)_src_ptr), elmt_size(_elmt_size) {}

        virtual ~GasnetPut(void) { }

	void do_span(int offset, int count)
	{
	  off_t byte_offset = offset * elmt_size;
	  size_t byte_count = count * elmt_size;
	
	  tgt_mem->put_bytes(tgt_offset + byte_offset,
			     src_ptr + byte_offset,
			     byte_count);
	}

      protected:
	MemoryImpl *tgt_mem;
	off_t tgt_offset;
	const char *src_ptr;
	size_t elmt_size;
      };

      class GasnetPutBatched {
      public:
	GasnetPutBatched(MemoryImpl *_tgt_mem, off_t _tgt_offset,
			 const void *_src_ptr,
			 size_t _elmt_size)
	  : tgt_mem((GASNetMemory *)_tgt_mem), tgt_offset(_tgt_offset),
	    src_ptr((const char *)_src_ptr), elmt_size(_elmt_size) {}

	void do_span(int offset, int count)
	{
	  off_t byte_offset = offset * elmt_size;
	  size_t byte_count = count * elmt_size;
	
	  offsets.push_back(tgt_offset + byte_offset);
	  srcs.push_back(src_ptr + byte_offset);
	  sizes.push_back(byte_count);
	}

	void finish(void)
	{
	  if(offsets.size() > 0) {
	    DetailedTimer::ScopedPush sp(TIME_SYSTEM);
	    tgt_mem->put_batch(offsets.size(),
			       &offsets[0],
			       &srcs[0],
			       &sizes[0]);
	  }
	}

      protected:
	GASNetMemory *tgt_mem;
	off_t tgt_offset;
	const char *src_ptr;
	size_t elmt_size;
	std::vector<off_t> offsets;
	std::vector<const void *> srcs;
	std::vector<size_t> sizes;
      };

      class GasnetPutReduce : public GasnetPut {
      public:
	GasnetPutReduce(MemoryImpl *_tgt_mem, off_t _tgt_offset,
			const ReductionOpUntyped *_redop, bool _redfold,
			const void *_src_ptr, size_t _elmt_size)
	  : GasnetPut(_tgt_mem, _tgt_offset, _src_ptr, _elmt_size),
	    redop(_redop), redfold(_redfold) {}

        virtual ~GasnetPutReduce(void) { }

	void do_span(int offset, int count)
	{
	  assert(redfold == false);
	  off_t tgt_byte_offset = offset * redop->sizeof_lhs;
	  off_t src_byte_offset = offset * elmt_size;
	  assert(elmt_size == redop->sizeof_rhs);

	  char buffer[1024];
	  assert(redop->sizeof_lhs <= 1024);

	  for(int i = 0; i < count; i++) {
	    tgt_mem->get_bytes(tgt_offset + tgt_byte_offset,
			       buffer,
			       redop->sizeof_lhs);

	    redop->apply(buffer, src_ptr + src_byte_offset, 1, true);
	      
	    tgt_mem->put_bytes(tgt_offset + tgt_byte_offset,
			       buffer,
			       redop->sizeof_lhs);
	  }
	}

      protected:
	const ReductionOpUntyped *redop;
	bool redfold;
      };

      class GasnetPutRedList : public GasnetPut {
      public:
	GasnetPutRedList(MemoryImpl *_tgt_mem, off_t _tgt_offset,
			 ReductionOpID _redopid,
			 const ReductionOpUntyped *_redop,
			 const void *_src_ptr, size_t _elmt_size)
	  : GasnetPut(_tgt_mem, _tgt_offset, _src_ptr, _elmt_size),
	    redopid(_redopid), redop(_redop) {}

        virtual ~GasnetPutRedList(void) { }

	void do_span(int offset, int count)
	{
	  if(count == 0) return;
	  assert(offset == 0); // too lazy to do pointer math on _src_ptr
	  unsigned *ptrs = new unsigned[count];
	  redop->get_list_pointers(ptrs, src_ptr, count);

	  // now figure out how many reductions go to each node
	  unsigned *nodecounts = new unsigned[gasnet_nodes()];
	  for(unsigned i = 0; i < gasnet_nodes(); i++)
	    nodecounts[i] = 0;

	  for(int i = 0; i < count; i++) {
	    off_t elem_offset = tgt_offset + ptrs[i] * redop->sizeof_lhs;
	    int home_node = tgt_mem->get_home_node(elem_offset, redop->sizeof_lhs);
	    assert(home_node >= 0);
	    ptrs[i] = home_node;
	    nodecounts[home_node]++;
	  }

	  size_t max_entries_per_msg = (1 << 20) / redop->sizeof_list_entry;
	  char *entry_buffer = new char[max_entries_per_msg * redop->sizeof_list_entry];

	  for(unsigned i = 0; i < gasnet_nodes(); i++) {
	    unsigned pos = 0;
	    for(int j = 0; j < count; j++) {
	      //printf("S: [%d] = %d\n", j, ptrs[j]);
	      if(ptrs[j] != i) continue;

	      memcpy(entry_buffer + (pos * redop->sizeof_list_entry),
		     ((const char *)src_ptr) + (j * redop->sizeof_list_entry),
		     redop->sizeof_list_entry);
	      pos++;

	      if(pos == max_entries_per_msg) {
		if(i == gasnet_mynode()) {
		  tgt_mem->apply_reduction_list(tgt_offset, redop, pos,
						entry_buffer);
		} else {
		  do_remote_apply_red_list(i, tgt_mem->me, tgt_offset,
					   redopid, 
					   entry_buffer, pos * redop->sizeof_list_entry, 0);
		}
		pos = 0;
	      }
	    }
	    if(pos > 0) {
	      if(i == gasnet_mynode()) {
		tgt_mem->apply_reduction_list(tgt_offset, redop, pos,
					      entry_buffer);
	      } else {
		do_remote_apply_red_list(i, tgt_mem->me, tgt_offset,
					 redopid, 
					 entry_buffer, pos * redop->sizeof_list_entry, 0);
	      }
	    }
	  }

	  delete[] entry_buffer;
	  delete[] ptrs;
	  delete[] nodecounts;
	}

      protected:
	ReductionOpID redopid;
	const ReductionOpUntyped *redop;
      };

      class GasnetGet {
      public:
	GasnetGet(void *_tgt_ptr,
		  MemoryImpl *_src_mem, off_t _src_offset,
		  size_t _elmt_size)
	  : tgt_ptr((char *)_tgt_ptr), src_mem(_src_mem),
	    src_offset(_src_offset), elmt_size(_elmt_size) {}

	void do_span(int offset, int count)
	{
	  off_t byte_offset = offset * elmt_size;
	  size_t byte_count = count * elmt_size;
	
	  DetailedTimer::ScopedPush sp(TIME_SYSTEM);
	  src_mem->get_bytes(src_offset + byte_offset,
			     tgt_ptr + byte_offset,
			     byte_count);
	}

      protected:
	char *tgt_ptr;
	MemoryImpl *src_mem;
	off_t src_offset;
	size_t elmt_size;
      };

      class GasnetGetBatched {
      public:
	GasnetGetBatched(void *_tgt_ptr,
			 MemoryImpl *_src_mem, off_t _src_offset,
			 size_t _elmt_size)
	  : tgt_ptr((char *)_tgt_ptr), src_mem((GASNetMemory *)_src_mem),
	    src_offset(_src_offset), elmt_size(_elmt_size) {}

	void do_span(int offset, int count)
	{
	  off_t byte_offset = offset * elmt_size;
	  size_t byte_count = count * elmt_size;
	
	  offsets.push_back(src_offset + byte_offset);
	  dsts.push_back(tgt_ptr + byte_offset);
	  sizes.push_back(byte_count);
	}

	void finish(void)
	{
	  if(offsets.size() > 0) {
	    DetailedTimer::ScopedPush sp(TIME_SYSTEM);
	    src_mem->get_batch(offsets.size(),
			       &offsets[0],
			       &dsts[0],
			       &sizes[0]);
	  }
	}

      protected:
	char *tgt_ptr;
	GASNetMemory *src_mem;
	off_t src_offset;
	size_t elmt_size;
	std::vector<off_t> offsets;
	std::vector<void *> dsts;
	std::vector<size_t> sizes;
      };

      class GasnetGetAndPut {
      public:
	GasnetGetAndPut(MemoryImpl *_tgt_mem, off_t _tgt_offset,
			MemoryImpl *_src_mem, off_t _src_offset,
			size_t _elmt_size)
	  : tgt_mem(_tgt_mem), tgt_offset(_tgt_offset),
	    src_mem(_src_mem), src_offset(_src_offset), elmt_size(_elmt_size) {}

	static const size_t CHUNK_SIZE = 16384;

	void do_span(int offset, int count)
	{
	  off_t byte_offset = offset * elmt_size;
	  size_t byte_count = count * elmt_size;

	  while(byte_count > CHUNK_SIZE) {
	    src_mem->get_bytes(src_offset + byte_offset, chunk, CHUNK_SIZE);
	    tgt_mem->put_bytes(tgt_offset + byte_offset, chunk, CHUNK_SIZE);
	    byte_offset += CHUNK_SIZE;
	    byte_count -= CHUNK_SIZE;
	  }
	  if(byte_count > 0) {
	    src_mem->get_bytes(src_offset + byte_offset, chunk, byte_count);
	    tgt_mem->put_bytes(tgt_offset + byte_offset, chunk, byte_count);
	  }
	}

      protected:
	MemoryImpl *tgt_mem;
	off_t tgt_offset;
	MemoryImpl *src_mem;
	off_t src_offset;
	size_t elmt_size;
	char chunk[CHUNK_SIZE];
      };

#ifdef DEAD_DMA_CODE
      class RemoteWrite {
      public:
	RemoteWrite(Memory _tgt_mem, off_t _tgt_offset,
		    const void *_src_ptr, size_t _elmt_size,
		    Event _event)
	  : tgt_mem(_tgt_mem), tgt_offset(_tgt_offset),
	    src_ptr((const char *)_src_ptr), elmt_size(_elmt_size),
	    event(_event), span_count(0) {}

	void do_span(int offset, int count)
	{
	  // if this isn't the first span, push the previous one out before
	  //  we overwrite it
	  if(span_count > 0)
	    really_do_span(false);

	  span_count++;
	  prev_offset = offset;
	  prev_count = count;
	}

	Event finish(void)
	{
	  log_dma.debug("remote write done with %d spans", span_count);
	  // if we got any spans, the last one is still waiting to go out
	  if(span_count > 0) {
	    really_do_span(true);
	    return Event::NO_EVENT; // recipient will trigger the event
	  }

	  return event;
	}

      protected:
	void really_do_span(bool last)
	{
	  off_t byte_offset = prev_offset * elmt_size;
	  size_t byte_count = prev_count * elmt_size;

	  // if we don't have an event for our completion, we need one now
	  if(!event.exists())
	    event = GenEventImpl::create_genevent()->current_event();

	  DetailedTimer::ScopedPush sp(TIME_SYSTEM);
	  do_remote_write(tgt_mem, tgt_offset + byte_offset,
			  src_ptr + byte_offset, byte_count,
			  0, last ? event : Event::NO_EVENT);
	}

	Memory tgt_mem;
	off_t tgt_offset;
	const char *src_ptr;
	size_t elmt_size;
	Event event;
	int span_count;
	int prev_offset, prev_count;
      };
#endif

    }; // namespace RangeExecutors

    // helper function to figure out which field we're in
    void find_field_start(const std::vector<size_t>& field_sizes, off_t byte_offset,
				 size_t size, off_t& field_start, int& field_size)
    {
      off_t start = 0;
      for(std::vector<size_t>::const_iterator it = field_sizes.begin();
	  it != field_sizes.end();
	  it++) {
	assert((*it) > 0);
	if(byte_offset < (off_t)(*it)) {
	  assert((byte_offset + size) <= (*it));
	  field_start = start;
	  field_size = (*it);
	  return;
	}
	start += (*it);
	byte_offset -= (*it);
      }
      assert(0);
    }

    class RemoteWriteInstPairCopier : public InstPairCopier {
    public:
      RemoteWriteInstPairCopier(RegionInstance src_inst, RegionInstance dst_inst,
                                OASVec &_oas_vec)
	: src_acc(src_inst.get_accessor()), dst_acc(dst_inst.get_accessor()),
          oas_vec(_oas_vec)
      {}

      virtual ~RemoteWriteInstPairCopier(void) { }

      virtual void copy_field(int src_index, int dst_index, int elem_count,
                              unsigned offset_index)
      {
        unsigned src_offset = oas_vec[offset_index].src_offset;
        unsigned dst_offset = oas_vec[offset_index].dst_offset;
        unsigned bytes = oas_vec[offset_index].size;
	char buffer[1024];

	for(int i = 0; i < elem_count; i++) {
	  src_acc.read_untyped(ptr_t(src_index + i), buffer, bytes, src_offset);
          if(0 && i == 0) {
            printf("remote write: (%d:%d->%d:%d) %d bytes:",
                   src_index + i, src_offset, dst_index + i, dst_offset, bytes);
            for(unsigned j = 0; j < bytes; j++)
              printf(" %02x", (unsigned char)(buffer[j]));
            printf("\n");
          }
	  dst_acc.write_untyped(ptr_t(dst_index + i), buffer, bytes, dst_offset);
	}
      }

      virtual void flush(void) {}

    protected:
      RegionAccessor<AccessorType::Generic> src_acc;
      RegionAccessor<AccessorType::Generic> dst_acc;
      OASVec &oas_vec;
    };

  ////////////////////////////////////////////////////////////////////////
  //
  // class MemPairCopier
  //

    MemPairCopier::MemPairCopier(void) 
      : total_reqs(0), total_bytes(0)
    { 
    }

    MemPairCopier::~MemPairCopier(void)
    {
    }

    // default behavior of flush is just to report bytes (maybe)
    void MemPairCopier::flush(DmaRequest *req)
    {
#ifdef EVENT_GRAPH_TRACE
      log_event_graph.debug("Copy Size: (" IDFMT ",%d) %ld",
			    after_copy.id, after_copy.gen, total_bytes);
      report_bytes(after_copy);
#endif
    }

    void MemPairCopier::record_bytes(size_t bytes)
    {
      total_reqs++;
      total_bytes += bytes;
    }


  ////////////////////////////////////////////////////////////////////////
  //
  // class MemPairCopierFactory
  //

    MemPairCopierFactory::MemPairCopierFactory(const std::string& _name)
      : name(_name)
    {
    }

    MemPairCopierFactory::~MemPairCopierFactory(void)
    {
    }

    const std::string& MemPairCopierFactory::get_name(void) const
    {
      return name;
    }


    class BufferedMemPairCopier : public MemPairCopier {
    public:
      BufferedMemPairCopier(Memory _src_mem, Memory _dst_mem, size_t _buffer_size = 32768)
	: buffer_size(_buffer_size)
      {
	src_mem = get_runtime()->get_memory_impl(_src_mem);
	dst_mem = get_runtime()->get_memory_impl(_dst_mem);
	buffer = new char[buffer_size];
      }

      virtual ~BufferedMemPairCopier(void)
      {
	delete[] buffer;
      }

      virtual InstPairCopier *inst_pair(RegionInstance src_inst, RegionInstance dst_inst,
                                        OASVec &oas_vec)
      {
	return new SpanBasedInstPairCopier<BufferedMemPairCopier>(this, src_inst, 
                                                          dst_inst, oas_vec);
      }

      void copy_span(off_t src_offset, off_t dst_offset, size_t bytes)
      {
	//printf("buffered copy of %zd bytes (" IDFMT ":%zd -> " IDFMT ":%zd)\n", bytes, src_mem->me.id, src_offset, dst_mem->me.id, dst_offset);
	while(bytes > buffer_size) {
	  src_mem->get_bytes(src_offset, buffer, buffer_size);
	  dst_mem->put_bytes(dst_offset, buffer, buffer_size);
	  src_offset += buffer_size;
	  dst_offset += buffer_size;
	  bytes -= buffer_size;
          record_bytes(buffer_size);
	}
	if(bytes > 0) {
	  src_mem->get_bytes(src_offset, buffer, bytes);
	  dst_mem->put_bytes(dst_offset, buffer, bytes);
          record_bytes(bytes);
	}
      }

      // default behavior of 2D copy is to unroll to 1D copies
      void copy_span(off_t src_offset, off_t dst_offset, size_t bytes,
		     off_t src_stride, off_t dst_stride, size_t lines)
      {
	while(lines-- > 0) {
	  copy_span(src_offset, dst_offset, bytes);
	  src_offset += src_stride;
	  dst_offset += dst_stride;
	}
      }

    protected:
      size_t buffer_size;
      MemoryImpl *src_mem, *dst_mem;
      char *buffer;
    };
     
    class MemcpyMemPairCopier : public MemPairCopier {
    public:
      MemcpyMemPairCopier(Memory _src_mem, Memory _dst_mem)
      {
	MemoryImpl *src_impl = get_runtime()->get_memory_impl(_src_mem);
	src_base = (const char *)(src_impl->get_direct_ptr(0, src_impl->size));
	assert(src_base);

	MemoryImpl *dst_impl = get_runtime()->get_memory_impl(_dst_mem);
	dst_base = (char *)(dst_impl->get_direct_ptr(0, dst_impl->size));
	assert(dst_base);
      }

      virtual ~MemcpyMemPairCopier(void) { }

      virtual InstPairCopier *inst_pair(RegionInstance src_inst, RegionInstance dst_inst,
                                        OASVec &oas_vec)
      {
	return new SpanBasedInstPairCopier<MemcpyMemPairCopier>(this, src_inst, 
                                                          dst_inst, oas_vec);
      }

      void copy_span(off_t src_offset, off_t dst_offset, size_t bytes)
      {
	//printf("memcpy of %zd bytes\n", bytes);
	memcpy(dst_base + dst_offset, src_base + src_offset, bytes);
        record_bytes(bytes);
      }

      // default behavior of 2D copy is to unroll to 1D copies
      void copy_span(off_t src_offset, off_t dst_offset, size_t bytes,
		     off_t src_stride, off_t dst_stride, size_t lines)
      {
	while(lines-- > 0) {
	  copy_span(src_offset, dst_offset, bytes);
	  src_offset += src_stride;
	  dst_offset += dst_stride;
	}
      }

    protected:
      const char *src_base;
      char *dst_base;
    };

    class LocalReductionMemPairCopier : public MemPairCopier {
    public:
      LocalReductionMemPairCopier(Memory _src_mem, Memory _dst_mem,
				  ReductionOpID redop_id, bool _fold)
      {
	MemoryImpl *src_impl = get_runtime()->get_memory_impl(_src_mem);
	src_base = (const char *)(src_impl->get_direct_ptr(0, src_impl->size));
	assert(src_base);

	MemoryImpl *dst_impl = get_runtime()->get_memory_impl(_dst_mem);
	dst_base = (char *)(dst_impl->get_direct_ptr(0, dst_impl->size));
	assert(dst_base);

	redop = get_runtime()->reduce_op_table[redop_id];
	fold = _fold;
      }

      virtual ~LocalReductionMemPairCopier(void) { }

      virtual InstPairCopier *inst_pair(RegionInstance src_inst, RegionInstance dst_inst,
                                        OASVec &oas_vec)
      {
	return new SpanBasedInstPairCopier<LocalReductionMemPairCopier>(this, src_inst, 
									dst_inst, oas_vec);
      }

      void copy_span(off_t src_offset, off_t dst_offset, size_t bytes)
      {
	//printf("reduction of %zd bytes\n", bytes);
	assert((bytes % redop->sizeof_rhs) == 0);
	if(fold)
	  redop->fold(dst_base + dst_offset, src_base + src_offset,
		      bytes / redop->sizeof_rhs, false /*non-exclusive*/);
	else
	  redop->apply(dst_base + dst_offset, src_base + src_offset,
		       bytes / redop->sizeof_rhs, false /*non-exclusive*/);
      }

      // default behavior of 2D copy is to unroll to 1D copies
      void copy_span(off_t src_offset, off_t dst_offset, size_t bytes,
		     off_t src_stride, off_t dst_stride, size_t lines)
      {
	// two cases here:
	// 1) if bytes == sizeof_rhs, we can use the apply/fold_strided calls
	if(bytes == redop->sizeof_rhs) {
	  if(fold)
	    redop->fold_strided(dst_base + dst_offset, src_base + src_offset,
				src_stride, dst_stride, lines, false /*non-exclusive*/);
	  else
	    redop->apply_strided(dst_base + dst_offset, src_base + src_offset,
				 src_stride, dst_stride, lines, false /*non-exclusive*/);
	  return;
	}

	// 2) with multiple elements per line, have to do a apply/fold call per line
	while(lines-- > 0) {
	  copy_span(src_offset, dst_offset, bytes);
	  src_offset += src_stride;
	  dst_offset += dst_stride;
	}
      }

    protected:
      const char *src_base;
      char *dst_base;
      const ReductionOpUntyped *redop;
      bool fold;
    };

    class BufferedReductionMemPairCopier : public MemPairCopier {
    public:
      BufferedReductionMemPairCopier(Memory _src_mem, Memory _dst_mem,
				     ReductionOpID redop_id, bool _fold,
				     size_t _buffer_size = 1024) // in elements
	: buffer_size(_buffer_size)
      {
	src_mem = get_runtime()->get_memory_impl(_src_mem);
	dst_mem = get_runtime()->get_memory_impl(_dst_mem);
	redop = get_runtime()->reduce_op_table[redop_id];
	fold = _fold;

	src_buffer = new char[buffer_size * redop->sizeof_rhs];
	dst_buffer = new char[buffer_size * (fold ? redop->sizeof_rhs : redop->sizeof_lhs)];
      }

      virtual ~BufferedReductionMemPairCopier(void)
      {
	delete[] src_buffer;
	delete[] dst_buffer;
      }

      virtual InstPairCopier *inst_pair(RegionInstance src_inst, RegionInstance dst_inst,
                                        OASVec &oas_vec)
      {
	return new SpanBasedInstPairCopier<BufferedReductionMemPairCopier>(this, src_inst, 
									   dst_inst, oas_vec);
      }

      void copy_span(off_t src_offset, off_t dst_offset, size_t bytes)
      {
	//printf("buffered copy of %zd bytes (" IDFMT ":%zd -> " IDFMT ":%zd)\n", bytes, src_mem->me.id, src_offset, dst_mem->me.id, dst_offset);
	size_t dst_size = fold ? redop->sizeof_rhs : redop->sizeof_lhs;

	assert((bytes % redop->sizeof_rhs) == 0);
	size_t elems = bytes / redop->sizeof_rhs;

	while(elems > 0) {
	  // figure out how many elements we can do at a time
	  size_t count = (elems > buffer_size) ? buffer_size : elems;

	  // fetch source and dest data into buffers
	  src_mem->get_bytes(src_offset, src_buffer, count * redop->sizeof_rhs);
	  dst_mem->get_bytes(dst_offset, dst_buffer, count * dst_size);

	  // apply reduction to local buffers
	  if(fold)
	    redop->fold(dst_buffer, src_buffer, count, true /*exclusive*/);
	  else
	    redop->apply(dst_buffer, src_buffer, count, true /*exclusive*/);

	  dst_mem->put_bytes(dst_offset, dst_buffer, count * dst_size);

	  src_offset += count * redop->sizeof_rhs;
	  dst_offset += count * dst_size;
	  elems -= count;
	}
      }

      // default behavior of 2D copy is to unroll to 1D copies
      void copy_span(off_t src_offset, off_t dst_offset, size_t bytes,
		     off_t src_stride, off_t dst_stride, size_t lines)
      {
	while(lines-- > 0) {
	  copy_span(src_offset, dst_offset, bytes);
	  src_offset += src_stride;
	  dst_offset += dst_stride;
	}
      }

    protected:
      size_t buffer_size;
      MemoryImpl *src_mem, *dst_mem;
      char *src_buffer;
      char *dst_buffer;
      const ReductionOpUntyped *redop;
      bool fold;
    };
     
#if 0
    // a MemPairCopier that keeps a list of events for component copies and doesn't trigger
    //  the completion event until they're all done
    class DelayedMemPairCopierX : public MemPairCopier {
    public:
      DelayedMemPairCopierX(void) {}

      virtual ~DelayedMemPairCopierX(void) {}
      
      virtual void flush(Event after_copy)
      {
	// create a merged event for all the copies and used that to perform a delayed trigger
	//  of the after_copy event (if it exists)
	if(after_copy.exists()) {
	  if(events.size() > 0) {
	    Event merged = GenEventImpl::merge_events(events);

	    // deferred trigger based on this merged event
	    get_runtime()->get_genevent_impl(after_copy)->trigger(after_copy.gen, gasnet_mynode(), merged);
	  } else {
	    // no actual copies occurred, so manually trigger event ourselves
	    get_runtime()->get_genevent_impl(after_copy)->trigger(after_copy.gen, gasnet_mynode());
	  }
	} else {
	  if(events.size() > 0) {
	    // we don't have an event we can use to signal completion, so wait on the events ourself
	    for(std::set<Event>::const_iterator it = events.begin();
		it != events.end();
		it++)
	      (*it).wait();
	  } else {
	    // nothing happened and we don't need to tell anyone - life is simple
	  }
	}
#ifdef EVENT_GRAPH_TRACE
        report_bytes(after_copy);
#endif
      }

    protected:
      std::set<Event> events;
    };
#endif
     
    static unsigned rdma_sequence_no = 1;

    class RemoteWriteMemPairCopier : public MemPairCopier {
    public:
      RemoteWriteMemPairCopier(Memory _src_mem, Memory _dst_mem)
      {
	src_mem = get_runtime()->get_memory_impl(_src_mem);
	src_base = (const char *)(src_mem->get_direct_ptr(0, src_mem->size));
	assert(src_base);

	dst_mem = get_runtime()->get_memory_impl(_dst_mem);
#ifdef TIME_REMOTE_WRITES
        span_time = 0;
        gather_time = 0;
#endif
	sequence_id = __sync_fetch_and_add(&rdma_sequence_no, 1);
	num_writes = 0;
      }

      virtual ~RemoteWriteMemPairCopier(void)
      {
      }

      virtual InstPairCopier *inst_pair(RegionInstance src_inst, RegionInstance dst_inst,
                                        OASVec &oas_vec)
      {
	return new SpanBasedInstPairCopier<RemoteWriteMemPairCopier>(this, src_inst, 
                                                              dst_inst, oas_vec);
      }

      struct PendingGather {
	off_t dst_start;
	off_t dst_size;
	SpanList src_spans;
      };

      // this is no longer limited by LMB size, so try for large blocks when
      //  possible
      static const size_t TARGET_XFER_SIZE = 4 << 20;

      void copy_span(off_t src_offset, off_t dst_offset, size_t bytes)
      {
	//printf("remote write of %zd bytes (" IDFMT ":%zd -> " IDFMT ":%zd)\n", bytes, src_mem->me.id, src_offset, dst_mem->me.id, dst_offset);
#ifdef TIME_REMOTE_WRITES
        unsigned long long start = TimeStamp::get_current_time_in_micros();
#endif
        record_bytes(bytes);
	if(bytes >= TARGET_XFER_SIZE) {
	  // large enough that we can transfer it by itself
#ifdef DEBUG_REMOTE_WRITES
	  printf("remote write of %zd bytes (" IDFMT ":%zd -> " IDFMT ":%zd)\n", bytes, src_mem->me.id, src_offset, dst_mem->me.id, dst_offset);
#endif
	  num_writes += do_remote_write(dst_mem->me, dst_offset, src_base + src_offset, bytes, 
					sequence_id, false /* no copy */);
	} else {
	  // see if this can be added to an existing gather
	  PendingGather *g;
	  std::map<off_t, PendingGather *>::iterator it = gathers.find(dst_offset);
	  if(it != gathers.end()) {
	    g = it->second;
	    gathers.erase(it); // remove from the existing location - we'll re-add it (probably) with the updated offset
	  } else {
	    // nope, start a new one
	    g = new PendingGather;
	    g->dst_start = dst_offset;
	    g->dst_size = 0;
	  }

	  // sanity checks
	  assert((g->dst_start + g->dst_size) == dst_offset);

	  // now see if this particular span is disjoint or can be tacked on to the end of the last one
	  if(g->src_spans.size() > 0) {
	    SpanListEntry& last_span = g->src_spans.back();
	    if(((char *)(last_span.first) + last_span.second) == (src_base + src_offset)) {
	      // append
	      last_span.second += bytes;
	    } else {
	      g->src_spans.push_back(std::make_pair(src_base + src_offset, bytes));
	    }
	  } else {
	    // first span
	    g->src_spans.push_back(std::make_pair(src_base + src_offset, bytes));
	  }
	  g->dst_size += bytes;

	  // is this span big enough to push now?
	  if((size_t)g->dst_size >= TARGET_XFER_SIZE) {
	    // yes, copy it
	    copy_gather(g);
	    delete g;
	  } else {
	    // no, put it back in the pending list, keyed by the next dst_offset that'll match it
	    gathers.insert(std::make_pair(g->dst_start + g->dst_size, g));
	  }
	}
#ifdef TIME_REMOTE_WRITES
        unsigned long long stop = TimeStamp::get_current_time_in_micros();
        span_time += (stop - start);
#endif
      }

      void copy_span(off_t src_offset, off_t dst_offset, size_t bytes,
		     off_t src_stride, off_t dst_stride, size_t lines)
      {
	// case 1: although described as 2D, both src and dst coalesce
	if(((size_t)src_stride == bytes) && ((size_t)dst_stride == bytes)) {
	  copy_span(src_offset, dst_offset, bytes * lines);
	  return;
	}

	// case 2: if dst coalesces, we'll let the RDMA code do the gather for us -
	//  this won't merge with any other copies though
	if((size_t)dst_stride == bytes) {
#ifdef NEW2D_DEBUG
	  printf("GATHER copy\n");
#endif
	  num_writes += do_remote_write(dst_mem->me, dst_offset,
					src_base + src_offset, bytes, src_stride, lines,
					sequence_id, false /* no copy */);
          record_bytes(bytes * lines);
	  return;
	}
	
	// default is to unroll the lines here, and let the PendingGather code try to
	//  put things back in bigger pieces
	while(lines-- > 0) {
	  copy_span(src_offset, dst_offset, bytes);
	  src_offset += src_stride;
	  dst_offset += dst_stride;
	}
      }

      void copy_gather(const PendingGather *g)
      {
#ifdef TIME_REMOTE_WRITES
        unsigned long long start = TimeStamp::get_current_time_in_micros();
#endif
        // special case: if there's only one source span, it's not actually
        //   a gather (so we don't need to make a copy)
        if(g->src_spans.size() == 1) {
          const SpanListEntry& span = *(g->src_spans.begin());
#ifdef DEBUG_REMOTE_WRITES
	  printf("remote write of %zd bytes (singleton " IDFMT ":%zd -> " IDFMT ":%zd)\n", span.second, src_mem->me.id, (char *)span.first - src_base, dst_mem->me.id, g->dst_start);
          printf("  datb[%p]: %08x %08x %08x %08x %08x %08x %08x %08x\n",
                 span.first,
                 ((unsigned *)(span.first))[0], ((unsigned *)(span.first))[1],
                 ((unsigned *)(span.first))[2], ((unsigned *)(span.first))[3],
                 ((unsigned *)(span.first))[4], ((unsigned *)(span.first))[5],
                 ((unsigned *)(span.first))[6], ((unsigned *)(span.first))[7]);
#endif
	  // TODO: handle case where single write can include event trigger in message
	  //num_writes += do_remote_write(dst_mem->me, g->dst_start, span.first, span.second, trigger, false /* no copy */);
	  num_writes += do_remote_write(dst_mem->me, g->dst_start, span.first, span.second, 
					sequence_id, false /* no copy */);
          return;
        }

	// general case: do_remote_write knows how to take a span list now, so let it
	//  handle the actual gathering
#ifdef DEBUG_REMOTE_WRITES
	printf("remote write of %zd bytes (gather -> " IDFMT ":%zd), trigger=" IDFMT "/%d\n", g->dst_size, dst_mem->me.id, g->dst_start, trigger.id, trigger.gen);
#endif
	// TODO: handle case where single write can include event trigger in message
	num_writes += do_remote_write(dst_mem->me, g->dst_start, 
				      g->src_spans, g->dst_size,
				      sequence_id, false /* no copy - data won't change til copy event triggers */);
#ifdef TIME_REMOTE_WRITES
        unsigned long long stop = TimeStamp::get_current_time_in_micros();
        gather_time += (stop - start);
#endif
      }

      virtual void flush(DmaRequest *req)
      {
#ifdef TIME_REMOTE_WRITES
        size_t total_gathers = gathers.size();
        size_t total_spans = 0;
        for (std::map<off_t,PendingGather*>::const_iterator it = gathers.begin();
              it != gathers.end(); it++)
        {
          total_spans += it->second->src_spans.size();
        }
        unsigned long long start = TimeStamp::get_current_time_in_micros();
#endif

	// do we have any pending gathers to push out?
        while(!gathers.empty()) {
	  std::map<off_t, PendingGather *>::iterator it = gathers.begin();
	  PendingGather *g = it->second;
	  gathers.erase(it);

	  copy_gather(g);
	  delete g;
	}

        // if we did any remote writes, we need a fence, and the DMA request
	//  needs to know about it
        if(total_reqs > 0) {
          Realm::RemoteWriteFence *fence = new Realm::RemoteWriteFence(req);
          req->add_async_work_item(fence);
          do_remote_fence(dst_mem->me, sequence_id, num_writes, fence);
        }

#ifdef TIME_REMOTE_WRITES
        unsigned long long stop = TimeStamp::get_current_time_in_micros();
        gather_time += (stop - start);
        printf("Remote Write: span time: %lld  gather time %lld "
                "total gathers %ld total spans %d\n", 
                span_time, gather_time, total_gathers, total_spans);
#endif

        MemPairCopier::flush(req);
      }

    protected:
      MemoryImpl *src_mem, *dst_mem;
      const char *src_base;
      std::map<off_t, PendingGather *> gathers;
#ifdef TIME_REMOTE_WRITES
      unsigned long long span_time;
      unsigned long long gather_time;
#endif
      unsigned sequence_id, num_writes;
    };
     
    class RemoteReduceMemPairCopier : public MemPairCopier {
    public:
      RemoteReduceMemPairCopier(Memory _src_mem, Memory _dst_mem,
				ReductionOpID _redop_id, bool _fold)
      {
	src_mem = get_runtime()->get_memory_impl(_src_mem);
	src_base = (const char *)(src_mem->get_direct_ptr(0, src_mem->size));
	assert(src_base);

	dst_mem = get_runtime()->get_memory_impl(_dst_mem);

	redop_id = _redop_id;
	redop = get_runtime()->reduce_op_table[redop_id];
	fold = _fold;

	sequence_id = __sync_fetch_and_add(&rdma_sequence_no, 1);
	num_writes = 0;
      }

      virtual ~RemoteReduceMemPairCopier(void)
      {
      }

      virtual InstPairCopier *inst_pair(RegionInstance src_inst, RegionInstance dst_inst,
                                        OASVec &oas_vec)
      {
	return new SpanBasedInstPairCopier<RemoteReduceMemPairCopier>(this, src_inst, 
								      dst_inst, oas_vec);
      }

      void copy_span(off_t src_offset, off_t dst_offset, size_t bytes)
      {
	//printf("remote write of %zd bytes (" IDFMT ":%zd -> " IDFMT ":%zd)\n", bytes, src_mem->me.id, src_offset, dst_mem->me.id, dst_offset);
#ifdef TIME_REMOTE_WRITES
        unsigned long long start = TimeStamp::get_current_time_in_micros();
#endif

#ifdef DEBUG_REMOTE_WRITES
	printf("remote reduce of %zd bytes (" IDFMT ":%zd -> " IDFMT ":%zd)\n", bytes, src_mem->me.id, src_offset, dst_mem->me.id, dst_offset);
#endif
	num_writes += do_remote_reduce(dst_mem->me, dst_offset, redop_id, fold,
				       src_base + src_offset, bytes / redop->sizeof_rhs,
				       redop->sizeof_rhs, redop->sizeof_lhs,
				       sequence_id, false /* no copy */);

        record_bytes(bytes);
      }

      void copy_span(off_t src_offset, off_t dst_offset, size_t bytes,
		     off_t src_stride, off_t dst_stride, size_t lines)
      {
	// TODO: figure out 2D coalescing for reduction case (sizes may not match)
	//if((src_stride == bytes) && (dst_stride == bytes)) {
	//  copy_span(src_offset, dst_offset, bytes * lines);
	//  return;
	//}
	
	// default is to unroll the lines here
	while(lines-- > 0) {
	  copy_span(src_offset, dst_offset, bytes);
	  src_offset += src_stride;
	  dst_offset += dst_stride;
	}
      }

      virtual void flush(DmaRequest *req)
      {
        // if we did any remote writes, we need a fence, and the DMA request
	//  needs to know about it
        if(total_reqs > 0) {
          Realm::RemoteWriteFence *fence = new Realm::RemoteWriteFence(req);
          req->add_async_work_item(fence);
          do_remote_fence(dst_mem->me, sequence_id, num_writes, fence);
        }

        MemPairCopier::flush(req);
      }

    protected:
      MemoryImpl *src_mem, *dst_mem;
      const char *src_base;
      unsigned sequence_id, num_writes;
      ReductionOpID redop_id;
      const ReductionOpUntyped *redop;
      bool fold;
    };

    // MemPairCopier from disk memory to cpu memory
    class DisktoCPUMemPairCopier : public MemPairCopier {
    public:
      DisktoCPUMemPairCopier(int _fd, Memory _dst_mem)
      {
        MemoryImpl *dst_impl = get_runtime()->get_memory_impl(_dst_mem);
        dst_base = (char *)(dst_impl->get_direct_ptr(0, dst_impl->size));
        assert(dst_base);
        fd = _fd;
      }

      virtual ~DisktoCPUMemPairCopier(void)
      {
      }

      virtual InstPairCopier *inst_pair(RegionInstance src_inst, RegionInstance dst_inst,
                                        OASVec &osa_vec)
      {
        return new SpanBasedInstPairCopier<DisktoCPUMemPairCopier>(this, src_inst,
                                           dst_inst, osa_vec);
      }

      void copy_span(off_t src_offset, off_t dst_offset, size_t bytes)
      {
        aiocb cb;
        memset(&cb, 0, sizeof(cb));
        cb.aio_nbytes = bytes;
        cb.aio_fildes = fd;
        cb.aio_offset = src_offset;
        cb.aio_buf = dst_base + dst_offset;
        assert(aio_read(&cb) != -1);
        while (aio_error(&cb) == EINPROGRESS) {}
        assert((size_t)aio_return(&cb) == bytes);
      }

      void copy_span(off_t src_offset, off_t dst_offset, size_t bytes,
                     off_t src_stride, off_t dst_stride, size_t lines)
      {
        while(lines-- > 0) {
          copy_span(src_offset, dst_offset, bytes);
          src_offset += src_stride;
          dst_offset += dst_stride;
        }
      }
    protected:
      char *dst_base;
      int fd; // file descriptor
    };

    // MemPairCopier from disk memory to cpu memory
    class DiskfromCPUMemPairCopier : public MemPairCopier {
    public:
      DiskfromCPUMemPairCopier(Memory _src_mem, int _fd)
      { 
	MemoryImpl *src_impl = get_runtime()->get_memory_impl(_src_mem);
        src_base = (char *)(src_impl->get_direct_ptr(0, src_impl->size));
        assert(src_base);
        fd = _fd;
      }

      virtual ~DiskfromCPUMemPairCopier(void)
      {
      }

      virtual InstPairCopier *inst_pair(RegionInstance src_inst, RegionInstance dst_inst,
                                        OASVec &osa_vec)
      {
        return new SpanBasedInstPairCopier<DiskfromCPUMemPairCopier>(this, src_inst,
                                           dst_inst, osa_vec);
      }

      void copy_span(off_t src_offset, off_t dst_offset, size_t bytes)
      {
        aiocb cb;
        memset(&cb, 0, sizeof(cb));
        cb.aio_nbytes = bytes;
        cb.aio_fildes = fd;
        cb.aio_offset = dst_offset;
        cb.aio_buf = src_base + src_offset;
        assert(aio_write(&cb) != -1);
        while (aio_error(&cb) == EINPROGRESS) {}
        assert((size_t)aio_return(&cb) == bytes);
      }

      void copy_span(off_t src_offset, off_t dst_offset, size_t bytes,
                     off_t src_stride, off_t dst_stride, size_t lines)
      {
        while(lines-- > 0) {
          copy_span(src_offset, dst_offset, bytes);
          src_offset += src_stride;
          dst_offset += dst_stride;
        }
      }
    protected:
      char *src_base;
      int fd; // file descriptor
    };
     
    // most of the smarts from MemPairCopier::create_copier are now captured in the various factories

    class MemcpyMemPairCopierFactory : public MemPairCopierFactory {
    public:
      MemcpyMemPairCopierFactory(void)
	: MemPairCopierFactory("memcpy")
      {}

      virtual bool can_perform_copy(Memory src_mem, Memory dst_mem,
				    ReductionOpID redop_id, bool fold)
      {
	// non-reduction copies between anything SYSMEM and/or ZC
	//  (TODO: really should be anything with a direct CPU pointer, but GPUFBMemory
	//  returns non-null for that right now...)
	if(redop_id != 0)
	  return false;

	MemoryImpl *src_impl = get_runtime()->get_memory_impl(src_mem);
	MemoryImpl::MemoryKind src_kind = src_impl->kind;
	
	if((src_kind != MemoryImpl::MKIND_SYSMEM) &&
	   (src_kind != MemoryImpl::MKIND_ZEROCOPY))
	  return false;

	MemoryImpl *dst_impl = get_runtime()->get_memory_impl(dst_mem);
	MemoryImpl::MemoryKind dst_kind = dst_impl->kind;
	
	if((dst_kind != MemoryImpl::MKIND_SYSMEM) &&
	   (dst_kind != MemoryImpl::MKIND_ZEROCOPY))
	  return false;

	return true;
      }

      virtual MemPairCopier *create_copier(Memory src_mem, Memory dst_mem,
					   ReductionOpID redop_id, bool fold)
      {
	return new MemcpyMemPairCopier(src_mem, dst_mem);
      }
    };


    void create_builtin_dma_channels(Realm::RuntimeImpl *r)
    {
      r->add_dma_channel(new MemcpyMemPairCopierFactory);
    }

    MemPairCopier *MemPairCopier::create_copier(Memory src_mem, Memory dst_mem,
						ReductionOpID redop_id /*= 0*/,
						bool fold /*= false*/)
    {
      // try to use new DMA channels first
      const std::vector<MemPairCopierFactory *>& channels = get_runtime()->get_dma_channels();
      for(std::vector<MemPairCopierFactory *>::const_iterator it = channels.begin();
	  it != channels.end();
	  it++) {
	if((*it)->can_perform_copy(src_mem, dst_mem, redop_id, fold)) {
	  // impls and kinds are just for logging now
	  MemoryImpl *src_impl = get_runtime()->get_memory_impl(src_mem);
	  MemoryImpl *dst_impl = get_runtime()->get_memory_impl(dst_mem);

	  MemoryImpl::MemoryKind src_kind = src_impl->kind;
	  MemoryImpl::MemoryKind dst_kind = dst_impl->kind;

	  log_dma.info("copier: " IDFMT "(%d) -> " IDFMT "(%d) = %s",
		       src_mem.id, src_kind, dst_mem.id, dst_kind, (*it)->get_name().c_str());
	  return (*it)->create_copier(src_mem, dst_mem, redop_id, fold);
	}
      }

      // old style - various options in here are being turned into assert(0)'s as they are 
      //  replaced by DMA channel-provided copiers

      MemoryImpl *src_impl = get_runtime()->get_memory_impl(src_mem);
      MemoryImpl *dst_impl = get_runtime()->get_memory_impl(dst_mem);

      MemoryImpl::MemoryKind src_kind = src_impl->kind;
      MemoryImpl::MemoryKind dst_kind = dst_impl->kind;

      log_dma.info("copier: " IDFMT "(%d) -> " IDFMT "(%d)", src_mem.id, src_kind, dst_mem.id, dst_kind);

      if(redop_id == 0) {
	// can we perform simple memcpy's?
	if(((src_kind == MemoryImpl::MKIND_SYSMEM) || (src_kind == MemoryImpl::MKIND_ZEROCOPY)) &&
	   ((dst_kind == MemoryImpl::MKIND_SYSMEM) || (dst_kind == MemoryImpl::MKIND_ZEROCOPY))) {
	  assert(0);
	  //return new MemcpyMemPairCopier(src_mem, dst_mem);
	}

        // can we perform transfer between disk and cpu memory
        if (((src_kind == MemoryImpl::MKIND_SYSMEM) || (src_kind == MemoryImpl::MKIND_ZEROCOPY)) &&
            (dst_kind == MemoryImpl::MKIND_DISK)) {
          printf("Create DiskfromCPUMemPairCopier\n");
          int fd = ((DiskMemory *)dst_impl)->fd;
          return new DiskfromCPUMemPairCopier(src_mem, fd);
        }

        if ((src_kind == MemoryImpl::MKIND_DISK) &&
            ((dst_kind == MemoryImpl::MKIND_SYSMEM) || (dst_kind == MemoryImpl::MKIND_ZEROCOPY))) {
          printf("Create DisktoCPUMemPairCopier\n");
          int fd = ((DiskMemory *)src_impl)->fd;
          return new DisktoCPUMemPairCopier(fd, dst_mem);
        }

	// GPU FB-related copies should be handled by module-provided dma channels now
	if((src_kind == MemoryImpl::MKIND_GPUFB) || (dst_kind == MemoryImpl::MKIND_GPUFB)) {
	  assert(0);
	}

	// try as many things as we can think of
	if((dst_kind == MemoryImpl::MKIND_REMOTE) ||
	   (dst_kind == MemoryImpl::MKIND_RDMA)) {
	  assert(src_kind != MemoryImpl::MKIND_REMOTE);
	  return new RemoteWriteMemPairCopier(src_mem, dst_mem);
	}

	// fallback
	return new BufferedMemPairCopier(src_mem, dst_mem);
      } else {
	// reduction case
	// can we perform simple memcpy's?
	if(((src_kind == MemoryImpl::MKIND_SYSMEM) || (src_kind == MemoryImpl::MKIND_ZEROCOPY)) &&
	   ((dst_kind == MemoryImpl::MKIND_SYSMEM) || (dst_kind == MemoryImpl::MKIND_ZEROCOPY))) {
	  return new LocalReductionMemPairCopier(src_mem, dst_mem, redop_id, fold);
	}

	// reductions to a remote memory get shipped over there to be applied
	if((dst_kind == MemoryImpl::MKIND_REMOTE) ||
	   (dst_kind == MemoryImpl::MKIND_RDMA)) {
	  assert(src_kind != MemoryImpl::MKIND_REMOTE);
	  return new RemoteReduceMemPairCopier(src_mem, dst_mem, redop_id, fold);
	}

	// fallback is pretty damn slow
	log_dma.warning("using a buffering copier for reductions (" IDFMT " -> " IDFMT ")",
			src_mem.id, dst_mem.id);
	return new BufferedReductionMemPairCopier(src_mem, dst_mem, redop_id, fold);
      }
    }

    template <unsigned DIM>
    static unsigned compress_strides(const Rect<DIM> &r,
				     const Point<1> in1[DIM], const Point<1> in2[DIM],
				     Point<DIM>& extents,
				     Point<1> out1[DIM], Point<1> out2[DIM])
    {
      // sort the dimensions by the first set of strides for maximum gathering goodness
      unsigned stride_order[DIM];
      for(unsigned i = 0; i < DIM; i++) stride_order[i] = i;
      // yay, bubble sort!
      for(unsigned i = 0; i < DIM; i++)
	for(unsigned j = 0; j < i; j++)
	  if(in1[stride_order[j]] > in1[stride_order[j+1]]) {
	    int t = stride_order[j];
	    stride_order[j] = stride_order[j+1];
	    stride_order[j+1] = t;
	  }

      int curdim = -1;
      int exp1 = 0, exp2 = 0;

      // now go through dimensions, collapsing each if it matches the expected stride for
      //  both sets (can't collapse for first)
      for(unsigned i = 0; i < DIM; i++) {
	unsigned d = stride_order[i];
	unsigned e = r.dim_size(d);
	if(i && (exp1 == in1[d][0]) && (exp2 == in2[d][0])) {
	  // collapse and grow extent
	  extents.x[curdim] *= e;
	  exp1 *= e;
	  exp2 *= e;
	} else {
	  // no match - create a new dimension
	  curdim++;
	  extents.x[curdim] = e;
	  exp1 = in1[d][0] * e;
	  exp2 = in2[d][0] * e;
	  out1[curdim] = in1[d];
	  out2[curdim] = in2[d];
	}
      }

      return curdim+1;
    }

    void CopyRequest::perform_dma_mask(MemPairCopier *mpc)
    {
      IndexSpaceImpl *ispace = get_runtime()->get_index_space_impl(domain.get_index_space());
      assert(ispace->valid_mask_complete);

      // this is the SOA-friendly loop nesting
      for(OASByInst::iterator it = oas_by_inst->begin(); it != oas_by_inst->end(); it++) {
	RegionInstance src_inst = it->first.first;
	RegionInstance dst_inst = it->first.second;
	OASVec& oasvec = it->second;

	InstPairCopier *ipc = mpc->inst_pair(src_inst, dst_inst, oasvec);

	// index space instances use 1D linearizations for translation
	Arrays::Mapping<1, 1> *src_linearization = get_runtime()->get_instance_impl(src_inst)->metadata.linearization.get_mapping<1>();
	Arrays::Mapping<1, 1> *dst_linearization = get_runtime()->get_instance_impl(dst_inst)->metadata.linearization.get_mapping<1>();

	// does the destination instance space's index space match what we're copying?  if so,
	//  it's ok to copy extra elements (to decrease sparsity) because they're unused in
	//  the destination
	assert(get_runtime()->get_instance_impl(dst_inst)->metadata.is_valid());
	int rlen_target;
	if(ispace->me == get_runtime()->get_instance_impl(dst_inst)->metadata.is) {
	  rlen_target = 32768 / 4; // aim for ~32KB transfers at least
	} else {
	  rlen_target = 1;
	}
	
	ElementMask::Enumerator *e = ispace->valid_mask->enumerate_enabled();
	int rstart, rlen;
	while(e->get_next(rstart, rlen)) {
	  // do we want to copy extra elements to fill in some holes?
	  while(rlen < rlen_target) {
	    // see where the next valid elements are
	    int rstart2, rlen2;
	    // if none, stop
	    if(!e->peek_next(rstart2, rlen2)) break;
	    // or if they don't even start until outside the window, stop
	    if(rstart2 > (rstart + rlen_target)) break;
	    // ok, include the next valid element(s) and any invalid ones in between
	    //printf("bloating from %d to %d\n", rlen, rstart2 + rlen2 - rstart);
	    rlen = rstart2 + rlen2 - rstart;
	    // and actually take the next range from the enumerator
	    e->get_next(rstart2, rlen2);
	  }

	  int sstart = src_linearization->image(rstart);
	  int dstart = dst_linearization->image(rstart);
#ifdef DEBUG_LOW_LEVEL
	  assert(src_linearization->image_is_dense(Rect<1>(rstart, rstart + rlen - 1)));
	  assert(dst_linearization->image_is_dense(Rect<1>(rstart, rstart + rlen - 1)));
#endif
	  //printf("X: %d+%d %d %d\n", rstart, rlen, sstart, dstart);

	  for (unsigned idx = 0; idx < oasvec.size(); idx++)
	    ipc->copy_field(sstart, dstart, rlen, idx);
	}
        delete e;
	delete ipc;
      }
    }

    bool oas_sort_by_dst(OffsetsAndSize a, OffsetsAndSize b) {return a.dst_offset < b.dst_offset; }

    Buffer simple_create_intermediate_buffer(gasnet_node_t tgt_node, Memory::Kind kind, const Domain& domain,
                                             OASVec oasvec, OASVec& oasvec_src, OASVec& oasvec_dst,
                                             DomainLinearization linearization)
    {
      oasvec_src.clear();
      oasvec_dst.clear();
      Machine machine = Machine::get_machine();
      std::set<Memory> mem;
      Memory tgt_mem = Memory::NO_MEMORY;
      machine.get_all_memories(mem);
      for(std::set<Memory>::iterator it = mem.begin(); it != mem.end(); it++)
        if (it->kind() == kind && ID(*it).node() == tgt_node) {
          tgt_mem = *it;
        }
      assert(tgt_mem != Memory::NO_MEMORY);
      size_t ib_size = 64 * 1024; /*size of ib (bytes)*/
      off_t ib_offset = get_runtime()->get_memory_impl(tgt_mem)->alloc_bytes(ib_size);
      std::sort(oasvec.begin(), oasvec.end(), oas_sort_by_dst);
      off_t ib_elmnt_size = 0;
      for (unsigned i = 0; i < oasvec.size(); i++) {
        OffsetsAndSize oas_src, oas_dst;
        oas_src.src_offset = oasvec[i].src_offset;
        oas_src.dst_offset = ib_elmnt_size;
        oas_src.size = oasvec[i].size;
        oas_dst.src_offset = ib_elmnt_size;
        oas_dst.dst_offset = oasvec[i].dst_offset;
        oas_dst.size = oasvec[i].size;
        ib_elmnt_size += oasvec[i].size;
        oasvec_src.push_back(oas_src);
        oasvec_dst.push_back(oas_dst);
      }
      Buffer ib_buf(ib_offset, true, domain.get_volume(), ib_elmnt_size, ib_size, linearization, tgt_mem);
      return ib_buf;
    }

    inline bool is_cpu_mem(Memory::Kind kind)
    {
      return (kind == Memory::REGDMA_MEM || kind == Memory::LEVEL3_CACHE || kind == Memory::LEVEL2_CACHE
              || kind == Memory::LEVEL1_CACHE || kind == Memory::SYSTEM_MEM || kind == Memory::SOCKET_MEM
              || kind == Memory::Z_COPY_MEM);
    }

    XferDes::XferKind get_xfer_des(Memory src_mem, Memory dst_mem)
    {
      Memory::Kind src_ll_kind = get_runtime()->get_memory_impl(src_mem)->lowlevel_kind;
      Memory::Kind dst_ll_kind = get_runtime()->get_memory_impl(dst_mem)->lowlevel_kind;
      if(ID(src_mem).node() == ID(dst_mem).node()) {
        switch(src_ll_kind) {
        case Memory::GLOBAL_MEM:
          if (is_cpu_mem(dst_ll_kind))
            return XferDes::XFER_GASNET_READ;
          else
            return XferDes::XFER_NONE;
        case Memory::REGDMA_MEM:
        case Memory::LEVEL3_CACHE:
        case Memory::LEVEL2_CACHE:
        case Memory::LEVEL1_CACHE:
        case Memory::SYSTEM_MEM:
        case Memory::SOCKET_MEM:
        case Memory::Z_COPY_MEM:
          if (is_cpu_mem(dst_ll_kind))
            return XferDes::XFER_MEM_CPY;
          else if (dst_ll_kind == Memory::GLOBAL_MEM)
            return XferDes::XFER_GASNET_WRITE;
          else if (dst_ll_kind == Memory::GPU_FB_MEM)
            return XferDes::XFER_GPU_TO_FB;
          else if (dst_ll_kind == Memory::DISK_MEM)
            return XferDes::XFER_DISK_WRITE;
          else if (dst_ll_kind == Memory::HDF_MEM)
            return XferDes::XFER_HDF_WRITE;
          assert(0);
          break;
        case Memory::GPU_FB_MEM:
          //TODO: We cannot distinguish GPU_IN_FB/GPU_PEER_FB
          if (is_cpu_mem(dst_ll_kind))
            return XferDes::XFER_GPU_FROM_FB;
          else if (dst_ll_kind == Memory::GPU_FB_MEM)
            return XferDes::XFER_GPU_PEER_FB;
          else
            return XferDes::XFER_NONE;
        case Memory::DISK_MEM:
          if (is_cpu_mem(dst_ll_kind))
            return XferDes::XFER_DISK_READ;
          else
            return XferDes::XFER_NONE;
        case Memory::HDF_MEM:
          if (is_cpu_mem(dst_ll_kind))
            return XferDes::XFER_HDF_READ;
          else
            return XferDes::XFER_NONE;
        default:
          assert(0);
        }
      } else {
        if (src_ll_kind == Memory::REGDMA_MEM && dst_ll_kind == Memory::REGDMA_MEM)
          return XferDes::XFER_REMOTE_WRITE;
        else
          return XferDes::XFER_NONE;
      }
      return XferDes::XFER_NONE;
    }

    void find_shortest_path(Memory src_mem, Memory dst_mem, std::vector<Memory>& path)
    {
      std::map<Memory, std::vector<Memory> > dist;
      std::set<Memory> all_mem;
      std::queue<Memory> active_nodes;
      Machine::get_machine().get_all_memories(all_mem);
      for (std::set<Memory>::iterator it = all_mem.begin(); it != all_mem.end(); it++) {
        if (get_xfer_des(src_mem, *it) != XferDes::XFER_NONE) {
          dist[*it] = std::vector<Memory>();
          dist[*it].push_back(src_mem);
          dist[*it].push_back(*it);
          active_nodes.push(*it);
        }
      }
      while (!active_nodes.empty()) {
        Memory cur = active_nodes.front();
        active_nodes.pop();
        std::vector<Memory> sub_path = dist[cur];
        for(std::set<Memory>::iterator it = all_mem.begin(); it != all_mem.end(); it ++) {
          if (get_xfer_des(cur, *it) != XferDes::XFER_NONE) {
            if (dist.find(*it) == dist.end()) {
              dist[*it] = sub_path;
              dist[*it].push_back(*it);
              active_nodes.push(*it);
            }
          }
        }
      }
      assert(dist.find(dst_mem) != dist.end());
      path = dist[dst_mem];
    }

    template<unsigned DIM>
    void CopyRequest::perform_new_dma(Memory src_mem, Memory dst_mem)
    {
      mark_started();
      std::vector<Memory> mem_path;
      find_shortest_path(src_mem, dst_mem, mem_path);
      for (OASByInst::iterator it = oas_by_inst->begin(); it != oas_by_inst->end(); it++) {
        std::vector<XferDesID> sub_path;
        for (int idx = 0; idx < mem_path.size() - 1; idx ++) {
          XferDesID new_xdid = get_xdq_singleton()->get_guid(ID(mem_path[idx]).node());
          sub_path.push_back(new_xdid);
          path.push_back(new_xdid);
        }
        RegionInstance src_inst = it->first.first;
        RegionInstance dst_inst = it->first.second;
        OASVec oasvec = it->second, oasvec_src, oasvec_dst;
        RegionInstanceImpl *src_impl = get_runtime()->get_instance_impl(src_inst);
        RegionInstanceImpl *dst_impl = get_runtime()->get_instance_impl(dst_inst);

        //MemoryImpl::MemoryKind src_kind = get_runtime()->get_memory_impl(src_mem)->kind;
        //MemoryImpl::MemoryKind dst_kind = get_runtime()->get_memory_impl(dst_mem)->kind;

        //Memory::Kind dst_ll_kind = get_runtime()->get_memory_impl(dst_mem)->lowlevel_kind;

        // We don't need to care about deallocation of Buffer class
        // This will be handled by XferDes destruction
        Buffer src_buf(&src_impl->metadata, src_mem);
        Buffer dst_buf(&dst_impl->metadata, dst_mem);
        Buffer pre_buf;
        assert(mem_path.size() - 1 == sub_path.size());
        for (int idx = 0; idx < mem_path.size(); idx ++) {
          if (idx == 0) {
            pre_buf = src_buf;
          } else {
            XferDesID xd_guid = sub_path[idx - 1];
            XferDesID pre_xd_guid = idx == 1 ? XferDes::XFERDES_NO_GUID : sub_path[idx - 2];
            XferDesID next_xd_guid = idx == sub_path.size() ? XferDes::XFERDES_NO_GUID : sub_path[idx];
            Buffer cur_buf;
            XferDes::XferKind kind = get_xfer_des(mem_path[idx - 1], mem_path[idx]);
            XferOrder::Type order = idx == 1 ? XferOrder::DST_FIFO : XferOrder::SRC_FIFO;
            RegionInstance hdf_inst;
            if (kind == XferDes::XFER_HDF_READ)
              hdf_inst = src_inst;
            else if (kind == XferDes::XFER_HDF_WRITE)
              hdf_inst = dst_inst;
            else
              hdf_inst = RegionInstance::NO_INST;

            if (idx != mem_path.size() - 1) {
              cur_buf = simple_create_intermediate_buffer(ID(mem_path[idx]).node(), mem_path[idx].kind(), domain, oasvec, oasvec_src, oasvec_dst, dst_buf.linearization);
            } else {
              cur_buf = dst_buf;
              oasvec_src = oasvec;
              oasvec.clear();
            }
            XferDesFence* complete_fence = new XferDesFence(this);
            add_async_work_item(complete_fence);
            if (DIM == 0) {
              // Need to do something special for unstructured data: we perform a 1D copy from first_elemnt to last_elemnt
              // First we should make sure destination instance space's index space match what we're copying
              IndexSpaceImpl *ispace = get_runtime()->get_index_space_impl(domain.get_index_space());
              assert(get_runtime()->get_instance_impl(dst_inst)->metadata.is_valid());
              assert(ispace->me == get_runtime()->get_instance_impl(dst_inst)->metadata.is);
              Realm::StaticAccess<IndexSpaceImpl> data(ispace);
              assert(data->num_elmts > 0);
              Rect<1> new_rect(make_point(data->first_elmt), make_point(data->last_elmt));
              Domain new_domain = Domain::from_rect<1>(new_rect);
              create_xfer_des<1>(this, gasnet_mynode(), xd_guid, pre_xd_guid, next_xd_guid,
                                   pre_buf, cur_buf, new_domain, oasvec_src, 16 * 1024/*max_req_size*/,
                                   100/*max_nr*/, priority, order, kind, complete_fence, hdf_inst);
            }
            else {
              create_xfer_des<DIM>(this, gasnet_mynode(), xd_guid, pre_xd_guid, next_xd_guid,
                                   pre_buf, cur_buf, domain, oasvec_src, 16 * 1024/*max_req_size*/,
                                   100/*max_nr*/, priority, order, kind, complete_fence, hdf_inst);
            }
            pre_buf = cur_buf;
            oasvec = oasvec_dst;
        }
      }
    }
    mark_finished();
  }

#ifdef ENUM_PERFORM_NEW_DMA
    template <unsigned DIM>
    void CopyRequest::perform_new_dma(Memory src_mem, Memory dst_mem)
    {
      mark_started();
      for (OASByInst::iterator it = oas_by_inst->begin(); it != oas_by_inst->end(); it++) {
        RegionInstance src_inst = it->first.first;
        RegionInstance dst_inst = it->first.second;
        OASVec& oasvec = it->second;
        RegionInstanceImpl *src_impl = get_runtime()->get_instance_impl(src_inst);
        RegionInstanceImpl *dst_impl = get_runtime()->get_instance_impl(dst_inst);

        MemoryImpl::MemoryKind src_kind = get_runtime()->get_memory_impl(src_mem)->kind;
        MemoryImpl::MemoryKind dst_kind = get_runtime()->get_memory_impl(dst_mem)->kind;

        Memory::Kind dst_ll_kind = get_runtime()->get_memory_impl(dst_mem)->lowlevel_kind;

        // We don't need to care about deallocation of Buffer class
        // This will be handled by XferDes destruction
        Buffer src_buf(&src_impl->metadata, src_mem);
        Buffer dst_buf(&dst_impl->metadata, dst_mem);
        switch (src_kind) {
        case MemoryImpl::MKIND_SYSMEM:
        case MemoryImpl::MKIND_ZEROCOPY:
        {
          switch (dst_kind) {
          case MemoryImpl::MKIND_SYSMEM:
          case MemoryImpl::MKIND_ZEROCOPY:
          {
            XferDesID guid = get_xdq_singleton()->get_guid(ID(src_mem).node());
            path.push_back(guid);
            create_xfer_des<DIM>(this, gasnet_mynode(), guid, XferDes::XFERDES_NO_GUID, XferDes::XFERDES_NO_GUID,
                                 src_buf, dst_buf, domain, oasvec, 16 * 1024/*max_req_size*/,
                                 100/*max_nr*/, priority, XferOrder::DST_FIFO, XferDes::XFER_MEM_CPY, after_copy);
            break;
          }
#ifdef USE_CUDA
          case MemoryImpl::MKIND_GPUFB:
          {
            XferDesID guid = get_xdq_singleton()->get_guid(ID(src_mem).node());
            path.push_back(guid);
            create_xfer_des<DIM>(this, gasnet_mynode(), guid, XferDes::XFERDES_NO_GUID, XferDes::XFERDES_NO_GUID,
                                 src_buf, dst_buf, domain, oasvec, 16 * 1024/*max_req_size*/,
                                 100/*max_nr*/, priority, XferOrder::DST_FIFO, XferDes::XFER_GPU_TO_FB, after_copy);
            break;
          }
#endif
#ifdef USE_DISK
          case MemoryImpl::MKIND_DISK:
          {
            log_dma.info("create mem->disk xferdes\n");
            XferDesID guid = get_xdq_singleton()->get_guid(ID(src_mem).node());
            path.push_back(guid);
            create_xfer_des<DIM>(this, gasnet_mynode(), guid, XferDes::XFERDES_NO_GUID, XferDes::XFERDES_NO_GUID,
                                 src_buf, dst_buf, domain, oasvec, 16 * 1024/*max_req_size*/,
                                 100/*max_nr*/, priority, XferOrder::DST_FIFO, XferDes::XFER_DISK_WRITE, after_copy);
            break;
          }
#endif /*USE_DISK*/
#ifdef USE_HDF
          case MemoryImpl::MKIND_HDF:
          {
            log_dma.info("create mem->hdf xferdes\n");
            XferDesID guid = get_xdq_singleton()->get_guid(ID(src_mem).node());
            path.push_back(guid);
            create_xfer_des<DIM>(this, gasnet_mynode(), guid, XferDes::XFERDES_NO_GUID, XferDes::XFERDES_NO_GUID,
                                 src_buf, dst_buf, domain, oasvec, 16 * 1024/*max_req_size*/,
                                 100/*max_nr*/, priority, XferOrder::DST_FIFO, XferDes::XFER_HDF_WRITE, after_copy, dst_inst);
            break;
          }
#endif
          case MemoryImpl::MKIND_GLOBAL:
          {
            // cpu mem -> gasnet mem
            log_dma.info("create cpu->gasnet mem XD\n");
            XferDesID guid = get_xdq_singleton()->get_guid(ID(src_mem).node());
            path.push_back(guid);
            create_xfer_des<DIM>(this, gasnet_mynode(), guid, XferDes::XFERDES_NO_GUID, XferDes::XFERDES_NO_GUID,
                                 src_buf, dst_buf, domain, oasvec, 16 * 1024/*max_req_size*/,
                                 100/*max_nr*/, priority, XferOrder::DST_FIFO, XferDes::XFER_GASNET_WRITE, after_copy);
            break;
          }
          case MemoryImpl::MKIND_RDMA:
          case MemoryImpl::MKIND_REMOTE:
          {
            log_dma.info("create cpu->remote mem XD\n");
            switch (dst_ll_kind) {
            case Memory::REGDMA_MEM:
            {
              // most simple case: destination is registered memory
              XferDesID guid = get_xdq_singleton()->get_guid(ID(src_mem).node());
              path.push_back(guid);
              create_xfer_des<DIM>(this, gasnet_mynode(), guid, XferDes::XFERDES_NO_GUID, XferDes::XFERDES_NO_GUID,
                                   src_buf, dst_buf, domain, oasvec, 16 * 1024/*max_req_size*/,
                                   100/*max_nr*/, priority, XferOrder::DST_FIFO, XferDes::XFER_REMOTE_WRITE, after_copy);
              break;
            }
            case Memory::GLOBAL_MEM:
            {
              fprintf(stderr, "cpu->gasnet mem should be transferred directly\n");
              assert(0);
              break;
            }
            case Memory::LEVEL3_CACHE:
            case Memory::LEVEL2_CACHE:
            case Memory::LEVEL1_CACHE:
            case Memory::SYSTEM_MEM:
            case Memory::SOCKET_MEM:
            case Memory::Z_COPY_MEM:
            {
              // allocate intermediate buffer in registered memory on dst node
              OASVec oasvec_src, oasvec_dst;
              XferDesID guid1 = get_xdq_singleton()->get_guid(ID(src_mem).node());
              XferDesID guid2 = get_xdq_singleton()->get_guid(ID(dst_mem).node());
              path.push_back(guid1);
              path.push_back(guid2);
              Buffer ib_buf = simple_create_intermediate_buffer(ID(dst_mem).node(), Memory::REGDMA_MEM, domain, oasvec, oasvec_src, oasvec_dst, dst_buf.linearization);
              create_xfer_des<DIM>(this, gasnet_mynode(), guid2, guid1, XferDes::XFERDES_NO_GUID,
                                   ib_buf, dst_buf, domain, oasvec_dst, 16 * 1024/*max_req_size*/,
                                   100/*max_nr*/, priority, XferOrder::SRC_FIFO, XferDes::XFER_MEM_CPY, after_copy);
              create_xfer_des<DIM>(this, gasnet_mynode(), guid1, XferDes::XFERDES_NO_GUID, guid2,
                                   src_buf, ib_buf, domain, oasvec_src, 16 * 1024/*max_req_size*/,
                                   100/*max_nr*/, priority, XferOrder::DST_FIFO, XferDes::XFER_REMOTE_WRITE, Event::NO_EVENT);
              break;
            }
            case Memory::GPU_FB_MEM:
            {
              assert(0);
              break;
            }
            case Memory::DISK_MEM:
            {
              // allocate intermediate buffer in registered memory on dst node
              OASVec oasvec_src, oasvec_dst;
              XferDesID guid1 = get_xdq_singleton()->get_guid(ID(src_mem).node());
              XferDesID guid2 = get_xdq_singleton()->get_guid(ID(dst_mem).node());
              path.push_back(guid1);
              path.push_back(guid2);
              Buffer ib_buf = simple_create_intermediate_buffer(ID(dst_mem).node(), Memory::REGDMA_MEM, domain, oasvec, oasvec_src, oasvec_dst, dst_buf.linearization);
              create_xfer_des<DIM>(this, gasnet_mynode(), guid2, guid1, XferDes::XFERDES_NO_GUID,
                                   ib_buf, dst_buf, domain, oasvec_dst, 16 * 1024/*max_req_size*/,
                                   100/*max_nr*/, priority, XferOrder::SRC_FIFO, XferDes::XFER_DISK_WRITE, after_copy);
              create_xfer_des<DIM>(this, gasnet_mynode(), guid1, XferDes::XFERDES_NO_GUID, guid2,
                                   src_buf, ib_buf, domain, oasvec_src, 16 * 1024/*max_req_size*/,
                                   100/*max_nr*/, priority, XferOrder::DST_FIFO, XferDes::XFER_REMOTE_WRITE, Event::NO_EVENT);
              break;
            }
            case Memory::HDF_MEM:
            default:
              assert(0);
            }
            break;
          }
          default:
            fprintf(stderr, "Unrecognized destination memory kind!\n");
            assert(0);
          }
          break;
        }
#ifdef USE_CUDA
        case MemoryImpl::MKIND_GPUFB:
        {
          switch (dst_kind) {
          case MemoryImpl::MKIND_SYSMEM:
          case MemoryImpl::MKIND_ZEROCOPY:
          {
            XferDesID guid = get_xdq_singleton()->get_guid(ID(src_mem).node());
            path.push_back(guid);
            create_xfer_des<DIM>(this, gasnet_mynode(), guid, XferDes::XFERDES_NO_GUID, XferDes::XFERDES_NO_GUID,
                                 src_buf, dst_buf, domain, oasvec, 16 * 1024/*max_req_size (bytes)*/,
                                 100/*max_nr*/, priority, XferOrder::DST_FIFO, XferDes::XFER_GPU_FROM_FB, after_copy);
            break;
          }
          case MemoryImpl::MKIND_GPUFB:
#ifdef USE_DISK
          case MemoryImpl::MKIND_DISK:
#endif /*USE_DISK*/
#ifdef USE_HDF
          case MemoryImpl::MKIND_HDF:
#endif
          case MemoryImpl::MKIND_GLOBAL:
          case MemoryImpl::MKIND_RDMA:
          case MemoryImpl::MKIND_REMOTE:
            fprintf(stderr, "[DMA] To be implemented: gpu memory -> remote memory\n");
            assert(0);
            break;
          default:
            fprintf(stderr, "Unrecognized destination memory kind!\n");
            assert(0);
          }
          break;
        }
#endif /*USE_CUDA*/
#ifdef USE_DISK
        case MemoryImpl::MKIND_DISK:
        {
          switch (dst_kind) {
          case MemoryImpl::MKIND_SYSMEM:
          case MemoryImpl::MKIND_ZEROCOPY:
          {
            log_dma.info("create disk->cpu mem XD\n");
            XferDesID guid = get_xdq_singleton()->get_guid(ID(src_mem).node());
            path.push_back(guid);
            create_xfer_des<DIM>(this, gasnet_mynode(), guid, XferDes::XFERDES_NO_GUID, XferDes::XFERDES_NO_GUID,
                                 src_buf, dst_buf, domain, oasvec, 16 * 1024/*max_req_size (bytes)*/,
                                 100/*max_nr*/, priority, XferOrder::SRC_FIFO, XferDes::XFER_DISK_READ, after_copy);
            break;
          }
#ifdef USE_CUDA
          case MemoryImpl::MKIND_GPUFB:
          {
            /* need to find a cpu memory as intermediate buffer*/
            XferDesID guid1 = get_xdq_singleton()->get_guid(ID(src_mem).node());
            XferDesID guid2 = get_xdq_singleton()->get_guid(ID(src_mem).node());
            path.push_back(guid1);
            path.push_back(guid2);
            OASVec oasvec_src, oasvec_dst;
            Buffer ib_buf = simple_create_intermediate_buffer(gasnet_mynode(), Memory::SYSTEM_MEM, domain, oasvec, oasvec_src, oasvec_dst, dst_buf.linearization);
            create_xfer_des<DIM>(this, gasnet_mynode(), guid2, guid1, XferDes::XFERDES_NO_GUID,
                                 ib_buf, dst_buf, domain, oasvec_dst, 16 * 1024/*max_req_size (bytes)*/,
                                 100/*max_nr*/, priority, XferOrder::SRC_FIFO, XferDes::XFER_GPU_TO_FB, after_copy);
            create_xfer_des<DIM>(this, gasnet_mynode(), guid1, XferDes::XFERDES_NO_GUID, guid2,
                                 src_buf, ib_buf, domain, oasvec_src, 16 * 1024/*max_req_size (bytes)*/,
                                 100/*max_nr*/, priority, XferOrder::DST_FIFO, XferDes::XFER_DISK_READ, Event::NO_EVENT);
            break;
          }
#endif
          case MemoryImpl::MKIND_DISK:
          {
            /* need to find a cpu memory as intermediate buffer*/
            XferDesID guid1 = get_xdq_singleton()->get_guid(ID(src_mem).node());
            XferDesID guid2 = get_xdq_singleton()->get_guid(ID(src_mem).node());
            path.push_back(guid1);
            path.push_back(guid2);
            OASVec oasvec_src, oasvec_dst;
            Buffer ib_buf = simple_create_intermediate_buffer(gasnet_mynode(), Memory::SYSTEM_MEM, domain, oasvec, oasvec_src, oasvec_dst, dst_buf.linearization);
            create_xfer_des<DIM>(this, gasnet_mynode(), guid2, guid1, XferDes::XFERDES_NO_GUID,
                                 ib_buf, dst_buf, domain, oasvec_dst, 16 * 1024/*max_req_size (bytes)*/,
                                 100/*max_nr*/, priority, XferOrder::SRC_FIFO, XferDes::XFER_DISK_WRITE, after_copy);
            create_xfer_des<DIM>(this, gasnet_mynode(), guid1, XferDes::XFERDES_NO_GUID, guid2,
                                 src_buf, ib_buf, domain, oasvec_src, 16 * 1024/*max_req_size (bytes)*/,
                                 100/*max_nr*/, priority, XferOrder::DST_FIFO, XferDes::XFER_DISK_READ, Event::NO_EVENT);
            break;
          }
#ifdef USE_HDF
          case MemoryImpl::MKIND_HDF:
            fprintf(stderr, "[DMA] To be implemented:disk memory -> hdf memory\n");
            assert(0);
            break;
#endif
          case MemoryImpl::MKIND_GLOBAL:
          {
            log_dma.info("create disk->gasnet mem XD\n");
            XferDesID guid1 = get_xdq_singleton()->get_guid(ID(src_mem).node());
            XferDesID guid2 = get_xdq_singleton()->get_guid(ID(src_mem).node());
            path.push_back(guid1);
            path.push_back(guid2);
            OASVec oasvec_src, oasvec_dst;
            Buffer ib_buf = simple_create_intermediate_buffer(gasnet_mynode(), Memory::SYSTEM_MEM, domain, oasvec, oasvec_src, oasvec_dst, dst_buf.linearization);
            create_xfer_des<DIM>(this, gasnet_mynode(), guid2, guid1, XferDes::XFERDES_NO_GUID,
                                 ib_buf, dst_buf,  domain, oasvec_dst, 16 * 1024/*max_req_size*/,
                                 100/*max_nr*/, priority, XferOrder::SRC_FIFO, XferDes::XFER_GASNET_WRITE, after_copy);
            create_xfer_des<DIM>(this, gasnet_mynode(), guid1, XferDes::XFERDES_NO_GUID, guid2,
                                 src_buf, ib_buf, domain, oasvec_src, 16 * 1024/*max_req_size*/,
                                 100/*max_nr*/, priority, XferOrder::DST_FIFO, XferDes::XFER_DISK_READ, Event::NO_EVENT);
            break;
          }
          case MemoryImpl::MKIND_RDMA:
          case MemoryImpl::MKIND_REMOTE:
          {
            fprintf(stderr, "[DMA] To be implemented: disk memory -> remote memory\n");
            assert(0);
            break;
          }
          default:
            fprintf(stderr, "Unrecognized destination memory kind!\n");
            assert(0);
          }
          break;
        }
#endif /*USE_DISK*/
#ifdef USE_HDF
        case MemoryImpl::MKIND_HDF:
        {
          switch (dst_kind) {
          case MemoryImpl::MKIND_SYSMEM:
          case MemoryImpl::MKIND_ZEROCOPY:
          {
            log_dma.info("create hdf->cpu mem XD\n");
            XferDesID guid = get_xdq_singleton()->get_guid(ID(src_mem).node());
            path.push_back(guid);
            create_xfer_des<DIM>(this, gasnet_mynode(), guid, XferDes::XFERDES_NO_GUID, XferDes::XFERDES_NO_GUID,
                                 src_buf, dst_buf, domain, oasvec, 16 * 1024/*max_req_size*/,
                                 100/*max_nr*/, priority, XferOrder::SRC_FIFO, XferDes::XFER_HDF_READ, after_copy, src_inst);
            break;
          }
#ifdef USE_CUDA
          case MemoryImpl::MKIND_GPUFB:
            fprintf(stderr, "To be implemented: hdf memory -> gpu memory\n");
            assert(0);
            break;
#endif
          case MemoryImpl::MKIND_DISK:
          case MemoryImpl::MKIND_HDF:
            fprintf(stderr, "To be implemented: hdf memory -> hdf memory\n");
            assert(0);
            break;
          case MemoryImpl::MKIND_GLOBAL:
            fprintf(stderr, "To be implemented: hdf memory -> global memory\n");
            assert(0);
            break;
          case MemoryImpl::MKIND_RDMA:
          case MemoryImpl::MKIND_REMOTE:
            fprintf(stderr, "To be implemented: hdf memory -> remote memory\n");
            assert(0);
            break;
          default:
            fprintf(stderr, "Unrecognized destination memory kind!\n");
            assert(0);
          }
          break;
          
        }
#endif
        case MemoryImpl::MKIND_GLOBAL:
          switch (dst_kind) {
          case MemoryImpl::MKIND_SYSMEM:
          case MemoryImpl::MKIND_ZEROCOPY:
          {
            log_dma.info("create gasnet->cpu XD\n");
            XferDesID guid = get_xdq_singleton()->get_guid(ID(src_mem).node());
            path.push_back(guid);
            create_xfer_des<DIM>(this, gasnet_mynode(), guid, XferDes::XFERDES_NO_GUID, XferDes::XFERDES_NO_GUID,
                                 src_buf, dst_buf, domain, oasvec, 16 * 1024/*max_req_size*/,
                                 100/*max_nr*/, priority, XferOrder::DST_FIFO, XferDes::XFER_GASNET_READ, after_copy);
            break;
          }
#ifdef USE_CUDA
          case MemoryImpl::MKIND_GPUFB:
            assert(0);
            break;
#endif
          case MemoryImpl::MKIND_DISK:
          {
            log_dma.info("create gasnet->disk mem XD\n");
            /* need to find a cpu memory as intermediate buffer*/
            OASVec oasvec_src, oasvec_dst;
            XferDesID guid1 = get_xdq_singleton()->get_guid(ID(src_mem).node());
            XferDesID guid2 = get_xdq_singleton()->get_guid(ID(src_mem).node());
            path.push_back(guid1);
            path.push_back(guid2);
            Buffer ib_buf = simple_create_intermediate_buffer(gasnet_mynode(), Memory::SYSTEM_MEM, domain, oasvec, oasvec_src, oasvec_dst, dst_buf.linearization);
            create_xfer_des<DIM>(this, gasnet_mynode(), guid2, guid1, XferDes::XFERDES_NO_GUID,
                                 ib_buf, dst_buf, domain, oasvec_dst, 16 * 1024/*max_req_size*/,
                                 100/*max_nr*/, priority, XferOrder::SRC_FIFO, XferDes::XFER_DISK_WRITE, after_copy);
            create_xfer_des<DIM>(this, gasnet_mynode(), guid1, XferDes::XFERDES_NO_GUID, guid2,
                                 src_buf, ib_buf, domain, oasvec_src, 16 * 1024/*max_req_size*/,
                                 100/*max_nr*/, priority, XferOrder::DST_FIFO, XferDes::XFER_GASNET_READ, Event::NO_EVENT);
            break;
          }
          case MemoryImpl::MKIND_GLOBAL:
          {
            log_dma.info("create gasnet->gasnet xd\n");
            /* need to find a cpu memory as intermediate buffer*/
            XferDesID guid1 = get_xdq_singleton()->get_guid(ID(src_mem).node());
            XferDesID guid2 = get_xdq_singleton()->get_guid(ID(src_mem).node());
            path.push_back(guid1);
            path.push_back(guid2);
            OASVec oasvec_src, oasvec_dst;
            Buffer ib_buf = simple_create_intermediate_buffer(gasnet_mynode(), Memory::SYSTEM_MEM, domain, oasvec, oasvec_src, oasvec_dst, dst_buf.linearization);
            create_xfer_des<DIM>(this, gasnet_mynode(), guid2, guid1, XferDes::XFERDES_NO_GUID,
                                 ib_buf, dst_buf, domain, oasvec_dst, 16 * 1024/*max_req_size*/,
                                 100/*max_nr*/, priority, XferOrder::SRC_FIFO, XferDes::XFER_GASNET_WRITE, after_copy);
            create_xfer_des<DIM>(this, gasnet_mynode(), guid1, XferDes::XFERDES_NO_GUID, guid2,
                                 src_buf, ib_buf, domain, oasvec_src, 16 * 1024/*max_req_size*/,
                                 100/*max_nr*/, priority, XferOrder::DST_FIFO, XferDes::XFER_GASNET_READ, Event::NO_EVENT);
            break;
          }
          case MemoryImpl::MKIND_RDMA:
          case MemoryImpl::MKIND_REMOTE:
            fprintf(stderr, "To be implemented: global memory -> remote memory\n");
            assert(0);
            break;
          default:
            fprintf(stderr, "Unrecognized destination memory kind!\n");
            assert(0);
          }
          break;
        case MemoryImpl::MKIND_RDMA:
        case MemoryImpl::MKIND_REMOTE:
          fprintf(stderr, "Source memory shouldn't be a remote kind\n");
          assert(0);
          break;
        default:
          fprintf(stderr, "Unrecognized memory kind!\n");
          assert(0);
        }

        //if(after_copy.exists())
          //get_runtime()->get_genevent_impl(after_copy)->trigger(after_copy.gen, gasnet_mynode(), GenEventImpl::merge_events(finish_events));
        log_dma.info("[dma] created all xfer des");
      }
    }
#endif

    template <unsigned DIM>
    void CopyRequest::perform_dma_rect(MemPairCopier *mpc)
    {
      Arrays::Rect<DIM> orig_rect = domain.get_rect<DIM>();

      // this is the SOA-friendly loop nesting
      for(OASByInst::iterator it = oas_by_inst->begin(); it != oas_by_inst->end(); it++) {
	RegionInstance src_inst = it->first.first;
	RegionInstance dst_inst = it->first.second;
	OASVec& oasvec = it->second;

	InstPairCopier *ipc = mpc->inst_pair(src_inst, dst_inst, oasvec);

	RegionInstanceImpl *src_impl = get_runtime()->get_instance_impl(src_inst);
	RegionInstanceImpl *dst_impl = get_runtime()->get_instance_impl(dst_inst);
	
	assert(src_impl->metadata.is_valid());
	assert(dst_impl->metadata.is_valid());

	Arrays::Mapping<DIM, 1> *src_linearization = src_impl->metadata.linearization.get_mapping<DIM>();
	Arrays::Mapping<DIM, 1> *dst_linearization = dst_impl->metadata.linearization.get_mapping<DIM>();

	// see what linear subrects we can get - again, iterate over destination first for gathering
	for(typename Arrays::Mapping<DIM, 1>::LinearSubrectIterator lso(orig_rect, *dst_linearization); lso; lso++) {
	  for(typename Arrays::Mapping<DIM, 1>::LinearSubrectIterator lsi(lso.subrect, *src_linearization); lsi; lsi++) {
	    // see if we can compress the strides for a more efficient copy
	    Point<1> src_cstrides[DIM], dst_cstrides[DIM];
	    Point<DIM> extents;
	    int cdim = compress_strides(lsi.subrect, lso.strides, lsi.strides,
					extents, dst_cstrides, src_cstrides);

#ifdef NEW2D_DEBUG
	    printf("ORIG: (%d,%d,%d)->(%d,%d,%d)\n",
		   orig_rect.lo[0], orig_rect.lo[1], orig_rect.lo[2],
		   orig_rect.hi[0], orig_rect.hi[1], orig_rect.hi[2]);
	    printf("DST:  (%d,%d,%d)->(%d,%d,%d)  %d+(%d,%d,%d)\n",
		   lso.subrect.lo[0], lso.subrect.lo[1], lso.subrect.lo[2],
		   lso.subrect.hi[0], lso.subrect.hi[1], lso.subrect.hi[2],
		   lso.image_lo[0],
		   lso.strides[0][0], lso.strides[1][0], lso.strides[2][0]);
	    printf("SRC:  (%d,%d,%d)->(%d,%d,%d)  %d+(%d,%d,%d)\n",
		   lsi.subrect.lo[0], lsi.subrect.lo[1], lsi.subrect.lo[2],
		   lsi.subrect.hi[0], lsi.subrect.hi[1], lsi.subrect.hi[2],
		   lsi.image_lo[0],
		   lsi.strides[0][0], lsi.strides[1][0], lsi.strides[2][0]);
	    printf("CMP:  %d (%d,%d,%d) +(%d,%d,%d) +(%d,%d,%d)\n",
		   cdim,
		   extents[0], extents[1], extents[2],
		   dst_cstrides[0][0], dst_cstrides[1][0], dst_cstrides[2][0],
		   src_cstrides[0][0], src_cstrides[1][0], src_cstrides[2][0]);
#endif
	    if((cdim == 1) && (dst_cstrides[0][0] == 1) && (src_cstrides[0][0] == 1)) {
	      // all the dimension(s) collapse to a 1-D extent in both source and dest, so one big copy
	      ipc->copy_all_fields(lsi.image_lo[0], lso.image_lo[0], extents[0]);
	      continue;
	    }

	    if((cdim == 2) && (dst_cstrides[0][0] == 1) && (src_cstrides[0][0] == 1)) {
	      // source and/or destination need a 2-D description
	      ipc->copy_all_fields(lsi.image_lo[0], lso.image_lo[0], extents[0],
				   src_cstrides[1][0], dst_cstrides[1][0], extents[1]);
	      continue;
	    }

	    // fall through - just identify dense (sub)subrects and copy them

	    // iterate by output rectangle first - this gives us a chance to gather data when linearizations
	    //  don't match up
	    for(Arrays::GenericDenseSubrectIterator<Arrays::Mapping<DIM, 1> > dso(lsi.subrect, *dst_linearization); dso; dso++) {
	      // dense subrect in dst might not be dense in src
	      for(Arrays::GenericDenseSubrectIterator<Arrays::Mapping<DIM, 1> > dsi(dso.subrect, *src_linearization); dsi; dsi++) {
		Rect<1> irect = dsi.image;
		// rectangle in output must be recalculated
		Rect<DIM> subrect_check;
		Rect<1> orect = dst_linearization->image_dense_subrect(dsi.subrect, subrect_check);
		assert(dsi.subrect == subrect_check);

		//for(OASVec::iterator it2 = oasvec.begin(); it2 != oasvec.end(); it2++)
		for (unsigned idx = 0; idx < oasvec.size(); idx++)
		  ipc->copy_field(irect.lo, orect.lo, irect.hi[0] - irect.lo[0] + 1, idx);
		//it2->src_offset, it2->dst_offset, it2->size);
	      }
	    }
	  }
	}

        // Dammit Sean stop leaking things!
        delete ipc;
      }
    }

#ifdef LEGION_LOGGING
    class CopyCompletionLogger : public EventWaiter {
    public:
      CopyCompletionLogger(Event _event) : event(_event) {}

      virtual ~CopyCompletionLogger(void) { }

      virtual bool event_triggered(void)
      {
	log_timing_event(Processor::NO_PROC, event, COPY_END);
	return true;
      }

      virtual void print_info(FILE *f)
      {
	fprintf(f,"copy completion logger - " IDFMT "/%d\n", event.id, event.gen);
      }

    protected:
      Event event;
    };
#endif

    void CopyRequest::perform_dma(void)
    {
      log_dma.info("request %p executing", this);

#ifdef LEGION_LOGGING
      log_timing_event(Processor::NO_PROC, after_copy, COPY_BEGIN);

      // the copy might not actually finish in this thread, so set up an event waiter
      //  to log the completion
      EventImpl::add_waiter(after_copy, new CopyCompletionLogger(after_copy));
#endif
      DetailedTimer::ScopedPush sp(TIME_COPY);

      // create a copier for the memory used by all of these instance pairs
      Memory src_mem = get_runtime()->get_instance_impl(oas_by_inst->begin()->first.first)->memory;
      Memory dst_mem = get_runtime()->get_instance_impl(oas_by_inst->begin()->first.second)->memory;

      // <NEWDMA>
      switch (domain.get_dim()) {
      case 0:
        perform_new_dma<0>(src_mem, dst_mem);
        break;
      case 1:
        perform_new_dma<1>(src_mem, dst_mem);
        break;
      case 2:
        perform_new_dma<2>(src_mem, dst_mem);
        break;
      case 3:
        perform_new_dma<3>(src_mem, dst_mem);
        break;
      default:
        assert(0);
      }
      log_dma.info("dma request %p launched - " IDFMT "[%zd]->" IDFMT "[%zd]:%d (+%zd) (" IDFMT ") " IDFMT "/%d " IDFMT "/%d",
		   this,
		   oas_by_inst->begin()->first.first.id,
		   oas_by_inst->begin()->second[0].src_offset,
		   oas_by_inst->begin()->first.second.id,
		   oas_by_inst->begin()->second[0].dst_offset,
		   oas_by_inst->begin()->second[0].size,
		   oas_by_inst->begin()->second.size() - 1,
		   domain.is_id,
		   before_copy.id, before_copy.gen,
		   get_finish_event().id, get_finish_event().gen);
      return;
      // </NEWDMA>

      MemPairCopier *mpc = MemPairCopier::create_copier(src_mem, dst_mem);

      switch(domain.get_dim()) {
      case 0:
	{
	  // iterate over valid ranges of an index space
	  perform_dma_mask(mpc);
	  break;
	}

	// rectangle cases
      case 1: perform_dma_rect<1>(mpc); break;
      case 2: perform_dma_rect<2>(mpc); break;
      case 3: perform_dma_rect<3>(mpc); break;

      default: assert(0);
      };

      log_dma.info("dma request %p finished - " IDFMT "[%zd]->" IDFMT "[%zd]:%d (+%zd) (" IDFMT ") " IDFMT "/%d " IDFMT "/%d",
		   this,
		   oas_by_inst->begin()->first.first.id, 
		   oas_by_inst->begin()->second[0].src_offset,
		   oas_by_inst->begin()->first.second.id, 
		   oas_by_inst->begin()->second[0].dst_offset,
		   oas_by_inst->begin()->second[0].size,
		   oas_by_inst->begin()->second.size() - 1,
		   domain.is_id,
		   before_copy.id, before_copy.gen,
		   get_finish_event().id, get_finish_event().gen);

      if(measurements.wants_measurement<Realm::ProfilingMeasurements::OperationMemoryUsage>()) {
        const InstPair &pair = oas_by_inst->begin()->first; 

        Realm::ProfilingMeasurements::OperationMemoryUsage usage;
        usage.source = pair.first.get_location();
        usage.target = pair.second.get_location();
        measurements.add_measurement(usage);
      }

      // if(after_copy.exists())
      // 	after_copy.impl()->trigger(after_copy.gen, gasnet_mynode());

      mpc->flush(this);
      delete mpc;

#ifdef EVEN_MORE_DEAD_DMA_CODE
      RegionInstanceImpl *src_impl = src.impl();
      RegionInstanceImpl *tgt_impl = target.impl();

      // we should have already arranged to have access to this data, so
      //  assert if we don't
      StaticAccess<RegionInstanceImpl> src_data(src_impl, true);
      StaticAccess<RegionInstanceImpl> tgt_data(tgt_impl, true);

      // code path for copies to/from reduction-only instances not done yet
      // are we doing a reduction?
      const ReductionOpUntyped *redop = ((src_data->redopid >= 0) ?
					   get_runtime()->reduce_op_table[src_data->redopid] :
					   0);
      bool red_fold = (tgt_data->redopid >= 0);
      // if destination is a reduction, source must be also and must match
      assert(tgt_data->redopid == src_data->redopid);

      // for now, a reduction list instance can only be copied back to a
      //  non-reduction instance
      bool red_list = (src_data->redopid >= 0) && (src_data->red_list_size >= 0);
      if(red_list)
	assert(tgt_data->redopid < 0);

      MemoryImpl *src_mem = src_impl->memory.impl();
      MemoryImpl *tgt_mem = tgt_impl->memory.impl();

      // get valid masks from region to limit copy to correct data
      IndexSpaceImpl *is_impl = is.impl();
      //RegionMetaDataUntyped::Impl *src_reg = src_data->region.impl();
      //RegionMetaDataUntyped::Impl *tgt_reg = tgt_data->region.impl();

      log_dma.info("copy: " IDFMT "->" IDFMT " (" IDFMT "/%p)",
		    src.id, target.id, is.id, is_impl->valid_mask);

      // if we're missing the valid mask at this point, we've screwed up
      if(!is_impl->valid_mask_complete) {
	assert(is_impl->valid_mask_complete);
      }

      log_dma.debug("performing copy " IDFMT " (%d) -> " IDFMT " (%d) - %zd bytes (%zd)", src.id, src_mem->kind, target.id, tgt_mem->kind, bytes_to_copy, elmt_size);

      switch(src_mem->kind) {
      case MemoryImpl::MKIND_SYSMEM:
      case MemoryImpl::MKIND_ZEROCOPY:
	{
	  const void *src_ptr = src_mem->get_direct_ptr(src_data->alloc_offset, bytes_to_copy);
	  assert(src_ptr != 0);

	  switch(tgt_mem->kind) {
	  case MemoryImpl::MKIND_SYSMEM:
	  case MemoryImpl::MKIND_ZEROCOPY:
	    {
	      void *tgt_ptr = tgt_mem->get_direct_ptr(tgt_data->alloc_offset, bytes_to_copy);
	      assert(tgt_ptr != 0);

	      assert(!redop);
	      RangeExecutors::Memcpy rexec(tgt_ptr,
					   src_ptr,
					   elmt_size);
	      ElementMask::forall_ranges(rexec, *is_impl->valid_mask);
	    }
	    break;

	  case MemoryImpl::MKIND_GLOBAL:
	    {
	      if(redop) {
		if(red_list) {
		  RangeExecutors::GasnetPutRedList rexec(tgt_mem, tgt_data->alloc_offset,
							 src_data->redopid, redop,
							 src_ptr, redop->sizeof_list_entry);
		  size_t count;
		  src_mem->get_bytes(src_data->count_offset, &count,
				     sizeof(size_t));
		  if(count > 0) {
		    rexec.do_span(0, count);
		    count = 0;
		    src_mem->put_bytes(src_data->count_offset, &count,
				       sizeof(size_t));
		  }
		} else {
		  RangeExecutors::GasnetPutReduce rexec(tgt_mem, tgt_data->alloc_offset,
							redop, red_fold,
							src_ptr, elmt_size);
		  ElementMask::forall_ranges(rexec, *is_impl->valid_mask);
		}
	      } else {
#define USE_BATCHED_GASNET_XFERS
#ifdef USE_BATCHED_GASNET_XFERS
		RangeExecutors::GasnetPutBatched rexec(tgt_mem, tgt_data->alloc_offset,
						       src_ptr, elmt_size);
#else
		RangeExecutors::GasnetPut rexec(tgt_mem, tgt_data->alloc_offset,
						src_ptr, elmt_size);
#endif
		ElementMask::forall_ranges(rexec, *is_impl->valid_mask);

#ifdef USE_BATCHED_GASNET_XFERS
		rexec.finish();
#endif
	      }
	    }
	    break;

	  case MemoryImpl::MKIND_GPUFB:
	    {
	      // all GPU operations are deferred, so we need an event if
	      //  we don't already have one created
	      assert(!redop);
	      if(!after_copy.exists())
		after_copy = Event::Impl::create_event();
	      ((GPUFBMemory *)tgt_mem)->gpu->copy_to_fb(tgt_data->alloc_offset,
							src_ptr,
							is_impl->valid_mask,
							elmt_size,
							Event::NO_EVENT,
							after_copy);
	      return;
	    }
	    break;

	  case MemoryImpl::MKIND_REMOTE:
	    {
	      // use active messages to push data to other node
	      RangeExecutors::RemoteWrite rexec(tgt_impl->memory,
						tgt_data->alloc_offset,
						src_ptr, elmt_size,
						after_copy);

	      ElementMask::forall_ranges(rexec, *is_impl->valid_mask);

	      // if no copies actually occur, we'll get the event back
	      // from the range executor and we have to trigger it ourselves
	      Event finish_event = rexec.finish();
	      if(finish_event.exists()) {
		log_dma.info("triggering event " IDFMT "/%d after empty remote copy",
			     finish_event.id, finish_event.gen);
		assert(finish_event == after_copy);
		get_runtime()->get_singleevent_impl(finish_event)->trigger(finish_event.gen, gasnet_mynode());
	      }
	      
	      return;
	    }

	  default:
	    assert(0);
	  }
	}
	break;

      case MemoryImpl::MKIND_GLOBAL:
	{
	  switch(tgt_mem->kind) {
	  case MemoryImpl::MKIND_SYSMEM:
	  case MemoryImpl::MKIND_ZEROCOPY:
	    {
	      void *tgt_ptr = tgt_mem->get_direct_ptr(tgt_data->alloc_offset, bytes_to_copy);
	      assert(tgt_ptr != 0);

	      assert(!redop);
#ifdef USE_BATCHED_GASNET_XFERS
	      RangeExecutors::GasnetGetBatched rexec(tgt_ptr, src_mem, 
						     src_data->alloc_offset, elmt_size);
#else
	      RangeExecutors::GasnetGet rexec(tgt_ptr, src_mem, 
					      src_data->alloc_offset, elmt_size);
#endif
	      ElementMask::forall_ranges(rexec, *is_impl->valid_mask);

#ifdef USE_BATCHED_GASNET_XFERS
	      rexec.finish();
#endif
	    }
	    break;

	  case MemoryImpl::MKIND_GLOBAL:
	    {
	      assert(!redop);
	      RangeExecutors::GasnetGetAndPut rexec(tgt_mem, tgt_data->alloc_offset,
						    src_mem, src_data->alloc_offset,
						    elmt_size);
	      ElementMask::forall_ranges(rexec, *is_impl->valid_mask);
	    }
	    break;

	  case MemoryImpl::MKIND_GPUFB:
	    {
	      assert(!redop);
	      // all GPU operations are deferred, so we need an event if
	      //  we don't already have one created
	      if(!after_copy.exists())
		after_copy = Event::Impl::create_event();
	      ((GPUFBMemory *)tgt_mem)->gpu->copy_to_fb_generic(tgt_data->alloc_offset,
								src_mem,
								src_data->alloc_offset,
								is_impl->valid_mask,
								elmt_size,
								Event::NO_EVENT,
								after_copy);
	      return;
	    }
	    break;

	  default:
	    assert(0);
	  }
	}
	break;

      case MemoryImpl::MKIND_GPUFB:
	{
	  switch(tgt_mem->kind) {
	  case MemoryImpl::MKIND_SYSMEM:
	  case MemoryImpl::MKIND_ZEROCOPY:
	    {
	      void *tgt_ptr = tgt_mem->get_direct_ptr(tgt_data->alloc_offset, bytes_to_copy);
	      assert(tgt_ptr != 0);

	      assert(!redop);
	      // all GPU operations are deferred, so we need an event if
	      //  we don't already have one created
	      if(!after_copy.exists())
		after_copy = Event::Impl::create_event();
	      ((GPUFBMemory *)src_mem)->gpu->copy_from_fb(tgt_ptr, src_data->alloc_offset,
							  is_impl->valid_mask,
							  elmt_size,
							  Event::NO_EVENT,
							  after_copy);
	      return;
	    }
	    break;

	  case MemoryImpl::MKIND_GLOBAL:
	    {
	      assert(!redop);
	      // all GPU operations are deferred, so we need an event if
	      //  we don't already have one created
	      if(!after_copy.exists())
		after_copy = Event::Impl::create_event();
	      ((GPUFBMemory *)src_mem)->gpu->copy_from_fb_generic(tgt_mem,
								  tgt_data->alloc_offset,
								  src_data->alloc_offset,
								  is_impl->valid_mask,
								  elmt_size,
								  Event::NO_EVENT,
								  after_copy);
	      return;
	    }
	    break;

	  case MemoryImpl::MKIND_GPUFB:
	    {
	      // only support copies within the same FB for now
	      assert(src_mem == tgt_mem);
	      assert(!redop);
	      // all GPU operations are deferred, so we need an event if
	      //  we don't already have one created
	      if(!after_copy.exists())
		after_copy = Event::Impl::create_event();
	      ((GPUFBMemory *)src_mem)->gpu->copy_within_fb(tgt_data->alloc_offset,
							    src_data->alloc_offset,
							    is_impl->valid_mask,
							    elmt_size,
							    Event::NO_EVENT,
							    after_copy);
	      return;
	    }
	    break;

	  default:
	    assert(0);
	  }
	}
	break;

      default:
	assert(0);
      }

      log_dma.debug("finished copy " IDFMT " (%d) -> " IDFMT " (%d) - %zd bytes (%zd), event=" IDFMT "/%d", src.id, src_mem->kind, target.id, tgt_mem->kind, bytes_to_copy, elmt_size, after_copy.id, after_copy.gen);
#endif
    } 

    ReduceRequest::ReduceRequest(const void *data, size_t datalen,
				 ReductionOpID _redop_id,
				 bool _red_fold,
				 Event _before_copy,
				 Event _after_copy,
				 int _priority)
      : DmaRequest(_priority, _after_copy),
	inst_lock_event(Event::NO_EVENT),
	redop_id(_redop_id), red_fold(_red_fold),
	before_copy(_before_copy)
    {
      const IDType *idata = (const IDType *)data;

      idata = domain.deserialize(idata);

      priority = 0;

      // get sources
      int n_srcs = *idata++;
      for(int i = 0; i < n_srcs; i++) {
	Domain::CopySrcDstField f;
	f.inst.id = *idata++;
	f.offset = *idata++;
	f.size = *idata++;
	srcs.push_back(f);
      }

      // single dst field
      dst.inst.id = *idata++;
      dst.offset = *idata++;
      dst.size = *idata++;

      inst_lock_needed = *idata++;

      // Unpack any requests that we have
      // TODO: unbreak once the serialization stuff is repaired
      //const void *result = requests.deserialize(idata);
      //Realm::Operation::reconstruct_measurements();
      // better have consumed exactly the right amount of data
      //assert((((unsigned long long)result) - ((unsigned long long)data)) == datalen);
      size_t request_size = *reinterpret_cast<const size_t*>(idata);
      idata += sizeof(size_t) / sizeof(IDType);
      FixedBufferDeserializer deserializer(idata, request_size);
      deserializer >> requests;
      Realm::Operation::reconstruct_measurements();

      log_dma.info("dma request %p deserialized - " IDFMT "[%d]->" IDFMT "[%d]:%d (+%zd) %s %d (" IDFMT ") " IDFMT "/%d " IDFMT "/%d",
		   this,
		   srcs[0].inst.id, srcs[0].offset,
		   dst.inst.id, dst.offset, dst.size,
		   srcs.size() - 1,
		   (red_fold ? "fold" : "apply"),
		   redop_id,
		   domain.is_id,
		   before_copy.id, before_copy.gen,
		   get_finish_event().id, get_finish_event().gen);
    }

    ReduceRequest::ReduceRequest(const Domain& _domain,
				 const std::vector<Domain::CopySrcDstField>& _srcs,
				 const Domain::CopySrcDstField& _dst,
				 bool _inst_lock_needed,
				 ReductionOpID _redop_id,
				 bool _red_fold,
				 Event _before_copy,
				 Event _after_copy,
				 int _priority, 
                                 const Realm::ProfilingRequestSet &reqs)
      : DmaRequest(_priority, _after_copy, reqs),
	domain(_domain),
	dst(_dst), 
	inst_lock_needed(_inst_lock_needed), inst_lock_event(Event::NO_EVENT),
	redop_id(_redop_id), red_fold(_red_fold),
	before_copy(_before_copy)
    {
      srcs.insert(srcs.end(), _srcs.begin(), _srcs.end());

      log_dma.info("dma request %p created - " IDFMT "[%d]->" IDFMT "[%d]:%d (+%zd) %s %d (" IDFMT ") " IDFMT "/%d " IDFMT "/%d",
		   this,
		   srcs[0].inst.id, srcs[0].offset,
		   dst.inst.id, dst.offset, dst.size,
		   srcs.size() - 1,
		   (red_fold ? "fold" : "apply"),
		   redop_id,
		   domain.is_id,
		   before_copy.id, before_copy.gen,
		   get_finish_event().id, get_finish_event().gen);

#ifdef LEGION_LOGGING
      log_timing_event(Processor::NO_PROC, after_copy, COPY_INIT);
#endif
    }

    ReduceRequest::~ReduceRequest(void)
    {
    }

    size_t ReduceRequest::compute_size(void)
    {
      size_t result = domain.compute_size();
      result += (4 + 3 * srcs.size()) * sizeof(IDType);
      result += sizeof(IDType); // for inst_lock_needed
      // TODO: unbreak once the serialization stuff is repaired
      //result += requests.compute_size();
      ByteCountSerializer counter;
      counter << requests;
      result += sizeof(size_t) + counter.bytes_used();
      return result;
    }

    void ReduceRequest::serialize(void *buffer)
    {
      // domain info goes first
      IDType *msgptr = domain.serialize((IDType *)buffer);

      // now source fields
      *msgptr++ = srcs.size();
      for(std::vector<Domain::CopySrcDstField>::const_iterator it = srcs.begin();
	  it != srcs.end();
	  it++) {
	*msgptr++ = it->inst.id;
	*msgptr++ = it->offset;
	*msgptr++ = it->size;
      }

      // and the dest field
      *msgptr++ = dst.inst.id;
      *msgptr++ = dst.offset;
      *msgptr++ = dst.size;

      *msgptr++ = inst_lock_needed;

      // TODO: unbreak once the serialization stuff is repaired
      //requests.serialize(msgptr);
      // We sent this request remotely so we need to clear it's profiling
      ByteCountSerializer counter;
      counter << requests;
      *reinterpret_cast<size_t*>(msgptr) = counter.bytes_used();
      msgptr += sizeof(size_t) / sizeof(IDType);
      FixedBufferSerializer serializer(msgptr, counter.bytes_used());
      serializer << requests;
      clear_profiling();
    }

    bool ReduceRequest::check_readiness(bool just_check, DmaRequestQueue *rq)
    {
      if(state == STATE_INIT)
	state = STATE_METADATA_FETCH;

      // remember which queue we're going to be assigned to if we sleep
      waiter.req = this;
      waiter.queue = rq;

      // make sure our node has all the meta data it needs, but don't take more than one lock
      //  at a time
      if(state == STATE_METADATA_FETCH) {
	// index space first
	if(domain.get_dim() == 0) {
	  IndexSpaceImpl *is_impl = get_runtime()->get_index_space_impl(domain.get_index_space());
	  if(!is_impl->locked_data.valid) {
	    log_dma.info("dma request %p - no index space metadata yet", this);
	    if(just_check) return false;

	    Event e = is_impl->lock.acquire(1, false);
	    if(e.has_triggered()) {
	      log_dma.info("request %p - index space metadata invalid - instant trigger", this);
	      is_impl->lock.release();
	    } else {
	      log_dma.info("request %p - index space metadata invalid - sleeping on lock " IDFMT "", this, is_impl->lock.me.id);
	      waiter.sleep_on_event(e, is_impl->lock.me);
	      return false;
	    }
	  }

          // we need more than just the metadata - we also need the valid mask
          {
            Event e = is_impl->request_valid_mask();
            if(!e.has_triggered()) {
              log_dma.info("request %p - valid mask needed for index space " IDFMT " - sleeping on event " IDFMT "/%d", this, domain.get_index_space().id, e.id, e.gen);
	      waiter.sleep_on_event(e);
              return false;
            }
          }
	}

	// now go through all source instance pairs
	for(std::vector<Domain::CopySrcDstField>::iterator it = srcs.begin();
	    it != srcs.end();
	    it++) {
	  RegionInstanceImpl *src_impl = get_runtime()->get_instance_impl(it->inst);

	  {
	    Event e = src_impl->request_metadata();
	    if(!e.has_triggered()) {
	      if(just_check) {
		log_dma.info("dma request %p - no src instance (" IDFMT ") metadata yet", this, src_impl->me.id);
		return false;
	      }
	      log_dma.info("request %p - src instance metadata invalid - sleeping on event " IDFMT "/%d", this, e.id, e.gen);
	      waiter.sleep_on_event(e);
	      return false;
	    }
	  }
	}

	{
	  RegionInstanceImpl *dst_impl = get_runtime()->get_instance_impl(dst.inst);

	  {
	    Event e = dst_impl->request_metadata();
	    if(!e.has_triggered()) {
	      if(just_check) {
		log_dma.info("dma request %p - no dst instance (" IDFMT ") metadata yet", this, dst_impl->me.id);
		return false;
	      }
	      log_dma.info("request %p - dst instance metadata invalid - sleeping on event " IDFMT "/%d", this, e.id, e.gen);
	      waiter.sleep_on_event(e);
	      return false;
	    }
	  }
	}

	// if we got all the way through, we've got all the metadata we need
	state = STATE_BEFORE_EVENT;
      }

      // make sure our functional precondition has occurred
      if(state == STATE_BEFORE_EVENT) {
	// has the before event triggered?  if not, wait on it
	if(before_copy.has_triggered()) {
	  log_dma.info("request %p - before event triggered", this);
	  if(inst_lock_needed) {
	    // request an exclusive lock on the instance to protect reductions
	    inst_lock_event = get_runtime()->get_instance_impl(dst.inst)->lock.acquire(0, true /*excl*/);
	    state = STATE_INST_LOCK;
	    log_dma.info("request %p - instance lock acquire event " IDFMT "/%d",
			 this, inst_lock_event.id, inst_lock_event.gen);
	  } else {
	    // go straight to ready
	    state = STATE_READY;
	  }
	} else {
	  log_dma.info("request %p - before event not triggered", this);
	  if(just_check) return false;

	  log_dma.info("request %p - sleeping on before event", this);
	  waiter.sleep_on_event(before_copy);
	  return false;
	}
      }

      if(state == STATE_INST_LOCK) {
	if(inst_lock_event.has_triggered()) {
	  log_dma.info("request %p - instance lock acquired", this);
	  state = STATE_READY;
	} else {
	  log_dma.info("request %p - instance lock - sleeping on event " IDFMT "/%d", this, inst_lock_event.id, inst_lock_event.gen);
	  waiter.sleep_on_event(inst_lock_event);
	  return false;
	}
      }

      if(state == STATE_READY) {
	log_dma.info("request %p ready", this);
	if(just_check) return true;

	state = STATE_QUEUED;
	// <NEWDMA>
	mark_ready();
	perform_dma();
	return true;
	// </NEWDMA>
	assert(rq != 0);
	log_dma.info("request %p enqueued", this);

#ifdef LEGION_LOGGING
	log_timing_event(Processor::NO_PROC, after_copy, COPY_READY);
#endif

	// once we're enqueued, we may be deleted at any time, so no more
	//  references
	rq->enqueue_request(this);
	return true;
      }

      if(state == STATE_QUEUED)
	return true;

      assert(0);
    }

    template <unsigned DIM>
    void ReduceRequest::perform_dma_rect(MemPairCopier *mpc)
    {
      Arrays::Rect<DIM> orig_rect = domain.get_rect<DIM>();

      const ReductionOpUntyped *redop = get_runtime()->reduce_op_table[redop_id];

      // single source field for now
      assert(srcs.size() == 1);

      // manufacture an OASVec for the copier
      OASVec oasvec(1);
      oasvec[0].src_offset = srcs[0].offset;
      oasvec[0].dst_offset = dst.offset;
      oasvec[0].size = redop->sizeof_rhs;

      RegionInstance src_inst = srcs[0].inst;
      RegionInstance dst_inst = dst.inst;

      InstPairCopier *ipc = mpc->inst_pair(src_inst, dst_inst, oasvec);

      RegionInstanceImpl *src_impl = get_runtime()->get_instance_impl(src_inst);
      RegionInstanceImpl *dst_impl = get_runtime()->get_instance_impl(dst_inst);

      assert(src_impl->metadata.is_valid());
      assert(dst_impl->metadata.is_valid());

      Arrays::Mapping<DIM, 1> *src_linearization = src_impl->metadata.linearization.get_mapping<DIM>();
      Arrays::Mapping<DIM, 1> *dst_linearization = dst_impl->metadata.linearization.get_mapping<DIM>();

      // see what linear subrects we can get - again, iterate over destination first for gathering
      for(typename Arrays::Mapping<DIM, 1>::LinearSubrectIterator lso(orig_rect, *dst_linearization); lso; lso++) {
	for(typename Arrays::Mapping<DIM, 1>::LinearSubrectIterator lsi(lso.subrect, *src_linearization); lsi; lsi++) {
	  // see if we can compress the strides for a more efficient copy
	  Point<1> src_cstrides[DIM], dst_cstrides[DIM];
	  Point<DIM> extents;
	  int cdim = compress_strides(lsi.subrect, lso.strides, lsi.strides,
				      extents, dst_cstrides, src_cstrides);

#ifdef NEW2D_DEBUG
	  printf("ORIG: (%d,%d,%d)->(%d,%d,%d)\n",
		 orig_rect.lo[0], orig_rect.lo[1], orig_rect.lo[2],
		 orig_rect.hi[0], orig_rect.hi[1], orig_rect.hi[2]);
	  printf("DST:  (%d,%d,%d)->(%d,%d,%d)  %d+(%d,%d,%d)\n",
		 lso.subrect.lo[0], lso.subrect.lo[1], lso.subrect.lo[2],
		 lso.subrect.hi[0], lso.subrect.hi[1], lso.subrect.hi[2],
		 lso.image_lo[0],
		 lso.strides[0][0], lso.strides[1][0], lso.strides[2][0]);
	  printf("SRC:  (%d,%d,%d)->(%d,%d,%d)  %d+(%d,%d,%d)\n",
		 lsi.subrect.lo[0], lsi.subrect.lo[1], lsi.subrect.lo[2],
		 lsi.subrect.hi[0], lsi.subrect.hi[1], lsi.subrect.hi[2],
		 lsi.image_lo[0],
		 lsi.strides[0][0], lsi.strides[1][0], lsi.strides[2][0]);
	  printf("CMP:  %d (%d,%d,%d) +(%d,%d,%d) +(%d,%d,%d)\n",
		 cdim,
		 extents[0], extents[1], extents[2],
		 dst_cstrides[0][0], dst_cstrides[1][0], dst_cstrides[2][0],
		 src_cstrides[0][0], src_cstrides[1][0], src_cstrides[2][0]);
#endif
	  if((cdim == 1) && (dst_cstrides[0][0] == 1) && (src_cstrides[0][0] == 1)) {
	    // all the dimension(s) collapse to a 1-D extent in both source and dest, so one big copy
	    ipc->copy_all_fields(lsi.image_lo[0], lso.image_lo[0], extents[0]);
	    continue;
	  }

	  if((cdim == 2) && (dst_cstrides[0][0] == 1) && (src_cstrides[0][0] == 1)) {
	    // source and/or destination need a 2-D description
	    ipc->copy_all_fields(lsi.image_lo[0], lso.image_lo[0], extents[0],
				 src_cstrides[1][0], dst_cstrides[1][0], extents[1]);
	    continue;
	  }

	  // fall through - just identify dense (sub)subrects and copy them
	  
	  // iterate by output rectangle first - this gives us a chance to gather data when linearizations
	  //  don't match up
	  for(Arrays::GenericDenseSubrectIterator<Arrays::Mapping<DIM, 1> > dso(lsi.subrect, *dst_linearization); dso; dso++) {
	    // dense subrect in dst might not be dense in src
	    for(Arrays::GenericDenseSubrectIterator<Arrays::Mapping<DIM, 1> > dsi(dso.subrect, *src_linearization); dsi; dsi++) {
	      Rect<1> irect = dsi.image;
	      // rectangle in output must be recalculated
	      Rect<DIM> subrect_check;
	      Rect<1> orect = dst_linearization->image_dense_subrect(dsi.subrect, subrect_check);
	      assert(dsi.subrect == subrect_check);
	      
	      //for(OASVec::iterator it2 = oasvec.begin(); it2 != oasvec.end(); it2++)
	      for (unsigned idx = 0; idx < oasvec.size(); idx++)
		ipc->copy_field(irect.lo, orect.lo, irect.hi[0] - irect.lo[0] + 1, idx);
	      //it2->src_offset, it2->dst_offset, it2->size);
	    }
	  }
	}
      }
      
      delete ipc;
    }

    void ReduceRequest::perform_dma(void)
    {
      log_dma.info("request %p executing", this);

#ifdef LEGION_LOGGING
      log_timing_event(Processor::NO_PROC, after_copy, COPY_BEGIN);

      // the copy might not actually finish in this thread, so set up an event waiter
      //  to log the completion
      EventImpl::add_waiter(after_copy, new CopyCompletionLogger(after_copy));
#endif
      DetailedTimer::ScopedPush sp(TIME_COPY);

      // code assumes a single source field for now
      assert(srcs.size() == 1);

      Memory src_mem = get_runtime()->get_instance_impl(srcs[0].inst)->memory;
      Memory dst_mem = get_runtime()->get_instance_impl(dst.inst)->memory;
      MemoryImpl::MemoryKind src_kind = get_runtime()->get_memory_impl(src_mem)->kind;
      MemoryImpl::MemoryKind dst_kind = get_runtime()->get_memory_impl(dst_mem)->kind;

      const ReductionOpUntyped *redop = get_runtime()->reduce_op_table[redop_id];

      //printf("kinds: " IDFMT "=%d " IDFMT "=%d\n", src_mem.id, src_mem.impl()->kind, dst_mem.id, dst_mem.impl()->kind);

      // we have the same jumble of memory type and layout permutations here - again we'll
      //  solve a few of them point-wise and then try to unify later
      if(domain.get_dim() == 0) {
	// index space
	IndexSpaceImpl *ispace = get_runtime()->get_index_space_impl(domain.get_index_space());
	assert(ispace->valid_mask_complete);

	if((src_kind == MemoryImpl::MKIND_SYSMEM) ||
	   (src_kind == MemoryImpl::MKIND_ZEROCOPY) ||
	   (src_kind == MemoryImpl::MKIND_RDMA)) {
	  void *src_base = 0;
	  size_t src_stride = 0;
	  bool src_ok = get_runtime()->get_instance_impl(srcs[0].inst)->get_strided_parameters(src_base, src_stride,
											       srcs[0].offset);
	  assert(src_ok);

	  switch(dst_kind) {
	  case MemoryImpl::MKIND_SYSMEM:
	  case MemoryImpl::MKIND_ZEROCOPY:
	    {
	      void *dst_base = 0;
	      size_t dst_stride = 0;
	      bool dst_ok = get_runtime()->get_instance_impl(dst.inst)->get_strided_parameters(dst_base, dst_stride,
											       dst.offset);
	      assert(dst_ok);

	      // if source and dest are ok, we can just walk the index space's spans
	      ElementMask::Enumerator *e = ispace->valid_mask->enumerate_enabled();
	      int rstart, rlen;
	      while(e->get_next(rstart, rlen)) {
		if(red_fold)
		  redop->fold_strided(((char *)dst_base) + (rstart * dst_stride),
				      ((const char *)src_base) + (rstart * src_stride),
				      dst_stride, src_stride, rlen,
				      false /*not exclusive*/);
		else
		  redop->apply_strided(((char *)dst_base) + (rstart * dst_stride),
				       ((const char *)src_base) + (rstart * src_stride),
				       dst_stride, src_stride, rlen,
				       false /*not exclusive*/);
	      }

              delete e;
	      break;
	    }

	  case MemoryImpl::MKIND_REMOTE:
	  case MemoryImpl::MKIND_RDMA:
            {
	      // we need to figure out how to calculate offsets in the destination memory
	      RegionInstanceImpl *dst_impl = get_runtime()->get_instance_impl(dst.inst);

	      assert(dst_impl->metadata.is_valid());

	      off_t dst_field_start;
	      int dst_field_size;
	      find_field_start(dst_impl->metadata.field_sizes, dst.offset, dst.size, dst_field_start, dst_field_size);
	      assert(dst.size == (size_t)dst_field_size);

	      // index space instances use 1D linearizations for translation
	      Arrays::Mapping<1, 1> *dst_linearization = dst_impl->metadata.linearization.get_mapping<1>();

	      ElementMask::Enumerator *e = ispace->valid_mask->enumerate_enabled();
	      int rstart, rlen;

	      // get an RDMA sequence number so we can have the far side trigger the event once all reductions have been
	      //  applied
	      unsigned sequence_id = __sync_fetch_and_add(&rdma_sequence_no, 1);
	      unsigned rdma_count = 0;

	      // for a reduction from a fold instance, it's always ok to copy unused elements, since they'll have an
	      //  identity value stored for them
	      int rlen_target = 32768 / dst_field_size;

	      while(e->get_next(rstart, rlen)) {
		// do we want to copy extra elements to fill in some holes?
		while(rlen < rlen_target) {
		  // see where the next valid elements are
		  int rstart2, rlen2;
		  // if none, stop
		  if(!e->peek_next(rstart2, rlen2)) break;
		  // or if they don't even start until outside the window, stop
		  if(rstart2 > (rstart + rlen_target)) break;
		  // ok, include the next valid element(s) and any invalid ones in between
		  //printf("bloating from %d to %d\n", rlen, rstart2 + rlen2 - rstart);
		  rlen = rstart2 + rlen2 - rstart;
		  // and actually take the next range from the enumerator
		  e->get_next(rstart2, rlen2);
		}

		// translate the index space point to the dst instance's linearization
		int dstart = dst_linearization->image(rstart);

		// now do an offset calculation for the destination
		off_t dst_offset;
		off_t dst_stride;
		if(dst_impl->metadata.block_size > 1) {
		  // straddling a block boundary is complicated
		  assert((dstart / dst_impl->metadata.block_size) == ((dstart + rlen - 1) / dst_impl->metadata.block_size));
		  dst_offset = calc_mem_loc(dst_impl->metadata.alloc_offset, dst_field_start, dst_field_size,
					    dst_impl->metadata.elmt_size, dst_impl->metadata.block_size, dstart);
		  dst_stride = dst_field_size;
		} else {
		  // easy case
		  dst_offset = dst_impl->metadata.alloc_offset + (dstart * dst_impl->metadata.elmt_size) + dst_field_start;
		  dst_stride = dst_impl->metadata.elmt_size;
		}

		rdma_count += do_remote_reduce(dst_mem, dst_offset, redop_id, red_fold,
					       ((const char *)src_base) + (rstart * src_stride),
					       rlen, src_stride, dst_stride,
					       sequence_id);
	      }

	      // if we did any actual reductions, send a fence, otherwise trigger here
	      if(rdma_count > 0) {
                Realm::RemoteWriteFence *fence = new Realm::RemoteWriteFence(this);
                this->add_async_work_item(fence);
		do_remote_fence(dst_mem, sequence_id, rdma_count, fence);
	      }
              delete e;
	      break;
            }

	  case MemoryImpl::MKIND_GLOBAL:
	    {
	      // make sure we've requested a lock on the dst instance
	      assert(inst_lock_needed);

	      // we need to figure out how to calculate offsets in the destination memory
	      RegionInstanceImpl *dst_impl = get_runtime()->get_instance_impl(dst.inst);

	      assert(dst_impl->metadata.is_valid());

	      off_t dst_field_start;
	      int dst_field_size;
	      find_field_start(dst_impl->metadata.field_sizes, dst.offset, dst.size, dst_field_start, dst_field_size);
	      assert(dst.size == (size_t)dst_field_size);

	      // index space instances use 1D linearizations for translation
	      Arrays::Mapping<1, 1> *dst_linearization = dst_impl->metadata.linearization.get_mapping<1>();

	      // if source and dest are ok, we can just walk the index space's spans
	      ElementMask::Enumerator *e = ispace->valid_mask->enumerate_enabled();
	      int rstart, rlen;
	      while(e->get_next(rstart, rlen)) {
		// translate the index space point to the dst instance's linearization
		int dstart = dst_linearization->image(rstart);

		// now do an offset calculation for the destination
		off_t dst_offset;
		off_t dst_stride;
		if(dst_impl->metadata.block_size > 1) {
		  // straddling a block boundary is complicated
		  assert((dstart / dst_impl->metadata.block_size) == ((dstart + rlen - 1) / dst_impl->metadata.block_size));
		  dst_offset = calc_mem_loc(dst_impl->metadata.alloc_offset, dst_field_start, dst_field_size,
					    dst_impl->metadata.elmt_size, dst_impl->metadata.block_size, dstart);
		  dst_stride = dst_field_size;
		} else {
		  // easy case
		  dst_offset = dst_impl->metadata.alloc_offset + (dstart * dst_impl->metadata.elmt_size) + dst_field_start;
		  dst_stride = dst_impl->metadata.elmt_size;
		}

		// get a temporary buffer in local memory
		// this may have extra data if stride > field_size, but that's
		//  ok - we'll write back whatever we read
		void *buffer = malloc(dst_stride * rlen);

		get_runtime()->get_memory_impl(dst_mem)->get_bytes(dst_offset, buffer, dst_stride * rlen);

		if(red_fold)
		  redop->fold_strided(buffer,
				      ((const char *)src_base) + (rstart * src_stride),
				      dst_stride, src_stride, rlen,
				      true /*exclusive*/);
		else
		  redop->apply_strided(buffer,
				       ((const char *)src_base) + (rstart * src_stride),
				       dst_stride, src_stride, rlen,
				       true /*exclusive*/);

		get_runtime()->get_memory_impl(dst_mem)->put_bytes(dst_offset, buffer, dst_stride * rlen);

		// release the temp buffer
		free(buffer);
	      }

	      // also release the instance lock
	      dst_impl->lock.release();

              delete e;

	      break;
	    }

	  default:
	    assert(0);
	  }
	}
      } else {
	MemPairCopier *mpc = MemPairCopier::create_copier(src_mem, dst_mem, redop_id, red_fold);

	switch(domain.get_dim()) {
	case 1: perform_dma_rect<1>(mpc); break;
	case 2: perform_dma_rect<2>(mpc); break;
	case 3: perform_dma_rect<3>(mpc); break;
	default: assert(0);
	}

	mpc->flush(this);

	// if an instance lock was taken, release it after copy completes
	if(inst_lock_needed)
	  get_runtime()->get_instance_impl(dst.inst)->lock.me.release(get_finish_event());

	delete mpc;
      }

      log_dma.info("dma request %p finished - " IDFMT "[%d]->" IDFMT "[%d]:%d (+%zd) %s %d (" IDFMT ") " IDFMT "/%d " IDFMT "/%d",
		   this,
		   srcs[0].inst.id, srcs[0].offset,
		   dst.inst.id, dst.offset, dst.size,
		   srcs.size() - 1,
		   (red_fold ? "fold" : "apply"),
		   redop_id,
		   domain.is_id,
		   before_copy.id, before_copy.gen,
		   get_finish_event().id, get_finish_event().gen);

      if(measurements.wants_measurement<Realm::ProfilingMeasurements::OperationMemoryUsage>()) {
        Realm::ProfilingMeasurements::OperationMemoryUsage usage;  
        // Not precise, but close enough for now
        usage.source = srcs[0].inst.get_location();
        usage.target = dst.inst.get_location();
        measurements.add_measurement(usage);
      }
    }

    FillRequest::FillRequest(const void *data, size_t datalen,
                             RegionInstance inst,
                             unsigned offset, unsigned size,
                             Event _before_fill, Event _after_fill,
                             int _priority)
      : DmaRequest(_priority, _after_fill), before_fill(_before_fill)
    {
      dst.inst = inst;
      dst.offset = offset;
      dst.size = size;

      const IDType *idata = (const IDType *)data;

      idata = domain.deserialize(idata);

      size_t elmts = *idata++;

      fill_size = dst.size;
      fill_buffer = malloc(fill_size);
      memcpy(fill_buffer, idata, fill_size);

      idata += elmts;

      // TODO: unbreak once the serialization stuff is repaired
      //const void *result = requests.deserialize(idata);
      //Realm::Operation::reconstruct_measurements();

      // better have consumed exactly the right amount of data
      //assert((((unsigned long)result) - ((unsigned long)data)) == datalen);
    }

    FillRequest::FillRequest(const Domain &d, 
                             const Domain::CopySrcDstField &_dst,
                             const void *_fill_value, size_t _fill_size,
                             Event _before_fill, Event _after_fill, int _priority,
                             const Realm::ProfilingRequestSet &reqs)
      : DmaRequest(_priority, _after_fill, reqs), domain(d), dst(_dst),
        before_fill(_before_fill)
    {
      fill_size = _fill_size;
      fill_buffer = malloc(fill_size);
      memcpy(fill_buffer, _fill_value, fill_size);
    }

    FillRequest::~FillRequest(void)
    {
      // clean up our mess
      free(fill_buffer);
    }

    size_t FillRequest::compute_size(void)
    {
      size_t result = domain.compute_size();
      size_t elmts = (fill_size + sizeof(IDType) - 1)/sizeof(IDType);
      result += ((elmts+1) * sizeof(IDType)); // +1 for fill size in bytes
      // TODO: unbreak once the serialization stuff is repaired
      //result += requests.compute_size();
      return result;
    }

    void FillRequest::serialize(void *buffer)
    {
      IDType *msgptr = domain.serialize((IDType *)buffer);
      
      assert(dst.size == fill_size);
      size_t elmts = (fill_size + sizeof(IDType) - 1)/sizeof(IDType);
      *msgptr++ = elmts;
      memcpy(msgptr, fill_buffer, fill_size);
      msgptr += elmts;

      // TODO: unbreak once the serialization stuff is repaired
      //requests.serialize(msgptr);
      // We sent this message remotely, so we need to clear the profiling
      // so it doesn't get sent accidentally
      clear_profiling();
    }

    bool FillRequest::check_readiness(bool just_check, DmaRequestQueue *rq)
    {
      if(state == STATE_INIT)
	state = STATE_METADATA_FETCH;

      // remember which queue we're going to be assigned to if we sleep
      waiter.req = this;
      waiter.queue = rq;

      // make sure our node has all the meta data it needs, but don't take more than one lock
      //  at a time
      if(state == STATE_METADATA_FETCH) {
        // index space first
	if(domain.get_dim() == 0) {
	  IndexSpaceImpl *is_impl = get_runtime()->get_index_space_impl(domain.get_index_space());
	  if(!is_impl->locked_data.valid) {
	    log_dma.info("dma request %p - no index space metadata yet", this);
	    if(just_check) return false;

	    Event e = is_impl->lock.acquire(1, false);
	    if(e.has_triggered()) {
	      log_dma.info("request %p - index space metadata invalid - instant trigger", this);
	      is_impl->lock.release();
	    } else {
	      log_dma.info("request %p - index space metadata invalid - sleeping on lock " IDFMT "", this, is_impl->lock.me.id);
	      waiter.sleep_on_event(e, is_impl->lock.me);
	      return false;
	    }
	  }

          // we need more than just the metadata - we also need the valid mask
          {
            Event e = is_impl->request_valid_mask();
            if(!e.has_triggered()) {
              log_dma.info("request %p - valid mask needed for index space " IDFMT " - sleeping on event " IDFMT "/%d", this, domain.get_index_space().id, e.id, e.gen);
	      waiter.sleep_on_event(e);
              return false;
            }
          }
	}
        // No need to check the instance, we are on its local node 
        state = STATE_BEFORE_EVENT;
      }

      // make sure our functional precondition has occurred
      if(state == STATE_BEFORE_EVENT) {
	// has the before event triggered?  if not, wait on it
	if(before_fill.has_triggered()) {
	  log_dma.info("request %p - before event triggered", this);
	  state = STATE_READY;
	} else {
	  log_dma.info("request %p - before event not triggered", this);
	  if(just_check) return false;

	  log_dma.info("request %p - sleeping on before event", this);
	  waiter.sleep_on_event(before_fill);
	  return false;
	}
      }

      if(state == STATE_READY) {
	log_dma.info("request %p ready", this);
	if(just_check) return true;

	state = STATE_QUEUED;
	// <NEWDMA>
	mark_ready();
	perform_dma();
	return true;
	// </NEWDMA>
	assert(rq != 0);
	log_dma.info("request %p enqueued", this);

	// once we're enqueued, we may be deleted at any time, so no more
	//  references
	rq->enqueue_request(this);
	return true;
      }

      if(state == STATE_QUEUED)
	return true;

      assert(0);
      return false;
    }

    void FillRequest::perform_dma(void)
    {
      // First switch on the memory type
      MemoryImpl *mem_impl = get_runtime()->get_memory_impl(dst.inst.get_location());

      MemoryImpl::MemoryKind mem_kind = mem_impl->kind;
      if ((mem_kind == MemoryImpl::MKIND_SYSMEM) ||
          (mem_kind == MemoryImpl::MKIND_ZEROCOPY) ||
          (mem_kind == MemoryImpl::MKIND_RDMA))
      {
        switch (domain.get_dim()) {
          case 0:
            {
              // Iterate over all the points and get the 
              IndexSpaceImpl *ispace = get_runtime()->get_index_space_impl(domain.get_index_space());
              assert(ispace->valid_mask_complete);
              RegionInstanceImpl *inst_impl = get_runtime()->get_instance_impl(dst.inst);
              off_t field_start; int field_size;
              find_field_start(inst_impl->metadata.field_sizes, dst.offset,
                               dst.size, field_start, field_size);
              assert(field_size <= int(fill_size));
              int fill_elmts = 1;
              // Optimize our buffer for the target instance
              size_t fill_elmts_size = optimize_fill_buffer(inst_impl, fill_elmts);
              Arrays::Mapping<1, 1> *dst_linearization = 
                inst_impl->metadata.linearization.get_mapping<1>();
              ElementMask::Enumerator *e = ispace->valid_mask->enumerate_enabled();
              int rstart, elem_count;
              while(e->get_next(rstart, elem_count)) {
                int dst_index = dst_linearization->image(rstart); 
                int done = 0;
                while (done < elem_count) {
                  int dst_in_this_block = inst_impl->metadata.block_size - 
                              ((dst_index + done) % inst_impl->metadata.block_size);
                  int todo = min(elem_count, dst_in_this_block);
                  off_t dst_start = calc_mem_loc(inst_impl->metadata.alloc_offset,
                                                 field_start, field_size, 
                                                 inst_impl->metadata.elmt_size,
                                                 inst_impl->metadata.block_size,
                                                 dst_index + done);
                  // Record how many we've done
                  done += todo;
                  // Now do as many bulk transfers as we can
                  while (todo >= fill_elmts) {
                    mem_impl->put_bytes(dst_start, fill_buffer, fill_elmts_size);
                    dst_start += fill_elmts_size;
                    todo -= fill_elmts;
                  }
                  // Handle any remainder elemts
                  if (todo > 0) {
                    mem_impl->put_bytes(dst_start, fill_buffer, todo*fill_size);
                  }
                }
              }
              delete e;
              break;
            }
          case 1:
            {
              perform_dma_rect<1>(mem_impl);
              break;
            }
          case 2:
            {
              perform_dma_rect<2>(mem_impl); 
              break;
            }
          case 3:
            {
              perform_dma_rect<3>(mem_impl); 
              break;
            }
          default:
            assert(false);
        }
      } else {
        // TODO: Implement GASNet, Disk, and Framebuffer
      }

      if(measurements.wants_measurement<Realm::ProfilingMeasurements::OperationMemoryUsage>()) {
        Realm::ProfilingMeasurements::OperationMemoryUsage usage;
        usage.source = Memory::NO_MEMORY;
        usage.target = dst.inst.get_location();
        measurements.add_measurement(usage);
      }
    }

    template<int DIM>
    void FillRequest::perform_dma_rect(MemoryImpl *mem_impl)
    {
      RegionInstanceImpl *inst_impl = get_runtime()->get_instance_impl(dst.inst);
      off_t field_start; int field_size;
      find_field_start(inst_impl->metadata.field_sizes, dst.offset,
                       dst.size, field_start, field_size);
      assert(field_size <= (int)fill_size);
      typename Arrays::Mapping<DIM, 1> *dst_linearization = 
        inst_impl->metadata.linearization.get_mapping<DIM>();
      typename Arrays::Rect<DIM> rect = domain.get_rect<DIM>();
      int fill_elmts = 1;
      // Optimize our buffer for the target instance
      size_t fill_elmts_size = optimize_fill_buffer(inst_impl, fill_elmts);
      for (typename Arrays::Mapping<DIM, 1>::LinearSubrectIterator lso(rect, 
            *dst_linearization); lso; lso++) {
        int dst_index = lso.image_lo[0];
        int elem_count = lso.subrect.volume();
        int done = 0; 
        while (done < elem_count) {
          int dst_in_this_block = inst_impl->metadata.block_size - 
                      ((dst_index + done) % inst_impl->metadata.block_size);
          int todo = min(elem_count, dst_in_this_block);
          off_t dst_start = calc_mem_loc(inst_impl->metadata.alloc_offset,
                                         field_start, field_size, 
                                         inst_impl->metadata.elmt_size,
                                         inst_impl->metadata.block_size,
                                         dst_index + done);
          // Record how many we've done
          done += todo;
          // Now do as many bulk transfers as we can
          while (todo >= fill_elmts) {
            mem_impl->put_bytes(dst_start, fill_buffer, fill_elmts_size); 
            dst_start += fill_elmts_size;
            todo -= fill_elmts;
          }
          // Handle any remainder elemts
          if (todo > 0) {
            mem_impl->put_bytes(dst_start, fill_buffer, todo*fill_size);
          }
        }
      }
    }

    size_t FillRequest::optimize_fill_buffer(RegionInstanceImpl *inst_impl, int &fill_elmts)
    {
      const size_t max_size = 1024; 
      // Only do this optimization for "small" fields
      // which are less than half a page
      if (fill_size <= max_size)
      {
        // If we have a single-field instance or we have a set 
        // of contiguous elmts then make a bulk buffer to use
        if ((inst_impl->metadata.elmt_size == fill_size) ||
            (inst_impl->metadata.block_size > 1)) 
        {
          fill_elmts = min(inst_impl->metadata.block_size,2*max_size/fill_size);
          size_t fill_elmts_size = fill_elmts * fill_size;
          char *next_buffer = (char*)malloc(fill_elmts_size);
          char *next_ptr = next_buffer;
          for (int idx = 0; idx < fill_elmts; idx++) {
            memcpy(next_ptr, fill_buffer, fill_size);
            next_ptr += fill_size;
          }
          // Free the old buffer and replace it
          free(fill_buffer);
          fill_buffer = next_buffer;
          return fill_elmts_size;
        }
      }
      return fill_size;
    }

#if 0
    class CopyCompletionProfiler : public EventWaiter, public Realm::Operation::AsyncWorkItem {
      public:
        CopyCompletionProfiler(DmaRequest* _req)
	  : Realm::Operation::AsyncWorkItem(_req), req(_req)
        { }

        virtual ~CopyCompletionProfiler(void) { }

        virtual bool event_triggered(void)
        {
          mark_finished();
          return false;
        }

        virtual void print_info(FILE *f)
        {
          fprintf(f, "copy completion profiler - " IDFMT "/%d\n",
              req->get_finish_event().id, req->get_finish_event().gen);
        }

        virtual void request_cancellation(void)
        {
	  // ignored for now
	}

      protected:
        DmaRequest* req;
    };
#endif

    // for now we use a single queue for all (local) dmas
    static DmaRequestQueue *dma_queue = 0;
    
    void DmaRequestQueue::worker_thread_loop(void)
    {
      log_dma.info("dma worker thread created");

      while(!shutdown_flag) {
	// get a request, sleeping as necessary
	DmaRequest *r = dequeue_request(true);

	if(r) {
          r->mark_started();

          // this will automatically add any necessary AsyncWorkItem's
	  r->perform_dma();

	  r->mark_finished();
	}
      }

      log_dma.info("dma worker thread terminating");
    }

    void DmaRequestQueue::start_workers(int count)
    {
      ThreadLaunchParameters tlp;

      for(int i = 0; i < count; i++) {
	Thread *t = Thread::create_kernel_thread<DmaRequestQueue,
						 &DmaRequestQueue::worker_thread_loop>(this,
										       tlp,
										       core_rsrv,
										       0 /* default scheduler*/);
	worker_threads.push_back(t);
      }
    }
    
    void start_dma_worker_threads(int count, Realm::CoreReservationSet& crs)
    {
      dma_queue = new DmaRequestQueue(crs);
      dma_queue->start_workers(count);
    }

    void stop_dma_worker_threads(void)
    {
      dma_queue->shutdown_queue();
      delete dma_queue;
      dma_queue = 0;
    }

    void start_dma_system(int count, int max_nr
#ifdef USE_CUDA
                          ,std::vector<GPUProcessor*> &local_gpus
#endif
                          ,Realm::CoreReservationSet& crs)
    {
      //log_dma.add_stream(&std::cerr, Logger::Category::LEVEL_DEBUG, false, false);
#ifdef USE_CUDA
      start_channel_manager(count, max_nr, crs, local_gpus);
#else
      start_channel_manager(count, max_nr, crs);
#endif
    }

    void stop_dma_system(void)
    {
      stop_channel_manager();
    }
  };
};

namespace Realm {

  using namespace LegionRuntime::LowLevel;

    Event Domain::fill(const std::vector<CopySrcDstField> &dsts,
                       const void *fill_value, size_t fill_value_size,
                       Event wait_on /*= Event::NO_EVENT*/) const
    {
      Realm::ProfilingRequestSet reqs;
      return Domain::fill(dsts, reqs, fill_value, fill_value_size, wait_on);
    }

    Event Domain::fill(const std::vector<CopySrcDstField> &dsts,
                       const Realm::ProfilingRequestSet &requests,
                       const void *fill_value, size_t fill_value_size,
                       Event wait_on /*= Event::NO_EVENT*/) const
    {
      std::set<Event> finish_events; 
      for (std::vector<CopySrcDstField>::const_iterator it = dsts.begin();
            it != dsts.end(); it++)
      {
        Event ev = GenEventImpl::create_genevent()->current_event();
        FillRequest *r = new FillRequest(*this, *it, fill_value,
                                         fill_value_size, wait_on,
                                         ev, 0/*priority*/, requests);
        Memory mem = it->inst.get_location();
        int node = ID(mem).node();
        if (((unsigned)node) == gasnet_mynode()) {
          r->check_readiness(false, dma_queue);
        } else {
          RemoteFillArgs args;
          args.inst = it->inst;
          args.offset = it->offset;
          args.size = it->size;
          args.before_fill = wait_on;
          args.after_fill = ev;
          //args.priority = 0;

          size_t msglen = r->compute_size();
          void *msgdata = malloc(msglen);

          r->serialize(msgdata);

          RemoteFillMessage::request(node, args, msgdata, msglen, PAYLOAD_FREE);
        }
        finish_events.insert(ev);
      }
      return GenEventImpl::merge_events(finish_events);
    }
    
    Event Domain::copy(RegionInstance src_inst, RegionInstance dst_inst,
		       size_t elem_size, Event wait_on,
		       ReductionOpID redop_id, bool red_fold) const
    {
      assert(0);
      std::vector<CopySrcDstField> srcs, dsts;
      srcs.push_back(CopySrcDstField(src_inst, 0, elem_size));
      dsts.push_back(CopySrcDstField(dst_inst, 0, elem_size));
      return copy(srcs, dsts, wait_on, redop_id, red_fold);
    }

};

namespace LegionRuntime {
  namespace LowLevel {

    static int select_dma_node(Memory src_mem, Memory dst_mem,
			       ReductionOpID redop_id, bool red_fold)
    {
      int src_node = ID(src_mem).node();
      int dst_node = ID(dst_mem).node();

      bool src_is_rdma = get_runtime()->get_memory_impl(src_mem)->kind == MemoryImpl::MKIND_GLOBAL;
      bool dst_is_rdma = get_runtime()->get_memory_impl(dst_mem)->kind == MemoryImpl::MKIND_GLOBAL;

      if(src_is_rdma) {
	if(dst_is_rdma) {
	  // gasnet -> gasnet - blech
	  log_dma.warning("WARNING: gasnet->gasnet copy being serialized on local node (%d)", gasnet_mynode());
	  return gasnet_mynode();
	} else {
	  // gathers by the receiver
	  return dst_node;
	}
      } else {
	if(dst_is_rdma) {
	  // writing to gasnet is also best done by the sender
	  return src_node;
	} else {
	  // if neither side is gasnet, favor the sender (which may be the same as the target)
	  return src_node;
	}
      }
    }

    void handle_remote_copy(RemoteCopyArgs args, const void *data, size_t msglen)
    {
      DetailedTimer::ScopedPush sp(TIME_LOW_LEVEL);

      // is this a copy or a reduction (they deserialize differently)
      if(args.redop_id == 0) {
	// a copy
	CopyRequest *r = new CopyRequest(data, msglen,
					 args.before_copy,
					 args.after_copy,
					 args.priority);

	r->check_readiness(false, dma_queue);
      } else {
	// a reduction
	ReduceRequest *r = new ReduceRequest(data, msglen,
					     args.redop_id,
					     args.red_fold,
					     args.before_copy,
					     args.after_copy,
					     args.priority);

	r->check_readiness(false, dma_queue);
      }
    }

    void handle_remote_fill(RemoteFillArgs args, const void *data, size_t msglen)
    {
      FillRequest *r = new FillRequest(data, msglen,
                                       args.inst,
                                       args.offset,
                                       args.size,
                                       args.before_fill,
                                       args.after_fill,
                                       0 /* no room for args.priority */);
      r->check_readiness(false, dma_queue);
    }

    template <typename T> T min(T a, T b) { return (a < b) ? a : b; }

  };
};

namespace Realm {

    Event Domain::copy(const std::vector<CopySrcDstField>& srcs,
		       const std::vector<CopySrcDstField>& dsts,
		       Event wait_on,
		       ReductionOpID redop_id, bool red_fold) const
    {
      Realm::ProfilingRequestSet reqs;
      return Domain::copy(srcs, dsts, reqs, wait_on, redop_id, red_fold);
    }

    Event Domain::copy(const std::vector<CopySrcDstField>& srcs,
		       const std::vector<CopySrcDstField>& dsts,
                       const Realm::ProfilingRequestSet &requests,
		       Event wait_on,
		       ReductionOpID redop_id, bool red_fold) const
    {
      if(redop_id == 0) {
	// not a reduction, so sort fields by src/dst mem pairs

	OASByMem oas_by_mem;

	std::vector<CopySrcDstField>::const_iterator src_it = srcs.begin();
	std::vector<CopySrcDstField>::const_iterator dst_it = dsts.begin();
	unsigned src_suboffset = 0;
	unsigned dst_suboffset = 0;
	while((src_it != srcs.end()) && (dst_it != dsts.end())) {
	  InstPair ip(src_it->inst, dst_it->inst);
	  MemPair mp(get_runtime()->get_instance_impl(src_it->inst)->memory,
		     get_runtime()->get_instance_impl(dst_it->inst)->memory);

	  // printf("I:(%x/%x) M:(%x/%x) sub:(%d/%d) src=(%d/%d) dst=(%d/%d)\n",
	  //        ip.first.id, ip.second.id, mp.first.id, mp.second.id,
	  //        src_suboffset, dst_suboffset,
	  //        src_it->offset, src_it->size, 
	  //        dst_it->offset, dst_it->size);

	  OASByInst *oas_by_inst;
	  OASByMem::iterator it = oas_by_mem.find(mp);
	  if(it != oas_by_mem.end()) {
	    oas_by_inst = it->second;
	  } else {
	    oas_by_inst = new OASByInst;
	    oas_by_mem[mp] = oas_by_inst;
	  }
	  OASVec& oasvec = (*oas_by_inst)[ip];

	  OffsetsAndSize oas;
	  oas.src_offset = src_it->offset + src_suboffset;
	  oas.dst_offset = dst_it->offset + dst_suboffset;
	  oas.size = min(src_it->size - src_suboffset, dst_it->size - dst_suboffset);
	  oasvec.push_back(oas);

	  src_suboffset += oas.size;
	  assert(src_suboffset <= src_it->size);
	  if(src_suboffset == src_it->size) {
	    src_it++;
	    src_suboffset = 0;
	  }
	  dst_suboffset += oas.size;
	  assert(dst_suboffset <= dst_it->size);
	  if(dst_suboffset == dst_it->size) {
	    dst_it++;
	    dst_suboffset = 0;
	  }
	}
	// make sure we used up both
	assert(src_it == srcs.end());
	assert(dst_it == dsts.end());

	// now do a copy for each memory pair
	std::set<Event> finish_events;

	log_dma.info("copy: %zd distinct src/dst mem pairs, is=" IDFMT "", oas_by_mem.size(), is_id);

	for(OASByMem::const_iterator it = oas_by_mem.begin(); it != oas_by_mem.end(); it++) {
	  Memory src_mem = it->first.first;
	  Memory dst_mem = it->first.second;
	  OASByInst *oas_by_inst = it->second;

	  Event ev = GenEventImpl::create_genevent()->current_event();
#ifdef EVENT_GRAPH_TRACE
          Event enclosing = find_enclosing_termination_event();
          log_event_graph.info("Copy Request: (" IDFMT ",%d) (" IDFMT ",%d) "
                                "(" IDFMT ",%d) " IDFMT " " IDFMT "",
                                ev.id, ev.gen, wait_on.id, wait_on.gen,
                                enclosing.id, enclosing.gen,
                                src_mem.id, dst_mem.id);
#endif

	  int priority = 0;
	  if (get_runtime()->get_memory_impl(src_mem)->kind == MemoryImpl::MKIND_GPUFB)
	    priority = 1;
	  else if (get_runtime()->get_memory_impl(dst_mem)->kind == MemoryImpl::MKIND_GPUFB)
	    priority = 1;

	  CopyRequest *r = new CopyRequest(*this, oas_by_inst, 
					   wait_on, ev, priority, requests);

	  // ask which node should perform the copy
	  int dma_node = select_dma_node(src_mem, dst_mem, redop_id, red_fold);
	  log_dma.info("copy: srcmem=" IDFMT " dstmem=" IDFMT " node=%d", src_mem.id, dst_mem.id, dma_node);
	  
	  if(((unsigned)dma_node) == gasnet_mynode()) {
	    log_dma.info("performing copy on local node");
	  
	    r->check_readiness(false, dma_queue);

	    finish_events.insert(ev);
	  } else {
	    RemoteCopyArgs args;
	    args.redop_id = 0;
	    args.red_fold = false;
	    args.before_copy = wait_on;
	    args.after_copy = ev;
	    args.priority = priority;

            size_t msglen = r->compute_size();
            void *msgdata = malloc(msglen);

            r->serialize(msgdata);

	    log_dma.info("performing copy on remote node (%d), event=" IDFMT "/%d", dma_node, args.after_copy.id, args.after_copy.gen);
	    RemoteCopyMessage::request(dma_node, args, msgdata, msglen, PAYLOAD_FREE);
	  
	    finish_events.insert(ev);

	    // done with the local copy of the request
	    delete r;
	  }
	}

	// final event is merge of all individual copies' events
	return GenEventImpl::merge_events(finish_events);
      } else {
	// we're doing a reduction - the semantics require that all source fields be pulled
	//  together and applied as a "structure" to the reduction op

	// figure out where the source data is
	int src_node = -1;

	for(std::vector<CopySrcDstField>::const_iterator src_it = srcs.begin();
	    src_it != srcs.end();
	    src_it++)
	{
	  int n = ID(src_it->inst).node();
	  if((src_node != -1) && (src_node != n)) {
	    // for now, don't handle case where source data is split across nodes
	    assert(0);
	  }
	  src_node = n;
	}

	assert(dsts.size() == 1);

	// some destinations (e.g. GASNET) need a lock taken to ensure
	//  reductions are applied atomically
	MemoryImpl::MemoryKind dst_kind = get_runtime()->get_memory_impl(get_runtime()->get_instance_impl(dsts[0].inst)->memory)->kind;
	bool inst_lock_needed = (dst_kind == MemoryImpl::MKIND_GLOBAL);

	Event ev = GenEventImpl::create_genevent()->current_event();

	ReduceRequest *r = new ReduceRequest(*this, 
					     srcs, dsts[0],
					     inst_lock_needed,
					     redop_id, red_fold,
					     wait_on, ev,
					     0 /*priority*/, requests);

	if(((unsigned)src_node) == gasnet_mynode()) {
	  log_dma.info("performing reduction on local node");
	  
	  r->check_readiness(false, dma_queue);
	} else {
	  RemoteCopyArgs args;
	  args.redop_id = redop_id;
	  args.red_fold = red_fold;
	  args.before_copy = wait_on;
	  args.after_copy = ev;
	  args.priority = 0 /*priority*/;

          size_t msglen = r->compute_size();
          void *msgdata = malloc(msglen);
          r->serialize(msgdata);

	  log_dma.info("performing reduction on remote node (%d), event=" IDFMT "/%d",
		       src_node, args.after_copy.id, args.after_copy.gen);
	  RemoteCopyMessage::request(src_node, args, msgdata, msglen, PAYLOAD_FREE);
	  // done with the local copy of the request
	  delete r;
	}

	return ev;
      }
    } 

    Event Domain::copy(const std::vector<CopySrcDstField>& srcs,
		       const std::vector<CopySrcDstField>& dsts,
		       const ElementMask& mask,
		       Event wait_on,
		       ReductionOpID redop_id, bool red_fold) const
    {
      assert(redop_id == 0);

      assert(0);
      log_dma.warning("ignoring copy\n");
      return Event::NO_EVENT;
    }

    Event Domain::copy_indirect(const CopySrcDstField& idx,
				const std::vector<CopySrcDstField>& srcs,
				const std::vector<CopySrcDstField>& dsts,
				Event wait_on,
				ReductionOpID redop_id, bool red_fold) const
    {
      assert(redop_id == 0);

      assert(0);
    }

    Event Domain::copy_indirect(const CopySrcDstField& idx,
				const std::vector<CopySrcDstField>& srcs,
				const std::vector<CopySrcDstField>& dsts,
				const ElementMask& mask,
				Event wait_on,
				ReductionOpID redop_id, bool red_fold) const
    {
      assert(redop_id == 0);

      assert(0);
    }

};<|MERGE_RESOLUTION|>--- conflicted
+++ resolved
@@ -15,13 +15,7 @@
  */
 
 #include "lowlevel_dma.h"
-<<<<<<< HEAD
-#ifdef USE_CUDA
-#include "lowlevel_gpu.h"
-#endif
 #include "channel.h"
-=======
->>>>>>> 8c63b703
 #include "accessor.h"
 #include "realm/threads.h"
 #include <errno.h>
@@ -71,15 +65,6 @@
 
     typedef std::pair<Memory, Memory> MemPair;
     typedef std::pair<RegionInstance, RegionInstance> InstPair;
-<<<<<<< HEAD
-    // OffsetsAndSize is defined in channel.h
-    /*struct OffsetsAndSize {
-      off_t src_offset, dst_offset;
-      int size;
-    };*/
-    typedef std::vector<OffsetsAndSize> OASVec;
-=======
->>>>>>> 8c63b703
     typedef std::map<InstPair, OASVec> OASByInst;
     typedef std::map<MemPair, OASByInst *> OASByMem;
 
@@ -109,46 +94,7 @@
       std::vector<Thread *> worker_threads;
     };
 
-<<<<<<< HEAD
-=======
-  ////////////////////////////////////////////////////////////////////////
-  //
-  // class DmaRequest
-  //
-
-    DmaRequest::DmaRequest(int _priority, Event _after_copy) 
-      : Operation(_after_copy, Realm::ProfilingRequestSet()),
-	state(STATE_INIT), priority(_priority)
-    {
-    }
-
-    DmaRequest::DmaRequest(int _priority, Event _after_copy,
-			   const Realm::ProfilingRequestSet &reqs)
-      : Realm::Operation(_after_copy, reqs), state(STATE_INIT),
-	priority(_priority)
-    {
-    }
-
-    DmaRequest::~DmaRequest(void)
-    {
-    }
-
-
-  ////////////////////////////////////////////////////////////////////////
-  //
-  // class DmaRequest::Waiter
-  //
-
-    DmaRequest::Waiter::Waiter(void)
-    {
-    }
-
-    DmaRequest::Waiter::~Waiter(void)
-    {
-    }
-
-
->>>>>>> 8c63b703
+
     // dma requests come in two flavors:
     // 1) CopyRequests, which are per memory pair, and
     // 2) ReduceRequests, which have to be handled monolithically
