--- conflicted
+++ resolved
@@ -612,7 +612,6 @@
     struct CopySrcDstField {
     public:
       CopySrcDstField(void) 
-<<<<<<< HEAD
         : inst(RegionInstance::NO_INST), offset(0), size(0), 
           field_id(0), serdez_id(0) { }
       CopySrcDstField(RegionInstance i, coord_t o, size_t s)
@@ -622,17 +621,6 @@
       CopySrcDstField(RegionInstance i, coord_t o, size_t s, 
                       unsigned f, CustomSerdezID sid)
         : inst(i), offset(o), size(s), field_id(f), serdez_id(sid) { }
-=======
-	: inst(RegionInstance::NO_INST), offset(0), size(0), 
-	  field_id(0), serdez_id(0) { }
-      CopySrcDstField(RegionInstance i, coord_t o, size_t s)
-	: inst(i), offset(o), size(s), field_id(0), serdez_id(0) { }
-      CopySrcDstField(RegionInstance i, coord_t o, size_t s, unsigned f)
-	: inst(i), offset(o), size(s), field_id(f), serdez_id(0) { }
-      CopySrcDstField(RegionInstance i, coord_t o, size_t s, 
-		      unsigned f, CustomSerdezID sid)
-	: inst(i), offset(o), size(s), field_id(f), serdez_id(sid) { }
->>>>>>> 1ca439d3
     public:
       RegionInstance inst;
       coord_t offset;
@@ -1118,13 +1106,9 @@
                                           bool read_only) const;
       RegionInstance create_file_instance(const char *file_name,
                                           const std::vector<size_t> &field_sizes,
-<<<<<<< HEAD
-                                          legion_lowlevel_file_mode_t file_mode) const; 
-=======
                                           legion_lowlevel_file_mode_t file_mode) const;
 
       typedef Realm::CopySrcDstField CopySrcDstField;
->>>>>>> 1ca439d3
 
       Event fill(const std::vector<CopySrcDstField> &dsts,
                  const void *fill_value, size_t fill_value_size,
