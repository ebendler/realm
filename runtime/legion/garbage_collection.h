--- conflicted
+++ resolved
@@ -43,18 +43,7 @@
       REDUCTION_VIEW_DC = 0x5,
       FILL_VIEW_DC = 0x6,
       PHI_VIEW_DC = 0x7,
-<<<<<<< HEAD
       SHARDED_VIEW_DC = 0x8,
-      VERSION_STATE_DC = 0x9,
-      FUTURE_DC = 0xA,
-      FUTURE_MAP_DC = 0xB,
-      INDEX_TREE_NODE_DC = 0xC,
-      FIELD_SPACE_DC = 0xD,
-      REGION_TREE_NODE_DC = 0xE,
-      EQUIVALENCE_SET_DC = 0xF,
-      DIST_TYPE_LAST_DC = 0x10,
-=======
-      VERSION_STATE_DC = 0x8,
       FUTURE_DC = 0x9,
       FUTURE_MAP_DC = 0xA,
       INDEX_TREE_NODE_DC = 0xB,
@@ -63,7 +52,6 @@
       EQUIVALENCE_SET_DC = 0xE,
       // be careful making this last one bigger than 0x10! see instance encoding
       DIST_TYPE_LAST_DC = 0xF,  // must be last
->>>>>>> 6afbdfc5
     };
 
     enum ReferenceSource {
