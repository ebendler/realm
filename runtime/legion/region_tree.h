--- conflicted
+++ resolved
@@ -3633,13 +3633,8 @@
           const FieldMask &check_mask);
     public:
       inline FieldSpaceNode* get_column_source(void) const 
-<<<<<<< HEAD
         { return column_source; }
       void update_creation_set(const ShardMapping &mapping);
-      void find_remote_instances(NodeSet &target_instances);
-=======
-      { return column_source; }
->>>>>>> 24d3829f
     public:
       RegionTreeForest *const context;
       FieldSpaceNode *const column_source;
