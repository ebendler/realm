#------------------------------------------------------------------------------#
# Copyright 2024 Stanford University
#
# Licensed under the Apache License, Version 2.0 (the "License");
# you may not use this file except in compliance with the License.
# You may obtain a copy of the License at
#
# http://www.apache.org/licenses/LICENSE-2.0
#
# Unless required by applicable law or agreed to in writing, software
# distributed under the License is distributed on an "AS IS" BASIS,
# WITHOUT WARRANTIES OR CONDITIONS OF ANY KIND, either express or implied.
# See the License for the specific language governing permissions and
# limitations under the License.
#------------------------------------------------------------------------------#

cmake_minimum_required(VERSION 3.16 FATAL_ERROR)
project(LegionTest_realm_unittest)

if(NOT Legion_SOURCE_DIR)
  find_package(Legion REQUIRED)
endif()

list(APPEND REALM_TESTS
<<<<<<< HEAD
  memcpy_channel_test.cc
=======
  indirect_iterator_test.cc
>>>>>>> f36f7807
  comp_queue_test.cc
  ucx_mpool_test.cc
  indexspace_iterator_test.cc
  barrier_test.cc
  event_test.cc
  path_cache_test.cc
  transfer_utils_test.cc
  address_list_test.cc
  cmdline_parser_test.cc
  sequence_assembler_test.cc
  dynamic_table_test.cc
  range_allocator_test.cc
  pri_queue_test.cc
  intrusive_list_test.cc
  point_test.cc
  repl_heap_test.cc
  nodeset_test.cc
  transfer_iterator_test.cc
  lowlevel_dma_test.cc
  circ_queue_test.cc
  gather_scatter_test.cc
  rectlist_test.cc
  sparsity_map_test.cc
  ucx_mpool_test.cc
  topology_test.cc
 )

list(APPEND UCX_SOURCES
   ${Legion_SOURCE_DIR}/runtime/realm/ucx/mpool.h
   ${Legion_SOURCE_DIR}/runtime/realm/ucx/mpool.cc
)

if(NOT WIN32)
list(APPEND REALM_TESTS
  backtrace_test.cc
)
endif()

include(FetchContent)
FetchContent_Declare(
  googletest
  URL https://github.com/google/googletest/archive/refs/tags/v1.14.0.zip
)

FetchContent_MakeAvailable(googletest)

enable_testing()
add_executable(realm_tests ${REALM_TESTS})

target_sources(realm_tests PRIVATE ${UCX_SOURCES})

list(APPEND REALM_UNIT_TESTS_LIST
  realm_tests
)

foreach(ITEM IN LISTS REALM_UNIT_TESTS_LIST)
  if(REALM_LIMIT_SYMBOL_VISIBILITY)
    set_target_properties(${ITEM} PROPERTIES CXX_VISIBILITY_PRESET hidden)
    set_target_properties(${ITEM} PROPERTIES VISIBILITY_INLINES_HIDDEN 1)
  endif()
  target_link_libraries(${ITEM} Legion::RealmTests GTest::gmock_main ${CMAKE_DL_LIBS})
  target_compile_options(${ITEM} PRIVATE $<$<COMPILE_LANGUAGE:CXX>:${CXX_BUILD_WARNING_FLAGS}>)
  include(GoogleTest)
  gtest_discover_tests(${ITEM})
  if(Legion_ENABLE_TESTING)
    add_test(NAME ${ITEM} COMMAND $<TARGET_FILE:${ITEM}> ${Legion_TEST_ARGS} ${TESTARGS_${ITEM}})
  endif()
endforeach()<|MERGE_RESOLUTION|>--- conflicted
+++ resolved
@@ -22,11 +22,8 @@
 endif()
 
 list(APPEND REALM_TESTS
-<<<<<<< HEAD
   memcpy_channel_test.cc
-=======
   indirect_iterator_test.cc
->>>>>>> f36f7807
   comp_queue_test.cc
   ucx_mpool_test.cc
   indexspace_iterator_test.cc
