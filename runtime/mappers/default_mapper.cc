--- conflicted
+++ resolved
@@ -1104,103 +1104,6 @@
                                          std::vector<TaskSlice> &slices)
     //--------------------------------------------------------------------------
     {
-<<<<<<< HEAD
-
-      Blockify<DIM> blocking(blocking_factor); 
-      unsigned next_index = 0;
-      bool is_perfect = true;
-      for (int idx = 0; idx < DIM; idx++) {
-        if ((point_rect.dim_size(idx) % blocking_factor[idx]) != 0) {
-          is_perfect = false;
-          break;
-        }
-      }
-      // We need to check to see if this point rectangle is base at the origin
-      // because the blockify operation depends on it
-      Point<DIM> origin;
-      for (int i = 0; i < DIM; i++)
-        origin.x[i] = 0;
-      if (origin == point_rect.lo)
-      {
-        // Simple case, rectangle is based at the origin
-        Rect<DIM> blocks = blocking.image_convex(point_rect);
-        if (is_perfect)
-        {
-          slices.resize(blocks.volume());
-          for (typename Blockify<DIM>::PointInOutputRectIterator 
-                pir(blocks); pir; pir++, next_index++)
-          {
-            Rect<DIM> slice_points = blocking.preimage(pir.p);
-            TaskSlice &slice = slices[next_index];
-            slice.domain = Domain::from_rect<DIM>(slice_points);
-            slice.proc = targets[next_index % targets.size()];
-            slice.recurse = recurse;
-            slice.stealable = stealable;
-          }
-        }
-        else
-        {
-          slices.reserve(blocks.volume());
-          for (typename Blockify<DIM>::PointInOutputRectIterator 
-                pir(blocks); pir; pir++)
-          {
-            Rect<DIM> upper_bound = blocking.preimage(pir.p);
-            // Check for edge cases with intersections
-            Rect<DIM> slice_points = upper_bound.intersection(point_rect);
-            if (slice_points.volume() == 0)
-              continue;
-            slices.resize(next_index+1);
-            TaskSlice &slice = slices[next_index];
-            slice.domain = Domain::from_rect<DIM>(slice_points);
-            slice.proc = targets[next_index % targets.size()];
-            slice.recurse = recurse;
-            slice.stealable = stealable;
-            next_index++;
-          }
-        }
-      }
-      else
-      {
-        // Rectangle is not based at the origin so we have to 
-        // translate the point rectangle there, do the blocking, 
-        // and then translate back
-        const Point<DIM> &translation = point_rect.lo;
-        Rect<DIM> translated_rect = point_rect - translation;
-        Rect<DIM> blocks = blocking.image_convex(translated_rect);
-        if (is_perfect)
-        {
-          slices.resize(blocks.volume());
-          for (typename Blockify<DIM>::PointInOutputRectIterator 
-                pir(blocks); pir; pir++, next_index++)
-          {
-            Rect<DIM> slice_points = blocking.preimage(pir.p) + translation;
-            TaskSlice &slice = slices[next_index];
-            slice.domain = Domain::from_rect<DIM>(slice_points);
-            slice.proc = targets[next_index % targets.size()];
-            slice.recurse = recurse;
-            slice.stealable = stealable;
-          }
-        }
-        else
-        {
-          slices.reserve(blocks.volume());
-          for (typename Blockify<DIM>::PointInOutputRectIterator 
-                pir(blocks); pir; pir++)
-          {
-            Rect<DIM> upper_bound = blocking.preimage(pir.p) + translation;
-            // Check for edge cases with intersections
-            Rect<DIM> slice_points = upper_bound.intersection(point_rect);
-            if (slice_points.volume() == 0)
-              continue;
-            slices.resize(next_index+1);
-            TaskSlice &slice = slices[next_index];
-            slice.domain = Domain::from_rect<DIM>(slice_points);
-            slice.proc = targets[next_index % targets.size()];
-            slice.recurse = recurse;
-            slice.stealable = stealable;
-            next_index++;
-          }
-=======
       Point<DIM> num_points = point_rect.hi - point_rect.lo + Point<DIM>::ONES();
       Rect<DIM> blocks(Point<DIM>::ZEROES(), num_blocks - Point<DIM>::ONES());
       size_t next_index = 0;
@@ -1222,7 +1125,6 @@
           slice.recurse = recurse;
           slice.stealable = stealable;
           slices.push_back(slice);
->>>>>>> 1a67f736
         }
       }
     }
