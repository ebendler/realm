--- conflicted
+++ resolved
@@ -54,13 +54,10 @@
 
 #include <stdio.h>
 #include <string.h>
-<<<<<<< HEAD
 #include <math.h>
-=======
 #include <sstream>
 #include <iomanip>
 #include <algorithm>
->>>>>>> 6fe84f04
 
 #define IS_DEFAULT_STREAM(stream)   \
   (((stream) == 0) || ((stream) == CU_STREAM_LEGACY) || ((stream) == CU_STREAM_PER_THREAD))
