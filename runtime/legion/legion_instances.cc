/* Copyright 2022 Stanford University, NVIDIA Corporation
 *
 * Licensed under the Apache License, Version 2.0 (the "License");
 * you may not use this file except in compliance with the License.
 * You may obtain a copy of the License at
 *
 *     http://www.apache.org/licenses/LICENSE-2.0
 *
 * Unless required by applicable law or agreed to in writing, software
 * distributed under the License is distributed on an "AS IS" BASIS,
 * WITHOUT WARRANTIES OR CONDITIONS OF ANY KIND, either express or implied.
 * See the License for the specific language governing permissions and
 * limitations under the License.
 */

#include "legion.h"
#include "legion/runtime.h"
#include "legion/legion_ops.h"
#include "legion/legion_tasks.h"
#include "legion/region_tree.h"
#include "legion/legion_spy.h"
#include "legion/legion_context.h"
#include "legion/legion_profiling.h"
#include "legion/legion_instances.h"
#include "legion/legion_views.h"
#include "legion/legion_replication.h"

namespace LegionRuntime {
  namespace Accessor {
    namespace DebugHooks {
      // these are calls that can be implemented by a higher level (e.g. Legion)
      // to perform privilege/bounds checks on accessor reference and produce 
      // more useful information for debug

      /*extern*/ void (*check_bounds_ptr)(void *region, ptr_t ptr) = 0;
      /*extern*/ void (*check_bounds_dpoint)(void *region, 
                                    const Legion::DomainPoint &dp) = 0;

      /*extern*/ const char *(*find_privilege_task_name)(void *region) = 0;
    };
  };
};

namespace Legion {
  namespace Internal {

    LEGION_EXTERN_LOGGER_DECLARATIONS

    // This is the shit right here: super-cool helper function

    //--------------------------------------------------------------------------
    template<unsigned LOG2MAX>
    static inline void compress_mask(FieldMask &x, FieldMask m)
    //--------------------------------------------------------------------------
    {
      FieldMask mk, mp, mv, t;
      // See hacker's delight 7-4
      x = x & m;
      mk = ~m << 1;
      for (unsigned i = 0; i < LOG2MAX; i++)
      {
        mp = mk ^ (mk << 1);
        for (unsigned idx = 1; idx < LOG2MAX; idx++)
          mp = mp ^ (mp << (1 << idx));
        mv = mp & m;
        m = (m ^ mv) | (mv >> (1 << i));
        t = x & mv;
        x = (x ^ t) | (t >> (1 << i));
        mk = mk & ~mp;
      }
    }

    /////////////////////////////////////////////////////////////
    // Copy Across Helper 
    /////////////////////////////////////////////////////////////

    //--------------------------------------------------------------------------
    void CopyAcrossHelper::compute_across_offsets(const FieldMask &src_mask,
                                       std::vector<CopySrcDstField> &dst_fields)
    //--------------------------------------------------------------------------
    {
      FieldMask compressed; 
      bool found_in_cache = false;
      for (LegionDeque<std::pair<FieldMask,FieldMask> >::const_iterator
            it = compressed_cache.begin(); it != compressed_cache.end(); it++)
      {
        if (it->first == src_mask)
        {
          compressed = it->second;
          found_in_cache = true;
          break;
        }
      }
      if (!found_in_cache)
      {
        compressed = src_mask;
        compress_mask<STATIC_LOG2(LEGION_MAX_FIELDS)>(compressed, full_mask);
        compressed_cache.push_back(
            std::pair<FieldMask,FieldMask>(src_mask, compressed));
      }
      const unsigned pop_count = FieldMask::pop_count(compressed);
#ifdef DEBUG_LEGION
      assert(pop_count == FieldMask::pop_count(src_mask));
#endif
      unsigned offset = dst_fields.size();
      dst_fields.resize(offset + pop_count);
      int next_start = 0;
      for (unsigned idx = 0; idx < pop_count; idx++)
      {
        int index = compressed.find_next_set(next_start);
        CopySrcDstField &field = dst_fields[offset+idx];
        field = offsets[index];
        // We'll start looking again at the next index after this one
        next_start = index + 1;
      }
    }

    //--------------------------------------------------------------------------
    FieldMask CopyAcrossHelper::convert_src_to_dst(const FieldMask &src_mask)
    //--------------------------------------------------------------------------
    {
      FieldMask dst_mask;
      if (!src_mask)
        return dst_mask;
      if (forward_map.empty())
      {
#ifdef DEBUG_LEGION
        assert(src_indexes.size() == dst_indexes.size());
#endif
        for (unsigned idx = 0; idx < src_indexes.size(); idx++)
        {
#ifdef DEBUG_LEGION
          assert(forward_map.find(src_indexes[idx]) == forward_map.end());
#endif
          forward_map[src_indexes[idx]] = dst_indexes[idx];
        }
      }
      int index = src_mask.find_first_set();
      while (index >= 0)
      {
#ifdef DEBUG_LEGION
        assert(forward_map.find(index) != forward_map.end());
#endif
        dst_mask.set_bit(forward_map[index]);
        index = src_mask.find_next_set(index+1);
      }
      return dst_mask;
    }

    //--------------------------------------------------------------------------
    FieldMask CopyAcrossHelper::convert_dst_to_src(const FieldMask &dst_mask)
    //--------------------------------------------------------------------------
    {
      FieldMask src_mask;
      if (!dst_mask)
        return src_mask;
      if (backward_map.empty())
      {
#ifdef DEBUG_LEGION
        assert(src_indexes.size() == dst_indexes.size());
#endif
        for (unsigned idx = 0; idx < dst_indexes.size(); idx++)
        {
#ifdef DEBUG_LEGION
          assert(backward_map.find(dst_indexes[idx]) == backward_map.end());
#endif
          backward_map[dst_indexes[idx]] = src_indexes[idx];
        }
      }
      int index = dst_mask.find_first_set();
      while (index >= 0)
      {
#ifdef DEBUG_LEGION
        assert(backward_map.find(index) != backward_map.end());
#endif
        src_mask.set_bit(backward_map[index]);
        index = dst_mask.find_next_set(index+1);
      }
      return src_mask;
    }

    //--------------------------------------------------------------------------
    unsigned CopyAcrossHelper::convert_src_to_dst(unsigned index)
    //--------------------------------------------------------------------------
    {
      if (forward_map.empty())
      {
#ifdef DEBUG_LEGION
        assert(src_indexes.size() == dst_indexes.size());
#endif
        for (unsigned idx = 0; idx < src_indexes.size(); idx++)
        {
#ifdef DEBUG_LEGION
          assert(forward_map.find(src_indexes[idx]) == forward_map.end());
#endif
          forward_map[src_indexes[idx]] = dst_indexes[idx];
        }
      }
#ifdef DEBUG_LEGION
      assert(forward_map.find(index) != forward_map.end());
#endif
      return forward_map[index];
    }

    //--------------------------------------------------------------------------
    unsigned CopyAcrossHelper::convert_dst_to_src(unsigned index)
    //--------------------------------------------------------------------------
    {
      if (backward_map.empty())
      {
#ifdef DEBUG_LEGION
        assert(src_indexes.size() == dst_indexes.size());
#endif
        for (unsigned idx = 0; idx < dst_indexes.size(); idx++)
        {
#ifdef DEBUG_LEGION
          assert(backward_map.find(dst_indexes[idx]) == backward_map.end());
#endif
          backward_map[dst_indexes[idx]] = src_indexes[idx];
        }
      }
#ifdef DEBUG_LEGION
      assert(backward_map.find(index) != backward_map.end());
#endif
      return backward_map[index];
    }

    /////////////////////////////////////////////////////////////
    // Layout Description 
    /////////////////////////////////////////////////////////////

    //--------------------------------------------------------------------------
    LayoutDescription::LayoutDescription(FieldSpaceNode *own,
                                         const FieldMask &mask,
                                         const unsigned dims,
                                         LayoutConstraints *con,
                                   const std::vector<unsigned> &mask_index_map,
                                   const std::vector<FieldID> &field_ids,
                                   const std::vector<size_t> &field_sizes,
                                   const std::vector<CustomSerdezID> &serdez)
      : allocated_fields(mask), constraints(con), owner(own), total_dims(dims)
    //--------------------------------------------------------------------------
    {
      constraints->add_base_gc_ref(LAYOUT_DESC_REF);
      field_infos.resize(field_sizes.size());
      // Switch data structures from layout by field order to order
      // of field locations in the bit mask
#ifdef DEBUG_LEGION
      // Greater than or equal because local fields can alias onto the
      // same index for the allocated instances, note that the fields
      // themselves still get allocated their own space in the instance
      assert(mask_index_map.size() >= 
                size_t(FieldMask::pop_count(allocated_fields)));
#endif
      for (unsigned idx = 0; idx < mask_index_map.size(); idx++)
      {
        // This gives us the index in the field ordered data structures
        unsigned index = mask_index_map[idx];
        FieldID fid = field_ids[index];
        field_indexes[fid] = idx;
        CopySrcDstField &info = field_infos[idx];
        info.size = field_sizes[index];
        info.field_id = fid;
        info.serdez_id = serdez[index];
      }
    }

    //--------------------------------------------------------------------------
    LayoutDescription::LayoutDescription(const FieldMask &mask,
                                         LayoutConstraints *con)
      : allocated_fields(mask), constraints(con), owner(NULL), total_dims(0)
    //--------------------------------------------------------------------------
    {
      constraints->add_base_gc_ref(LAYOUT_DESC_REF);
    }

    //--------------------------------------------------------------------------
    LayoutDescription::LayoutDescription(const LayoutDescription &rhs)
      : allocated_fields(rhs.allocated_fields), constraints(rhs.constraints), 
        owner(rhs.owner), total_dims(rhs.total_dims)
    //--------------------------------------------------------------------------
    {
      // should never be called
      assert(false);
    }

    //--------------------------------------------------------------------------
    LayoutDescription::~LayoutDescription(void)
    //--------------------------------------------------------------------------
    {
      comp_cache.clear();
      if (constraints->remove_base_gc_ref(LAYOUT_DESC_REF))
        delete (constraints);
    }

    //--------------------------------------------------------------------------
    LayoutDescription& LayoutDescription::operator=(
                                                   const LayoutDescription &rhs)
    //--------------------------------------------------------------------------
    {
      // should never be called
      assert(false);
      return *this;
    }

    //--------------------------------------------------------------------------
    void LayoutDescription::log_instance_layout(ApEvent inst_event) const
    //--------------------------------------------------------------------------
    {
#ifdef DEBUG_LEGION
      assert(implicit_runtime->legion_spy_enabled);
#endif
      for (std::map<FieldID,unsigned>::const_iterator it = 
            field_indexes.begin(); it != field_indexes.end(); it++)
        LegionSpy::log_physical_instance_field(inst_event, it->first);
    }

    //--------------------------------------------------------------------------
    void LayoutDescription::compute_copy_offsets(const FieldMask &copy_mask,
                                           const PhysicalInstance instance,
#ifdef LEGION_SPY
                                           const ApEvent inst_event,
#endif
                                           std::vector<CopySrcDstField> &fields)
    //--------------------------------------------------------------------------
    {
      uint64_t hash_key = copy_mask.get_hash_key();
      bool found_in_cache = false;
      FieldMask compressed;
      // First check to see if we've memoized this result 
      {
        AutoLock o_lock(layout_lock,1,false/*exclusive*/);
        std::map<LEGION_FIELD_MASK_FIELD_TYPE,
                 LegionList<std::pair<FieldMask,FieldMask> > >::const_iterator
                   finder = comp_cache.find(hash_key);
        if (finder != comp_cache.end())
        {
          for (LegionList<std::pair<FieldMask,FieldMask> >::const_iterator it =
                finder->second.begin(); it != finder->second.end(); it++)
          {
            if (it->first == copy_mask)
            {
              found_in_cache = true;
              compressed = it->second;
              break;
            }
          }
        }
      }
      if (!found_in_cache)
      {
        compressed = copy_mask;
        compress_mask<STATIC_LOG2(LEGION_MAX_FIELDS)>(compressed, 
                                                      allocated_fields);
        // Save the result in the cache, duplicates from races here are benign
        AutoLock o_lock(layout_lock);
        comp_cache[hash_key].push_back(
            std::pair<FieldMask,FieldMask>(copy_mask,compressed));
      }
      // It is absolutely imperative that these infos be added in
      // the order in which they appear in the field mask so that 
      // they line up in the same order with the source/destination infos
      // (depending on the calling context of this function
      const unsigned pop_count = FieldMask::pop_count(compressed);
#ifdef DEBUG_LEGION
      assert(pop_count == FieldMask::pop_count(copy_mask));
#endif
      unsigned offset = fields.size();
      fields.resize(offset + pop_count);
      int next_start = 0;
      for (unsigned idx = 0; idx < pop_count; idx++)
      {
        int index = compressed.find_next_set(next_start);
        CopySrcDstField &field = fields[offset+idx];
        field = field_infos[index];
        // Our field infos are annonymous so specify the instance now
        field.inst = instance;
        // We'll start looking again at the next index after this one
        next_start = index + 1;
#ifdef LEGION_SPY
        field.inst_event = inst_event;
#endif
      }
    } 

    //--------------------------------------------------------------------------
    void LayoutDescription::compute_copy_offsets(
                                   const std::vector<FieldID> &copy_fields, 
                                   const PhysicalInstance instance,
#ifdef LEGION_SPY
                                   const ApEvent inst_event,
#endif
                                   std::vector<CopySrcDstField> &fields)
    //--------------------------------------------------------------------------
    {
      unsigned offset = fields.size();
      fields.resize(offset + copy_fields.size());
      for (unsigned idx = 0; idx < copy_fields.size(); idx++)
      {
        std::map<FieldID,unsigned>::const_iterator
          finder = field_indexes.find(copy_fields[idx]);
#ifdef DEBUG_LEGION
        assert(finder != field_indexes.end());
#endif
        CopySrcDstField &info = fields[offset+idx];
        info = field_infos[finder->second];
        // Since instances are annonymous in layout descriptions we
        // have to fill them in when we add the field info
        info.inst = instance;
#ifdef LEGION_SPY
        info.inst_event = inst_event;
#endif
      }
    }

    //--------------------------------------------------------------------------
    void LayoutDescription::get_fields(std::set<FieldID> &fields) const
    //--------------------------------------------------------------------------
    {
      for (std::map<FieldID,unsigned>::const_iterator 
	     it = field_indexes.begin(); it != field_indexes.end(); ++it)
	fields.insert(it->first);
    }

    //--------------------------------------------------------------------------
    bool LayoutDescription::has_field(FieldID fid) const
    //--------------------------------------------------------------------------
    {
      return (field_indexes.find(fid) != field_indexes.end());
    }

    //--------------------------------------------------------------------------
    void LayoutDescription::has_fields(std::map<FieldID,bool> &to_test) const
    //--------------------------------------------------------------------------
    {
      for (std::map<FieldID,bool>::iterator it = to_test.begin();
            it != to_test.end(); it++)
      {
        if (field_indexes.find(it->first) != field_indexes.end())
          it->second = true;
        else
          it->second = false;
      }
    }

    //--------------------------------------------------------------------------
    void LayoutDescription::remove_space_fields(std::set<FieldID> &filter) const
    //--------------------------------------------------------------------------
    {
      std::vector<FieldID> to_remove;
      for (std::set<FieldID>::const_iterator it = filter.begin();
            it != filter.end(); it++)
      {
        if (field_indexes.find(*it) != field_indexes.end())
          to_remove.push_back(*it);
      }
      if (!to_remove.empty())
      {
        for (std::vector<FieldID>::const_iterator it = to_remove.begin();
              it != to_remove.end(); it++)
          filter.erase(*it);
      }
    }

    //--------------------------------------------------------------------------
    const CopySrcDstField& LayoutDescription::find_field_info(FieldID fid) const
    //--------------------------------------------------------------------------
    {
      std::map<FieldID,unsigned>::const_iterator finder = 
        field_indexes.find(fid);
#ifdef DEBUG_LEGION
      assert(finder != field_indexes.end());
#endif
      return field_infos[finder->second];
    }

    //--------------------------------------------------------------------------
    size_t LayoutDescription::get_total_field_size(void) const
    //--------------------------------------------------------------------------
    {
      size_t result = 0;
      // Add up all the field sizes
      for (std::vector<CopySrcDstField>::const_iterator it = 
            field_infos.begin(); it != field_infos.end(); it++)
      {
        result += it->size;
      }
      return result;
    }

    //--------------------------------------------------------------------------
    void LayoutDescription::get_fields(std::vector<FieldID>& fields) const
    //--------------------------------------------------------------------------
    {
      fields = constraints->field_constraint.get_field_set();
    }

    //--------------------------------------------------------------------------
    void LayoutDescription::compute_destroyed_fields(
             std::vector<PhysicalInstance::DestroyedField> &serdez_fields) const
    //--------------------------------------------------------------------------
    {
      // See if we have any special fields which need serdez deletion
      for (std::vector<CopySrcDstField>::const_iterator it = 
            field_infos.begin(); it != field_infos.end(); it++)
      {
        if (it->serdez_id > 0)
          serdez_fields.push_back(PhysicalInstance::DestroyedField(it->field_id, 
                                                    it->size, it->serdez_id));
      }
    }

    //--------------------------------------------------------------------------
    bool LayoutDescription::match_layout(
      const LayoutConstraintSet &candidate_constraints, unsigned num_dims) const
    //--------------------------------------------------------------------------
    {
      if (num_dims != total_dims)
        return false;
      // We need to check equality on the entire constraint sets
      return *constraints == candidate_constraints;
    }

    //--------------------------------------------------------------------------
    bool LayoutDescription::match_layout(const LayoutDescription *layout,
                                         unsigned num_dims) const
    //--------------------------------------------------------------------------
    {
      if (num_dims != total_dims)
        return false;
      // This is a sound test, but it doesn't guarantee that the field sets
      // match since fields can be allocated and freed between instance
      // creations, so while this is a necessary precondition, it is not
      // sufficient that the two sets of fields are the same, to guarantee
      // that we actually need to check the FieldIDs which happens next
      if (layout->allocated_fields != allocated_fields)
        return false;

      // Check equality on the entire constraint sets
      return *layout->constraints == *constraints;
    }

    //--------------------------------------------------------------------------
    void LayoutDescription::pack_layout_description(Serializer &rez,
                                                    AddressSpaceID target)
    //--------------------------------------------------------------------------
    {
      rez.serialize(constraints->layout_id);
    }

    //--------------------------------------------------------------------------
    /*static*/ LayoutDescription* LayoutDescription::
      handle_unpack_layout_description(LayoutConstraints *constraints,
                            FieldSpaceNode *field_space_node, size_t total_dims)
    //--------------------------------------------------------------------------
    {
#ifdef DEBUG_LEGION
      assert(constraints != NULL);
#endif
      FieldMask instance_mask;
      const std::vector<FieldID> &field_set = 
        constraints->field_constraint.get_field_set(); 
      std::vector<size_t> field_sizes(field_set.size());
      std::vector<unsigned> mask_index_map(field_set.size());
      std::vector<CustomSerdezID> serdez(field_set.size());
      field_space_node->compute_field_layout(field_set, field_sizes,
                               mask_index_map, serdez, instance_mask);
      LayoutDescription *result = 
        field_space_node->create_layout_description(instance_mask, total_dims,
                  constraints, mask_index_map, field_set, field_sizes, serdez);
#ifdef DEBUG_LEGION
      assert(result != NULL);
#endif
      return result;
    }

    /////////////////////////////////////////////////////////////
    // Collective Mapping
    /////////////////////////////////////////////////////////////

    //--------------------------------------------------------------------------
    CollectiveMapping::CollectiveMapping(
                            const std::vector<AddressSpaceID> &spaces, size_t r)
      : total_spaces(spaces.size()), radix(r)
    //--------------------------------------------------------------------------
    {
      for (std::vector<AddressSpaceID>::const_iterator it =
            spaces.begin(); it != spaces.end(); it++)
        unique_sorted_spaces.add(*it);
    }

    //--------------------------------------------------------------------------
    CollectiveMapping::CollectiveMapping(const ShardMapping &mapping, size_t r)
      : total_spaces(mapping.size()), radix(r)
    //--------------------------------------------------------------------------
    {
      for (unsigned idx = 0; idx < total_spaces; idx++)
        unique_sorted_spaces.add(mapping[idx]);
    }

    //--------------------------------------------------------------------------
    CollectiveMapping::CollectiveMapping(Deserializer &derez, size_t total)
      : total_spaces(total)
    //--------------------------------------------------------------------------
    {
#ifdef DEBUG_LEGION
      assert(total_spaces > 0);
#endif
      derez.deserialize(unique_sorted_spaces);
#ifdef DEBUG_LEGION
      assert(total_spaces == unique_sorted_spaces.size());
#endif
      derez.deserialize(radix);
    }

    //--------------------------------------------------------------------------
    bool CollectiveMapping::operator==(const CollectiveMapping &rhs) const
    //--------------------------------------------------------------------------
    {
      if (radix != rhs.radix)
        return false;
      return unique_sorted_spaces == rhs.unique_sorted_spaces;
    }

    //--------------------------------------------------------------------------
    bool CollectiveMapping::operator!=(const CollectiveMapping &rhs) const
    //--------------------------------------------------------------------------
    {
      return !((*this) == rhs);
    }

    //--------------------------------------------------------------------------
    AddressSpaceID CollectiveMapping::get_parent(const AddressSpaceID origin,
                                               const AddressSpaceID local) const
    //--------------------------------------------------------------------------
    {
      const unsigned local_index = find_index(local);
      const unsigned origin_index = find_index(origin);
#ifdef DEBUG_LEGION
      assert(local_index < total_spaces);
      assert(origin_index < total_spaces);
#endif
      const unsigned offset = convert_to_offset(local_index, origin_index);
      const unsigned index = convert_to_index((offset-1) / radix, origin_index);
      return unique_sorted_spaces.get_index(index);
    }
    
    //--------------------------------------------------------------------------
    size_t CollectiveMapping::count_children(const AddressSpaceID origin,
                                             const AddressSpaceID local) const
    //--------------------------------------------------------------------------
    {
      const unsigned local_index = find_index(local);
      const unsigned origin_index = find_index(origin);
#ifdef DEBUG_LEGION
      assert(local_index < total_spaces);
      assert(origin_index < total_spaces);
#endif
      const unsigned offset = radix *
        convert_to_offset(local_index, origin_index);
      size_t result = 0;
      for (unsigned idx = 1; idx <= radix; idx++)
      {
        const unsigned child_offset = offset + idx;
        if (child_offset < total_spaces)
          result++;
      }
      return result;
    }

    //--------------------------------------------------------------------------
    void CollectiveMapping::get_children(const AddressSpaceID origin,
        const AddressSpaceID local, std::vector<AddressSpaceID> &children) const
    //--------------------------------------------------------------------------
    {
      const unsigned local_index = find_index(local);
      const unsigned origin_index = find_index(origin);
#ifdef DEBUG_LEGION
      assert(local_index < total_spaces);
      assert(origin_index < total_spaces);
#endif
      const unsigned offset = radix *
        convert_to_offset(local_index, origin_index);
      for (unsigned idx = 1; idx <= radix; idx++)
      {
        const unsigned child_offset = offset + idx;
        if (child_offset < total_spaces)
        {
          const unsigned index = convert_to_index(child_offset, origin_index);
          children.push_back(unique_sorted_spaces.get_index(index));
        }
      }
    }

    //--------------------------------------------------------------------------
    AddressSpaceID CollectiveMapping::find_nearest(AddressSpaceID search) const
    //--------------------------------------------------------------------------
    {
      unsigned first = 0;
      unsigned last = size() - 1;
      if (search < (*this)[first])
        return (*this)[first];
      if (search > (*this)[last])
        return (*this)[last];
      // Contained somewhere in the middle so binary
      // search for the two nearest options
      unsigned mid = 0;
      while (first <= last)
      {
        mid = (first + last) / 2;
        const AddressSpaceID midval = (*this)[mid];
#ifdef DEBUG_LEGION
        // Should never actually find it
        assert(search != midval);
#endif
        if (search < midval)
          last = mid - 1;
        else if (midval < search)
          first = mid + 1;
        else
          break;
      }
#ifdef DEBUG_LEGION
      assert(first != last);
#endif
      const unsigned diff_low = search - (*this)[first];
      const unsigned diff_high = (*this)[last] - search;
      if (diff_low < diff_high)
        return (*this)[first];
      else
        return (*this)[last];
    }

    //--------------------------------------------------------------------------
    bool CollectiveMapping::contains(const CollectiveMapping &rhs) const
    //--------------------------------------------------------------------------
    {
      return !(rhs.unique_sorted_spaces - unique_sorted_spaces);
    }

    //--------------------------------------------------------------------------
    CollectiveMapping* CollectiveMapping::clone_with(AddressSpaceID space) const
    //--------------------------------------------------------------------------
    {
      CollectiveMapping *result = new CollectiveMapping(*this);
      result->unique_sorted_spaces.insert(space);
      result->total_spaces = result->unique_sorted_spaces.size();
      return result;
    }

    //--------------------------------------------------------------------------
    void CollectiveMapping::pack(Serializer &rez) const
    //--------------------------------------------------------------------------
    {
#ifdef DEBUG_LEGION
      assert(total_spaces > 0);
#endif
      rez.serialize(total_spaces);
      rez.serialize(unique_sorted_spaces);
      rez.serialize(radix);
    }

    //--------------------------------------------------------------------------
    unsigned CollectiveMapping::convert_to_offset(unsigned index,
                                                  unsigned origin_index) const
    //--------------------------------------------------------------------------
    {
#ifdef DEBUG_LEGION
      assert(index < total_spaces);
      assert(origin_index < total_spaces);
#endif
      if (index < origin_index)
      {
        // Modulus arithmetic here
        return ((index + total_spaces) - origin_index);
      }
      else
        return (index - origin_index);
    }

    //--------------------------------------------------------------------------
    unsigned CollectiveMapping::convert_to_index(unsigned offset,
                                                 unsigned origin_index) const
    //--------------------------------------------------------------------------
    {
#ifdef DEBUG_LEGION
      assert(offset < total_spaces);
      assert(origin_index < total_spaces);
#endif
      unsigned result = origin_index + offset;
      if (result >= total_spaces)
        result -= total_spaces;
      return result;
    }

    /////////////////////////////////////////////////////////////
    // InstanceManager 
    /////////////////////////////////////////////////////////////

    //--------------------------------------------------------------------------
    InstanceManager::InstanceManager(RegionTreeForest *ctx,
                                     AddressSpaceID owner_space,
                                     DistributedID did, LayoutDescription *desc,
                                     FieldSpaceNode *node, 
                                     IndexSpaceExpression *domain,
                                     RegionTreeID tid, bool register_now,
                                     CollectiveMapping *mapping)
      : DistributedCollectable(ctx->runtime, did, owner_space, 
                               register_now, mapping),
        context(ctx), layout(desc), field_space_node(node),
        instance_domain(domain), tree_id(tid)
    //--------------------------------------------------------------------------
    {
      // Add a reference to the layout
      if (layout != NULL)
        layout->add_reference();
      if (field_space_node != NULL)
        field_space_node->add_nested_gc_ref(did);
      if (instance_domain != NULL)
        instance_domain->add_nested_expression_reference(did);
    }

    //--------------------------------------------------------------------------
    InstanceManager::~InstanceManager(void)
    //--------------------------------------------------------------------------
    {
      if ((layout != NULL) && layout->remove_reference())
        delete layout;
      if ((field_space_node != NULL) &&
          field_space_node->remove_nested_gc_ref(did))
        delete field_space_node;
      if ((instance_domain != NULL) && 
          instance_domain->remove_nested_expression_reference(did))
        delete instance_domain;
    }

    //--------------------------------------------------------------------------
    bool InstanceManager::entails(LayoutConstraints *constraints,
                                  const DomainPoint &key,
                               const LayoutConstraint **failed_constraint) const
    //--------------------------------------------------------------------------
    {
      const PointerConstraint &pointer = constraints->pointer_constraint;
      if (pointer.is_valid)
      {
        PointerConstraint pointer_constraint = get_pointer_constraint(key);
        // Always test the pointer constraint locally
        if (!pointer_constraint.entails(constraints->pointer_constraint))
        {
          if (failed_constraint != NULL)
            *failed_constraint = &pointer;
          return false;
        }
      }
      return layout->constraints->entails_without_pointer(constraints,
              (instance_domain != NULL) ? instance_domain->get_num_dims() : 0,
              failed_constraint);
    }

    //--------------------------------------------------------------------------
    bool InstanceManager::entails(const LayoutConstraintSet &constraints,
                                  const DomainPoint &key,
                               const LayoutConstraint **failed_constraint) const
    //--------------------------------------------------------------------------
    {
      const PointerConstraint &pointer = constraints.pointer_constraint;
      if (pointer.is_valid)
      {
        PointerConstraint pointer_constraint = get_pointer_constraint(key);
        // Always test the pointer constraint locally
        if (!pointer_constraint.entails(constraints.pointer_constraint))
        {
          if (failed_constraint != NULL)
            *failed_constraint = &pointer;
          return false;
        }
      }
      return layout->constraints->entails_without_pointer(constraints,
              (instance_domain != NULL) ? instance_domain->get_num_dims() : 0,
              failed_constraint);
    }

    //--------------------------------------------------------------------------
    bool InstanceManager::conflicts(LayoutConstraints *constraints,
                                    const DomainPoint &key,
                             const LayoutConstraint **conflict_constraint) const
    //--------------------------------------------------------------------------
    {
      const PointerConstraint &pointer = constraints->pointer_constraint;
      if (pointer.is_valid)
      {
        PointerConstraint pointer_constraint = get_pointer_constraint(key);
        // Always test the pointer constraint locally
        if (pointer_constraint.conflicts(constraints->pointer_constraint))
        {
          if (conflict_constraint != NULL)
            *conflict_constraint = &pointer;
          return true;
        }
      }
      // We know our layouts don't have a pointer constraint so nothing special
      return layout->constraints->conflicts(constraints,
              (instance_domain != NULL) ? instance_domain->get_num_dims() : 0,
              conflict_constraint);
    }

    //--------------------------------------------------------------------------
    bool InstanceManager::conflicts(const LayoutConstraintSet &constraints,
                                    const DomainPoint &key,
                             const LayoutConstraint **conflict_constraint) const
    //--------------------------------------------------------------------------
    {
      const PointerConstraint &pointer = constraints.pointer_constraint;
      if (pointer.is_valid)
      {
        PointerConstraint pointer_constraint = get_pointer_constraint(key);
        // Always test the pointer constraint locally
        if (pointer_constraint.conflicts(constraints.pointer_constraint))
        {
          if (conflict_constraint != NULL)
            *conflict_constraint = &pointer;
          return true;
        }
      }
      // We know our layouts don't have a pointer constraint so nothing special
      return layout->constraints->conflicts(constraints,
              (instance_domain != NULL) ? instance_domain->get_num_dims() : 0,
              conflict_constraint);
    }

    /////////////////////////////////////////////////////////////
    // PhysicalManager
    /////////////////////////////////////////////////////////////

    //--------------------------------------------------------------------------
    PhysicalManager::PhysicalManager(RegionTreeForest *ctx, 
                                     LayoutDescription *layout, 
                                     DistributedID did, 
                                     AddressSpaceID owner_space, 
                                     const size_t footprint, 
                                     ReductionOpID redop_id, 
                                     const ReductionOp *rop,
                                     FieldSpaceNode *node, 
                                     IndexSpaceExpression *index_domain, 
                                     const void *pl, size_t pl_size,
                                     RegionTreeID tree_id,
                                     bool register_now, bool shadow,
                                     bool output, CollectiveMapping *mapping)
      : InstanceManager(ctx, owner_space, did, layout, node,
          // If we're on the owner node we need to produce the expression
          // that actually describes this points in this space
          // On remote nodes we'll already have it from the owner
          (owner_space == ctx->runtime->address_space) && !output ?
             index_domain->create_layout_expression(pl, pl_size) : index_domain,
          tree_id, register_now, mapping), 
        instance_footprint(footprint), reduction_op(rop), redop(redop_id),
        piece_list(pl), piece_list_size(pl_size), shadow_instance(shadow)
    //--------------------------------------------------------------------------
    {
    }

    //--------------------------------------------------------------------------
    PhysicalManager::~PhysicalManager(void)
    //--------------------------------------------------------------------------
    {
      if (!gc_events.empty())
      {
        // There's no need to launch a task to do this, if we're being
        // deleted it's because the instance was deleted and therefore
        // all the users are done using it
        for (std::map<CollectableView*,CollectableInfo>::iterator it = 
              gc_events.begin(); it != gc_events.end(); it++)
          CollectableView::handle_deferred_collect(it->first,
                                                   it->second.view_events);
        gc_events.clear();
      }
#ifdef LEGION_GPU_REDUCTIONS
      if (!shadow_reduction_instances.empty())
      {
        for (std::map<std::pair<unsigned,ReductionOpID>,ReductionView*>::
              const_iterator it = shadow_reduction_instances.begin();
              it != shadow_reduction_instances.end(); it++)
          if ((it->second != NULL) &&
              it->second->remove_nested_resource_ref(did))
            delete it->second;
        shadow_reduction_instances.clear();
      }
#endif
    }

    //--------------------------------------------------------------------------
    void PhysicalManager::log_instance_creation(UniqueID creator_id,
                                      Processor proc,
                                      const std::vector<LogicalRegion> &regions,
                                      const DomainPoint &collective_point) const
    //--------------------------------------------------------------------------
    {
      const ApEvent inst_event = get_unique_event(collective_point);
      const LayoutConstraints *constraints = layout->constraints;
      LegionSpy::log_physical_instance_creator(inst_event, creator_id, proc.id);
      for (unsigned idx = 0; idx < regions.size(); idx++)
        LegionSpy::log_physical_instance_creation_region(inst_event, 
                                                         regions[idx]);
      LegionSpy::log_instance_specialized_constraint(inst_event,
          constraints->specialized_constraint.kind, 
          constraints->specialized_constraint.redop);
#ifdef DEBUG_HIGH_LEVEL
      assert(constraints->memory_constraint.has_kind);
#endif
      if (constraints->memory_constraint.is_valid())
        LegionSpy::log_instance_memory_constraint(inst_event,
            constraints->memory_constraint.kind);
      LegionSpy::log_instance_field_constraint(inst_event,
          constraints->field_constraint.contiguous, 
          constraints->field_constraint.inorder,
          constraints->field_constraint.field_set.size());
      for (std::vector<FieldID>::const_iterator it = 
            constraints->field_constraint.field_set.begin(); it !=
            constraints->field_constraint.field_set.end(); it++)
        LegionSpy::log_instance_field_constraint_field(inst_event, *it);
      LegionSpy::log_instance_ordering_constraint(inst_event,
          constraints->ordering_constraint.contiguous,
          constraints->ordering_constraint.ordering.size());
      for (std::vector<DimensionKind>::const_iterator it = 
            constraints->ordering_constraint.ordering.begin(); it !=
            constraints->ordering_constraint.ordering.end(); it++)
        LegionSpy::log_instance_ordering_constraint_dimension(inst_event, *it);
      for (std::vector<SplittingConstraint>::const_iterator it = 
            constraints->splitting_constraints.begin(); it !=
            constraints->splitting_constraints.end(); it++)
        LegionSpy::log_instance_splitting_constraint(inst_event,
                                it->kind, it->value, it->chunks);
      for (std::vector<DimensionConstraint>::const_iterator it = 
            constraints->dimension_constraints.begin(); it !=
            constraints->dimension_constraints.end(); it++)
        LegionSpy::log_instance_dimension_constraint(inst_event,
                                    it->kind, it->eqk, it->value);
      for (std::vector<AlignmentConstraint>::const_iterator it = 
            constraints->alignment_constraints.begin(); it !=
            constraints->alignment_constraints.end(); it++)
        LegionSpy::log_instance_alignment_constraint(inst_event,
                                it->fid, it->eqk, it->alignment);
      for (std::vector<OffsetConstraint>::const_iterator it = 
            constraints->offset_constraints.begin(); it != 
            constraints->offset_constraints.end(); it++)
        LegionSpy::log_instance_offset_constraint(inst_event,
                                          it->fid, it->offset);
    }

    //--------------------------------------------------------------------------
    InstanceView* PhysicalManager::construct_top_view(
                                           AddressSpaceID logical_owner,
                                           DistributedID view_did, UniqueID uid,
                                           CollectiveMapping *mapping)
    //--------------------------------------------------------------------------
    {
      if (redop > 0)
        return new ReductionView(context, view_did, owner_space,
            logical_owner, this, uid, true/*register now*/, mapping);
      else
        return new MaterializedView(context, view_did, owner_space, 
              logical_owner, this, uid, true/*register now*/, mapping);
    }

    //--------------------------------------------------------------------------
    InstanceView* PhysicalManager::find_or_create_instance_top_view(
                                                   InnerContext *own_ctx,
                                                   AddressSpaceID logical_owner,
                                                   CollectiveMapping *mapping)
    //--------------------------------------------------------------------------
    {
#ifdef DEBUG_LEGION
      // We should only have a collective mapping if we're a collective instance
      assert((mapping != NULL) == is_collective_manager());
#endif
      ContextKey key(own_ctx->get_replication_id(), own_ctx->get_context_uid());
      // If we're a replicate context then we want to ignore the specific
      // context UID since there might be several shards on this node
      if (key.first > 0)
        key.second = 0;
      // No matter what we're going to store the context so grab a reference
      own_ctx->add_reference();
      RtEvent wait_for;
      {
        AutoLock i_lock(inst_lock);
#ifdef DEBUG_LEGION
        // All contexts should always be new since they should be deduplicating
        // on their side before calling this method
        assert(active_contexts.find(own_ctx) == active_contexts.end());
#endif
        std::map<ContextKey,ViewEntry>::iterator finder =
          context_views.find(key);
        if (finder != context_views.end())
        {
#ifdef DEBUG_LEGION
          // This should only happen with control replication because normal
          // contexts should be deduplicating on their side
          assert(key.first > 0);
#endif
          // This better be a new context so bump the reference count
          active_contexts.insert(own_ctx);
          finder->second.second++;
          return finder->second.first;
        }
        // Check to see if someone else from this context is making the view 
        if (key.first > 0)
        {
          // Only need to do this for control replication, otherwise the
          // context will have deduplicated for us
          std::map<ReplicationID,RtUserEvent>::iterator pending_finder =
            pending_views.find(key.first);
          if (pending_finder != pending_views.end())
          {
            if (!pending_finder->second.exists())
              pending_finder->second = Runtime::create_rt_user_event();
            wait_for = pending_finder->second;
          }
          else
            pending_views[key.first] = RtUserEvent::NO_RT_USER_EVENT;
        }
      }
      if (wait_for.exists())
      {
        if (!wait_for.has_triggered())
          wait_for.wait();
        AutoLock i_lock(inst_lock);
        std::map<ContextKey,ViewEntry>::iterator finder =
          context_views.find(key);
#ifdef DEBUG_LEGION
        assert(finder != context_views.end());
        assert(key.first > 0);
#endif
        // This better be a new context so bump the reference count
        active_contexts.insert(own_ctx);
        finder->second.second++;
        return finder->second.first;
      }
      // At this point we're repsonsibile for doing the work to make the view 
      InstanceView *result = NULL;
      // Check to see if we're the owner
      if (is_owner())
      {
        // We're going to construct the view no matter what, see which 
        // node is going to be the logical owner
        DistributedID view_did = runtime->get_available_distributed_id(); 
        result = construct_top_view((mapping == NULL) ? logical_owner :
            owner_space, view_did, own_ctx->get_context_uid(), mapping);
      }
      else if (mapping != NULL)
      {
        // If we're collectively making this view then we're just going to
        // do that and use the owner node as the logical owner for the view
        // We still need to get the distributed ID from the next node down
        // in the collective mapping though
        std::atomic<DistributedID> view_did(0);
        RtUserEvent ready = Runtime::create_rt_user_event();
        Serializer rez;
        {
          RezCheck z(rez);
          rez.serialize(did);
          rez.serialize(key.first);
          rez.serialize(key.second);
          rez.serialize(owner_space);
          mapping->pack(rez);
          rez.serialize(&view_did);
          rez.serialize(ready);
        }
        AddressSpaceID target = mapping->get_parent(owner_space, local_space);
        runtime->send_create_top_view_request(target, rez); 
        ready.wait();
        // For collective instances each node of the instance serves as its
        // own logical owner view
        result = construct_top_view(runtime->address_space, view_did.load(),
                                    own_ctx->get_context_uid(), mapping);
      }
      else
      {
        // We're not collective and not the owner so send the request
        // to the owner to make the logical view and send back the result
        std::atomic<DistributedID> view_did(0);
        RtUserEvent ready = Runtime::create_rt_user_event();
        Serializer rez;
        {
          RezCheck z(rez);
          rez.serialize(did);
          rez.serialize(key.first);
          rez.serialize(key.second);
          rez.serialize(logical_owner);
          rez.serialize<size_t>(0); // no mapping
          rez.serialize(&view_did);
          rez.serialize(ready);
        }
        runtime->send_create_top_view_request(owner_space, rez); 
        ready.wait();
        RtEvent view_ready;
        result = static_cast<InstanceView*>(
            runtime->find_or_request_logical_view(view_did.load(), view_ready));
        if (view_ready.exists() && !view_ready.has_triggered())
          view_ready.wait();
      }
      // Retake the lock, save the view, and signal any other waiters
      AutoLock i_lock(inst_lock);
#ifdef DEBUG_LEGION
      assert(context_views.find(key) == context_views.end());
#endif
      ViewEntry &entry = context_views[key];
      entry.first = result;
      entry.second = 1/*only a single initial reference*/;
      active_contexts.insert(own_ctx);
      if (key.first > 0)
      {
        std::map<ReplicationID,RtUserEvent>::iterator finder =
          pending_views.find(key.first);
#ifdef DEBUG_LEGION
        assert(finder != pending_views.end());
#endif
        if (finder->second.exists())
          Runtime::trigger_event(finder->second);
        pending_views.erase(finder);
      }
      return result;
    }

    //--------------------------------------------------------------------------
    void PhysicalManager::unregister_active_context(InnerContext *own_ctx)
    //--------------------------------------------------------------------------
    {
      ContextKey key(own_ctx->get_replication_id(), own_ctx->get_context_uid());
      // If we're a replicate context then we want to ignore the specific
      // context UID since there might be several shards on this node
      if (key.first > 0)
        key.second = 0;
      std::vector<Reservation> to_delete;
      {
        AutoLock inst(inst_lock);
        std::set<InnerContext*>::iterator finder = 
          active_contexts.find(own_ctx);
        // We could already have removed this context if this
        // physical instance was deleted
        if (finder == active_contexts.end())
          return;
        active_contexts.erase(finder);
        // Remove the reference on the view entry and remove it from our
        // manager if it no longer has anymore active contexts
        std::map<ContextKey,ViewEntry>::iterator view_finder =
          context_views.find(key);
#ifdef DEBUG_LEGION
        assert(view_finder != context_views.end());
        assert(view_finder->second.second > 0);
#endif
        if (--view_finder->second.second == 0)
        {
          reclaim_field_reservations(view_finder->second.first->did, to_delete);
          context_views.erase(view_finder);
        }
      }
      if (own_ctx->remove_reference())
        delete context;
      for (std::vector<Reservation>::iterator it =
            to_delete.begin(); it != to_delete.end(); it++)
        it->destroy_reservation();
    }

    //--------------------------------------------------------------------------
    PieceIteratorImpl* PhysicalManager::create_piece_iterator(
                                                 IndexSpaceNode *privilege_node)
    //--------------------------------------------------------------------------
    {
      return instance_domain->create_piece_iterator(piece_list, 
                              piece_list_size, privilege_node);
    }

    //--------------------------------------------------------------------------
    void PhysicalManager::defer_collect_user(CollectableView *view,
                                             ApEvent term_event,RtEvent collect,
                                             std::set<ApEvent> &to_collect,
                                             bool &add_ref, bool &remove_ref) 
    //--------------------------------------------------------------------------
    {
      AutoLock inst(inst_lock);
      CollectableInfo &info = gc_events[view]; 
      if (info.view_events.empty())
        add_ref = true;
      info.view_events.insert(term_event);
      info.events_added++;
      if (collect.exists())
        info.collect_event = collect;
      // Skip collections if there is a collection event guarding 
      // collection in the case of tracing
      if (info.collect_event.exists())
      {
        if (!info.collect_event.has_triggered())
          return;
        else
          info.collect_event = RtEvent::NO_RT_EVENT;
      }
      // Only do the pruning for every so many adds
      if (info.events_added >= runtime->gc_epoch_size)
      {
        for (std::set<ApEvent>::iterator it = info.view_events.begin();
              it != info.view_events.end(); /*nothing*/)
        {
          if (it->has_triggered_faultignorant())
          {
            to_collect.insert(*it);
            std::set<ApEvent>::iterator to_delete = it++;
            info.view_events.erase(to_delete);
          }
          else
            it++;
        }
        if (info.view_events.empty())
        {
          gc_events.erase(view);
          if (add_ref)
            add_ref = false;
          else
            remove_ref = true;
        }
        else // Reset the counter for the next time
          info.events_added = 0;
      }
    }

    //--------------------------------------------------------------------------
    void PhysicalManager::find_shutdown_preconditions(
                                               std::set<ApEvent> &preconditions)
    //--------------------------------------------------------------------------
    {
      AutoLock inst(inst_lock,1,false/*exclusive*/);
      for (std::map<CollectableView*,CollectableInfo>::const_iterator git =
            gc_events.begin(); git != gc_events.end(); git++)
      {
        // Make sure to test these for having triggered or risk a shutdown hang
        for (std::set<ApEvent>::const_iterator it = 
              git->second.view_events.begin(); it != 
              git->second.view_events.end(); it++)
          if (!it->has_triggered_faultignorant())
            preconditions.insert(*it);
      }
    }

    //--------------------------------------------------------------------------
    bool PhysicalManager::meets_regions(
      const std::vector<LogicalRegion> &regions, bool tight_region_bounds) const
    //--------------------------------------------------------------------------
    {
#ifdef DEBUG_LEGION
      assert(tree_id > 0); // only happens with VirtualManager
      assert(!regions.empty());
#endif
      std::set<IndexSpaceExpression*> region_exprs;
      for (std::vector<LogicalRegion>::const_iterator it = 
            regions.begin(); it != regions.end(); it++)
      {
        // If the region tree IDs don't match that is bad
        if (it->get_tree_id() != tree_id)
          return false;
        RegionNode *node = context->get_node(*it);
        region_exprs.insert(node->row_source);
      }
      IndexSpaceExpression *space_expr = (region_exprs.size() == 1) ?
        *(region_exprs.begin()) : context->union_index_spaces(region_exprs);
      return meets_expression(space_expr, tight_region_bounds);
    }

    //--------------------------------------------------------------------------
    bool PhysicalManager::meets_expression(IndexSpaceExpression *space_expr,
                                           bool tight_bounds) const
    //--------------------------------------------------------------------------
    {
      return instance_domain->meets_layout_expression(space_expr, tight_bounds,
                                                  piece_list, piece_list_size);
    }

    //--------------------------------------------------------------------------
    void PhysicalManager::prune_gc_events(void)
    //--------------------------------------------------------------------------
    {
      // If we have any gc events then launch tasks to actually prune
      // off their references when they are done since we are now eligible
      // for collection by the garbage collector
      // We can test this without the lock because the race here is with
      // the shutdown detection code (see find_shutdown_preconditions)
      // which is also only reading the data structure
      if (gc_events.empty())
        return;
      // We do need the lock if we're going to be modifying this
      AutoLock inst(inst_lock);
      for (std::map<CollectableView*,CollectableInfo>::iterator it =
            gc_events.begin(); it != gc_events.end(); it++)
      {
        GarbageCollectionArgs args(it->first, new std::set<ApEvent>());
        RtEvent precondition = 
          Runtime::protect_merge_events(it->second.view_events);
        args.to_collect->swap(it->second.view_events);
        if (it->second.collect_event.exists() &&
            !it->second.collect_event.has_triggered())
          precondition = Runtime::merge_events(precondition, 
                                  it->second.collect_event);
        runtime->issue_runtime_meta_task(args, 
            LG_THROUGHPUT_WORK_PRIORITY, precondition);
      }
      gc_events.clear();
    }

    //--------------------------------------------------------------------------
    /*static*/void PhysicalManager::handle_manager_request(Deserializer &derez,
                                        Runtime *runtime, AddressSpaceID source)
    //--------------------------------------------------------------------------
    {
      DerezCheck z(derez);
      DistributedID did;
      derez.deserialize(did);
      DistributedCollectable *dc = runtime->find_distributed_collectable(did);
#ifdef DEBUG_LEGION
      PhysicalManager *manager = dynamic_cast<PhysicalManager*>(dc);
      assert(manager != NULL);
#else
      PhysicalManager *manager = dynamic_cast<PhysicalManager*>(dc);
#endif
      manager->send_manager(source);
    }

    //--------------------------------------------------------------------------
    size_t PhysicalManager::get_instance_size(void) const
    //--------------------------------------------------------------------------
    {
      AutoLock lock(inst_lock,1,false/*exlcusive*/);
      return instance_footprint;
    }

    //--------------------------------------------------------------------------
    /*static*/ ApEvent PhysicalManager::fetch_metadata(PhysicalInstance inst, 
                                                       ApEvent use_event)
    //--------------------------------------------------------------------------
    {
      ApEvent ready(inst.fetch_metadata(Processor::get_executing_processor()));
      if (!use_event.exists())
        return ready;
      if (!ready.exists())
        return use_event;
      return Runtime::merge_events(NULL, ready, use_event);
    } 

    //--------------------------------------------------------------------------
    /*static*/ void PhysicalManager::handle_top_view_request(
                   Deserializer &derez, Runtime *runtime, AddressSpaceID source)
    //--------------------------------------------------------------------------
    {
      DerezCheck z(derez); 
      DistributedID did;
      derez.deserialize(did);
      RtEvent man_ready;
      PhysicalManager *manager =
        runtime->find_or_request_instance_manager(did, man_ready);
      ReplicationID repl_id;
      derez.deserialize(repl_id);
      UniqueID ctx_uid;
      derez.deserialize(ctx_uid);
      RtEvent ctx_ready;
      InnerContext *context = NULL;
      if (repl_id > 0)
      {
        // See if we're on a node where there is a shard manager for
        // this replicated context
        ShardManager *shard_manager = 
          runtime->find_shard_manager(repl_id, true/*can fail*/);
        if (shard_manager != NULL)
          context = shard_manager->find_local_context();
      }
      if (context == NULL)
        context = runtime->find_context(ctx_uid,false/*can't fail*/,&ctx_ready);
      AddressSpaceID logical_owner;
      derez.deserialize(logical_owner);
      CollectiveMapping *mapping = NULL;
      size_t total_spaces;
      derez.deserialize(total_spaces);
      if (total_spaces > 0)
      {
        mapping = new CollectiveMapping(derez, total_spaces);
        mapping->add_reference();
      }
      std::atomic<DistributedID> *target;
      derez.deserialize(target);
      RtUserEvent done;
      derez.deserialize(done);
      // See if we're ready or we need to defer this until later
      if ((man_ready.exists() && !man_ready.has_triggered()) ||
          (ctx_ready.exists() && !ctx_ready.has_triggered()))
      {
        RemoteCreateViewArgs args(manager, context, logical_owner,
                                  mapping, target, source, done);
        if (!man_ready.exists())
          runtime->issue_runtime_meta_task(args,
              LG_LATENCY_DEFERRED_PRIORITY, ctx_ready);
        else if (!ctx_ready.exists())
          runtime->issue_runtime_meta_task(args,
              LG_LATENCY_DEFERRED_PRIORITY, man_ready);
        else
          runtime->issue_runtime_meta_task(args, LG_LATENCY_DEFERRED_PRIORITY,
              Runtime::merge_events(man_ready, ctx_ready));
        return;
      }
      process_top_view_request(manager, context, logical_owner, mapping,
                               target, source, done, runtime);
      if ((mapping != NULL) && mapping->remove_reference())
        delete mapping;
    }

    //--------------------------------------------------------------------------
    /*static*/ void PhysicalManager::process_top_view_request(
        PhysicalManager *manager, InnerContext *context, AddressSpaceID logical,
        CollectiveMapping *mapping, std::atomic<DistributedID> *target,
        AddressSpaceID source, RtUserEvent done_event, Runtime *runtime)
    //--------------------------------------------------------------------------
    {
      // Get the view from the context
      InstanceView *view =
        context->create_instance_top_view(manager, logical, mapping); 
      Serializer rez;
      {
        RezCheck z(rez);
        rez.serialize(target);
        rez.serialize(view->did);
        rez.serialize(done_event);
      }
      runtime->send_create_top_view_response(source, rez);
    }

    //--------------------------------------------------------------------------
    /*static*/ void PhysicalManager::handle_top_view_response(
                                                            Deserializer &derez)
    //--------------------------------------------------------------------------
    {
      DerezCheck z(derez);
      std::atomic<DistributedID> *target;
      derez.deserialize(target);
      DistributedID did;
      derez.deserialize(did);
      target->store(did);
      RtUserEvent done;
      derez.deserialize(done);
      Runtime::trigger_event(done);
    }

    //--------------------------------------------------------------------------
    /*static*/ void PhysicalManager::handle_top_view_creation(const void *args,
                                                              Runtime *runtime)
    //--------------------------------------------------------------------------
    {
      const RemoteCreateViewArgs *rargs = (const RemoteCreateViewArgs*)args; 
      process_top_view_request(rargs->manager, rargs->context,
          rargs->logical_owner, rargs->mapping, rargs->target,
          rargs->source, rargs->done_event, runtime);
      if ((rargs->mapping != NULL) && rargs->mapping->remove_reference())
        delete rargs->mapping;
    }

    //--------------------------------------------------------------------------
    /*static*/ void PhysicalManager::handle_atomic_reservation_request(
                                          Runtime *runtime, Deserializer &derez)
    //--------------------------------------------------------------------------
    {
      DerezCheck z(derez);
      DistributedID did;
      derez.deserialize(did);
      RtEvent ready;
      PhysicalManager *manager = 
        runtime->find_or_request_instance_manager(did, ready);
      FieldMask mask;
      derez.deserialize(mask);
      DistributedID view_did;
      derez.deserialize(view_did);
      DomainPoint point;
      derez.deserialize(point);
      std::vector<Reservation> *target;
      derez.deserialize(target);
      AddressSpaceID source;
      derez.deserialize(source);
      RtUserEvent to_trigger;
      derez.deserialize(to_trigger);

      if (ready.exists() && !ready.has_triggered())
        ready.wait();
      manager->find_field_reservations(mask, view_did, point, target, 
                                       source, to_trigger);
    }

    //--------------------------------------------------------------------------
    /*static*/ void PhysicalManager::handle_atomic_reservation_response(
                                          Runtime *runtime, Deserializer &derez)
    //--------------------------------------------------------------------------
    {
      DerezCheck z(derez);
      DistributedID did;
      derez.deserialize(did);
      RtEvent ready;
      PhysicalManager *manager = 
        runtime->find_or_request_instance_manager(did, ready);
      FieldMask mask;
      derez.deserialize(mask);
      DistributedID view_did;
      derez.deserialize(view_did);
      DomainPoint point;
      derez.deserialize(point);
      std::vector<Reservation> *target;
      derez.deserialize(target);
      size_t num_reservations;
      derez.deserialize(num_reservations);
      target->resize(num_reservations);
      for (unsigned idx = 0; idx < num_reservations; idx++)
        derez.deserialize((*target)[idx]);
      if (ready.exists() && !ready.has_triggered())
        ready.wait();
      manager->update_field_reservations(mask, view_did, point, *target);
      RtUserEvent to_trigger;
      derez.deserialize(to_trigger);
      Runtime::trigger_event(to_trigger);
    }

#ifdef LEGION_GPU_REDUCTIONS
    //--------------------------------------------------------------------------
    /*static*/ void PhysicalManager::handle_create_shadow_request(
                   Runtime *runtime, AddressSpaceID source, Deserializer &derez)
    //--------------------------------------------------------------------------
    {
      DerezCheck z(derez);
      DistributedID did;
      derez.deserialize(did);
      unsigned fidx;
      derez.deserialize(fidx);
      ReductionOpID redop;
      derez.deserialize(redop);
      AddressSpaceID request;
      derez.deserialize(request);
      UniqueID opid;
      derez.deserialize(opid);
      PhysicalManager *target;
      derez.deserialize(target);
      RtUserEvent to_trigger;
      derez.deserialize(to_trigger);

      RtEvent ready;
      PhysicalManager *manager = 
        runtime->find_or_request_instance_manager(did, ready); 
      if (ready.exists() && !ready.has_triggered())
        ready.wait();
      ReductionView *result = 
        manager->find_or_create_shadow_reduction(fidx, redop, request, opid);
      Serializer rez;
      if (result != NULL)
      {
        RezCheck z2(rez);
        rez.serialize(fidx);
        rez.serialize(redop);
        rez.serialize(target);
        rez.serialize(result->did);
        rez.serialize(to_trigger);
      }
      else
      {
        RezCheck z2(rez);
        rez.serialize(fidx);
        rez.serialize(redop);
        rez.serialize(target);
        rez.serialize<DistributedID>(0);
        rez.serialize(to_trigger);
      }
      runtime->send_create_shadow_reduction_response(source, rez);
    }

    //--------------------------------------------------------------------------
    /*static*/ void PhysicalManager::handle_create_shadow_response(
                                          Runtime *runtime, Deserializer &derez)
    //--------------------------------------------------------------------------
    {
      DerezCheck z(derez);
      unsigned fidx;
      derez.deserialize(fidx);
      ReductionOpID redop;
      derez.deserialize(redop);
      PhysicalManager *manager;
      derez.deserialize(manager);
      DistributedID view_did;
      derez.deserialize(view_did);
      RtUserEvent to_trigger;
      derez.deserialize(to_trigger);

      if (view_did > 0)
      {
        RtEvent ready;
        LogicalView *view = 
          runtime->find_or_request_logical_view(view_did, ready);
        if (ready.exists() && !ready.has_triggered())
          ready.wait();
#ifdef DEBUG_LEGION
        assert(view->is_reduction_view());
#endif
        manager->record_remote_shadow_reduction(fidx, redop, 
                                                view->as_reduction_view());
      }
      else
        manager->record_remote_shadow_reduction(fidx, redop, NULL);

      Runtime::trigger_event(to_trigger);
    }
#endif // LEGION_GPU_REDUCTIONS

    /////////////////////////////////////////////////////////////
    // IndividualManager 
    /////////////////////////////////////////////////////////////

    //--------------------------------------------------------------------------
    IndividualManager::IndividualManager(RegionTreeForest *ctx, 
                        DistributedID did, AddressSpaceID owner_space,
                        MemoryManager *memory, PhysicalInstance inst, 
                        IndexSpaceExpression *instance_domain,
                        const void *pl, size_t pl_size,
                        FieldSpaceNode *node, RegionTreeID tree_id,
                        LayoutDescription *desc, ReductionOpID redop_id, 
                        bool register_now, size_t footprint,
                        ApEvent u_event, InstanceKind k,
                        const ReductionOp *op /*= NULL*/, bool shadow/*=false*/,
                        CollectiveMapping *mapping)
      : PhysicalManager(ctx, desc, encode_instance_did(did, 
           (k != INTERNAL_INSTANCE_KIND), (redop_id != 0), false/*collective*/),
          owner_space, footprint, redop_id, (op != NULL) ? op : 
           (redop_id == 0) ? NULL : ctx->runtime->get_reduction(redop_id), node,
          instance_domain, pl, pl_size, tree_id, register_now, shadow,
          (k == UNBOUND_INSTANCE_KIND), mapping), memory_manager(memory),
        unique_event(u_event), instance(inst),
        use_event(Runtime::create_ap_user_event(NULL)),
        instance_ready((k == UNBOUND_INSTANCE_KIND) ? 
            Runtime::create_rt_user_event() : RtUserEvent::NO_RT_USER_EVENT),
        kind(k), external_pointer(-1UL),
        producer_event(
            (k == UNBOUND_INSTANCE_KIND) ? u_event : ApEvent::NO_AP_EVENT)
    //--------------------------------------------------------------------------
    {
      // If the manager was initialized with a valid Realm instance,
      // trigger the use event with the ready event of the instance metadata
      if (kind != UNBOUND_INSTANCE_KIND)
      {
#ifdef DEBUG_LEGION
        assert(instance.exists());
#endif
        Runtime::trigger_event(NULL,use_event,fetch_metadata(instance,u_event));
      }
      else // add a resource reference to remove once this manager is set
        add_base_resource_ref(PENDING_UNBOUND_REF);

      if (!is_owner() && !shadow_instance)
      {
        // Register it with the memory manager, the memory manager
        // on the owner node will handle this
        memory_manager->register_remote_instance(this);
      } 
#ifdef LEGION_GC
      log_garbage.info("GC Instance Manager %lld %d " IDFMT " " IDFMT " ",
                        LEGION_DISTRIBUTED_ID_FILTER(this->did), local_space, 
                        inst.id, memory->memory.id);
#endif
      if (runtime->legion_spy_enabled && (kind != UNBOUND_INSTANCE_KIND))
      {
#ifdef DEBUG_LEGION
        assert(unique_event.exists());
#endif
        LegionSpy::log_physical_instance(unique_event,inst.id,memory->memory.id,
         instance_domain->expr_id, field_space_node->handle, tree_id, redop);
        layout->log_instance_layout(unique_event);
      }
    }

    //--------------------------------------------------------------------------
    IndividualManager::IndividualManager(const IndividualManager &rhs)
      : PhysicalManager(NULL, NULL, 0, 0, 0, 0, NULL, NULL, NULL, NULL, 0, 0, 
                        false, false),
        memory_manager(NULL), instance(PhysicalInstance::NO_INST)
    //--------------------------------------------------------------------------
    {
      // should never be called
      assert(false);
    }

    //--------------------------------------------------------------------------
    IndividualManager::~IndividualManager(void)
    //--------------------------------------------------------------------------
    {
      // Remote references removed by DistributedCollectable destructor
      if (!is_owner() && !shadow_instance)
        memory_manager->unregister_remote_instance(this);
      if (is_owner())
      {
        for (std::map<DistributedID,std::map<unsigned,Reservation> >::iterator 
              it1 = view_reservations.begin();
              it1 != view_reservations.end(); it1++)
          for (std::map<unsigned,Reservation>::iterator it2 =
                it1->second.begin(); it2 != it1->second.end(); it2++)
            it2->second.destroy_reservation();
      }
    }

    //--------------------------------------------------------------------------
    IndividualManager& IndividualManager::operator=(const IndividualManager &rh)
    //--------------------------------------------------------------------------
    {
      // should never be called
      assert(false);
      return *this;
    }

    //--------------------------------------------------------------------------
    void IndividualManager::notify_active(ReferenceMutator *mutator)
    //--------------------------------------------------------------------------
    {
#ifdef DEBUG_LEGION
      if (is_owner())
        assert((kind == UNBOUND_INSTANCE_KIND) || instance.exists());
#endif
      // Shadow instances do not participate here
      if (shadow_instance)
        return;
      // Will be null for virtual managers
      if (memory_manager != NULL)
        memory_manager->activate_instance(this);
      // If we are not the owner, send a reference
      if (!is_owner())
        send_remote_gc_increment(owner_space, mutator);
    }

    //--------------------------------------------------------------------------
    void IndividualManager::notify_inactive(ReferenceMutator *mutator)
    //--------------------------------------------------------------------------
    {
#ifdef DEBUG_LEGION
      if (is_owner())
        assert((kind == UNBOUND_INSTANCE_KIND) || instance.exists());
#endif
      // Shadow instances do not participate here
      if (shadow_instance)
        return;
      // Will be null for virtual managers
      if (memory_manager != NULL)
        memory_manager->deactivate_instance(this);
      if (!is_owner())
        send_remote_gc_decrement(owner_space, mutator);
    }

    //--------------------------------------------------------------------------
    void IndividualManager::notify_valid(ReferenceMutator *mutator)
    //--------------------------------------------------------------------------
    {
      // No need to do anything
#ifdef DEBUG_LEGION
      if (is_owner())
        assert((kind == UNBOUND_INSTANCE_KIND) || instance.exists());
#endif
      // Shadow instances do not participate here
      if (shadow_instance)
        return;
      // Will be null for virtual managers
      if (memory_manager != NULL)
        memory_manager->validate_instance(this);
      // If we are not the owner, send a reference
      if (!is_owner())
        send_remote_valid_increment(owner_space, mutator);
    }

    //--------------------------------------------------------------------------
    void IndividualManager::notify_invalid(ReferenceMutator *mutator)
    //--------------------------------------------------------------------------
    {
#ifdef DEBUG_LEGION
      if (is_owner())
        assert((kind == UNBOUND_INSTANCE_KIND) || instance.exists());
#endif 
      prune_gc_events(); 
      // Shadow instances do not participate here
      if (shadow_instance)
        return;
      // Will be null for virtual managers
      if (memory_manager != NULL)
        memory_manager->invalidate_instance(this);
      if (!is_owner())
        send_remote_valid_decrement(owner_space, mutator);
    }

    //--------------------------------------------------------------------------
    LegionRuntime::Accessor::RegionAccessor<
      LegionRuntime::Accessor::AccessorType::Generic>
        IndividualManager::get_accessor(void) const
    //--------------------------------------------------------------------------
    {
#ifdef DEBUG_LEGION
      assert(instance.exists());
#endif
      return LegionRuntime::Accessor::RegionAccessor<
	LegionRuntime::Accessor::AccessorType::Generic>(instance);
    }

    //--------------------------------------------------------------------------
    LegionRuntime::Accessor::RegionAccessor<
      LegionRuntime::Accessor::AccessorType::Generic>
        IndividualManager::get_field_accessor(FieldID fid) const
    //--------------------------------------------------------------------------
    {
#ifdef DEBUG_LEGION
      assert(instance.exists());
      assert(layout != NULL);
#endif
      const CopySrcDstField &info = layout->find_field_info(fid);
      LegionRuntime::Accessor::RegionAccessor<
        LegionRuntime::Accessor::AccessorType::Generic> temp(instance);
      return temp.get_untyped_field_accessor(info.field_id, info.size);
    }

    //--------------------------------------------------------------------------
    ApEvent IndividualManager::get_use_event(ApEvent user) const
    //--------------------------------------------------------------------------
    {
      if (kind != UNBOUND_INSTANCE_KIND)
        return use_event;
      else
        // If the user is the one that is going to bind an instance
        // to this manager, return a no event
        return (user == producer_event) ? ApEvent::NO_AP_EVENT : use_event;
    }

    //--------------------------------------------------------------------------
    PointerConstraint IndividualManager::get_pointer_constraint(
                                                 const DomainPoint &point) const
    //--------------------------------------------------------------------------
    {
      if (use_event.exists() && !use_event.has_triggered_faultignorant())
        use_event.wait_faultignorant();
      void *inst_ptr = instance.pointer_untyped(0/*offset*/, 0/*elem size*/);
      return PointerConstraint(memory_manager->memory, uintptr_t(inst_ptr));
    }

    //--------------------------------------------------------------------------
    ApEvent IndividualManager::fill_from(FillView *fill_view, 
                                         InstanceView *dst_view,
                                         ApEvent precondition,
                                         PredEvent predicate_guard,
                                         IndexSpaceExpression *fill_expression,
                                         const UniqueID op_id,
                                         const unsigned index,
                                         const FieldMask &fill_mask,
                                         const PhysicalTraceInfo &trace_info,
                                         std::set<RtEvent> &recorded_events,
                                         std::set<RtEvent> &applied_events,
                                         CopyAcrossHelper *across_helper,
                                         const bool manage_dst_events,
<<<<<<< HEAD
                                         const bool need_valid_return)
=======
                                         const bool fill_restricted)
>>>>>>> 5b0213cb
    //--------------------------------------------------------------------------
    {
#ifdef DEBUG_LEGION
      assert(dst_view->manager == this);
      assert((across_helper == NULL) || !manage_dst_events);
#endif
      // Compute the precondition first
      if (manage_dst_events)
      {
        ApEvent dst_precondition = dst_view->find_copy_preconditions(
            false/*reading*/, 0/*redop*/, fill_mask, fill_expression,
            op_id, index, applied_events, trace_info);
        if (dst_precondition.exists())
        {
          if (dst_precondition.exists())
            precondition =
              Runtime::merge_events(&trace_info,precondition,dst_precondition);
          else
            precondition = dst_precondition;
        }
      }
      std::vector<CopySrcDstField> dst_fields;
      if (across_helper != NULL)
      {
        const FieldMask src_mask = across_helper->convert_dst_to_src(fill_mask);
        across_helper->compute_across_offsets(src_mask, dst_fields);
      }
      else
        compute_copy_offsets(fill_mask, dst_fields); 
      const ApEvent result = fill_expression->issue_fill(trace_info, dst_fields, 
                                                 fill_view->value->value,
                                                 fill_view->value->value_size,
#ifdef LEGION_SPY
                                                 fill_view->fill_op_uid,
                                                 field_space_node->handle,
                                                 tree_id,
#endif
                                                 precondition, predicate_guard);
      // Save the result
      if (manage_dst_events && result.exists())
      {
        const RtEvent collect_event = trace_info.get_collect_event();
        dst_view->add_copy_user(false/*reading*/, 0/*redop*/, result, 
            collect_event, fill_mask, fill_expression, op_id, index,
            recorded_events, trace_info.recording, runtime->address_space);
      }
      if (trace_info.recording)
      {
        const FieldMaskSet<InstanceView> dst_views(dst_view, fill_mask);
        trace_info.record_fill_views(result, fill_expression, dst_views,
                                     applied_events, (redop > 0));
      }
      return result;
    }

    //--------------------------------------------------------------------------
    ApEvent IndividualManager::copy_from(InstanceView *src_view,
                                         InstanceView *dst_view,
                                         PhysicalManager *source_manager,
                                         ApEvent precondition,
                                         PredEvent predicate_guard, 
                                         ReductionOpID reduction_op_id,
                                         IndexSpaceExpression *copy_expression,
                                         const UniqueID op_id,
                                         const unsigned index,
                                         const FieldMask &copy_mask,
                                         const PhysicalTraceInfo &trace_info,
                                         std::set<RtEvent> &recorded_events,
                                         std::set<RtEvent> &applied_events,
                                         CopyAcrossHelper *across_helper,
                                         const bool manage_dst_events,
<<<<<<< HEAD
                                         const bool need_valid_return)
=======
                                         const bool copy_restricted)
>>>>>>> 5b0213cb
    //--------------------------------------------------------------------------
    {
#ifdef DEBUG_LEGION
      assert(dst_view->manager == this);
      assert(src_view->manager == source_manager);
      assert((across_helper == NULL) || !manage_dst_events);
#endif
      // Compute the preconditions first
      // We'll need to compute our destination precondition no matter what
      if (manage_dst_events)
      {
        const ApEvent dst_pre = dst_view->find_copy_preconditions(
          false/*reading*/, reduction_op_id, copy_mask, copy_expression,
          op_id, index, applied_events, trace_info);  
        if (dst_pre.exists())
        {
          if (precondition.exists())
            precondition =
              Runtime::merge_events(&trace_info, precondition, dst_pre);
          else
            precondition = dst_pre;
        }
      }
      const FieldMask *src_mask = (across_helper == NULL) ? &copy_mask :
          new FieldMask(across_helper->convert_dst_to_src(copy_mask));
      // Several cases here:
      // 1. The source is another individual manager - just straight up 
      //    compute the dependences and do the copy or reduction
      // 2. The source is a normal collective manager - issue a copy from
      //    an instance close to the destination instance
      // 3. The source is a reduction collective manager - build a reduction
      //    tree down to a source instance close to the destination instance
      ApEvent result;
      if (!source_manager->is_collective_manager())
      {
        // Case 1: Source manager is another instance manager
        const ApEvent src_pre = src_view->find_copy_preconditions(
            true/*reading*/, 0/*redop*/, *src_mask, copy_expression,
            op_id, index, applied_events, trace_info);
        if (src_pre.exists())
        {
          if (precondition.exists())
            precondition =
              Runtime::merge_events(&trace_info, precondition, src_pre);
          else
            precondition = src_pre;
        }
        // Compute the field offsets
        std::vector<CopySrcDstField> dst_fields, src_fields;
        if (across_helper == NULL)
          compute_copy_offsets(copy_mask, dst_fields);
        else
          across_helper->compute_across_offsets(*src_mask, dst_fields);
        source_manager->compute_copy_offsets(*src_mask, src_fields);
#ifdef LEGION_GPU_REDUCTIONS
#ifndef LEGION_SPY
        // Realm is really bad at applying reductions to GPU instances right
        // now so let's help it out by running tasks to apply reductions for it
        // See github issues #372 and #821
        if ((reduction_op_id > 0) &&
            (memory_manager->memory.kind() == Memory::GPU_FB_MEM) &&
            is_gpu_visible(source_manager))
        {
          const GPUReductionTable &gpu_reductions = 
            Runtime::get_gpu_reduction_table();
          std::map<ReductionOpID,TaskID>::const_iterator finder = 
            gpu_reductions.find(reduction_op_id);
          if (finder != gpu_reductions.end())
          {
            // If we can directly perform memory accesses between the
            // two memories then we can launch a kernel that just runs
            // normal CUDA kernels without having any problems
            result = copy_expression->gpu_reduction(trace_info,
                dst_fields, src_fields, memory_manager->get_local_gpu(), 
                finder->second, this, source_manager, precondition, 
                predicate_guard, reduction_op_id, false/*fold*/);
            if (result.exists())
            {
              const RtEvent collect_event = trace_info.get_collect_event();
              src_view->add_copy_user(true/*reading*/, 0/*redop*/, result,
                 collect_event, *src_mask, copy_expression, op_id, index,
                 recorded_events, trace_info.recording, runtime->address_space);
              if (manage_dst_events)
                dst_view->add_copy_user(false/*reading*/, reduction_op_id,
                  result, collect_event, copy_mask,copy_expression, op_id,index,
                  recorded_events, trace_info.recording,runtime->address_space);
            }
            if (trace_info.recording)
            {
              const FieldMaskSet<InstanceView> src_views(src_view, *src_mask);
              const FieldMaskSet<InstanceView> dst_views(dst_view, copy_mask);
              trace_info.record_copy_views(result, copy_expression, src_views,
                                           dst_views, applied_events);
            }
            if (across_helper != NULL)
              delete src_mask;
            return result;
          }
        }
#endif
#endif 
        std::vector<Reservation> reservations;
        // If we're doing a reduction operation then set the reduction
        // information on the source-dst fields
        if (reduction_op_id > 0)
        {
          // Get the reservations
          const DomainPoint nopoint;
          dst_view->find_field_reservations(copy_mask, nopoint, reservations);
          // Set the redop on the destination fields
          // Note that we can mark these as exclusive copies since
          // we are protecting them with the reservations
          for (unsigned idx = 0; idx < dst_fields.size(); idx++)
            dst_fields[idx].set_redop(reduction_op_id, false/*fold*/, 
                                      true/*exclusive*/);
        }
        result = copy_expression->issue_copy(trace_info, dst_fields,
                                             src_fields, reservations,
#ifdef LEGION_SPY
                                             source_manager->tree_id, tree_id,
#endif
                                             precondition, predicate_guard);
        if (result.exists())
        {
          const RtEvent collect_event = trace_info.get_collect_event();
          src_view->add_copy_user(true/*reading*/, 0/*redop*/, result,
              collect_event, *src_mask, copy_expression, op_id, index,
              recorded_events, trace_info.recording, runtime->address_space);
          if (manage_dst_events)
            dst_view->add_copy_user(false/*reading*/, reduction_op_id, result,
                collect_event, copy_mask, copy_expression, op_id, index,
              recorded_events, trace_info.recording, runtime->address_space);
        }
      }
      else
      {
        CollectiveManager *collective = source_manager->as_collective_manager();
        // Figure out where we're going to issue the copy from 
        AddressSpaceID origin = collective->select_source_space(owner_space);
        std::vector<CopySrcDstField> dst_fields;
        if (across_helper == NULL)
          compute_copy_offsets(copy_mask, dst_fields);
        else
          across_helper->compute_across_offsets(*src_mask, dst_fields);
        std::vector<Reservation> reservations;
        if (reduction_op_id > 0)
        {
          const DomainPoint nopoint;
          dst_view->find_field_reservations(copy_mask, nopoint, reservations);
          // Set the redop on the destination fields
          // Note that we can mark these as exclusive copies since
          // we are protecting them with the reservations
          for (unsigned idx = 0; idx < dst_fields.size(); idx++)
            dst_fields[idx].set_redop(reduction_op_id, false/*fold*/, 
                                      true/*exclusive*/);
        }
        if (collective->is_reduction_manager())
        {
#ifdef DEBUG_LEGION
          assert(reduction_op_id == collective->redop);
#endif
          // Case 3
          // This is subtle as fuck
          // In the normal case where we're doing a reduction from a
          // collective instance to a normal instance then we can get
          // away with just building the reduction tree.
          //
          // An important note here: we only need to build a reduction tree
          // and not do an all-reduce for the collective reduction instance
          // because we know the equivalence set code above will only ever
          // issue a single copy from a reduction instance into another 
          // instance before that reduction instance is refreshed, so it
          // is safe to break the invariant that all instances in the 
          // collective manager have the same data.
          //
          // However, in the case where we are doing a copy-across, then we
          // might still be asked to do an intra-region reduction later so 
          // it's unsafe to do the partial accumulations into our own
          // instances. Therefore for now we will hammer all the source
          // instances into the destination instance without any
          // intermediate reductions.
          if (manage_dst_events)
          {
            // Reduction-tree case
            // There will always be a single result for this copy
            if (origin != local_space)
            {
              const RtUserEvent recorded = Runtime::create_rt_user_event();
              const RtUserEvent applied = Runtime::create_rt_user_event();
              Serializer rez;
              {
                RezCheck z(rez);
                rez.serialize(collective->did);
                rez.serialize(src_view->did);
                rez.serialize<size_t>(dst_fields.size());
                for (unsigned idx = 0; idx < dst_fields.size(); idx++)
                  rez.serialize(dst_fields[idx]);
                rez.serialize<size_t>(reservations.size());
                for (unsigned idx = 0; idx < reservations.size(); idx++)
                  rez.serialize(reservations[idx]);
                rez.serialize(precondition);
                rez.serialize(predicate_guard);
                copy_expression->pack_expression(rez, origin);
                rez.serialize(op_id);
                rez.serialize(index);
                rez.serialize(*src_mask);
                trace_info.pack_trace_info<true>(rez, applied_events, origin);
                rez.serialize(recorded);
                rez.serialize(applied);
                if (trace_info.recording)
                {
                  ApBarrier bar(Realm::Barrier::create_barrier(1/*arrivals*/));
                  const ShardID sid = trace_info.record_managed_barrier(bar, 1);
                  rez.serialize(bar);
                  if (bar.exists())
                    rez.serialize(sid);
                  result = bar;
                }
                else
                {
                  const ApUserEvent to_trigger =
                    Runtime::create_ap_user_event(&trace_info);
                  result = to_trigger;
                  rez.serialize(to_trigger);
                }
                rez.serialize(origin);
              }
              runtime->send_collective_distribute_reduction(origin, rez);
              recorded_events.insert(recorded);
              applied_events.insert(applied);
            }
            else
            {
              const ApUserEvent to_trigger =
                Runtime::create_ap_user_event(&trace_info);
              result = to_trigger;
              collective->perform_collective_reduction(src_view,
                  dst_fields, reservations, precondition, predicate_guard,
                  copy_expression, op_id, index, *src_mask, trace_info,
                  recorded_events, applied_events, to_trigger, origin);
            }
          }
          else
          {
            // Hammer reduction case
            // Issue a performance warning if we're ever going to 
            // be doing this case and the number of instance is large
            if (collective->total_points > LEGION_COLLECTIVE_RADIX)
              REPORT_LEGION_WARNING(LEGION_WARNING_COLLECTIVE_HAMMER_REDUCTION,
                  "WARNING: Performing copy-across reduction hammer with %zd "
                  "instances into a single instance from collective manager "
                  "%llx to normal manager %llx. Please report this use case "
                  "to the Legion developers' mailing list.",
                  collective->total_points, collective->did, did)
            if (origin != local_space)
            {
              const RtUserEvent recorded = Runtime::create_rt_user_event();
              const RtUserEvent applied = Runtime::create_rt_user_event();
              Serializer rez;
              {
                RezCheck z(rez);
                rez.serialize(collective->did);
                rez.serialize(src_view->did);
                rez.serialize<size_t>(dst_fields.size());
                for (unsigned idx = 0; idx < dst_fields.size(); idx++)
                  rez.serialize(dst_fields[idx]);
                rez.serialize<size_t>(reservations.size());
                for (unsigned idx = 0; idx < reservations.size(); idx++)
                  rez.serialize(reservations[idx]);
                rez.serialize(precondition);
                rez.serialize(predicate_guard);
                copy_expression->pack_expression(rez, origin);
                rez.serialize(op_id);
                rez.serialize(index);
                rez.serialize(*src_mask);
                trace_info.pack_trace_info<true>(rez, applied_events, origin);
                rez.serialize(recorded);
                rez.serialize(applied);
                if (trace_info.recording)
                {
                  ApBarrier bar(Realm::Barrier::create_barrier(1/*arrivals*/));
                  ShardID sid = trace_info.record_managed_barrier(bar, 1);
                  rez.serialize(bar);
                  rez.serialize(sid);
                  result = bar;
                }
                else
                {
                  const ApUserEvent to_trigger =
                    Runtime::create_ap_user_event(&trace_info);
                  rez.serialize(to_trigger);             
                  result = to_trigger; 
                }
                rez.serialize(origin);
              }
              runtime->send_collective_hammer_reduction(origin, rez);
              recorded_events.insert(recorded);
              applied_events.insert(applied);
            }
            else
              result = collective->perform_hammer_reduction(src_view,
                  dst_fields, reservations, precondition, predicate_guard,
                  copy_expression, op_id, index, *src_mask, trace_info,
                  recorded_events, applied_events, origin);
          }
        }
        else
        {
          // Case 2
          // We can issue the copy from an instance in the source
          const Memory location = instance.get_location();
          if (origin != local_space)
          {
            const RtUserEvent recorded = Runtime::create_rt_user_event();
            const RtUserEvent applied = Runtime::create_rt_user_event();
            ApUserEvent to_trigger = Runtime::create_ap_user_event(&trace_info);
            Serializer rez;
            {
              RezCheck z(rez);
              rez.serialize(collective->did);
              rez.serialize(src_view->did);
              rez.serialize<size_t>(dst_fields.size());
              for (unsigned idx = 0; idx < dst_fields.size(); idx++)
                rez.serialize(dst_fields[idx]);
              rez.serialize<size_t>(reservations.size());
              for (unsigned idx = 0; idx < reservations.size(); idx++)
                rez.serialize(reservations[idx]);
              rez.serialize(precondition);
              rez.serialize(predicate_guard);
              copy_expression->pack_expression(rez, origin);
              rez.serialize(op_id);
              rez.serialize(index);
              rez.serialize(*src_mask);
              rez.serialize(location);
              trace_info.pack_trace_info<true>(rez, applied_events, origin);
              rez.serialize(recorded);
              rez.serialize(applied);
              rez.serialize(to_trigger);             
            }
            runtime->send_collective_distribute_point(origin, rez);
            recorded_events.insert(recorded);
            applied_events.insert(applied);
            result = to_trigger;
          }
          else
            result = collective->perform_collective_point(src_view,
                dst_fields, reservations, precondition, predicate_guard,
                copy_expression, op_id, index, *src_mask, location,
                trace_info, recorded_events, applied_events);
        }
        if (result.exists() && manage_dst_events)
        {
          const RtEvent collect_event = trace_info.get_collect_event();
          dst_view->add_copy_user(false/*reading*/, reduction_op_id, result,
              collect_event, copy_mask, copy_expression, op_id, index,
            recorded_events, trace_info.recording, runtime->address_space);
        }
      }
      // Only need to record the trace views one time
      if (trace_info.recording)
      {
        const FieldMaskSet<InstanceView> src_views(src_view, *src_mask);
        const FieldMaskSet<InstanceView> dst_views(dst_view, copy_mask);
        trace_info.record_copy_views(result, copy_expression, src_views,
                                     dst_views, applied_events);
      }
      if (across_helper != NULL)
        delete src_mask;
      return result;
    }

    //--------------------------------------------------------------------------
    void IndividualManager::compute_copy_offsets(const FieldMask &copy_mask,
      std::vector<CopySrcDstField> &fields, const DomainPoint *collective_point)
    //--------------------------------------------------------------------------
    {
      // Make sure the instance is ready before we compute the offsets
      if (instance_ready.exists() && !instance_ready.has_triggered())
        instance_ready.wait();
#ifdef DEBUG_LEGION
      assert(layout != NULL);
      assert(instance.exists());
#endif
      // Pass in our physical instance so the layout knows how to specialize
      layout->compute_copy_offsets(copy_mask, instance, 
#ifdef LEGION_SPY
                                   unique_event,
#endif
                                   fields);
    }

    //--------------------------------------------------------------------------
    RtEvent IndividualManager::find_field_reservations(const FieldMask &mask,
                               DistributedID view_did, const DomainPoint &point,
                               std::vector<Reservation> *reservations,
                               AddressSpaceID source, RtUserEvent to_trigger)
    //--------------------------------------------------------------------------
    {
      std::vector<Reservation> results;
      if (is_owner())
      {
        results.reserve(mask.pop_count());
        // We're the owner so we can make all the fields
        AutoLock i_lock(inst_lock);
        std::map<unsigned,Reservation> &atomic_reservations =
          view_reservations[view_did];
        for (int idx = mask.find_first_set(); idx >= 0;
              idx = mask.find_next_set(idx+1))
        {
          std::map<unsigned,Reservation>::const_iterator finder =
            atomic_reservations.find(idx);
          if (finder == atomic_reservations.end())
          {
            // Make a new reservation and add it to the set
            Reservation handle = Reservation::create_reservation();
            atomic_reservations[idx] = handle;
            results.push_back(handle);
          }
          else
            results.push_back(finder->second);
        }
      }
      else
      {
        // See if we can find them all locally
        {
          AutoLock i_lock(inst_lock, 1, false/*exclusive*/);
          const std::map<unsigned,Reservation> &atomic_reservations =
            view_reservations[view_did];
          for (int idx = mask.find_first_set(); idx >= 0;
                idx = mask.find_next_set(idx+1))
          {
            std::map<unsigned,Reservation>::const_iterator finder =
              atomic_reservations.find(idx);
            if (finder != atomic_reservations.end())
              results.push_back(finder->second);
            else
              break;
          }
        }
        if (results.size() < mask.pop_count())
        {
          // Couldn't find them all so send the request to the owner
          if (!to_trigger.exists())
            to_trigger = Runtime::create_rt_user_event();
          Serializer rez;
          {
            RezCheck z(rez);
            rez.serialize(did);
            rez.serialize(mask);
            rez.serialize(view_did);
            rez.serialize(point);
            rez.serialize(reservations);
            rez.serialize(source);
            rez.serialize(to_trigger);
          }
          runtime->send_atomic_reservation_request(owner_space, rez);
          return to_trigger;
        }
      }
      if (source != local_space)
      {
#ifdef DEBUG_LEGION
        assert(to_trigger.exists());
#endif
        // Send the result back to the source
        Serializer rez;
        {
          RezCheck z(rez);
          rez.serialize(did);
          rez.serialize(mask);
          rez.serialize(view_did);
          rez.serialize(point);
          rez.serialize(reservations);
          rez.serialize<size_t>(results.size());
          for (std::vector<Reservation>::const_iterator it =
                results.begin(); it != results.end(); it++)
            rez.serialize(*it);
          rez.serialize(to_trigger);
        }
        runtime->send_atomic_reservation_response(source, rez);
      }
      else
      {
        reservations->swap(results);
        if (to_trigger.exists())
          Runtime::trigger_event(to_trigger);
      }
      return to_trigger;
    }

    //--------------------------------------------------------------------------
    void IndividualManager::update_field_reservations(const FieldMask &mask,
                               DistributedID view_did, const DomainPoint &point,
                               const std::vector<Reservation> &reservations)
    //--------------------------------------------------------------------------
    {
#ifdef DEBUG_LEGION
      assert(!is_owner());
#endif
      AutoLock i_lock(inst_lock);
      std::map<unsigned,Reservation> &atomic_reservations =
          view_reservations[view_did];
      unsigned offset = 0;
      for (int idx = mask.find_first_set(); idx >= 0;
            idx = mask.find_next_set(idx+1))
        atomic_reservations[idx] = reservations[offset++];
    }

    //--------------------------------------------------------------------------
    void IndividualManager::reclaim_field_reservations(DistributedID view_did,
                                            std::vector<Reservation> &to_delete)
    //--------------------------------------------------------------------------
    {
      if (!is_owner())
        return;
      std::map<DistributedID,std::map<unsigned,Reservation> >::iterator
        finder = view_reservations.find(view_did);
      if (finder == view_reservations.end())
        return;
      for (std::map<unsigned,Reservation>::const_iterator it =
            finder->second.begin(); it != finder->second.end(); it++)
        to_delete.push_back(it->second);
      view_reservations.erase(finder);
    }

    //--------------------------------------------------------------------------
    ApEvent IndividualManager::register_collective_user(InstanceView *view, 
                                            const RegionUsage &usage,
                                            const FieldMask &user_mask,
                                            IndexSpaceNode *expr,
                                            const UniqueID op_id,
                                            const size_t op_ctx_index,
                                            const unsigned index,
                                            ApEvent term_event,
                                            RtEvent collect_event,
                                            std::set<RtEvent> &applied_events,
                                            const CollectiveMapping *mapping,
                                            const PhysicalTraceInfo &trace_info,
                                            const AddressSpaceID source,
                                            bool symbolic)
    //--------------------------------------------------------------------------
    {
      // This should only ever be called on collective instances
      assert(false);
      return ApEvent::NO_AP_EVENT;
    }

    //--------------------------------------------------------------------------
    void IndividualManager::initialize_across_helper(CopyAcrossHelper *helper,
                                                    const FieldMask &dst_mask,
                                     const std::vector<unsigned> &src_indexes,
                                     const std::vector<unsigned> &dst_indexes)
    //--------------------------------------------------------------------------
    {
      // Make sure the instance is ready before we compute the offsets
      if (instance_ready.exists() && !instance_ready.has_triggered())
        instance_ready.wait();
#ifdef DEBUG_LEGION
      assert(src_indexes.size() == dst_indexes.size());
#endif
      std::vector<CopySrcDstField> dst_fields;
      layout->compute_copy_offsets(dst_mask, instance, 
#ifdef LEGION_SPY
                                   unique_event,
#endif
                                   dst_fields);
#ifdef DEBUG_LEGION
      assert(dst_fields.size() == dst_indexes.size());
#endif
      helper->offsets.resize(dst_fields.size());
      // We've got the offsets compressed based on their destination mask
      // order, now we need to translate them to their source mask order
      // Figure out the permutation from destination mask ordering to 
      // source mask ordering. 
      // First let's figure out the order of the source indexes
      std::vector<unsigned> src_order(src_indexes.size());
      std::map<unsigned,unsigned> translate_map;
      for (unsigned idx = 0; idx < src_indexes.size(); idx++)
        translate_map[src_indexes[idx]] = idx;
      unsigned index = 0;
      for (std::map<unsigned,unsigned>::const_iterator it = 
            translate_map.begin(); it != translate_map.end(); it++, index++)
        src_order[it->second] = index; 
      // Now we can translate the destination indexes
      translate_map.clear();
      for (unsigned idx = 0; idx < dst_indexes.size(); idx++)
        translate_map[dst_indexes[idx]] = idx;
      index = 0; 
      for (std::map<unsigned,unsigned>::const_iterator it = 
            translate_map.begin(); it != translate_map.end(); it++, index++)
      {
        unsigned src_index = src_order[it->second];
        helper->offsets[src_index] = dst_fields[index];
      }
    }

    //--------------------------------------------------------------------------
    void IndividualManager::send_manager(AddressSpaceID target)
    //--------------------------------------------------------------------------
    {
#ifdef DEBUG_LEGION
      assert(is_owner());
#endif
      Serializer rez;
      {
        AutoLock lock(inst_lock,1,false/*exlcusive*/);
        RezCheck z(rez);
        rez.serialize(did);
        rez.serialize(owner_space);
        rez.serialize(memory_manager->memory);
        rez.serialize(instance);
        rez.serialize(instance_footprint);
        // No need for a reference here since we know we'll continue holding it
        instance_domain->pack_expression(rez, target);
        rez.serialize(piece_list_size);
        if (piece_list_size > 0)
          rez.serialize(piece_list, piece_list_size);
        rez.serialize(field_space_node->handle);
        rez.serialize(tree_id);
        if (kind != UNBOUND_INSTANCE_KIND)
          rez.serialize(unique_event);
        else
          rez.serialize(producer_event);
        layout->pack_layout_description(rez, target);
        rez.serialize(redop);
        rez.serialize<bool>(shadow_instance);
        rez.serialize(kind);
      }
      context->runtime->send_instance_manager(target, rez);
      update_remote_instances(target);
    }

    //--------------------------------------------------------------------------
    /*static*/ void IndividualManager::handle_send_manager(Runtime *runtime, 
                                     AddressSpaceID source, Deserializer &derez)
    //--------------------------------------------------------------------------
    {
      DerezCheck z(derez);
      DistributedID did;
      derez.deserialize(did);
      AddressSpaceID owner_space;
      derez.deserialize(owner_space);
      Memory mem;
      derez.deserialize(mem);
      PhysicalInstance inst;
      derez.deserialize(inst);
      size_t inst_footprint;
      derez.deserialize(inst_footprint);
      PendingRemoteExpression pending;
      RtEvent domain_ready;
      IndexSpaceExpression *inst_domain = 
        IndexSpaceExpression::unpack_expression(derez, runtime->forest, source,
                                                pending, domain_ready);
      size_t piece_list_size;
      derez.deserialize(piece_list_size);
      void *piece_list = NULL;
      if (piece_list_size > 0)
      {
        piece_list = malloc(piece_list_size);
        derez.deserialize(piece_list, piece_list_size);
      }
      FieldSpace handle;
      derez.deserialize(handle);
      RtEvent fs_ready;
      FieldSpaceNode *space_node = runtime->forest->get_node(handle, &fs_ready);
      RegionTreeID tree_id;
      derez.deserialize(tree_id);
      ApEvent unique_event;
      derez.deserialize(unique_event);
      LayoutConstraintID layout_id;
      derez.deserialize(layout_id);
      RtEvent layout_ready;
      LayoutConstraints *constraints = 
        runtime->find_layout_constraints(layout_id, 
                    false/*can fail*/, &layout_ready);
      ReductionOpID redop;
      derez.deserialize(redop);
      bool shadow_inst;
      derez.deserialize<bool>(shadow_inst);
      InstanceKind kind;
      derez.deserialize(kind);
      if (domain_ready.exists() || fs_ready.exists() || layout_ready.exists())
      {
        const RtEvent precondition = 
          Runtime::merge_events(domain_ready, fs_ready, layout_ready);
        if (precondition.exists() && !precondition.has_triggered())
        {
          // We need to defer this instance creation
          DeferIndividualManagerArgs args(did, owner_space, mem, inst,
              inst_footprint, inst_domain, pending, 
              handle, tree_id, layout_id, unique_event, kind,
              redop, piece_list, piece_list_size, shadow_inst);
          runtime->issue_runtime_meta_task(args,
              LG_LATENCY_RESPONSE_PRIORITY, precondition);
          return;
        }
        // If we fall through we need to refetch things that we didn't get
        if (domain_ready.exists())
          inst_domain = runtime->forest->find_remote_expression(pending);
        if (fs_ready.exists())
          space_node = runtime->forest->get_node(handle);
        if (layout_ready.exists())
          constraints = 
            runtime->find_layout_constraints(layout_id, false/*can fail*/);
      }
      // If we fall through here we can create the manager now
      create_remote_manager(runtime, did, owner_space, mem, inst,inst_footprint,
                            inst_domain, piece_list, piece_list_size, 
                            space_node, tree_id, constraints, unique_event, 
                            kind, redop, shadow_inst);
    }

    //--------------------------------------------------------------------------
    IndividualManager::DeferIndividualManagerArgs::DeferIndividualManagerArgs(
            DistributedID d, AddressSpaceID own, Memory m, PhysicalInstance i, 
            size_t f, IndexSpaceExpression *lx, 
            const PendingRemoteExpression &p, FieldSpace h, RegionTreeID tid,
            LayoutConstraintID l, ApEvent u, InstanceKind k, ReductionOpID r,
            const void *pl, size_t pl_size, bool shadow)
      : LgTaskArgs<DeferIndividualManagerArgs>(implicit_provenance),
            did(d), owner(own), mem(m), inst(i), footprint(f), pending(p),
            local_expr(lx), handle(h), tree_id(tid), layout_id(l), 
            use_event(u), kind(k), redop(r), piece_list(pl),
            piece_list_size(pl_size), shadow_instance(shadow)
    //--------------------------------------------------------------------------
    {
      if (local_expr != NULL)
        local_expr->add_base_expression_reference(META_TASK_REF);
    }

    //--------------------------------------------------------------------------
    IndividualManager::DeferDeleteIndividualManager
                     ::DeferDeleteIndividualManager(IndividualManager *manager_)
      : LgTaskArgs<DeferDeleteIndividualManager>(implicit_provenance),
        manager(manager_)
    //--------------------------------------------------------------------------
    {
    }


    //--------------------------------------------------------------------------
    /*static*/ void IndividualManager::handle_defer_manager(const void *args,
                                                            Runtime *runtime)
    //--------------------------------------------------------------------------
    {
      const DeferIndividualManagerArgs *dargs = 
        (const DeferIndividualManagerArgs*)args; 
      IndexSpaceExpression *inst_domain = dargs->local_expr;
      if (inst_domain == NULL)
        inst_domain = runtime->forest->find_remote_expression(dargs->pending);
      FieldSpaceNode *space_node = runtime->forest->get_node(dargs->handle);
      LayoutConstraints *constraints = 
        runtime->find_layout_constraints(dargs->layout_id);
      create_remote_manager(runtime, dargs->did, dargs->owner, dargs->mem,
          dargs->inst, dargs->footprint, inst_domain, dargs->piece_list,
          dargs->piece_list_size, space_node, dargs->tree_id, constraints, 
          dargs->use_event, dargs->kind, dargs->redop, dargs->shadow_instance);
      // Remove the local expression reference if necessary
      if ((dargs->local_expr != NULL) &&
          dargs->local_expr->remove_base_expression_reference(META_TASK_REF))
        delete dargs->local_expr;
    }

    //--------------------------------------------------------------------------
    /*static*/ void IndividualManager::handle_defer_perform_deletion(
                                             const void *args, Runtime *runtime)
    //--------------------------------------------------------------------------
    {
      const DeferDeleteIndividualManager *dargs =
        (const DeferDeleteIndividualManager*)args;
      dargs->manager->perform_deletion(RtEvent::NO_RT_EVENT);
    }

    //--------------------------------------------------------------------------
    /*static*/ void IndividualManager::create_remote_manager(Runtime *runtime, 
          DistributedID did, AddressSpaceID owner_space, Memory mem, 
          PhysicalInstance inst, size_t inst_footprint, 
          IndexSpaceExpression *inst_domain, const void *piece_list,
          size_t piece_list_size, FieldSpaceNode *space_node, 
          RegionTreeID tree_id, LayoutConstraints *constraints, 
          ApEvent use_event, InstanceKind kind, ReductionOpID redop,
          bool shadow_instance)
    //--------------------------------------------------------------------------
    {
      LayoutDescription *layout = 
        LayoutDescription::handle_unpack_layout_description(constraints,
                                space_node, inst_domain->get_num_dims());
      MemoryManager *memory = runtime->find_memory_manager(mem);
      const ReductionOp *op = 
        (redop == 0) ? NULL : runtime->get_reduction(redop);
      void *location;
      IndividualManager *man = NULL;
      if (runtime->find_pending_collectable_location(did, location))
        man = new(location) IndividualManager(runtime->forest, did, owner_space,
                                              memory, inst, inst_domain, 
                                              piece_list, piece_list_size, 
                                              space_node, tree_id, layout, 
                                              redop, false/*reg now*/, 
                                              inst_footprint, use_event, 
                                              kind, op,
                                              shadow_instance);
      else
        man = new IndividualManager(runtime->forest, did, owner_space, memory, 
                              inst, inst_domain, piece_list, piece_list_size,
                              space_node, tree_id, layout, redop, 
                              false/*reg now*/, inst_footprint, use_event, 
                              kind, op, shadow_instance);
      // Hold-off doing the registration until construction is complete
      man->register_with_runtime(NULL/*no remote registration needed*/);
    }

    //--------------------------------------------------------------------------
    bool IndividualManager::acquire_instance(ReferenceSource source,
                                             ReferenceMutator *mutator,
                                             const DomainPoint &point,
                                             AddressSpaceID *remote_target)
    //--------------------------------------------------------------------------
    {
      // Do an atomic operation to check to see if we are already valid
      // and increment our count if we are, in this case the acquire 
      // has succeeded and we are done, this should be the common case
      // since we are likely already holding valid references elsewhere
      // Note that we cannot do this for external instances as they might
      // have been detached while still holding valid references so they
      // have to go through the full path every time
      if (!is_external_instance() && check_valid_and_increment(source))
        return true;
      // If we're not the owner, we're not going to succeed past this
      // since we aren't on the same node as where the instance lives
      // which is where the point of serialization is for garbage collection
      if (!is_owner())
      {
        if (remote_target != NULL)
          *remote_target = owner_space;
        return false;
      }
      // Tell our manager, we're attempting an acquire, if it tells
      // us false then we are not allowed to proceed
      if (!memory_manager->attempt_acquire(this))
        return false;
      // At this point we're in the clear to add our valid reference
      add_base_valid_ref(source, mutator);
      // Complete the handshake with the memory manager
      memory_manager->complete_acquire(this);
      return true;
    }

    //--------------------------------------------------------------------------
    void IndividualManager::perform_deletion(RtEvent deferred_event)
    //--------------------------------------------------------------------------
    {
      if (!instance_ready.has_triggered())
      {
        DeferDeleteIndividualManager args(this);
        runtime->issue_runtime_meta_task(
            args, LG_LOW_PRIORITY,
            Runtime::merge_events(deferred_event, instance_ready));
        return;
      }

#ifdef DEBUG_LEGION
      assert(is_owner());
      assert(kind != UNBOUND_INSTANCE_KIND);
#endif
      log_garbage.spew("Deleting physical instance " IDFMT " in memory " 
                       IDFMT "", instance.id, memory_manager->memory.id);
#ifndef DISABLE_GC
      std::vector<PhysicalInstance::DestroyedField> serdez_fields;
      layout->compute_destroyed_fields(serdez_fields);

#ifndef LEGION_MALLOC_INSTANCES
      // If this is an owned external instance, deallocate it manually
      if (kind == EXTERNAL_OWNED_INSTANCE_KIND)
      {
        memory_manager->free_external_allocation(
            external_pointer, instance_footprint);
        if (!serdez_fields.empty())
          instance.destroy(serdez_fields, deferred_event);
        else
          instance.destroy(deferred_event);
      }
      // If this is an eager allocation, return it back to the eager pool
      else if (kind == EAGER_INSTANCE_KIND)
        memory_manager->free_eager_instance(instance, deferred_event);
      else
#endif
      {
        if (!serdez_fields.empty())
          instance.destroy(serdez_fields, deferred_event);
        else
          instance.destroy(deferred_event);
      }
#ifdef LEGION_MALLOC_INSTANCES
      if (!is_external_instance())
        memory_manager->free_legion_instance(instance, deferred_event);
#endif
#ifdef LEGION_GPU_REDUCTIONS
      for (std::map<std::pair<unsigned/*fidx*/,ReductionOpID>,ReductionView*>::
            const_iterator it = shadow_reduction_instances.begin();
            it != shadow_reduction_instances.end(); it++)
      {
        if (it->second == NULL)
          continue;
        PhysicalManager *manager = it->second->get_manager();
        manager->perform_deletion(deferred_event);
      }
#endif
#endif
      // Notify any contexts of our deletion
      // Grab a copy of this in case we get any removal calls
      // while we are doing the deletion. We know that there
      // will be no more additions because we are being deleted
      std::set<InnerContext*> copy_active_contexts;
      std::map<DistributedID,std::map<unsigned,Reservation> > copy_view_atomics;
      {
        AutoLock inst(inst_lock);
        if (active_contexts.empty())
          return;
        copy_active_contexts.swap(active_contexts);
        copy_view_atomics.swap(view_reservations);
#ifdef DEBUG_LEGION
        assert(pending_views.empty());
#endif
        context_views.clear();
      }
      for (std::set<InnerContext*>::const_iterator it = 
           copy_active_contexts.begin(); it != copy_active_contexts.end(); it++)
      {
        (*it)->notify_instance_deletion(const_cast<IndividualManager*>(this));
        if ((*it)->remove_reference())
          delete (*it);
      }
      // Clean up any reservations that we own associated with this instance
      if (is_owner())
      {
        for (std::map<DistributedID,std::map<unsigned,Reservation> >::iterator 
              it1 = copy_view_atomics.begin();
              it1 != copy_view_atomics.end(); it1++)
          for (std::map<unsigned,Reservation>::iterator it2 =
                it1->second.begin(); it2 != it1->second.end(); it2++)
            it2->second.destroy_reservation();
      }
    }

    //--------------------------------------------------------------------------
    void IndividualManager::force_deletion(void)
    //--------------------------------------------------------------------------
    {
#ifdef DEBUG_LEGION
      assert(is_owner());
#endif
      log_garbage.spew("Force deleting physical instance " IDFMT " in memory "
                       IDFMT "", instance.id, memory_manager->memory.id);
#ifndef DISABLE_GC
      std::vector<PhysicalInstance::DestroyedField> serdez_fields;
      layout->compute_destroyed_fields(serdez_fields);
#ifndef LEGION_MALLOC_INSTANCES
      // If this is an owned external instance, deallocate it manually
      if (kind == EXTERNAL_OWNED_INSTANCE_KIND)
      {
        memory_manager->free_external_allocation(
            external_pointer, instance_footprint);
        if (!serdez_fields.empty())
          instance.destroy(serdez_fields);
        else
          instance.destroy();
      }
      // If this is an eager allocation, return it back to the eager pool
      else if (kind == EAGER_INSTANCE_KIND)
        memory_manager->free_eager_instance(instance, RtEvent::NO_RT_EVENT);
      else
#endif
      {
        if (!serdez_fields.empty())
          instance.destroy(serdez_fields);
        else
          instance.destroy();
      }
#ifdef LEGION_MALLOC_INSTANCES
      if (!is_external_instance())
        memory_manager->free_legion_instance(instance, RtEvent::NO_RT_EVENT);
#endif
#ifdef LEGION_GPU_REDUCTIONS
      for (std::map<std::pair<unsigned/*fidx*/,ReductionOpID>,ReductionView*>::
            const_iterator it = shadow_reduction_instances.begin();
            it != shadow_reduction_instances.end(); it++)
      {
        if (it->second == NULL)
          continue;
        PhysicalManager *manager = it->second->get_manager();
        manager->force_deletion();
      }
#endif
#endif
    }

    //--------------------------------------------------------------------------
    void IndividualManager::set_garbage_collection_priority(MapperID mapper_id,
                  Processor proc, GCPriority priority, const DomainPoint &point)
    //--------------------------------------------------------------------------
    {
      memory_manager->set_garbage_collection_priority(this, mapper_id,
                                                      proc, priority);
    }

    //--------------------------------------------------------------------------
    RtEvent IndividualManager::attach_external_instance(void)
    //--------------------------------------------------------------------------
    {
#ifdef DEBUG_LEGION
      assert(is_external_instance());
#endif
      return memory_manager->attach_external_instance(this);
    }

    //--------------------------------------------------------------------------
    RtEvent IndividualManager::detach_external_instance(void)
    //--------------------------------------------------------------------------
    {
#ifdef DEBUG_LEGION
      assert(is_external_instance());
#endif
      return memory_manager->detach_external_instance(this);
    }

    //--------------------------------------------------------------------------
    bool IndividualManager::has_visible_from(const std::set<Memory> &mems) const
    //--------------------------------------------------------------------------
    {
      return (mems.find(memory_manager->memory) != mems.end());
    }

    //--------------------------------------------------------------------------
    Memory IndividualManager::get_memory(void) const
    //--------------------------------------------------------------------------
    {
      return memory_manager->memory;
    }

#ifdef LEGION_GPU_REDUCTIONS
    //--------------------------------------------------------------------------
    bool IndividualManager::is_gpu_visible(PhysicalManager *other) const
    //--------------------------------------------------------------------------
    {
#ifdef DEBUG_LEGION
      assert(memory_manager->memory.kind() == Memory::GPU_FB_MEM);
#endif
      // TODO: support collective managers
      if (other->is_collective_manager())
        return false;
      const Processor gpu = memory_manager->get_local_gpu();
      IndividualManager *manager = other->as_individual_manager();
      return runtime->is_visible_memory(gpu, manager->memory_manager->memory);
    }
    
    //--------------------------------------------------------------------------
    ReductionView* IndividualManager::find_or_create_shadow_reduction(
                                    unsigned fidx, ReductionOpID red, 
                                    AddressSpaceID request_space, UniqueID opid)
    //--------------------------------------------------------------------------
    {
#ifdef DEBUG_LEGION
      assert(redop == 0); // this should not be a reduction instance
#endif
      const std::pair<unsigned,ReductionOpID> key(fidx,red);
      // First check to see if we have it
      RtEvent wait_on;
      RtUserEvent to_trigger;
      {
        AutoLock inst(inst_lock);
        std::map<std::pair<unsigned,ReductionOpID>,ReductionView*>::
          const_iterator finder = shadow_reduction_instances.find(key);
        if (finder != shadow_reduction_instances.end())
          return finder->second;
        // If we didn't find it, see if we should wait for it or make it
        std::map<std::pair<unsigned,ReductionOpID>,RtEvent>::const_iterator
          pending_finder = pending_reduction_shadows.find(key);
        if (pending_finder == pending_reduction_shadows.end())
        {
          to_trigger = Runtime::create_rt_user_event();
          pending_reduction_shadows[key] = to_trigger;
        }
        else
          wait_on = pending_finder->second;
      }
      // If we're not the owner, send a message there to do this
      if (!is_owner() && to_trigger.exists())
      {
        Serializer rez;
        {
          RezCheck z(rez);
          rez.serialize(did);
          rez.serialize(fidx);
          rez.serialize(red);
          rez.serialize(request_space);
          rez.serialize(opid);
          rez.serialize<PhysicalManager*>(this);
          rez.serialize(to_trigger);
        }
        runtime->send_create_shadow_reduction_request(owner_space, rez);
        wait_on = to_trigger;
      }
      if (wait_on.exists())
      {
        if (!wait_on.has_triggered())
          wait_on.wait();
        AutoLock inst(inst_lock,1,false/*exlcusive*/);
        std::map<std::pair<unsigned,ReductionOpID>,ReductionView*>::
          const_iterator finder = shadow_reduction_instances.find(key);
#ifdef DEBUG_LEGION
        assert(finder != shadow_reduction_instances.end());
#endif
        return finder->second; 
      }
#ifdef DEBUG_LEGION
      assert(to_trigger.exists());
#endif
      // Try to make the shadow instance
      // First create the layout constraints
      LayoutConstraintSet shadow_constraints = *(layout->constraints);
      SpecializedConstraint &specialized = 
        shadow_constraints.specialized_constraint;
      switch (specialized.get_kind())
      {
        case LEGION_NO_SPECIALIZE:
        case LEGION_AFFINE_SPECIALIZE:
          {
            specialized = 
              SpecializedConstraint(LEGION_AFFINE_REDUCTION_SPECIALIZE, red); 
            break;
          }
        case LEGION_COMPACT_SPECIALIZE:
          {
            specialized = 
              SpecializedConstraint(LEGION_COMPACT_REDUCTION_SPECIALIZE, red);
            break;
          }
        default:
          assert(false);
      }
      // Only need on field here
      FieldConstraint &fields = shadow_constraints.field_constraint;
      FieldMask mask;
      mask.set_bit(fidx);
      std::set<FieldID> find_fids;
      std::set<FieldID> basis_fids(
          fields.field_set.begin(), fields.field_set.end());
      field_space_node->get_field_set(mask, basis_fids, find_fids);
#ifdef DEBUG_LEGION
      assert(find_fids.size() == 1);
#endif
      const FieldID fid = *(find_fids.begin());
      fields.field_set.clear();
      fields.field_set.push_back(fid);
      // Construct the instance builder from the constraints
      std::vector<LogicalRegion> dummy_regions;
      InstanceBuilder builder(dummy_regions, instance_domain, field_space_node,
          tree_id, shadow_constraints, runtime, memory_manager, opid,
          piece_list, piece_list_size, true/*shadow instance*/);
      // Then ask the memory manager to try to create it
      PhysicalManager *manager = 
        memory_manager->create_shadow_instance(builder);
      ReductionView *result = NULL;
      // No matter what record this for the future
      if (manager != NULL)
      {
        const DistributedID view_did = 
          context->runtime->get_available_distributed_id();
        result = new ReductionView(context, view_did, 
            local_space, request_space, manager, 0/*uid*/, true/*register*/);
        result->add_nested_resource_ref(did);
      }
      AutoLock inst(inst_lock);
#ifdef DEBUG_LEGION
      assert(shadow_reduction_instances.find(key) == 
              shadow_reduction_instances.end());
#endif
      shadow_reduction_instances[key] = result;
      std::map<std::pair<unsigned,ReductionOpID>,RtEvent>::iterator
        pending_finder = pending_reduction_shadows.find(key); 
#ifdef DEBUG_LEGION
      assert(pending_finder != pending_reduction_shadows.end());
#endif
      pending_reduction_shadows.erase(pending_finder);
      Runtime::trigger_event(to_trigger);
      return result;
    } 

    //--------------------------------------------------------------------------
    void IndividualManager::record_remote_shadow_reduction(unsigned fidx,
                                         ReductionOpID red, ReductionView *view)
    //--------------------------------------------------------------------------
    {
      const std::pair<unsigned,ReductionOpID> key(fidx,red);
      if (view != NULL)
        view->add_nested_resource_ref(did);
      AutoLock inst(inst_lock);
#ifdef DEBUG_LEGION
      assert(shadow_reduction_instances.find(key) == 
              shadow_reduction_instances.end());
#endif
      shadow_reduction_instances[key] = view;
      std::map<std::pair<unsigned,ReductionOpID>,RtEvent>::iterator
        pending_finder = pending_reduction_shadows.find(key); 
#ifdef DEBUG_LEGION
      assert(pending_finder != pending_reduction_shadows.end());
#endif
      pending_reduction_shadows.erase(pending_finder);
    }
#endif // LEGION_GPU_REDUCTIONS

    //--------------------------------------------------------------------------
    bool IndividualManager::update_physical_instance(
                                                  PhysicalInstance new_instance,
                                                  InstanceKind new_kind,
                                                  size_t new_footprint,
                                                  uintptr_t new_pointer)
    //--------------------------------------------------------------------------
    {
      {
        AutoLock lock(inst_lock);
#ifdef DEBUG_LEGION
        assert(kind == UNBOUND_INSTANCE_KIND);
        assert(instance_footprint == -1U);
#endif
        instance = new_instance;
        kind = new_kind;
        external_pointer = new_pointer;
#ifdef DEBUG_LEGION
        assert((kind != EXTERNAL_OWNED_INSTANCE_KIND) || 
                (external_pointer != -1UL));
#endif

        update_instance_footprint(new_footprint);

        Runtime::trigger_event(instance_ready);

        if (runtime->legion_spy_enabled)
        {
          LegionSpy::log_physical_instance(unique_event, instance.id,
            memory_manager->memory.id, instance_domain->expr_id,
            field_space_node->handle, tree_id, redop);
          layout->log_instance_layout(unique_event);
        }

        if (is_owner() && has_remote_instances())
          broadcast_manager_update();

        Runtime::trigger_event(
            NULL, use_event, fetch_metadata(instance, producer_event));
      }
      return remove_base_resource_ref(PENDING_UNBOUND_REF);
    }

    //--------------------------------------------------------------------------
    void IndividualManager::broadcast_manager_update(void)
    //--------------------------------------------------------------------------
    {
      Serializer rez;
      {
        RezCheck z(rez);
        rez.serialize(did);
        rez.serialize(instance);
        rez.serialize(instance_footprint);
        rez.serialize(kind);
      }
      BroadcastFunctor functor(context->runtime, rez);
      map_over_remote_instances(functor);
    }

    //--------------------------------------------------------------------------
    /*static*/ void IndividualManager::handle_send_manager_update(
                   Runtime *runtime, AddressSpaceID source, Deserializer &derez)
    //--------------------------------------------------------------------------
    {
      DerezCheck z(derez);
      DistributedID did;
      derez.deserialize(did);
      PhysicalInstance instance;
      derez.deserialize(instance);
      size_t footprint;
      derez.deserialize(footprint);
      InstanceKind kind;
      derez.deserialize(kind);

      RtEvent manager_ready;
      PhysicalManager *manager =
        runtime->find_or_request_instance_manager(did, manager_ready);
      if (manager_ready.exists() && !manager_ready.has_triggered())
        manager_ready.wait();

      if (manager->as_individual_manager()->update_physical_instance(
                                              instance, kind, footprint))
        delete manager;
    }

    /////////////////////////////////////////////////////////////
    // Collective Manager
    /////////////////////////////////////////////////////////////

    //--------------------------------------------------------------------------
    CollectiveManager::CollectiveManager(RegionTreeForest *ctx, 
                                DistributedID did, AddressSpaceID owner_space,
                                IndexSpaceNode *points, size_t total,
                                CollectiveMapping *mapping,
                                IndexSpaceExpression *instance_domain,
                                const void *pl, size_t pl_size,
                                FieldSpaceNode *node, RegionTreeID tree_id,
                                LayoutDescription *desc, ReductionOpID redop_id,
                                bool register_now, size_t footprint,
                                bool external_instance, bool multi)
      : PhysicalManager(ctx, desc, encode_instance_did(did, external_instance,
            (redop_id != 0), true/*collective*/),
          owner_space, footprint, redop_id, (redop_id == 0) ? NULL : 
            ctx->runtime->get_reduction(redop_id),
          node, instance_domain, pl, pl_size, tree_id, register_now,
          false/*shadow*/, false/*output*/, mapping),  total_points(total),
        point_space(points),
        unique_allreduce_tag(mapping->find_index(local_space)), 
        finalize_messages(0), deleted_or_detached(false), multi_instance(multi)
    //--------------------------------------------------------------------------
    {
      if (point_space != NULL)
        point_space->add_nested_valid_ref(did);
      if (collective_mapping->count_children(owner_space, local_space) > 0)
        add_nested_resource_ref(did);
#ifdef LEGION_GC
      log_garbage.info("GC Collective Manager %lld %d",
                        LEGION_DISTRIBUTED_ID_FILTER(this->did), local_space); 
#endif
    }

    //--------------------------------------------------------------------------
    CollectiveManager::CollectiveManager(const CollectiveManager &rhs)
      : PhysicalManager(rhs), total_points(rhs.total_points),
        point_space(rhs.point_space), multi_instance(rhs.multi_instance)
    //--------------------------------------------------------------------------
    {
      // should never be called
      assert(false);
    }

    //--------------------------------------------------------------------------
    CollectiveManager::~CollectiveManager(void)
    //--------------------------------------------------------------------------
    {
      if ((point_space != NULL) && point_space->remove_nested_valid_ref(did))
        delete point_space;
      for (std::map<std::pair<DistributedID,DomainPoint>,
                    std::map<unsigned,Reservation> >::iterator it1 =
            view_reservations.begin(); it1 != view_reservations.end(); it1++)
      {
        // Skip any non-local points
        if (std::find(instance_points.begin(), instance_points.end(), 
                      it1->first.second) == instance_points.end())
          continue;
        for (std::map<unsigned,Reservation>::iterator it2 =
              it1->second.begin(); it2 != it1->second.end(); it2++)
          it2->second.destroy_reservation();
      }
    }

    //--------------------------------------------------------------------------
    CollectiveManager& CollectiveManager::operator=(
                                                   const CollectiveManager &rhs)
    //--------------------------------------------------------------------------
    {
      // should never be called
      assert(false);
      return *this;
    }

    //--------------------------------------------------------------------------
    bool CollectiveManager::contains_isomorphic_points(
                                                   IndexSpaceNode *points) const
    //--------------------------------------------------------------------------
    {
      if (points->get_volume() != total_points)
        return false;
      if (point_space != NULL)
      {
#ifdef DEBUG_LEGION
        assert(point_space->get_volume() == points->get_volume());
#endif
        IndexSpaceExpression *intersection =
          runtime->forest->intersect_index_spaces(point_space, points);
        return (intersection->get_volume() == total_points);
      }
      // Have to do this the hard way by looking up all the points
      ApEvent ready;
      const Domain point_domain = points->get_domain(ready, true/*need tight*/);
      if (ready.exists() && !ready.has_triggered_faultignorant())
        ready.wait_faultignorant();
      std::set<DomainPoint> known_points;
      {
        AutoLock i_lock(inst_lock,1,false/*exclusive*/);
        for (unsigned idx = 0; idx < instance_points.size(); idx++)
          known_points.insert(instance_points[idx]);
        for (std::map<DomainPoint,RemoteInstInfo>::const_iterator it =
              remote_instances.begin(); it != remote_instances.end(); it++)
          known_points.insert(it->first);
      }
      std::vector<DomainPoint> unknown_points;
      for (Domain::DomainPointIterator itr(point_domain); itr; itr++)
      {
        if (known_points.find(*itr) != known_points.end())
          continue;
        unknown_points.push_back(*itr);
      }
      if (unknown_points.empty())
        return true;
      // Broadcast out a request for the remote instance
      std::vector<AddressSpaceID> child_spaces;
      collective_mapping->get_children(local_space, local_space, child_spaces);
      if (child_spaces.empty())
        return false;
      std::vector<RtEvent> ready_events;
      ready_events.reserve(child_spaces.size());
      for (std::vector<AddressSpaceID>::const_iterator it =
            child_spaces.begin(); it != child_spaces.end(); it++)
      {
        const RtUserEvent ready_event = Runtime::create_rt_user_event();
        Serializer rez; 
        {
          RezCheck z(rez);
          rez.serialize(did);
          rez.serialize(COLLECTIVE_REMOTE_INSTANCE_REQUEST);
          rez.serialize<size_t>(unknown_points.size());
          for (unsigned idx = 0; idx < unknown_points.size(); idx++)
            rez.serialize(unknown_points[idx]);
          rez.serialize(local_space);
          rez.serialize(ready_event);
        }
        runtime->send_collective_instance_message(*it, rez);
        ready_events.push_back(ready_event);
      }
      const RtEvent wait_on = Runtime::merge_events(ready_events);
      if (wait_on.exists() && !wait_on.has_triggered())
        wait_on.wait();
      {
        AutoLock i_lock(inst_lock,1,false/*exclusive*/);
        for (std::map<DomainPoint,RemoteInstInfo>::const_iterator it =
              remote_instances.begin(); it != remote_instances.end(); it++)
          known_points.insert(it->first);
      }
      for (std::vector<DomainPoint>::const_iterator it =
            unknown_points.begin(); it != unknown_points.end(); it++)
        if (known_points.find(*it) == known_points.end())
          return false;
      return true;
    }

    //--------------------------------------------------------------------------
    bool CollectiveManager::contains_point(const DomainPoint &point) const
    //--------------------------------------------------------------------------
    {
      if (point_space != NULL)
        return point_space->contains_point(point);
      // Check the local points first since they are read-only at this point
      for (std::vector<DomainPoint>::const_iterator it =
            instance_points.begin(); it != instance_points.end(); it++)
        if ((*it) == point)
          return true;
      {
        AutoLock i_lock(inst_lock,1,false/*exclusive*/);
        std::map<DomainPoint,RemoteInstInfo>::const_iterator finder =
          remote_instances.find(point);
        if (finder != remote_instances.end())
          return true;
      }
      // Broadcast out a request for this remote instance
      std::vector<AddressSpaceID> child_spaces;
      collective_mapping->get_children(local_space, local_space, child_spaces);
      if (child_spaces.empty())
        return false;
      std::vector<RtEvent> ready_events;
      ready_events.reserve(child_spaces.size());
      for (std::vector<AddressSpaceID>::const_iterator it =
            child_spaces.begin(); it != child_spaces.end(); it++)
      {
        const RtUserEvent ready_event = Runtime::create_rt_user_event();
        Serializer rez; 
        {
          RezCheck z(rez);
          rez.serialize(did);
          rez.serialize(COLLECTIVE_REMOTE_INSTANCE_REQUEST);
          rez.serialize<size_t>(1); // total number of points
          rez.serialize(point);
          rez.serialize(local_space);
          rez.serialize(ready_event);
        }
        runtime->send_collective_instance_message(*it, rez);
        ready_events.push_back(ready_event);
      }
      const RtEvent wait_on = Runtime::merge_events(ready_events);
      if (wait_on.exists() && !wait_on.has_triggered())
        wait_on.wait();
      AutoLock i_lock(inst_lock,1,false/*exclusive*/);
      return (remote_instances.find(point) != remote_instances.end());
    }

    //--------------------------------------------------------------------------
    bool CollectiveManager::is_first_local_point(const DomainPoint &point) const
    //--------------------------------------------------------------------------
    {
      // Check the local points first since they are read-only at this point
      for (unsigned idx = 0; idx < instance_points.size(); idx++)
        if (instance_points[idx] == point)
          return (idx == 0);
      {
        AutoLock i_lock(inst_lock,1,false/*exclusive*/);
        std::map<DomainPoint,RemoteInstInfo>::const_iterator finder =
          remote_instances.find(point);
        if (finder != remote_instances.end())
          return (finder->second.index == 0);
      }
      // Broadcast out a request for this remote instance
      std::vector<AddressSpaceID> child_spaces;
      collective_mapping->get_children(local_space, local_space, child_spaces);
#ifdef DEBUG_LEGION
      assert(!child_spaces.empty());
#endif
      std::vector<RtEvent> ready_events;
      ready_events.reserve(child_spaces.size());
      for (std::vector<AddressSpaceID>::const_iterator it =
            child_spaces.begin(); it != child_spaces.end(); it++)
      {
        const RtUserEvent ready_event = Runtime::create_rt_user_event();
        Serializer rez; 
        {
          RezCheck z(rez);
          rez.serialize(did);
          rez.serialize(COLLECTIVE_REMOTE_INSTANCE_REQUEST);
          rez.serialize<size_t>(1); // total number of points
          rez.serialize(point);
          rez.serialize(local_space);
          rez.serialize(ready_event);
        }
        runtime->send_collective_instance_message(*it, rez);
        ready_events.push_back(ready_event);
      }
      const RtEvent wait_on = Runtime::merge_events(ready_events);
      if (wait_on.exists() && !wait_on.has_triggered())
        wait_on.wait();
      AutoLock i_lock(inst_lock,1,false/*exclusive*/);
      std::map<DomainPoint,RemoteInstInfo>::const_iterator finder =
          remote_instances.find(point);
#ifdef DEBUG_LEGION
      assert(finder != remote_instances.end());
#endif
      return (finder->second.index == 0);
    }

    //--------------------------------------------------------------------------
    void CollectiveManager::find_or_forward_physical_instance(
     AddressSpaceID origin,std::set<DomainPoint> &points,RtUserEvent to_trigger)
    //--------------------------------------------------------------------------
    {
#ifdef DEBUG_LEGION
      assert(origin != local_space);
#endif
      std::map<DomainPoint,RemoteInstInfo> found_insts;
      for (unsigned idx = 0; idx < instance_points.size(); idx++)
      {
        std::set<DomainPoint>::iterator finder = 
          points.find(instance_points[idx]);
        if (finder == points.end())
          continue;
        found_insts[instance_points[idx]] =
          RemoteInstInfo{instances[idx], instance_events[idx], idx}; 
        points.erase(finder);
        if (points.empty())
          break;
      }
      if (!points.empty())
      {
        AutoLock i_lock(inst_lock,1,false/*exclusive*/);
        for (std::set<DomainPoint>::iterator it =
              points.begin(); it != points.end(); /*nothing*/)
        {
          std::map<DomainPoint,RemoteInstInfo>::const_iterator finder =
            remote_instances.find(*it);
          if (finder != remote_instances.end())
          {
            found_insts.insert(*finder);
            std::set<DomainPoint>::iterator to_delete = it++;
            points.erase(to_delete);
          }
          else
            it++;
        }
      }
      std::vector<RtEvent> ready_events;
      // Send back anything that we found
      if (!found_insts.empty())
      {
        const RtUserEvent ready_event = Runtime::create_rt_user_event();
        Serializer rez;
        {
          RezCheck z(rez);
          rez.serialize(did);
          rez.serialize(COLLECTIVE_REMOTE_INSTANCE_RESPONSE);
          rez.serialize<size_t>(found_insts.size());
          for (std::map<DomainPoint,RemoteInstInfo>::const_iterator it =
                found_insts.begin(); it != found_insts.end(); it++)
          {
            rez.serialize(it->first);
            rez.serialize(it->second.instance);
            rez.serialize(it->second.unique_event);
            rez.serialize(it->second.index);
          }
          rez.serialize(ready_event);
        }
        runtime->send_collective_instance_message(origin, rez);
        ready_events.push_back(ready_event);
      }
      std::vector<AddressSpaceID> child_spaces;
      if (!points.empty())
        collective_mapping->get_children(origin, local_space, child_spaces);
      if (child_spaces.empty())
      {
#ifdef DEBUG_LEGION
        assert(ready_events.empty() || (ready_events.size() == 1));
#endif
        if (!ready_events.empty())
          Runtime::trigger_event(to_trigger, ready_events.back());
        else
          Runtime::trigger_event(to_trigger);
        return;
      }
      ready_events.reserve(ready_events.size() + child_spaces.size());
      for (unsigned idx = 0; idx < child_spaces.size(); idx++)
      {
        const RtUserEvent ready_event = Runtime::create_rt_user_event();
        Serializer rez; 
        {
          RezCheck z(rez);
          rez.serialize(did);
          rez.serialize(COLLECTIVE_REMOTE_INSTANCE_REQUEST);
          rez.serialize<size_t>(points.size());
          for (std::set<DomainPoint>::const_iterator it =
                points.begin(); it != points.end(); it++)
            rez.serialize(*it);
          rez.serialize(origin);
          rez.serialize(ready_event);
        }
        runtime->send_collective_instance_message(child_spaces[idx], rez);
        ready_events.push_back(ready_event);
      }
      Runtime::trigger_event(to_trigger, Runtime::merge_events(ready_events));
    }

    //--------------------------------------------------------------------------
    void CollectiveManager::record_remote_physical_instances(
                      const std::map<DomainPoint,RemoteInstInfo> &new_instances)
    //--------------------------------------------------------------------------
    {
      AutoLock i_lock(inst_lock);
#ifdef DEBUG_LEGION
      for (std::map<DomainPoint,RemoteInstInfo>::const_iterator it =
            new_instances.begin(); it != new_instances.end(); it++)
      {
        std::map<DomainPoint,RemoteInstInfo>::const_iterator finder =
          remote_instances.find(it->first);
        if (finder == remote_instances.end())
          remote_instances.insert(*it);
#ifndef NDEBUG
        else
          assert(finder->second == it->second);
#endif
      }
#else
      remote_instances.insert(new_instances.begin(), new_instances.end()); 
#endif
    }

    //--------------------------------------------------------------------------
    void CollectiveManager::record_point_instance(const DomainPoint &point,
                                       PhysicalInstance instance, ApEvent ready)
    //--------------------------------------------------------------------------
    {
      const Memory mem = instance.get_location();
      MemoryManager *memory = runtime->find_memory_manager(mem);
#ifdef DEBUG_LEGION
      assert(memory->is_owner);
      assert((point_space == NULL) || point_space->contains_point(point));
      assert(!runtime->legion_spy_enabled || ready.exists());
#endif
      AutoLock i_lock(inst_lock);
      memories.push_back(memory);
      instances.push_back(instance);
      instance_points.push_back(point);
      instance_events.push_back(ready);
    }

    //--------------------------------------------------------------------------
    ApEvent CollectiveManager::get_use_event(ApEvent user) const
    //--------------------------------------------------------------------------
    {
      assert(false);
      return ApEvent::NO_AP_EVENT;
    }

    //--------------------------------------------------------------------------
    ApEvent CollectiveManager::get_unique_event(const DomainPoint &point) const
    //--------------------------------------------------------------------------
    {
      // Check the local points first since they are read-only at this point
      for (unsigned idx = 0; idx < instance_points.size(); idx++)
        if (instance_points[idx] == point)
          return instance_events[idx];
      {
        AutoLock i_lock(inst_lock,1,false/*exclusive*/);
        std::map<DomainPoint,RemoteInstInfo>::const_iterator finder =
          remote_instances.find(point);
        if (finder != remote_instances.end())
          return finder->second.unique_event;
      }
      // Broadcast out a request for this remote instance
      std::vector<AddressSpaceID> child_spaces;
      collective_mapping->get_children(local_space, local_space, child_spaces);
#ifdef DEBUG_LEGION
      assert(!child_spaces.empty());
#endif
      std::vector<RtEvent> ready_events;
      ready_events.reserve(child_spaces.size());
      for (std::vector<AddressSpaceID>::const_iterator it =
            child_spaces.begin(); it != child_spaces.end(); it++)
      {
        const RtUserEvent ready_event = Runtime::create_rt_user_event();
        Serializer rez; 
        {
          RezCheck z(rez);
          rez.serialize(did);
          rez.serialize(COLLECTIVE_REMOTE_INSTANCE_REQUEST);
          rez.serialize<size_t>(1); // total number of points
          rez.serialize(point);
          rez.serialize(local_space);
          rez.serialize(ready_event);
        }
        runtime->send_collective_instance_message(*it, rez);
        ready_events.push_back(ready_event);
      }
      const RtEvent wait_on = Runtime::merge_events(ready_events);
      if (wait_on.exists() && !wait_on.has_triggered())
        wait_on.wait();
      AutoLock i_lock(inst_lock,1,false/*exclusive*/);
      std::map<DomainPoint,RemoteInstInfo>::const_iterator finder =
        remote_instances.find(point);
#ifdef DEBUG_LEGION
      assert(finder != remote_instances.end());
#endif
      return finder->second.unique_event;
    }

    //--------------------------------------------------------------------------
    PhysicalInstance CollectiveManager::get_instance(const DomainPoint &p) const
    //--------------------------------------------------------------------------
    {
      // Check the local points first since they are read-only at this point
      for (unsigned idx = 0; idx < instance_points.size(); idx++)
        if (instance_points[idx] == p)
          return instances[idx];
      {
        AutoLock i_lock(inst_lock,1,false/*exclusive*/);
        std::map<DomainPoint,RemoteInstInfo>::const_iterator finder =
          remote_instances.find(p);
        if (finder != remote_instances.end())
          return finder->second.instance;
      }
      // Broadcast out a request for this remote instance
      std::vector<AddressSpaceID> child_spaces;
      collective_mapping->get_children(local_space, local_space, child_spaces);
#ifdef DEBUG_LEGION
      assert(!child_spaces.empty());
#endif
      std::vector<RtEvent> ready_events;
      ready_events.reserve(child_spaces.size());
      for (std::vector<AddressSpaceID>::const_iterator it =
            child_spaces.begin(); it != child_spaces.end(); it++)
      {
        const RtUserEvent ready_event = Runtime::create_rt_user_event();
        Serializer rez; 
        {
          RezCheck z(rez);
          rez.serialize(did);
          rez.serialize(COLLECTIVE_REMOTE_INSTANCE_REQUEST);
          rez.serialize<size_t>(1); // total number of points
          rez.serialize(p);
          rez.serialize(local_space);
          rez.serialize(ready_event);
        }
        runtime->send_collective_instance_message(*it, rez);
        ready_events.push_back(ready_event);
      }
      const RtEvent wait_on = Runtime::merge_events(ready_events);
      if (wait_on.exists() && !wait_on.has_triggered())
        wait_on.wait();
      AutoLock i_lock(inst_lock,1,false/*exclusive*/);
      std::map<DomainPoint,RemoteInstInfo>::const_iterator finder =
        remote_instances.find(p);
#ifdef DEBUG_LEGION
      assert(finder != remote_instances.end());
#endif
      return finder->second.instance;
    }

    //--------------------------------------------------------------------------
    PointerConstraint CollectiveManager::get_pointer_constraint(
                                                 const DomainPoint &point) const
    //--------------------------------------------------------------------------
    {
      const PhysicalInstance instance = get_instance(point);
      void *inst_ptr = instance.pointer_untyped(0/*offset*/, 0/*elem size*/);
      return PointerConstraint(instance.get_location(), uintptr_t(inst_ptr));
    }

    //--------------------------------------------------------------------------
    void CollectiveManager::notify_active(ReferenceMutator *mutator)
    //--------------------------------------------------------------------------
    {
      if (is_owner())
        activate_collective(mutator);
      else
        send_remote_gc_increment(
            collective_mapping->get_parent(owner_space, local_space), mutator);
    }

    //--------------------------------------------------------------------------
    void CollectiveManager::notify_inactive(ReferenceMutator *mutator)
    //--------------------------------------------------------------------------
    {
      if (is_owner())
        deactivate_collective(mutator);
      else
        send_remote_gc_decrement(
            collective_mapping->get_parent(owner_space, local_space), mutator);
    }

    //--------------------------------------------------------------------------
    void CollectiveManager::notify_valid(ReferenceMutator *mutator)
    //--------------------------------------------------------------------------
    {
      if (is_owner())
        validate_collective(mutator);
      else
        send_remote_valid_increment(
            collective_mapping->get_parent(owner_space, local_space), mutator);
    }

    //--------------------------------------------------------------------------
    void CollectiveManager::notify_invalid(ReferenceMutator *mutator)
    //--------------------------------------------------------------------------
    {
      if (is_owner())
        invalidate_collective(mutator);
      else
        send_remote_valid_decrement(
            collective_mapping->get_parent(owner_space, local_space), mutator);
    }

    //--------------------------------------------------------------------------
    LegionRuntime::Accessor::RegionAccessor<
      LegionRuntime::Accessor::AccessorType::Generic>
        CollectiveManager::get_accessor(void) const
    //--------------------------------------------------------------------------
    {
      // not supported
      assert(false);
      return LegionRuntime::Accessor::RegionAccessor<
	LegionRuntime::Accessor::AccessorType::Generic>(instances[0]);
    }

    //--------------------------------------------------------------------------
    LegionRuntime::Accessor::RegionAccessor<
      LegionRuntime::Accessor::AccessorType::Generic>
        CollectiveManager::get_field_accessor(FieldID fid) const
    //--------------------------------------------------------------------------
    {
      // not supported
      assert(false);
      const CopySrcDstField &info = layout->find_field_info(fid);
      LegionRuntime::Accessor::RegionAccessor<
        LegionRuntime::Accessor::AccessorType::Generic> temp(instances[0]);
      return temp.get_untyped_field_accessor(info.field_id, info.size);
    }

    //--------------------------------------------------------------------------
    void CollectiveManager::activate_collective(ReferenceMutator *mutator)
    //--------------------------------------------------------------------------
    { 
      std::vector<AddressSpaceID> right_spaces;
      collective_mapping->get_children(owner_space, local_space, right_spaces);
      for (std::vector<AddressSpaceID>::const_iterator it = 
            right_spaces.begin(); it != right_spaces.end(); it++)
      {
        RtUserEvent done_event = Runtime::create_rt_user_event();
        Serializer rez;
        {
          RezCheck z(rez);
          rez.serialize(did);
          rez.serialize(COLLECTIVE_ACTIVATE_MESSAGE);
          rez.serialize(done_event);
        }
        runtime->send_collective_instance_message(*it, rez);
        mutator->record_reference_mutation_effect(done_event);
      }
      for (std::vector<MemoryManager*>::const_iterator it = 
            memories.begin(); it != memories.end(); it++)
        (*it)->activate_instance(this);
    }

    //--------------------------------------------------------------------------
    void CollectiveManager::deactivate_collective(ReferenceMutator *mutator)
    //--------------------------------------------------------------------------
    { 
      std::vector<AddressSpaceID> right_spaces;
      collective_mapping->get_children(owner_space, local_space, right_spaces);
      for (std::vector<AddressSpaceID>::const_iterator it = 
            right_spaces.begin(); it != right_spaces.end(); it++)
      {
        RtUserEvent done_event = Runtime::create_rt_user_event();
        Serializer rez;
        {
          RezCheck z(rez);
          rez.serialize(did);
          rez.serialize(COLLECTIVE_DEACTIVATE_MESSAGE);
          rez.serialize(done_event);
        }
        runtime->send_collective_instance_message(*it, rez);
        mutator->record_reference_mutation_effect(done_event);
      }
      for (std::vector<MemoryManager*>::const_iterator it = 
            memories.begin(); it != memories.end(); it++)
        (*it)->deactivate_instance(this);
    }

    //--------------------------------------------------------------------------
    void CollectiveManager::validate_collective(ReferenceMutator *mutator)
    //--------------------------------------------------------------------------
    { 
      std::vector<AddressSpaceID> right_spaces;
      collective_mapping->get_children(owner_space, local_space, right_spaces);
      for (std::vector<AddressSpaceID>::const_iterator it = 
            right_spaces.begin(); it != right_spaces.end(); it++)
      {
        RtUserEvent done_event = Runtime::create_rt_user_event();
        Serializer rez;
        {
          RezCheck z(rez);
          rez.serialize(did);
          rez.serialize(COLLECTIVE_VALIDATE_MESSAGE);
          rez.serialize(done_event);
        }
        runtime->send_collective_instance_message(*it, rez);
        mutator->record_reference_mutation_effect(done_event);
      }
      for (std::vector<MemoryManager*>::const_iterator it = 
            memories.begin(); it != memories.end(); it++)
        (*it)->validate_instance(this);
    }

    //--------------------------------------------------------------------------
    void CollectiveManager::invalidate_collective(ReferenceMutator *mutator)
    //--------------------------------------------------------------------------
    { 
      std::vector<AddressSpaceID> right_spaces;
      collective_mapping->get_children(owner_space, local_space, right_spaces);
      for (std::vector<AddressSpaceID>::const_iterator it = 
            right_spaces.begin(); it != right_spaces.end(); it++)
      {
        RtUserEvent done_event = Runtime::create_rt_user_event();
        Serializer rez;
        {
          RezCheck z(rez);
          rez.serialize(did);
          rez.serialize(COLLECTIVE_INVALIDATE_MESSAGE);
          rez.serialize(done_event);
        }
        runtime->send_collective_instance_message(*it, rez);
        mutator->record_reference_mutation_effect(done_event);
      }
      prune_gc_events();
      for (std::vector<MemoryManager*>::const_iterator it = 
            memories.begin(); it != memories.end(); it++)
        (*it)->validate_instance(this);
    }

    //--------------------------------------------------------------------------
    bool CollectiveManager::acquire_instance(ReferenceSource source, 
                                            ReferenceMutator *mutator,
                                            const DomainPoint &collective_point,
                                            AddressSpaceID *remote_space)
    //--------------------------------------------------------------------------
    {
      // TODO: implement this
      assert(false);
      return false;
    }

    //--------------------------------------------------------------------------
    void CollectiveManager::perform_deletion(RtEvent deferred_event)
    //--------------------------------------------------------------------------
    {
      perform_delete(deferred_event, true/*left*/);
    }

    //--------------------------------------------------------------------------
    void CollectiveManager::force_deletion(void)
    //--------------------------------------------------------------------------
    {
      force_delete(true/*left*/);
    }

    //--------------------------------------------------------------------------
    void CollectiveManager::set_garbage_collection_priority(MapperID mapper_id, 
                  Processor proc, GCPriority priority, const DomainPoint &point)
    //--------------------------------------------------------------------------
    {
      const PhysicalInstance inst = get_instance(point);
      MemoryManager *memory_manager =
        runtime->find_memory_manager(inst.get_location());
      memory_manager->set_garbage_collection_priority(this, mapper_id,
                                                      proc, priority);
    }

    //--------------------------------------------------------------------------
    RtEvent CollectiveManager::attach_external_instance(void)
    //--------------------------------------------------------------------------
    {
      // At this point the points should all be filled in so these
      // data structures are all read-only
#ifdef DEBUG_LEGION
      assert(!memories.empty());
#endif
      if (memories.size() > 1)
      {
        // Need to make sure we don't duplicate memory attaches
        // in the case where we have multiple instances in the
        // same memory
        std::set<MemoryManager*> unique_memories;
        std::vector<RtEvent> ready_events;
        for (unsigned idx = 0; idx < memories.size(); idx++)
        {
          MemoryManager *manager = memories[idx];
          if (unique_memories.find(manager) != unique_memories.end())
            continue;
          unique_memories.insert(manager);
          const RtEvent ready = manager->attach_external_instance(this);
          if (ready.exists())
            ready_events.push_back(ready);
        }
        if (!ready_events.empty())
          return Runtime::merge_events(ready_events);
        else
          return RtEvent::NO_RT_EVENT;
      }
      else
        return memories.back()->attach_external_instance(this);
    }

    //--------------------------------------------------------------------------
    RtEvent CollectiveManager::detach_external_instance(void)
    //--------------------------------------------------------------------------
    {
 #ifdef DEBUG_LEGION
      assert(!memories.empty());
#endif
      if (memories.size() > 1)
      {
        // Need to make sure we don't duplicate memory attaches
        // in the case where we have multiple instances in the
        // same memory
        std::set<MemoryManager*> unique_memories;
        std::vector<RtEvent> ready_events;
        for (unsigned idx = 0; idx < memories.size(); idx++)
        {
          MemoryManager *manager = memories[idx];
          if (unique_memories.find(manager) != unique_memories.end())
            continue;
          unique_memories.insert(manager);
          const RtEvent ready = manager->detach_external_instance(this);
          if (ready.exists())
            ready_events.push_back(ready);
        }
        if (!ready_events.empty())
          return Runtime::merge_events(ready_events);
        else
          return RtEvent::NO_RT_EVENT;
      }
      else
        return memories.back()->detach_external_instance(this);      
    }

    //--------------------------------------------------------------------------
    bool CollectiveManager::has_visible_from(const std::set<Memory> &mems) const
    //--------------------------------------------------------------------------
    {
      for (std::vector<MemoryManager*>::const_iterator it = 
            memories.begin(); it != memories.end(); it++)
        if (mems.find((*it)->memory) != mems.end())
          return true;
      return false;
    }

    //--------------------------------------------------------------------------
    Memory CollectiveManager::get_memory(void) const
    //--------------------------------------------------------------------------
    {
      // should never be called
      assert(false);
      return Memory::NO_MEMORY;
    }

#ifdef LEGION_GPU_REDUCTIONS
    //--------------------------------------------------------------------------
    bool CollectiveManager::is_gpu_visible(PhysicalManager *other) const
    //--------------------------------------------------------------------------
    {
      // TODO: implement this
      return false;
    }
    
    //--------------------------------------------------------------------------
    ReductionView* CollectiveManager::find_or_create_shadow_reduction(
                                    unsigned fidx, ReductionOpID redop, 
                                    AddressSpaceID request_space, UniqueID opid)
    //--------------------------------------------------------------------------
    {
      // TODO: implement this
      return NULL;
    }

    //--------------------------------------------------------------------------
    void CollectiveManager::record_remote_shadow_reduction(unsigned fidx,
                                       ReductionOpID redop, ReductionView *view)
    //--------------------------------------------------------------------------
    {
      // TODO: implement this
    }
#endif // LEGION_GPU_REDUCTIONS

    //--------------------------------------------------------------------------
    void CollectiveManager::perform_delete(RtEvent deferred_event, bool left)
    //--------------------------------------------------------------------------
    {
      const AddressSpaceID left_space =
        collective_mapping->get_parent(owner_space, local_space);
      if (left)
      {
        if (local_space == left_space)
        {
          // See if we can do the deletion
          {
            AutoLock i_lock(inst_lock);
            if (deleted_or_detached)
              return;
            deleted_or_detached = true;
          }
          // If we make it here we are the first ones so do the deletion
          collective_deletion(deferred_event);
          std::vector<AddressSpaceID> right_spaces;
          collective_mapping->get_children(owner_space, local_space,
                                           right_spaces);
          for (std::vector<AddressSpaceID>::const_iterator it = 
                right_spaces.begin(); it != right_spaces.end(); it++)
          {
            Serializer rez;
            {
              RezCheck z(rez);
              rez.serialize(did);
              rez.serialize(COLLECTIVE_PERFORM_DELETE_MESSAGE);
              rez.serialize(deferred_event);
              rez.serialize<bool>(false/*left*/);
            }
            runtime->send_collective_instance_message(*it, rez);
          }
        }
        else
        {
          // Forward this on to the left space
          Serializer rez;
          {
            RezCheck z(rez);
            rez.serialize(did);
            rez.serialize(COLLECTIVE_PERFORM_DELETE_MESSAGE);
            rez.serialize(deferred_event);
            rez.serialize<bool>(true/*left*/);
          }
          AutoLock i_lock(inst_lock);
          if (!deleted_or_detached)
            runtime->send_collective_instance_message(left_space, rez);
        }
      }
      else
      {
#ifdef DEBUG_LEGION
        assert(local_space != left_space);
#endif
        // Update our local event
        {
          AutoLock i_lock(inst_lock);
#ifdef DEBUG_LEGION
          assert(!deleted_or_detached);
#endif
          deleted_or_detached = true;
        }
        // Do the deletion
        collective_deletion(deferred_event); 
        std::vector<AddressSpaceID> right_spaces;
        collective_mapping->get_children(owner_space, local_space,right_spaces);
        // If we have no right users send back messages
        if (right_spaces.empty())
        {
          Serializer rez;
          {
            RezCheck z(rez);
            rez.serialize(did);
            rez.serialize(COLLECTIVE_FINALIZE_MESSAGE);
          }
          runtime->send_collective_instance_message(left_space, rez);
        }
        else
        {
          for (std::vector<AddressSpaceID>::const_iterator it = 
                right_spaces.begin(); it != right_spaces.end(); it++)
          {
            Serializer rez;
            {
              RezCheck z(rez);
              rez.serialize(did);
              rez.serialize(COLLECTIVE_PERFORM_DELETE_MESSAGE);
              rez.serialize(deferred_event);
              rez.serialize(false/*left*/);
            }
            runtime->send_collective_instance_message(*it, rez);
          }
        }
      }
    }

    //--------------------------------------------------------------------------
    void CollectiveManager::force_delete(bool left)
    //--------------------------------------------------------------------------
    {
      const AddressSpaceID left_space =
        collective_mapping->get_parent(owner_space, local_space);
      if (left)
      {
        if (local_space == left_space)
        {
          // See if we can do the deletion
          {
            AutoLock i_lock(inst_lock);
            if (deleted_or_detached)
              return;
            deleted_or_detached = true;
          }
          // If we make it here we are the first ones so so the deletion
          collective_force();
          std::vector<AddressSpaceID> right_spaces;
          collective_mapping->get_children(owner_space, local_space,
                                           right_spaces);
          for (std::vector<AddressSpaceID>::const_iterator it = 
                right_spaces.begin(); it != right_spaces.end(); it++)
          {
            Serializer rez;
            {
              RezCheck z(rez);
              rez.serialize(did);
              rez.serialize(COLLECTIVE_FORCE_DELETE_MESSAGE);
              rez.serialize<bool>(false/*left*/);
            }
            runtime->send_collective_instance_message(*it, rez);
          }
        }
        else
        {
          // Forward this on to the left space
          Serializer rez;
          {
            RezCheck z(rez);
            rez.serialize(did);
            rez.serialize(COLLECTIVE_FORCE_DELETE_MESSAGE);
            rez.serialize<bool>(true/*left*/);
          }
          AutoLock i_lock(inst_lock);
          if (!deleted_or_detached)
            runtime->send_collective_instance_message(left_space, rez);
        }
      }
      else
      {
#ifdef DEBUG_LEGION
        assert(local_space != left_space);
#endif
        // Update our local event
        {
          AutoLock i_lock(inst_lock);
#ifdef DEBUG_LEGION
          assert(!deleted_or_detached);
#endif
          deleted_or_detached = true;
        }
        // Do the deletion
        collective_force(); 
        std::vector<AddressSpaceID> right_spaces;
        collective_mapping->get_children(owner_space, local_space,right_spaces);
        // If we have no right users send back messages
        if (right_spaces.empty())
        {
          Serializer rez;
          {
            RezCheck z(rez);
            rez.serialize(did);
            rez.serialize(COLLECTIVE_FINALIZE_MESSAGE);
          }
          runtime->send_collective_instance_message(left_space, rez);
        }
        else
        {
          for (std::vector<AddressSpaceID>::const_iterator it = 
                right_spaces.begin(); it != right_spaces.end(); it++)
          {
            Serializer rez;
            {
              RezCheck z(rez);
              rez.serialize(did);
              rez.serialize(COLLECTIVE_FORCE_DELETE_MESSAGE);
              rez.serialize(false/*left*/);
            }
            runtime->send_collective_instance_message(*it, rez);
          }
        }
      }
    }

    //--------------------------------------------------------------------------
    bool CollectiveManager::finalize_message(void)
    //--------------------------------------------------------------------------
    {
      AutoLock i_lock(inst_lock);
#ifdef DEBUG_LEGION
      assert(finalize_messages <
              collective_mapping->count_children(owner_space, local_space));
#endif
      if (++finalize_messages ==
          collective_mapping->count_children(owner_space, local_space))
      {
        const AddressSpaceID left_space =
          collective_mapping->get_parent(owner_space, local_space);
        if (left_space != local_space)
        {
          Serializer rez;
          {
            RezCheck z(rez);
            rez.serialize(did);
            rez.serialize(COLLECTIVE_FINALIZE_MESSAGE);
          }
          runtime->send_collective_instance_message(left_space, rez);
        }
        return true;
      }
      else
        return false;
    }

    //--------------------------------------------------------------------------
    void CollectiveManager::collective_deletion(RtEvent deferred_event)
    //--------------------------------------------------------------------------
    {
#ifndef DISABLE_GC
      std::vector<PhysicalInstance::DestroyedField> serdez_fields;
      layout->compute_destroyed_fields(serdez_fields); 
      if (!serdez_fields.empty())
      {
        for (unsigned idx = 0; idx < instances.size(); idx++)
        {
          log_garbage.spew("Deleting collective instance " IDFMT " in memory "
                       IDFMT "", instances[idx].id, memories[idx]->memory.id);
          instances[idx].destroy(serdez_fields, deferred_event);
        }
      }
      else
      {
        for (unsigned idx = 0; idx < instances.size(); idx++)
        {
          log_garbage.spew("Deleting collective instance " IDFMT " in memory "
                       IDFMT "", instances[idx].id, memories[idx]->memory.id);
          instances[idx].destroy(deferred_event);
        }
      }
#ifdef LEGION_MALLOC_INSTANCES
      if (is_external_instance())
      {
        for (unsigned idx = 0; idx < instances.size(); idx++)
          memories[idx]->free_legion_instance(instances[idx], deferred_event);
      }
#endif
#endif
      // Notify any contexts of our deletion
      // Grab a copy of this in case we get any removal calls
      // while we are doing the deletion. We know that there
      // will be no more additions because we are being deleted
      std::set<InnerContext*> copy_active_contexts;
      std::map<std::pair<DistributedID,DomainPoint>,
                std::map<unsigned,Reservation> > copy_view_atomics;
      {
        AutoLock inst(inst_lock);
        if (active_contexts.empty())
          return;
        copy_active_contexts.swap(active_contexts);
        copy_view_atomics.swap(view_reservations);
#ifdef DEBUG_LEGION
        assert(pending_views.empty());
#endif
        context_views.clear();
      }
      for (std::set<InnerContext*>::iterator it = copy_active_contexts.begin(); 
            it != copy_active_contexts.end(); it++)
      {
        (*it)->notify_instance_deletion(this);
        if ((*it)->remove_reference())
          delete (*it);
      }
      // Clean up any reservations that we own associated with this instance
      for (std::map<std::pair<DistributedID,DomainPoint>,
                    std::map<unsigned,Reservation> >::iterator it1 =
            copy_view_atomics.begin(); it1 != copy_view_atomics.end(); it1++)
      {
        // Skip any non-local points
        if (std::find(instance_points.begin(), instance_points.end(), 
                      it1->first.second) == instance_points.end())
          continue;
        for (std::map<unsigned,Reservation>::iterator it2 =
              it1->second.begin(); it2 != it1->second.end(); it2++)
          it2->second.destroy_reservation();
      }
    }

    //--------------------------------------------------------------------------
    void CollectiveManager::collective_force(void)
    //--------------------------------------------------------------------------
    {
#ifndef DISABLE_GC
      std::vector<PhysicalInstance::DestroyedField> serdez_fields;
      layout->compute_destroyed_fields(serdez_fields); 
      if (!serdez_fields.empty())
      {
        for (unsigned idx = 0; idx < instances.size(); idx++)
        {
          log_garbage.spew("Force deleting collective instance " IDFMT 
           " in memory " IDFMT "", instances[idx].id, memories[idx]->memory.id);
          instances[idx].destroy(serdez_fields);
        }
      }
      else
      {
        for (unsigned idx = 0; idx < instances.size(); idx++)
        {
          log_garbage.spew("Force deleting collective instance " IDFMT
           " in memory " IDFMT "", instances[idx].id, memories[idx]->memory.id);
          instances[idx].destroy();
        }
      }
#ifdef LEGION_MALLOC_INSTANCES
      if (is_external_instance())
      {
        for (unsigned idx = 0; idx < instances.size(); idx++)
          memories[idx]->free_legion_instance(instances[idx], 
                                              RtEvent::NO_RT_EVENT);
      }
#endif
#endif
    }

    //--------------------------------------------------------------------------
    ApEvent CollectiveManager::fill_from(FillView *fill_view, 
                                         InstanceView *dst_view,
                                         ApEvent precondition,
                                         PredEvent predicate_guard,
                                         IndexSpaceExpression *fill_expression,
                                         const UniqueID op_id,
                                         const unsigned index,
                                         const FieldMask &fill_mask,
                                         const PhysicalTraceInfo &trace_info,
                                         std::set<RtEvent> &recorded_events,
                                         std::set<RtEvent> &applied_events,
                                         CopyAcrossHelper *across_helper,
                                         const bool manage_dst_events,
                                         const bool need_valid_return)
    //--------------------------------------------------------------------------
    {
#ifdef DEBUG_LEGION
      // Should never have a copy-across with a collective manager as the target
      assert(manage_dst_events);
      assert(across_helper == NULL);
      assert(collective_mapping != NULL);
#endif
      // This one is easy, just tree broadcast out to all the nodes and 
      // perform the fill operation on each one of them
      ApEvent result;
      if (need_valid_return)
        result = Runtime::create_ap_user_event(&trace_info);
      if (!collective_mapping->contains(local_space))
      {
        // This node doesn't have any instances, so start at one that
        // is contained within the collective mapping
        AddressSpaceID origin = collective_mapping->find_nearest(local_space);
        const RtUserEvent recorded = Runtime::create_rt_user_event();
        const RtUserEvent applied = Runtime::create_rt_user_event();
        Serializer rez;
        {
          RezCheck z(rez);
          rez.serialize(did);
          rez.serialize(fill_view->did);
          rez.serialize(dst_view->did);
          rez.serialize(precondition);
          rez.serialize(predicate_guard);
          fill_expression->pack_expression(rez, origin);
          rez.serialize(op_id);
          rez.serialize(index);
          rez.serialize(fill_mask);
          trace_info.pack_trace_info<true>(rez, applied_events, origin);
          rez.serialize(recorded);
          rez.serialize(applied);
          if (trace_info.recording)
          {
            ApBarrier bar;
            ShardID sid = 0;
            if (need_valid_return)
            {
              bar = ApBarrier(Realm::Barrier::create_barrier(1/*arrivals*/));
              sid = trace_info.record_managed_barrier(bar, 1/*arrivals*/);
              result = bar;
            }
            rez.serialize(bar);
            if (bar.exists())
              rez.serialize(sid);
          }
          else
          {
            ApUserEvent to_trigger;
            if (need_valid_return)
            {
              to_trigger = Runtime::create_ap_user_event(&trace_info);
              result = to_trigger;
            }
            rez.serialize(to_trigger);
          }
          rez.serialize(origin);
        }
        runtime->send_collective_distribute_fill(origin, rez);
        recorded_events.insert(recorded);
        applied_events.insert(applied);
      }
      else
      {
        ApUserEvent to_trigger;
        if (need_valid_return)
        {
          to_trigger = Runtime::create_ap_user_event(&trace_info);
          result = to_trigger;
        }
        perform_collective_fill(fill_view, dst_view, precondition,
            predicate_guard, fill_expression, op_id, index, fill_mask,
            trace_info, recorded_events, applied_events,
            to_trigger, local_space);
      }
      return result;
    }

    //--------------------------------------------------------------------------
    void CollectiveManager::perform_collective_fill(FillView *fill_view, 
                                         InstanceView *dst_view,
                                         ApEvent precondition,
                                         PredEvent predicate_guard,
                                         IndexSpaceExpression *fill_expression,
                                         const UniqueID op_id,
                                        const unsigned index,
                                         const FieldMask &fill_mask,
                                         const PhysicalTraceInfo &trace_info,
                                         std::set<RtEvent> &recorded_events,
                                         std::set<RtEvent> &applied_events,
                                         ApUserEvent ready_event,
                                         AddressSpaceID origin)
    //--------------------------------------------------------------------------
    {
#ifdef DEBUG_LEGION
      assert(collective_mapping != NULL);
      assert(collective_mapping->contains(local_space));
#endif
      // Send it on to any children in the broadcast tree first
      std::vector<AddressSpaceID> children;
      collective_mapping->get_children(origin, local_space, children);
      std::vector<ApEvent> ready_events;
      ApBarrier trace_barrier;
      ShardID trace_shard = 0;
      for (std::vector<AddressSpaceID>::const_iterator it =
            children.begin(); it != children.end(); it++)
      {
        const RtUserEvent recorded = Runtime::create_rt_user_event();
        const RtUserEvent applied = Runtime::create_rt_user_event();
        Serializer rez;
        {
          RezCheck z(rez);
          rez.serialize(did);
          rez.serialize(fill_view->did);
          rez.serialize(dst_view->did);
          rez.serialize(precondition);
          rez.serialize(predicate_guard);
          fill_expression->pack_expression(rez, *it);
          rez.serialize(op_id);
          rez.serialize(index);
          rez.serialize(fill_mask);
          trace_info.pack_trace_info<true>(rez, applied_events, *it);
          rez.serialize(recorded);
          rez.serialize(applied);
          if (trace_info.recording)
          {
            if (ready_event.exists() && !trace_barrier.exists())
            {
              trace_barrier =
                ApBarrier(Realm::Barrier::create_barrier(children.size()));
              trace_shard = trace_info.record_managed_barrier(trace_barrier,
                                                            children.size());
              ready_events.push_back(trace_barrier);
            }
            rez.serialize(trace_barrier);
            if (trace_barrier.exists())
              rez.serialize(trace_shard);
          }
          else
          {
            ApUserEvent child_ready;
            if (ready_event.exists())
            {
              child_ready = Runtime::create_ap_user_event(&trace_info);
              ready_events.push_back(child_ready);
            }
            rez.serialize(child_ready);
          }
          rez.serialize(origin);
        }
        runtime->send_collective_distribute_fill(*it, rez);
        recorded_events.insert(recorded);
        applied_events.insert(applied);
      }
      // Now we can perform the fills for our instances
      // The precondition will be the same across all our local instances
      ApEvent dst_precondition = dst_view->find_copy_preconditions(
          false/*reading*/, 0/*redop*/, fill_mask, fill_expression,
          op_id, index, applied_events, trace_info);
      if (dst_precondition.exists())
      {
        if (dst_precondition.exists())
          precondition =
            Runtime::merge_events(&trace_info, precondition, dst_precondition);
        else
          precondition = dst_precondition;
      }
      std::vector<ApEvent> local_events;
      for (unsigned idx = 0; idx < instances.size(); idx++)
      {
        std::vector<CopySrcDstField> dst_fields;
        layout->compute_copy_offsets(fill_mask, instances[idx],
#ifdef LEGION_SPY
                                     instance_events[idx],
#endif
                                     dst_fields);
        const ApEvent result = fill_expression->issue_fill(trace_info, 
                                                 dst_fields,
                                                 fill_view->value->value,
                                                 fill_view->value->value_size,
#ifdef LEGION_SPY
                                                 fill_view->fill_op_uid,
                                                 field_space_node->handle,
                                                 tree_id,
#endif
                                                 precondition, predicate_guard);
        if (result.exists())
          local_events.push_back(result);
      }
      if (!local_events.empty())
      {
        ApEvent local_ready = Runtime::merge_events(&trace_info, local_events);
        if (local_ready.exists())
        {
          const RtEvent collect_event = trace_info.get_collect_event();
          dst_view->add_copy_user(false/*reading*/, 0/*redop*/, local_ready,
              collect_event, fill_mask, fill_expression, op_id, index,
              recorded_events, trace_info.recording, runtime->address_space);
          if (ready_event.exists())
            ready_events.push_back(local_ready);
        }
      }
      if (!ready_events.empty())
      {
#ifdef DEBUG_LEGION
        assert(ready_event.exists());
#endif
        Runtime::trigger_event(&trace_info, ready_event,
            Runtime::merge_events(&trace_info, ready_events));
      }
      else if (ready_event.exists())
        Runtime::trigger_event(&trace_info, ready_event);
    }

    //--------------------------------------------------------------------------
    /*static*/ void CollectiveManager::handle_distribute_fill(Runtime *runtime,
                                     AddressSpaceID source, Deserializer &derez)
    //--------------------------------------------------------------------------
    {
      DerezCheck z(derez);
      DistributedID man_did, fill_did, dst_did;
      derez.deserialize(man_did);
      RtEvent man_ready, fill_ready, dst_ready;
      CollectiveManager *manager = static_cast<CollectiveManager*>(
          runtime->find_or_request_instance_manager(man_did, man_ready));
      derez.deserialize(fill_did);
      FillView *fill_view = static_cast<FillView*>(
          runtime->find_or_request_logical_view(fill_did, fill_ready));
      derez.deserialize(dst_did);
      InstanceView *dst_view = static_cast<InstanceView*>(
          runtime->find_or_request_logical_view(dst_did, dst_ready));
      ApEvent precondition;
      derez.deserialize(precondition);
      PredEvent predicate_guard;
      derez.deserialize(predicate_guard);
      IndexSpaceExpression *fill_expression =
        IndexSpaceExpression::unpack_expression(derez, runtime->forest, source);
      UniqueID op_id;
      derez.deserialize(op_id);
      unsigned index;
      derez.deserialize(index);
      FieldMask fill_mask;
      derez.deserialize(fill_mask);
      std::set<RtEvent> recorded_events, applied_events;
      PhysicalTraceInfo trace_info =
        PhysicalTraceInfo::unpack_trace_info(derez, runtime, applied_events);
      RtUserEvent recorded, applied;
      derez.deserialize(recorded);
      derez.deserialize(applied);
      ApUserEvent ready;
      if (trace_info.recording)
      {
        ApBarrier bar;
        derez.deserialize(bar);
        if (bar.exists())
        {
          ShardID sid;
          derez.deserialize(sid);
          // Copy-elmination will take care of this for us
          // when the trace is optimized
          ready = Runtime::create_ap_user_event(&trace_info);
          Runtime::phase_barrier_arrive(bar, 1/*count*/, ready);
          trace_info.record_barrier_arrival(bar, ready, 1/*count*/, 
                                            applied_events, sid);
        }
      }
      else
        derez.deserialize(ready);
      AddressSpaceID origin;
      derez.deserialize(origin);

      // Make sure all the distributed collectables are ready
      if (man_ready.exists() && !man_ready.has_triggered())
        man_ready.wait();
      if (fill_ready.exists() && !fill_ready.has_triggered())
        fill_ready.wait();
      if (dst_ready.exists() && !dst_ready.has_triggered())
        dst_ready.wait();

      manager->perform_collective_fill(fill_view, dst_view, precondition,
          predicate_guard, fill_expression, op_id, index, fill_mask,
          trace_info, recorded_events, applied_events, ready, origin);

      if (!recorded_events.empty())
        Runtime::trigger_event(recorded,Runtime::merge_events(recorded_events));
      else
        Runtime::trigger_event(recorded);
      if (!applied_events.empty())
        Runtime::trigger_event(applied, Runtime::merge_events(applied_events));
      else
        Runtime::trigger_event(applied);
    }

    //--------------------------------------------------------------------------
    ApEvent CollectiveManager::perform_collective_point(InstanceView *src_view,
                                const std::vector<CopySrcDstField> &dst_fields,
                                const std::vector<Reservation> &reservations,
                                ApEvent precondition,
                                PredEvent predicate_guard,
                                IndexSpaceExpression *copy_expression,
                                const UniqueID op_id,
                                const unsigned index,
                                const FieldMask &copy_mask,
                                const Memory location,
                                const PhysicalTraceInfo &trace_info,
                                std::set<RtEvent> &recorded_events,
                                std::set<RtEvent> &applied_events)
    //--------------------------------------------------------------------------
    {
#ifdef DEBUG_LEGION
      assert(!instances.empty());
      assert(src_view->manager == this);
      assert(collective_mapping != NULL);
      assert(collective_mapping->contains(local_space));
#endif
      // Compute the source precondition to get that in flight
      const ApEvent src_pre = src_view->find_copy_preconditions(
          true/*reading*/, 0/*redop*/, copy_mask, copy_expression,
          op_id, index, applied_events, trace_info);
      if (src_pre.exists())
      {
        if (precondition.exists())
          precondition =
            Runtime::merge_events(&trace_info, precondition, src_pre);
        else
          precondition = src_pre;
      }
      // Figure out which instance we're going to use for the copy
      unsigned instance_index = 0;
      if (instances.size() > 1)
      {
        int best_bandwidth = -1;
        const Machine &machine = runtime->machine;
        Machine::AffinityDetails details;
        if (machine.has_affinity(location,instances[0].get_location(),&details))
          best_bandwidth = details.bandwidth;
        for (unsigned idx = 1; idx < instances.size(); idx++)
        {
          if (machine.has_affinity(location,
                instances[idx].get_location(), &details))
          {
            if ((best_bandwidth < 0) || (details.bandwidth > best_bandwidth))
            {
              best_bandwidth = details.bandwidth;
              instance_index = idx;
            }
          }
        }
      }
      // Compute the src_fields
      std::vector<CopySrcDstField> src_fields;
      layout->compute_copy_offsets(copy_mask, instances[instance_index],
#ifdef LEGION_SPY
                                   instance_events[instance_index],
#endif
                                   src_fields);
      // Issue the copy
      const ApEvent copy_post = copy_expression->issue_copy(trace_info,
            dst_fields, src_fields, reservations,
#ifdef LEGION_SPY
            tree_id, tree_id,
#endif
            precondition, predicate_guard);
      // Record the user
      if (copy_post.exists())
      {
        const RtEvent collect_event = trace_info.get_collect_event();
        src_view->add_copy_user(true/*reading*/, 0/*redop*/, copy_post,
            collect_event, copy_mask, copy_expression, op_id, index,
            recorded_events, trace_info.recording, runtime->address_space);
      }
      return copy_post;
    }

    //--------------------------------------------------------------------------
    /*static*/ void CollectiveManager::handle_distribute_point(Runtime *runtime,
                                     AddressSpaceID source, Deserializer &derez)
    //--------------------------------------------------------------------------
    {
      DerezCheck z(derez);
      DistributedID man_did, src_did;
      derez.deserialize(man_did);
      RtEvent man_ready, src_ready;
      CollectiveManager *manager = static_cast<CollectiveManager*>(
          runtime->find_or_request_instance_manager(man_did, man_ready));
      derez.deserialize(src_did);
      InstanceView *src_view = static_cast<InstanceView*>(
          runtime->find_or_request_logical_view(src_did, src_ready));
      size_t num_fields;
      derez.deserialize(num_fields);
      std::vector<CopySrcDstField> dst_fields(num_fields);
      for (unsigned idx = 0; idx < num_fields; idx++)
        derez.deserialize(dst_fields[idx]);
      size_t num_reservations;
      derez.deserialize(num_reservations);
      std::vector<Reservation> reservations(num_reservations);
      for (unsigned idx = 0; idx < num_reservations; idx++)
        derez.deserialize(reservations[idx]);
      ApEvent precondition;
      derez.deserialize(precondition);
      PredEvent predicate_guard;
      derez.deserialize(predicate_guard);
      IndexSpaceExpression *copy_expression =
        IndexSpaceExpression::unpack_expression(derez, runtime->forest, source);
      UniqueID op_id;
      derez.deserialize(op_id);
      unsigned index;
      derez.deserialize(index);
      FieldMask copy_mask;
      derez.deserialize(copy_mask);
      Memory location;
      derez.deserialize(location);
      std::set<RtEvent> recorded_events, applied_events;
      PhysicalTraceInfo trace_info =
        PhysicalTraceInfo::unpack_trace_info(derez, runtime, applied_events);
      RtUserEvent recorded, applied;
      derez.deserialize(recorded);
      derez.deserialize(applied);
      ApUserEvent ready;
      derez.deserialize(ready);

      if (man_ready.exists() && !man_ready.has_triggered())
        man_ready.wait();
      if (src_ready.exists() && !src_ready.has_triggered())
        src_ready.wait();

      const ApEvent result = manager->perform_collective_point(src_view,
          dst_fields, reservations, precondition, predicate_guard,
          copy_expression, op_id, index, copy_mask, location, trace_info,
          recorded_events, applied_events);

      Runtime::trigger_event(&trace_info, ready, result);
      if (!recorded_events.empty())
        Runtime::trigger_event(recorded,Runtime::merge_events(recorded_events));
      else
        Runtime::trigger_event(recorded);
      if (!applied_events.empty())
        Runtime::trigger_event(applied, Runtime::merge_events(applied_events));
      else
        Runtime::trigger_event(applied);
    }

    //--------------------------------------------------------------------------
    void CollectiveManager::perform_collective_reduction(InstanceView *src_view,
                                const std::vector<CopySrcDstField> &dst_fields,
                                const std::vector<Reservation> &reservations,
                                ApEvent precondition,
                                PredEvent predicate_guard,
                                IndexSpaceExpression *copy_expression,
                                const UniqueID op_id,
                                const unsigned index,
                                const FieldMask &copy_mask,
                                const PhysicalTraceInfo &trace_info,
                                std::set<RtEvent> &recorded_events,
                                std::set<RtEvent> &applied_events,
                                ApUserEvent result, AddressSpaceID origin)
    //--------------------------------------------------------------------------
    {
#ifdef DEBUG_LEGION
      assert(redop > 0);
      assert(result.exists());
      assert(!instances.empty());
      assert(src_view->manager == this);
      assert(collective_mapping != NULL);
      assert(collective_mapping->contains(local_space));
#endif
      // Get the dst_fields and reservations for performing the local reductions
      std::vector<CopySrcDstField> local_fields;
      layout->compute_copy_offsets(copy_mask, instances.front(),
#ifdef LEGION_SPY
                                   instance_events.front(),
#endif
                                   local_fields);

      std::vector<AddressSpaceID> children;
      collective_mapping->get_children(origin, local_space, children);
      // Get the precondition for performing reductions to one of our instances
      ApEvent reduce_pre; 
      std::vector<Reservation> local_reservations;
      if (!children.empty() || (instances.size() > 1))
      {
        // Compute the precondition for performing any reductions
        reduce_pre = src_view->find_copy_preconditions(false/*reading*/, redop,
          copy_mask, copy_expression, op_id, index, applied_events, trace_info);
        // If we're going to be doing reductions we need the reservations
        src_view->find_field_reservations(copy_mask, instance_points.front(),
                                          local_reservations);
        for (unsigned idx = 0; idx < local_fields.size(); idx++)
          local_fields[idx].set_redop(redop, true/*fold*/, true/*exclusive*/);
      }
      std::vector<ApEvent> reduce_events;
      // If we have any children, send them messages to reduce to our instance
      ApBarrier trace_barrier;
      ShardID trace_shard = 0;
      for (std::vector<AddressSpaceID>::const_iterator it =
            children.begin(); it != children.end(); it++)
      {
        const RtUserEvent recorded = Runtime::create_rt_user_event();
        const RtUserEvent applied = Runtime::create_rt_user_event();
        Serializer rez;
        {
          RezCheck z(rez);
          rez.serialize(did);
          rez.serialize(src_view->did);
          rez.serialize<size_t>(local_fields.size());
          for (unsigned idx = 0; idx < local_fields.size(); idx++)
            rez.serialize(local_fields[idx]);
          rez.serialize<size_t>(local_reservations.size());
          for (unsigned idx = 0; idx < local_reservations.size(); idx++)
            rez.serialize(local_reservations[idx]);
          rez.serialize(reduce_pre);
          rez.serialize(predicate_guard);
          copy_expression->pack_expression(rez, *it);
          rez.serialize(op_id);
          rez.serialize(index);
          rez.serialize(copy_mask);
          trace_info.pack_trace_info<true>(rez, applied_events, *it);
          rez.serialize(recorded);
          rez.serialize(applied);
          if (trace_info.recording)
          {
            if (!trace_barrier.exists())
            {
              trace_barrier = 
                ApBarrier(Realm::Barrier::create_barrier(children.size()));
              trace_shard = trace_info.record_managed_barrier(trace_barrier,
                                                              children.size());
              reduce_events.push_back(trace_barrier);
            }
            rez.serialize(trace_barrier);
            if (trace_barrier.exists())
              rez.serialize(trace_shard);
          }
          else
          {
            const ApUserEvent reduced =
              Runtime::create_ap_user_event(&trace_info);
            rez.serialize(reduced);
            reduce_events.push_back(reduced);
          }
          rez.serialize(origin);
        }
        runtime->send_collective_distribute_reduction(*it, rez);
        recorded_events.insert(recorded);
        applied_events.insert(applied);
      }
      // Compute the reading precondition for our instances
      ApEvent read_pre = src_view->find_copy_preconditions(
          true/*reading*/, 0/*redop*/, copy_mask, copy_expression,
          op_id, index, applied_events, trace_info);
      // Make sure we don't apply any reductions to instance[0]
      // unless it is safe to to do so
      if (reduce_pre.exists())
      {
        if (read_pre.exists())
          read_pre = Runtime::merge_events(&trace_info, read_pre, reduce_pre);
        else
          read_pre = reduce_pre;
      }
      // Perform our local reductions
      // TODO: We could build a tree reduction here inside the
      // local node as well, but that seems unnecessary for most
      // cases so we're just going to reduce everything to the 
      // target for now
      for (unsigned idx = 1; idx < instances.size(); idx++)
      {
        std::vector<CopySrcDstField> src_fields;
        layout->compute_copy_offsets(copy_mask, instances[idx],
#ifdef LEGION_SPY
                                     instance_events[idx],
#endif
                                     src_fields);
        ApEvent local_reduce = copy_expression->issue_copy(trace_info,
            local_fields, src_fields, local_reservations,
#ifdef LEGION_SPY
            tree_id, tree_id,
#endif
            read_pre, predicate_guard); 
        if (local_reduce.exists())
          reduce_events.push_back(local_reduce);
      }
      // Peform the reduction back to the destination
      // No need to swap the local fields back to being non-reduction
      // since they're going in the src location here so realm should
      // ignore the reduction parts of them
      // Incorporate any reductions along with the read precondition
      // and the precondition from the destination to compute any 
      // preconditions for the reduction to our caller
      if (read_pre.exists())
        reduce_events.push_back(read_pre);
      if (!reduce_events.empty())
      {
        if (precondition.exists())
          reduce_events.push_back(precondition);
        precondition = Runtime::merge_events(&trace_info, reduce_events);
      }
      // Perform the reduction to the destination
      const ApEvent reduce_post = copy_expression->issue_copy(trace_info,
          dst_fields, local_fields, reservations,
#ifdef LEGION_SPY
          tree_id, tree_id,
#endif
          precondition, predicate_guard);
      // Trigger the output
      Runtime::trigger_event(&trace_info, result, reduce_post);
      // Save the result, note that this reading of this final reduction
      // always dominates any incoming reductions so we don't need to 
      // record them separately
      if (reduce_post.exists())
      {
        const RtEvent collect_event = trace_info.get_collect_event();
        src_view->add_copy_user(true/*reading*/, 0/*redop*/, reduce_post,
            collect_event, copy_mask, copy_expression, op_id, index,
            recorded_events, trace_info.recording, runtime->address_space);
      }
    }

    //--------------------------------------------------------------------------
    /*static*/ void CollectiveManager::handle_distribute_reduction(
                   Runtime *runtime, AddressSpaceID source, Deserializer &derez)
    //--------------------------------------------------------------------------
    {
      DerezCheck z(derez);
      DistributedID man_did, src_did;
      derez.deserialize(man_did);
      RtEvent man_ready, src_ready;
      CollectiveManager *manager = static_cast<CollectiveManager*>(
          runtime->find_or_request_instance_manager(man_did, man_ready));
      derez.deserialize(src_did);
      InstanceView *src_view = static_cast<InstanceView*>(
          runtime->find_or_request_logical_view(src_did, src_ready));
      size_t num_fields;
      derez.deserialize(num_fields);
      std::vector<CopySrcDstField> dst_fields(num_fields);
      for (unsigned idx = 0; idx < num_fields; idx++)
        derez.deserialize(dst_fields[idx]);
      size_t num_reservations;
      derez.deserialize(num_reservations);
      std::vector<Reservation> reservations(num_reservations);
      for (unsigned idx = 0; idx < num_reservations; idx++)
        derez.deserialize(reservations[idx]);
      ApEvent precondition;
      derez.deserialize(precondition);
      PredEvent predicate_guard;
      derez.deserialize(predicate_guard);
      IndexSpaceExpression *copy_expression =
        IndexSpaceExpression::unpack_expression(derez, runtime->forest, source);
      UniqueID op_id;
      derez.deserialize(op_id);
      unsigned index;
      derez.deserialize(index);
      FieldMask copy_mask;
      derez.deserialize(copy_mask);
      std::set<RtEvent> recorded_events, applied_events;
      PhysicalTraceInfo trace_info =
        PhysicalTraceInfo::unpack_trace_info(derez, runtime, applied_events);
      RtUserEvent recorded, applied;
      derez.deserialize(recorded);
      derez.deserialize(applied);
      ApUserEvent ready;
      if (trace_info.recording)
      {
        ApBarrier bar;
        derez.deserialize(bar);
        ShardID sid;
        derez.deserialize(sid);
        // Copy-elmination will take care of this for us
        // when the trace is optimized
        ready = Runtime::create_ap_user_event(&trace_info);
        Runtime::phase_barrier_arrive(bar, 1/*count*/, ready);
        trace_info.record_barrier_arrival(bar, ready, 1/*count*/, 
                                          applied_events, sid);
      }
      else
        derez.deserialize(ready);
      AddressSpaceID origin;
      derez.deserialize(origin);

      if (man_ready.exists() && !man_ready.has_triggered())
        man_ready.wait();
      if (src_ready.exists() && !src_ready.has_triggered())
        src_ready.wait();

      manager->perform_collective_reduction(src_view, dst_fields, reservations,
        precondition, predicate_guard, copy_expression, op_id, index,
        copy_mask, trace_info, recorded_events, applied_events, ready, origin);

      if (!recorded_events.empty())
        Runtime::trigger_event(recorded,Runtime::merge_events(recorded_events));
      else
        Runtime::trigger_event(recorded);
      if (!applied_events.empty())
        Runtime::trigger_event(applied, Runtime::merge_events(applied_events));
      else
        Runtime::trigger_event(applied);
    }

    //--------------------------------------------------------------------------
    ApEvent CollectiveManager::copy_from(InstanceView *src_view,
                                         InstanceView *dst_view,
                                         PhysicalManager *source_manager,
                                         ApEvent precondition,
                                         PredEvent predicate_guard, 
                                         ReductionOpID reduction_op_id,
                                         IndexSpaceExpression *copy_expression,
                                         const UniqueID op_id,
                                         const unsigned index,
                                         const FieldMask &copy_mask,
                                         const PhysicalTraceInfo &trace_info,
                                         std::set<RtEvent> &recorded_events,
                                         std::set<RtEvent> &applied_events,
                                         CopyAcrossHelper *across_helper,
                                         const bool manage_dst_events,
<<<<<<< HEAD
                                         const bool need_valid_return)
=======
                                         const bool fill_restricted)
>>>>>>> 5b0213cb
    //--------------------------------------------------------------------------
    {
#ifdef DEBUG_LEGION
      // Should never have a copy-across with a collective manager as the target
      assert(manage_dst_events);
      assert(across_helper == NULL);
      assert(dst_view->manager == this);
      assert(collective_mapping != NULL);
      assert(reduction_op_id == source_manager->redop);
#endif
      // Several cases here:
      // 1. The source is an individual manager - in this case we'll issue
      //    the copy/reduction from the source to an instance on the closest
      //    node and then build the broadcast tree from there 
      // 2. The source is another normal collective manager - we'll do a 
      //    broadcast out to all the nodes and have each of them pick a 
      //    source instance to copy from and then do the copy
      // 3. The source is a reduction collective instance - broadcast control
      //    out to all the nodes and then perform the all-reduce between the
      //    instances of the source, then do the reduction the same as the 
      //    case for copies with a normal collective manager
      ApUserEvent all_done;
      if (need_valid_return)
        all_done = Runtime::create_ap_user_event(&trace_info);
      if (!source_manager->is_collective_manager())
      {
        // Case 1: the source is an individual manager
        // Copy to one of our instances and then broadcast it
        IndividualManager *source = source_manager->as_individual_manager();
        // Get the precondition as well
        const ApEvent src_pre = src_view->find_copy_preconditions(
            true/*reading*/, 0/*redop*/, copy_mask, copy_expression,
            op_id, index, applied_events, trace_info);
        if (src_pre.exists())
        {
          if (precondition.exists())
            precondition =
              Runtime::merge_events(&trace_info, precondition, src_pre);
          else
            precondition = src_pre;
        }
        std::vector<CopySrcDstField> src_fields;
        source->compute_copy_offsets(copy_mask, src_fields);
        const AddressSpaceID origin = select_source_space(source->owner_space);
        ApUserEvent copy_done = Runtime::create_ap_user_event(&trace_info);
        // Record the copy done event on the source view
        src_view->add_copy_user(true/*reading*/, 0/*redop*/, copy_done,
            trace_info.get_collect_event(), copy_mask, copy_expression,
            op_id, index, recorded_events, trace_info.recording,
            runtime->address_space);
        ApBarrier all_bar;
        ShardID owner_shard = 0;
        if (all_done.exists() && trace_info.recording)
        {
          const size_t arrivals = collective_mapping->size();
          all_bar = ApBarrier(Realm::Barrier::create_barrier(arrivals));
          owner_shard = trace_info.record_managed_barrier(all_bar, arrivals);
          // Tracing copy-optimization will eliminate this when
          // the trace gets optimized
          Runtime::trigger_event(&trace_info, all_done, all_bar);
        }
        if (origin != local_space)
        {
          const RtUserEvent recorded = Runtime::create_rt_user_event();
          const RtUserEvent applied = Runtime::create_rt_user_event();
          Serializer rez;
          {
            RezCheck z(rez);
            rez.serialize(this->did);
            rez.serialize(dst_view->did);
            rez.serialize<size_t>(src_fields.size());
            for (unsigned idx = 0; idx < src_fields.size(); idx++)
              rez.serialize(src_fields[idx]);
            rez.serialize(precondition);
            rez.serialize(predicate_guard);
            copy_expression->pack_expression(rez, origin);
            rez.serialize(op_id);
            rez.serialize(index);
            rez.serialize(copy_mask);
            trace_info.pack_trace_info<true>(rez, applied_events, origin);
            rez.serialize(recorded);
            rez.serialize(applied);
            if (trace_info.recording)
            {
              ApBarrier copy_bar(Realm::Barrier::create_barrier(1/*count*/));
              ShardID sid = trace_info.record_managed_barrier(copy_bar, 1);
              Runtime::trigger_event(&trace_info, copy_done, copy_bar);
              rez.serialize(copy_bar);
              rez.serialize(sid);
              rez.serialize(all_bar);
              if (all_bar.exists())
                rez.serialize(owner_shard);
            }
            else
            {
              rez.serialize(copy_done);
              rez.serialize(all_done);
            }
            rez.serialize(origin);
          }
          runtime->send_collective_distribute_broadcast(origin, rez);
          recorded_events.insert(recorded);
          applied_events.insert(applied);
        }
        else
          perform_collective_broadcast(dst_view, src_fields, precondition,
              predicate_guard, copy_expression, op_id, index, copy_mask,
              trace_info, recorded_events, applied_events, copy_done,
              all_done, all_bar, owner_shard, origin); 
      }
      else
      {
        CollectiveManager *collective = source_manager->as_collective_manager();
        AddressSpaceID origin = collective_mapping->contains(local_space) ?
          local_space : owner_space;
        // If the source is a reduction collective instance then we need
        // to see if we can go down the point-wise route based on performing
        // an all-reduce, or whether we have to do a tree reduction followed
        // by a tree broadcast. To do the all-reduce path we need all the
        // collective mappings for both collective instances to be the same
        uint64_t allreduce_tag = 0;
        if (collective->is_reduction_manager())
        {
          // Case 3: this is conceptually an all-reduce
          // We'll handle two separate cases here depending on whether
          // the two collective instances have matching collective mappings
          if ((collective_mapping != collective->collective_mapping) &&
              (*collective_mapping != *(collective->collective_mapping)))
          {
            // The two collective mappings do not align, which should
            // be fairly uncommon, but we'll handle it anyway
            // In this case we'll do a reduction down to a single
            // instance in the source collective manager and then 
            // broadcast back out to all the destination instances
            // We need to find a commond address space in which to
            // issue the commands for the reduction and broadcast
            // preferably one which is contained in both mappings
            if (collective_mapping->contains(local_space) &&
                collective->collective_mapping->contains(local_space))
            {
              // We're contained in both mappings so we can do this here
              perform_collective_reducecast(collective, src_view, dst_view,
                  precondition, predicate_guard, copy_expression,
                  op_id, index, copy_mask, trace_info, recorded_events,
                  applied_events, all_done, local_space);
            }
            else
            {
              // Try to find a common address space in both mappings
              AddressSpaceID target = collective_mapping->contains(local_space)
                ? local_space : collective_mapping->get_origin();
              for (unsigned idx = 0; idx < collective_mapping->size(); idx++)
              {
                AddressSpaceID next = (*collective_mapping)[idx];
                if (!collective->collective_mapping->contains(next))
                  continue;
                target = next;
                break;
              }
              perform_collective_reducecast(collective, src_view, dst_view,
                  precondition, predicate_guard, copy_expression,
                  op_id, index, copy_mask, trace_info, recorded_events,
                  applied_events, all_done, target);
            }
            return all_done; 
          }
          // Otherwise we can fall through and do the allreduce as part
          // of the pointwise copy, get a tag through for unique identification
          allreduce_tag = 
            unique_allreduce_tag.fetch_add(collective_mapping->size());
        }
        ApBarrier all_bar;
        ShardID owner_shard;
        if (all_done.exists() && trace_info.recording)
        {
          const size_t arrivals = collective_mapping->size();
          all_bar = ApBarrier(Realm::Barrier::create_barrier(arrivals));
          owner_shard = trace_info.record_managed_barrier(all_bar, arrivals);
          // Tracing copy-optimization will eliminate this when
          // the trace gets optimized
          Runtime::trigger_event(&trace_info, all_done, all_bar);
        }
        // Case 2 and 3 (all-reduce): Broadcast out the point-wise command
        if (origin != local_space)
        {
          const RtUserEvent recorded = Runtime::create_rt_user_event();
          const RtUserEvent applied = Runtime::create_rt_user_event();
          Serializer rez;
          {
            RezCheck z(rez);
            rez.serialize(this->did);
            rez.serialize(collective->did);
            rez.serialize(src_view->did);
            rez.serialize(dst_view->did);
            rez.serialize(precondition);
            rez.serialize(predicate_guard);
            copy_expression->pack_expression(rez, origin);
            rez.serialize(op_id);
            rez.serialize(index);
            rez.serialize(copy_mask);
            trace_info.pack_trace_info<true>(rez, applied_events, origin);
            rez.serialize(recorded);
            rez.serialize(applied);
            if (trace_info.recording)
            {
              rez.serialize(all_bar);
              if (all_bar.exists())
                rez.serialize(owner_shard);
            }
            else
              rez.serialize(all_done);
            rez.serialize(origin);
            rez.serialize(allreduce_tag);
          }
          runtime->send_collective_distribute_pointwise(origin, rez);
          recorded_events.insert(recorded);
          applied_events.insert(applied);
        }
        else
          perform_collective_pointwise(collective, src_view, dst_view,
              precondition, predicate_guard, copy_expression, op_id, index,
              copy_mask, trace_info, recorded_events, applied_events, 
              all_done, all_bar, owner_shard, origin, allreduce_tag);
      }
      return all_done;
    }

    //--------------------------------------------------------------------------
    void CollectiveManager::perform_collective_pointwise(
                                          CollectiveManager *source,
                                          InstanceView *src_view,
                                          InstanceView *dst_view,
                                          ApEvent precondition,
                                          PredEvent predicate_guard,
                                          IndexSpaceExpression *copy_expression,
                                          const UniqueID op_id,
                                          const unsigned index,
                                          const FieldMask &copy_mask,
                                          const PhysicalTraceInfo &trace_info,
                                          std::set<RtEvent> &recorded_events,
                                          std::set<RtEvent> &applied_events,
                                          ApUserEvent all_done,
                                          ApBarrier all_bar,
                                          ShardID owner_shard,
                                          AddressSpaceID origin,
                                          const uint64_t allreduce_tag)
    //--------------------------------------------------------------------------
    {
#ifdef DEBUG_LEGION
      assert(!instances.empty());
      assert(dst_view->manager == this);
      assert(src_view->manager == source);
      assert(collective_mapping->contains(local_space));
#endif
      // First distribute this off to all the child nodes
      std::vector<ApEvent> done_events;
      std::vector<AddressSpaceID> children;
      collective_mapping->get_children(origin, local_space, children);
      for (std::vector<AddressSpaceID>::const_iterator it =
            children.begin(); it != children.end(); it++)
      {
        const RtUserEvent recorded = Runtime::create_rt_user_event();
        const RtUserEvent applied = Runtime::create_rt_user_event();
        Serializer rez;
        {
          RezCheck z(rez);
          rez.serialize(this->did);
          rez.serialize(source->did);
          rez.serialize(src_view->did);
          rez.serialize(dst_view->did);
          rez.serialize(precondition);
          rez.serialize(predicate_guard);
          copy_expression->pack_expression(rez, *it);
          rez.serialize(op_id);
          rez.serialize(index);
          rez.serialize(copy_mask);
          trace_info.pack_trace_info<true>(rez, applied_events, *it);
          rez.serialize(recorded);
          rez.serialize(applied);
          if (trace_info.recording)
          {
            rez.serialize(all_bar);
            if (all_bar.exists())
              rez.serialize(owner_shard);
          }
          else
          {
            ApUserEvent done; 
            if (all_done.exists())
            {
              done = Runtime::create_ap_user_event(&trace_info);
              done_events.push_back(done);
            }
            rez.serialize(done);
          }
          rez.serialize(origin);
          rez.serialize(allreduce_tag);
        }
        runtime->send_collective_distribute_pointwise(*it, rez);
        recorded_events.insert(recorded);
        applied_events.insert(applied);
      }
      // If the source is a reduction manager, this is where we need
      // to perform the all-reduce before issuing the pointwise copies
      if (source->is_reduction_manager())
      {
#ifdef DEBUG_LEGION
        // Better have the same collective mappings if we're doing all-reduce
        assert((collective_mapping == source->collective_mapping) ||
            ((*collective_mapping) == (*(source->collective_mapping))));
        assert(src_view->is_reduction_view());
#endif
        ReductionView *red_view = src_view->as_reduction_view();
        perform_collective_allreduce(red_view, precondition, predicate_guard,
            copy_expression, op_id, index, copy_mask, trace_info,
            recorded_events, applied_events, allreduce_tag);
      }
      // Find the precondition for all our local copies
      const ApEvent dst_pre = dst_view->find_copy_preconditions(
          false/*reading*/, source->redop, copy_mask, copy_expression,
          op_id, index, applied_events, trace_info);
      if (dst_pre.exists())
      {
        if (precondition.exists())
          precondition =
            Runtime::merge_events(&trace_info, precondition, dst_pre);
        else
          precondition = dst_pre;
      }
      // Compute a source node for our copies to this node
      const AddressSpaceID src = source->select_source_space(local_space);
      std::vector<ApEvent> local_events;
      // Now we can do our local copies
      for (unsigned idx = 0; idx < instances.size(); idx++)
      {
        // Get our dst_fields
        std::vector<CopySrcDstField> dst_fields;
        layout->compute_copy_offsets(copy_mask, instances[idx],
#ifdef LEGION_SPY
                                     instance_events[idx],
#endif
                                     dst_fields); 
        std::vector<Reservation> reservations;
        if (source->redop > 0)
        {
          dst_view->find_field_reservations(copy_mask, instance_points[idx],
                                            reservations);
          for (unsigned idx = 0; idx < dst_fields.size(); idx++)
            dst_fields[idx].set_redop(source->redop, false/*fold*/,
                                      true/*exclusive*/);
        }
        const Memory location = instances[idx].get_location();
        if (src != local_space)
        {
          const RtUserEvent recorded = Runtime::create_rt_user_event();
          const RtUserEvent applied = Runtime::create_rt_user_event();
          ApUserEvent done = Runtime::create_ap_user_event(&trace_info);
          Serializer rez;
          {
            RezCheck z(rez);
            rez.serialize(source->did);
            rez.serialize(src_view->did);
            rez.serialize<size_t>(dst_fields.size());
            for (unsigned idx = 0; idx < dst_fields.size(); idx++)
              rez.serialize(dst_fields[idx]);
            rez.serialize<size_t>(reservations.size());
            for (unsigned idx = 0; idx < reservations.size(); idx++)
              rez.serialize(reservations[idx]);
            rez.serialize(precondition);
            rez.serialize(predicate_guard);
            copy_expression->pack_expression(rez, src);
            rez.serialize(op_id);
            rez.serialize(index);
            rez.serialize(copy_mask);
            rez.serialize(location);
            trace_info.pack_trace_info<true>(rez, applied_events, src);
            rez.serialize(recorded);
            rez.serialize(applied);
            rez.serialize(done);
          }
          runtime->send_collective_distribute_point(src, rez);
          recorded_events.insert(recorded);
          applied_events.insert(applied);
          local_events.push_back(done);
        }
        else
        {
          const ApEvent done = source->perform_collective_point(src_view,
              dst_fields, reservations, precondition, predicate_guard,
              copy_expression, op_id, index, copy_mask, location,
              trace_info, recorded_events, applied_events);
          if (done.exists())
            local_events.push_back(done);
        }
      }
      // Record our destination event
      if (!local_events.empty())
      {
        ApEvent local_done = Runtime::merge_events(&trace_info, local_events);
        if (local_done.exists())
        {
          const RtEvent collect_event = trace_info.get_collect_event();
          dst_view->add_copy_user(false/*reading*/, source->redop,
              local_done, collect_event, copy_mask, copy_expression,
              op_id, index, recorded_events, trace_info.recording,
              runtime->address_space);
          done_events.push_back(local_done);
        }
      }
      if (all_bar.exists())
      {
        ApEvent arrival;
        if (!done_events.empty())
          arrival = Runtime::merge_events(&trace_info, done_events);
        Runtime::phase_barrier_arrive(all_bar, 1/*count*/, arrival);
        trace_info.record_barrier_arrival(all_bar, arrival, 1/*count*/,
                                          applied_events, owner_shard);
      }
      else if (all_done.exists())
      {
        if (!done_events.empty())
          Runtime::trigger_event(&trace_info, all_done,
              Runtime::merge_events(&trace_info, done_events));
        else
          Runtime::trigger_event(&trace_info, all_done);
      }
    }

    //--------------------------------------------------------------------------
    /*static*/ void CollectiveManager::handle_distribute_pointwise(
                   Runtime *runtime, AddressSpaceID source, Deserializer &derez)
    //--------------------------------------------------------------------------
    {
      DerezCheck z(derez); 
      DistributedID did;
      derez.deserialize(did);
      RtEvent dst_man_ready, src_man_ready, dst_view_ready, src_view_ready;
      CollectiveManager *target = static_cast<CollectiveManager*>(
          runtime->find_or_request_instance_manager(did, dst_man_ready));
      derez.deserialize(did);
      CollectiveManager *manager = static_cast<CollectiveManager*>(
          runtime->find_or_request_instance_manager(did, src_man_ready));
      derez.deserialize(did);
      InstanceView *src_view = static_cast<InstanceView*>(
          runtime->find_or_request_logical_view(did, src_view_ready));
      derez.deserialize(did);
      InstanceView *dst_view = static_cast<InstanceView*>(
          runtime->find_or_request_logical_view(did, dst_view_ready));
      ApEvent precondition;
      derez.deserialize(precondition);
      PredEvent predicate_guard;
      derez.deserialize(predicate_guard);
      IndexSpaceExpression *copy_expression =
        IndexSpaceExpression::unpack_expression(derez, runtime->forest, source);
      UniqueID op_id;
      derez.deserialize(op_id);
      unsigned index;
      derez.deserialize(index);
      FieldMask copy_mask;
      derez.deserialize(copy_mask);
      std::set<RtEvent> recorded_events, applied_events;
      PhysicalTraceInfo trace_info =
        PhysicalTraceInfo::unpack_trace_info(derez, runtime, applied_events);
      RtUserEvent recorded, applied;
      derez.deserialize(recorded);
      derez.deserialize(applied);
      ApBarrier all_bar;
      ShardID owner_shard = 0;
      ApUserEvent all_done;
      if (trace_info.recording)
      {
        derez.deserialize(all_bar);
        if (all_bar.exists())
          derez.deserialize(owner_shard);
      }
      else
        derez.deserialize(all_done);
      AddressSpaceID origin;
      derez.deserialize(origin);
      uint64_t allreduce_tag;
      derez.deserialize(allreduce_tag);

      if (dst_man_ready.exists() && !dst_man_ready.has_triggered())
        dst_man_ready.wait();
      if (src_man_ready.exists() && !src_man_ready.has_triggered())
        src_man_ready.wait();
      if (src_view_ready.exists() && !src_view_ready.has_triggered())
        src_view_ready.wait();
      if (dst_view_ready.exists() && !dst_view_ready.has_triggered())
        dst_view_ready.wait();

      target->perform_collective_pointwise(manager, src_view, dst_view,
          precondition, predicate_guard, copy_expression, op_id, index,
          copy_mask, trace_info, recorded_events, applied_events, all_done,
          all_bar, owner_shard, origin, allreduce_tag);

      if (!recorded_events.empty())
        Runtime::trigger_event(recorded,Runtime::merge_events(recorded_events));
      else
        Runtime::trigger_event(recorded);
      if (!applied_events.empty())
        Runtime::trigger_event(applied, Runtime::merge_events(applied_events));
      else
        Runtime::trigger_event(applied);
    }

    //--------------------------------------------------------------------------
    void CollectiveManager::perform_collective_allreduce(ReductionView *view,
                                          ApEvent precondition,
                                          PredEvent predicate_guard,
                                          IndexSpaceExpression *copy_expression,
                                          const UniqueID op_id,
                                          const unsigned index,
                                          const FieldMask &copy_mask,
                                          const PhysicalTraceInfo &trace_info,
                                          std::set<RtEvent> &recorded_events,
                                          std::set<RtEvent> &applied_events,
                                          const uint64_t allreduce_tag)
    //--------------------------------------------------------------------------
    {
#ifdef DEBUG_LEGION
      assert(redop > 0);
      assert(collective_mapping != NULL);
      assert(collective_mapping->contains(local_space));
#endif
      // We're guaranteed to get one call to this function for each space
      // in the collective mapping from perform_collective_pointwise, so
      // we've already distributed control
      // Our job in this function is to build a butterfly all-reduce network
      // for exchanging the reduction data so each reduction instance in this
      // collective instance contains all the same data
      // There is a major complicating factor here because we can't do a 
      // natural in-place all-reduce across our instances since the finish
      // event for Realm copies only says when the whole copy is done and not
      // when the copy has finished reading out from the source instance.
      // Furthermore, we can't control when the reductions into the destination
      // instances start happening as they precondition just governs the start
      // of the whole copy. Therefore, we need to fake an in-place all-reduce.
      // We fake things in one of two ways:
      // Case 1: If we know that each node has at least two instances, then 
      //         we can use one instance as the source for outgoing reduction
      //         copies and the other as the destination for incoming
      //         reduction copies and ping pong between them.
      // Case 2: If we don't have at least two instances on each node then
      //         we will pair up nodes and have them do the same trick as in
      //         case 1 but using the two instances on adjacent nodes as the
      //         sources and destinations.
      // We handle unusual numbers of nodes that are not a power of the 
      // collective radix in the normal way by picking a number of participants
      // that is the largest power of the radix still less than or equal to
      // the number of nodes and using an extra stage to fold-in the 
      // non-participants values before doing the butterfly.

      // First reduce all our local instances down to the first local instance
      const ApEvent pre = view->find_copy_preconditions(false/*reading*/,
          0/*redop*/, copy_mask, copy_expression, op_id, index, 
          applied_events, trace_info); 
      if (pre.exists())
      {
        if (precondition.exists())
          precondition = Runtime::merge_events(&trace_info, precondition, pre);
        else
          precondition = pre;
      }
      std::vector<std::vector<CopySrcDstField> > local_fields(instances.size());
      layout->compute_copy_offsets(copy_mask, instances.front(),
#ifdef LEGION_SPY
                                   instance_events.front(),
#endif
                                   local_fields.front());
      std::vector<std::vector<Reservation> > reservations(instances.size());
      view->find_field_reservations(copy_mask, instance_points.front(),
                                    reservations.front());
      for (unsigned idx = 0; idx < local_fields.size(); idx++)
        local_fields[0][idx].set_redop(redop, true/*fold*/, true/*exclusive*/);
      std::vector<ApEvent> instance_preconditions(instances.size(),
                                                  precondition);
      std::vector<ApEvent> local_init_events;
      for (unsigned idx = 1; idx < instances.size(); idx++)
      {
        // Find the reservations for the other instances for later
        view->find_field_reservations(copy_mask, instance_points[idx],
                                      reservations[idx]);
        layout->compute_copy_offsets(copy_mask, instances[idx],
#ifdef LEGION_SPY
                                     instance_events[idx],
#endif
                                     local_fields.front());
        const ApEvent reduced = copy_expression->issue_copy(trace_info,
            local_fields.front(), local_fields[idx], reservations.front(),
#ifdef LEGION_SPY
        tree_id, tree_id,
#endif
        precondition, predicate_guard);
        if (reduced.exists())
        {
          instance_preconditions[idx] = reduced;
          local_init_events.push_back(reduced);
        }
      }
      unsigned final_inst_index = 0;
      std::vector<ApEvent> local_final_events;
      // See if we've got to do the multi-node all-reduce
      if (collective_mapping->size() > 1)
      {
#ifdef DEBUG_LEGION
        // Better have an identity for initializing data
        assert(reduction_op->identity != NULL);
#endif
        if (multi_instance)
          // Case 1: each node has multiple instances
          final_inst_index = perform_multi_allreduce(view->fill_view,
              allreduce_tag, predicate_guard, copy_expression, trace_info,
              applied_events, instance_preconditions, local_fields,
              reservations, local_init_events, local_final_events);
        else
          // Case 2: there are some nodes that only have one instance
          // Pair up nodes to have them cooperate to have two buffers
          // that we can ping-pong between to do the all-reduce "inplace"
          perform_single_allreduce(view->fill_view, allreduce_tag,
              predicate_guard, copy_expression, trace_info, applied_events,
              instance_preconditions, local_fields, reservations,
              local_init_events, local_final_events);
      }
      else if (!local_init_events.empty())
      {
#ifdef DEBUG_LEGION
        assert(final_inst_index == 0);
#endif
        // All the instances were local so just record 
        // that the first instance is ready when all the 
        // reductions are done
        instance_preconditions[final_inst_index] =
          Runtime::merge_events(&trace_info, local_init_events);
      }
      // Finally broadcast out the result from the first instance to all
      // our local instances so that they all have the same data
      // Reset the redop for the final inst fields
      const std::vector<Reservation> no_reservations;
      for (unsigned idx = 0; idx < instances.size(); idx++)
      {
        // Skip the one that has the final result that we're copying from
        if (idx == final_inst_index)
        {
          local_final_events.push_back(instance_preconditions[idx]);
          continue;
        }
        std::vector<CopySrcDstField> &dst_fields = local_fields[idx];
        for (unsigned f = 0; f < dst_fields.size(); f++)
          dst_fields[f].set_redop(0/*redop*/, false/*fold*/);
        // Issue the copy
        const ApEvent local_pre = Runtime::merge_events(&trace_info,
         instance_preconditions[idx], instance_preconditions[final_inst_index]);
        const ApEvent local_post = copy_expression->issue_copy(trace_info,
            dst_fields, local_fields[final_inst_index], no_reservations,
#ifdef LEGION_SPY
            tree_id, tree_id,
#endif
            local_pre, predicate_guard);
        if (local_post.exists())
          local_final_events.push_back(local_post); 
      }
      // Now compute the event for when all the reductions are done
      ApEvent done = Runtime::merge_events(&trace_info, local_final_events);
      if (done.exists())
      {
        const RtEvent collect_event = trace_info.get_collect_event();
        view->add_copy_user(false/*reading*/, 0/*redop*/, done, collect_event,
            copy_mask, copy_expression, op_id, index, recorded_events,
            trace_info.recording, runtime->address_space);
      }
    }

    //--------------------------------------------------------------------------
    void CollectiveManager::perform_single_allreduce(FillView *fill_view,
                                  const uint64_t allreduce_tag,
                                  PredEvent predicate_guard,
                                  IndexSpaceExpression *copy_expression,
                                  const PhysicalTraceInfo &trace_info,
                                  std::set<RtEvent> &applied_events,
                                  std::vector<ApEvent> &instance_preconditions,
                      std::vector<std::vector<CopySrcDstField> > &local_fields,
                const std::vector<std::vector<Reservation> > &reservations,
                                  std::vector<ApEvent> &local_init_events,
                                  std::vector<ApEvent> &local_final_events)
    //--------------------------------------------------------------------------
    {
#ifdef DEBUG_LEGION
      assert(!multi_instance);
#endif
      // Case 2: there are some nodes that only have one instance
      // Pair up nodes to have them cooperate to have two buffers
      // that we can ping-pong between to do the all-reduce "inplace"
      const int participants = collective_mapping->size() / 2; // truncate
      const int local_index = collective_mapping->find_index(local_space);
      const int local_rank = local_index / 2;
      const int local_offset = local_index % 2;
      int collective_radix = runtime->legion_collective_radix;
      int collective_log_radix, collective_stages;
      int participating_ranks, collective_last_radix;
      const bool participating = configure_collective_settings(
          participants, local_rank, collective_radix, collective_log_radix,
          collective_stages, participating_ranks, collective_last_radix);
      if (participating)
      {
        // Check to see if we need to handle stage -1 from non-participants
        // As well as from offset=1 down to offset=0
        if (local_offset == 0)
        {
          // We definitely will be expecting our partner
          std::vector<int> expected_ranks(1, local_rank);
          // We could be expecting up to two non-participants
          // User their index instead of rank to avoid key collision
          const int nonpart_index = local_index + 2*participating_ranks;
          for (int offset = 0; offset < 2; offset++)
          {
            const int rank = nonpart_index + offset;
            if (rank >= collective_mapping->size())
              break;
            expected_ranks.push_back(rank);
          }
          receive_allreduce_stage(allreduce_tag, -1/*stage*/,
            instance_preconditions[0], predicate_guard, copy_expression,
            trace_info, applied_events, local_fields[0], reservations[0],
            &expected_ranks.front(), expected_ranks.size(), local_init_events);
          if (!local_init_events.empty())
            instance_preconditions[0] =
              Runtime::merge_events(&trace_info, local_init_events);
        }
        else
        {
          // local_offset == 1
          if (!local_init_events.empty())
            instance_preconditions[0] = 
              Runtime::merge_events(&trace_info, local_init_events);
          // Just need to send the reduction down to our partner
          const AddressSpaceID target = (*collective_mapping)[local_index-1];
          std::vector<ApEvent> src_events;
          send_allreduce_stage(allreduce_tag, -1/*stage*/, local_rank,
              instance_preconditions[0], predicate_guard, copy_expression,
              trace_info, local_fields[0], &target, 1/*target count*/,
              src_events);
          if (!src_events.empty())
          {
#ifdef DEBUG_LEGION
            assert(src_events.size() == 1);
#endif
            instance_preconditions[0] = src_events[0];
          }
        }
        // Do the stages
        for (int stage = 0; stage < collective_stages; stage++)
        {
          // Figure out the participating ranks
          std::vector<int> stage_ranks;
          if (stage < (collective_stages-1))
          {
            // Normal radix
            stage_ranks.reserve(collective_radix);
            for (int r = 1; r < collective_radix; r++)
            {
              int target = local_rank ^
                (r << (stage * collective_log_radix));
              stage_ranks.push_back(target);
            }
          }
          else
          {
            // Last stage so special radix
            stage_ranks.reserve(collective_last_radix);
            for (int r = 1; r < collective_last_radix; r++)
            {
              int target = local_rank ^
                (r << (stage * collective_log_radix));
              stage_ranks.push_back(target);
            }
          }
#ifdef DEBUG_LEGION
          assert(!stage_ranks.empty());
#endif
          // Always include ourselves in the ranks as well
          stage_ranks.push_back(local_rank);
          // Check to see if we're sending or receiving this stage
          if ((stage % 2) == local_offset)
          {
            // We're doing a sending stage
            std::vector<AddressSpaceID> targets(stage_ranks.size());
            for (unsigned idx = 0; idx < stage_ranks.size(); idx++)
            {
              // If we're even, send to the odd
              // If we're odd, send to the even
              const unsigned index =
                2 * stage_ranks[idx] + ((local_offset == 0) ? 1 : 0);
#ifdef DEBUG_LEGION
              assert(index < collective_mapping->size());
#endif
              targets[idx] = (*collective_mapping)[index];
            }
            std::vector<ApEvent> src_events;
            send_allreduce_stage(allreduce_tag, stage, local_rank,
                instance_preconditions[0], predicate_guard, copy_expression,
                trace_info, local_fields[0], &targets.front(), targets.size(),
                src_events);
            if (!src_events.empty())
              instance_preconditions[0] =
                Runtime::merge_events(&trace_info, src_events);
          }
          else
          {
            // We're doing a receiving stage
            // First issue a fill to initialize the instance
            // Realm should ignore the redop data on these fields
            instance_preconditions[0] = copy_expression->issue_fill(
                trace_info, local_fields[0], reduction_op->identity,
                reduction_op->sizeof_rhs,
#ifdef LEGION_SPY
                fill_view->fill_op_uid, field_space_node->handle, tree_id,
#endif
                instance_preconditions[0], predicate_guard);
            // Then check to see if we've received any reductions
            std::vector<ApEvent> dst_events;
            receive_allreduce_stage(allreduce_tag, stage,
                instance_preconditions[0], predicate_guard, copy_expression,
                trace_info, applied_events, local_fields[0], reservations[0],
                &stage_ranks.front(), stage_ranks.size(), dst_events);
            if (!dst_events.empty())
              instance_preconditions[0] =
                Runtime::merge_events(&trace_info, dst_events);
          }
        }
        // If we have to do stage -1 then we can do that now
        // Check to see if we have the valid data or not
        if ((collective_stages % 2) == local_offset)
        {
          // We have the valid data, send it to up two 
          // non-participants as well as our partner
          // If we're odd then make us even and vice-versa
          int partner_index = local_index + ((local_offset == 0) ? 1 : -1);
          const AddressSpaceID partner = (*collective_mapping)[partner_index];
          std::vector<AddressSpaceID> targets(1, partner);
          // Check for the two non-participants
          const int nonpart_index = local_index + 2*participating_ranks;
          for (int offset = 0; offset < 2; offset++)
          {
            const int target_index = nonpart_index + offset;
            if (target_index >= collective_mapping->size())
              break;
            targets.push_back((*collective_mapping)[target_index]);
          }
          send_allreduce_stage(allreduce_tag, -1/*stage*/, local_rank,
              instance_preconditions[0], predicate_guard, copy_expression,
              trace_info, local_fields[0], &targets.front(), targets.size(),
              local_final_events);
        }
        else
        {
          // Zero out the redop data in the fields since we're not
          // going to be reducing when doing this
          for (unsigned idx = 0; idx < local_fields.front().size(); idx++)
            local_fields[0][idx].set_redop(0/*redop*/, false/*fold*/);
          // See if we received the copy from our partner
          std::vector<ApEvent> dst_events;
          // No reservations since this is a straight copy
          const std::vector<Reservation> no_reservations;
          receive_allreduce_stage(allreduce_tag, -1/*stage*/,
              instance_preconditions[0], predicate_guard, copy_expression,
              trace_info, applied_events, local_fields[0], no_reservations,
              &local_rank, 1/*total ranks*/, dst_events);
          if (!dst_events.empty())
          {
#ifdef DEBUG_LEGION
            assert(dst_events.size() == 1);
#endif
            instance_preconditions[0] = dst_events[0];
          }
        }
      }
      else
      {
        // Not a participant in the stages, so just need to do
        // the stage -1 send and receive
        if (!local_init_events.empty())
          instance_preconditions.front() = 
            Runtime::merge_events(&trace_info, local_init_events);
        // Truncate down
        const int target_rank = (local_index - 2*participating_ranks) / 2;
#ifdef DEBUG_LEGION
        assert(target_rank >= 0);
#endif
        // Then convert back to the appropriate index
        const int target_index = 2 * target_rank;
#ifdef DEBUG_LEGION
        assert(target_index < collective_mapping->size());
#endif
        const AddressSpaceID target = (*collective_mapping)[target_index];
        std::vector<ApEvent> src_events;
        // Intentionally use the local_index here to avoid key collisions
        send_allreduce_stage(allreduce_tag, -1/*stage*/, local_index,
            instance_preconditions[0], predicate_guard, copy_expression,
            trace_info, local_fields[0], &target, 1/*total targets*/,
            src_events);
        if (!src_events.empty())
        {
#ifdef DEBUG_LEGION
          assert(src_events.size() == 1);
#endif
          instance_preconditions[0] = src_events[0];
        }
        // Check to see if we received the copy back yet
        // Zero out the redop data in the fields since we're not
        // going to be reducing when doing this
        for (unsigned idx = 0; idx < local_fields[0].size(); idx++)
          local_fields[0][idx].set_redop(0/*redop*/, false/*fold*/);
        // No reservations since this is a straight copy
        const std::vector<Reservation> no_reservations;
        std::vector<ApEvent> dst_events;
        receive_allreduce_stage(allreduce_tag, -1/*stage*/,
            instance_preconditions[0], predicate_guard, copy_expression,
            trace_info, applied_events, local_fields[0], no_reservations,
            &target_rank, 1/*total ranks*/, dst_events);
        if (!dst_events.empty())
        {
#ifdef DEBUG_LEGION
          assert(dst_events.size() == 1);
#endif
          instance_preconditions[0] = dst_events[0];
        }
      }
    }

    //--------------------------------------------------------------------------
    unsigned CollectiveManager::perform_multi_allreduce(FillView *fill_view,
                                  const uint64_t allreduce_tag,
                                  PredEvent predicate_guard,
                                  IndexSpaceExpression *copy_expression,
                                  const PhysicalTraceInfo &trace_info,
                                  std::set<RtEvent> &applied_events,
                                  std::vector<ApEvent> &instance_preconditions,
                      std::vector<std::vector<CopySrcDstField> > &local_fields,
                const std::vector<std::vector<Reservation> > &reservations,
                                  std::vector<ApEvent> &local_init_events,
                                  std::vector<ApEvent> &local_final_events)
    //--------------------------------------------------------------------------
    {
#ifdef DEBUG_LEGION
      // Case 1: each node has multiple instances
      assert(multi_instance);
      assert(instances.size() > 1);
#endif
      const int participants = collective_mapping->size();
      const int local_rank = collective_mapping->find_index(local_space);
      int collective_radix = runtime->legion_collective_radix;
      int collective_log_radix, collective_stages;
      int participating_ranks, collective_last_radix;
      const bool participating = configure_collective_settings(
          participants, local_rank, collective_radix, collective_log_radix,
          collective_stages, participating_ranks, collective_last_radix);
      if (participating)
      {
        // Check to see if we need to wait for a remainder copy
        // for any non-participating ranks
        int remainder_rank = local_rank + participating_ranks;
        if (collective_mapping->size() <= size_t(remainder_rank))
          remainder_rank = -1;
        if (remainder_rank >= 0)
          receive_allreduce_stage(allreduce_tag, -1/*stage*/,
              instance_preconditions[0], predicate_guard, copy_expression,
              trace_info, applied_events, local_fields[0], reservations[0],
              &remainder_rank, 1/*total ranks*/, local_init_events);
        // We've now recorded any local reductions so update
        // the precondition event for the first local instance
        if (!local_init_events.empty())
          instance_preconditions.front() = 
            Runtime::merge_events(&trace_info, local_init_events);
        unsigned src_inst_index = 0;
        unsigned dst_inst_index = 1;
        // Issue the stages
        for (int stage = 0; stage < collective_stages; stage++)
        { 
          // Figure out where to send out messages first
          std::vector<int> stage_ranks;
          if (stage < (collective_stages-1))
          {
            // Normal radix
            stage_ranks.reserve(collective_radix-1);
            for (int r = 1; r < collective_radix; r++)
            {
              int target = local_rank ^
                (r << (stage * collective_log_radix));
              stage_ranks.push_back(target);
            }
          }
          else
          {
            // Last stage so special radix
            stage_ranks.reserve(collective_last_radix-1);
            for (int r = 1; r < collective_last_radix; r++)
            {
              int target = local_rank ^
                (r << (stage * collective_log_radix));
              stage_ranks.push_back(target);
            }
          }
#ifdef DEBUG_LEGION
          assert(!stage_ranks.empty());
#endif
          // Send out the messages to the dst ranks to perform copies
          std::vector<AddressSpaceID> targets(stage_ranks.size());
          for (unsigned idx = 0; idx < stage_ranks.size(); idx++)
            targets[idx] = (*collective_mapping)[stage_ranks[idx]];
          std::vector<ApEvent> src_events;
          send_allreduce_stage(allreduce_tag, stage, local_rank,
              instance_preconditions[src_inst_index], predicate_guard,
              copy_expression, trace_info, local_fields[src_inst_index],
              &targets.front(), targets.size(), src_events);
          // Issuse the fill for the destination instance
          // Realm should ignore the redop data on these fields
          instance_preconditions[dst_inst_index] =
            copy_expression->issue_fill(trace_info,
                local_fields[dst_inst_index],
                reduction_op->identity, reduction_op->sizeof_rhs,
#ifdef LEGION_SPY
                fill_view->fill_op_uid, field_space_node->handle, tree_id,
#endif
                instance_preconditions[dst_inst_index],
                predicate_guard);
          // Issue the reduction from the source to the destination
          ApEvent local_precondition = Runtime::merge_events(&trace_info,
              instance_preconditions[src_inst_index],
              instance_preconditions[dst_inst_index]);
          const ApEvent local_post = copy_expression->issue_copy(trace_info,
              local_fields[dst_inst_index], local_fields[src_inst_index],
              reservations[dst_inst_index],
#ifdef LEGION_SPY
              tree_id, tree_id,
#endif
              local_precondition, predicate_guard);
          std::vector<ApEvent> dst_events;
          if (local_post.exists())
          {
            src_events.push_back(local_post);
            dst_events.push_back(local_post);
          }
          // Update the source instance precondition
          // to reflect all the reduction copies read from it
          if (!src_events.empty())
            instance_preconditions[src_inst_index] =
              Runtime::merge_events(&trace_info, src_events);
          // Now check to see if we're received any messages
          // for this stage, and if not make place holders for them
          receive_allreduce_stage(allreduce_tag, stage,
              instance_preconditions[dst_inst_index], predicate_guard,
              copy_expression, trace_info, applied_events, 
              local_fields[dst_inst_index], reservations[dst_inst_index],
              &stage_ranks.front(), stage_ranks.size(), dst_events);
          if (!dst_events.empty())
            instance_preconditions[dst_inst_index] =
              Runtime::merge_events(&trace_info, dst_events);
          // Update the src and dst instances for the next stage
          if (++src_inst_index == instances.size())
            src_inst_index = 0;
          if (++dst_inst_index == instances.size())
            dst_inst_index = 0;
        }
        // Send out the result to any non-participating ranks
        if (remainder_rank >= 0)
        {
          const AddressSpaceID target = (*collective_mapping)[remainder_rank];
          send_allreduce_stage(allreduce_tag, -1/*stage*/, local_rank,
              instance_preconditions[src_inst_index], predicate_guard,
              copy_expression, trace_info, local_fields[src_inst_index],
              &target, 1/*total targets*/, local_final_events);
        }
        return src_inst_index;
      }
      else
      {
        // Not a participant in the stages so just need to 
        // do the stage -1 send and receive
#ifdef DEBUG_LEGION
        assert(local_rank >= participating_ranks);
#endif
        if (!local_init_events.empty())
          instance_preconditions[0] = 
            Runtime::merge_events(&trace_info, local_init_events);
        const int mirror_rank = local_rank - participating_ranks;
        const AddressSpaceID target = (*collective_mapping)[mirror_rank];
        std::vector<ApEvent> src_events;
        send_allreduce_stage(allreduce_tag, -1/*stage*/, local_rank,
            instance_preconditions[0], predicate_guard, copy_expression,
            trace_info, local_fields[0], &target, 1/*total targets*/,
            src_events);
        if (!src_events.empty())
        {
#ifdef DEBUG_LEGION
          assert(src_events.size() == 1);
#endif
          instance_preconditions[0] = src_events[0];
        }
        // We can put this back in the first buffer without any
        // anti-dependences because we know the computation of the
        // result coming back had to already depend on the copy we
        // sent out to the target
        // Zero out the redop data in the fields since we're not
        // going to be reducing when doing this
        for (unsigned idx = 0; idx < local_fields.front().size(); idx++)
          local_fields[0][idx].set_redop(0/*redop*/, false/*fold*/);
        std::vector<ApEvent> dst_events;
        const std::vector<Reservation> no_reservations;
        receive_allreduce_stage(allreduce_tag, -1/*stage*/,
            instance_preconditions[0], predicate_guard, copy_expression,
            trace_info, applied_events, local_fields[0], no_reservations,
            &mirror_rank, 1/*total ranks*/, dst_events);
        if (!dst_events.empty())
        {
#ifdef DEBUG_LEGION
          assert(dst_events.size() == 1);
#endif
          instance_preconditions[0] = dst_events[0];
        }
        return 0;
      }
    }

    //--------------------------------------------------------------------------
    void CollectiveManager::send_allreduce_stage(const uint64_t allreduce_tag,
                                 const int stage, const int local_rank,
                                 ApEvent precondition,PredEvent predicate_guard,
                                 IndexSpaceExpression *copy_expression, 
                                 const PhysicalTraceInfo &trace_info,
                                 const std::vector<CopySrcDstField> &src_fields,
                                 const AddressSpaceID *targets, size_t total,
                                 std::vector<ApEvent> &src_events)
    //--------------------------------------------------------------------------
    {
      ApBarrier src_bar;
      ShardID src_bar_shard = 0;
      for (unsigned t = 0; t < total; t++)
      {
        Serializer rez;
        {
          RezCheck z(rez);
          rez.serialize(did);
          rez.serialize(allreduce_tag);
          rez.serialize(local_rank);
          rez.serialize(stage);
          rez.serialize<size_t>(src_fields.size());
          for (unsigned idx = 0; idx < src_fields.size(); idx++)
            rez.serialize(src_fields[idx]);
          rez.serialize(precondition);
          rez.serialize<bool>(trace_info.recording);
          if (trace_info.recording)
          {
            if (!src_bar.exists())
            {
              src_bar = 
                ApBarrier(Realm::Barrier::create_barrier(total));
              src_bar_shard =
                trace_info.record_managed_barrier(src_bar, total);
              src_events.push_back(src_bar);
            }
            rez.serialize(src_bar);
            rez.serialize(src_bar_shard);
          }
          else
          {
            const ApUserEvent src_done =
              Runtime::create_ap_user_event(&trace_info);
            rez.serialize(src_done);
            src_events.push_back(src_done);
          }
        }
        runtime->send_collective_distribute_allreduce(targets[t], rez);
      }
    }

    //--------------------------------------------------------------------------
    void CollectiveManager::receive_allreduce_stage(
                            const uint64_t allreduce_tag, const int stage,
                            ApEvent dst_precondition, PredEvent predicate_guard,
                            IndexSpaceExpression *copy_expression,
                            const PhysicalTraceInfo &trace_info,
                            std::set<RtEvent> &applied_events,
                            const std::vector<CopySrcDstField> &dst_fields,
                            const std::vector<Reservation> &reservations,
                            const int *expected_ranks, size_t total_ranks,
                            std::vector<ApEvent> &dst_events)
    //--------------------------------------------------------------------------
    {
      std::vector<AllReduceCopy> to_perform;
      {
        unsigned remaining = 0;
        AutoLock i_lock(inst_lock);
        for (unsigned r = 0; r < total_ranks; r++)
        {
          const std::pair<uint64_t,int> key(allreduce_tag, expected_ranks[r]);
          std::map<std::pair<uint64_t,int>,AllReduceCopy>::iterator
            finder = all_reduce_copies.find(key);
          if (finder != all_reduce_copies.end())
          {
            to_perform.emplace_back(std::move(finder->second));
            all_reduce_copies.erase(finder);
          }
          else
            remaining++;
        }
        if (remaining > 0)
        {
          // If we still have outstanding copies, save a data
          // structure for them for when they arrive
          const std::pair<uint64_t,int> key(allreduce_tag, stage);
#ifdef DEBUG_LEGION
          assert(remaining_stages.find(key) == remaining_stages.end());
#endif
          AllReduceStage &pending = remaining_stages[key];
          pending.copy_expression = copy_expression;
          copy_expression->add_nested_expression_reference(
              this->did, applied_events);
          pending.dst_fields = dst_fields;
          pending.reservations = reservations;
          pending.trace_info = new PhysicalTraceInfo(trace_info);
          pending.dst_precondition = dst_precondition;
          pending.predicate_guard = predicate_guard;
          pending.remaining_postconditions.reserve(remaining);
          for (unsigned idx = 0; idx < remaining; idx++)
          {
            const ApUserEvent post = Runtime::create_ap_user_event(&trace_info);
            pending.remaining_postconditions.push_back(post);
            dst_events.push_back(post);
          }
          if (trace_info.recording)
          {
            pending.applied_event = Runtime::create_rt_user_event();
            applied_events.insert(pending.applied_event);
          }
        }
      }
      // Now we can perform any copies that we received
      for (std::vector<AllReduceCopy>::const_iterator it =
            to_perform.begin(); it != to_perform.end(); it++)
      {
        const ApEvent pre = Runtime::merge_events(&trace_info,
          it->src_precondition, dst_precondition);
        const ApEvent post = copy_expression->issue_copy(trace_info,
            dst_fields, it->src_fields, reservations,
#ifdef LEGION_SPY
            tree_id, tree_id,
#endif
            pre, predicate_guard);
        if (it->barrier_postcondition.exists())
        {
          Runtime::phase_barrier_arrive(
              it->barrier_postcondition, 1/*count*/, post);
          if (trace_info.recording)
            trace_info.record_barrier_arrival(it->barrier_postcondition,
                post, 1/*count*/, applied_events, it->barrier_shard);
        }
        else
        {
#ifdef DEBUG_LEGION
          assert(it->src_postcondition.exists());
#endif
          Runtime::trigger_event(&trace_info, it->src_postcondition, post);
        }
        if (post.exists())
          dst_events.push_back(post);
      }
    }

    //--------------------------------------------------------------------------
    void CollectiveManager::process_distribute_allreduce(
              const uint64_t allreduce_tag, const int src_rank, const int stage,
              std::vector<CopySrcDstField> &src_fields,
              const ApEvent src_precondition, ApUserEvent src_postcondition,
              ApBarrier src_barrier, ShardID barrier_shard)
    //--------------------------------------------------------------------------
    {
      std::map<std::pair<uint64_t,int>,AllReduceStage>::iterator finder;
      {
        AutoLock i_lock(inst_lock);
        const std::pair<uint64_t,int> stage_key(allreduce_tag, stage);
        finder = remaining_stages.find(stage_key);
        if (finder == remaining_stages.end())
        {
          // The local node hasn't issue this stage yet so save ourselves
          std::pair<uint64_t,int> key(allreduce_tag, src_rank);
#ifdef DEBUG_LEGION
          assert(all_reduce_copies.find(key) == all_reduce_copies.end());
#endif
          AllReduceCopy &copy = all_reduce_copies[key];
          copy.src_fields.swap(src_fields);
          copy.src_precondition = src_precondition;
          copy.src_postcondition = src_postcondition;
          copy.barrier_postcondition = src_barrier;
          copy.barrier_shard = barrier_shard;
          return;
        }
#ifdef DEBUG_LEGION
        assert(!finder->second.remaining_postconditions.empty());
#endif
        // We can release the lock because we know map iterators are 
        // not invalidated by insertion/deletion and any other copies
        // for this same stage are also just going to be reading except
        // for when we need to grab our event at the end to trigger
        // which we can re-take the lock to do
      }
      const ApEvent precondition = Runtime::merge_events(
          finder->second.trace_info, src_precondition,
          finder->second.dst_precondition);
      const ApEvent copy_post = finder->second.copy_expression->issue_copy(
          *(finder->second.trace_info), finder->second.dst_fields, 
          src_fields, finder->second.reservations,
#ifdef LEGION_SPY
          tree_id, tree_id,
#endif
          precondition, finder->second.predicate_guard);
      std::set<RtEvent> applied_events;
      if (src_barrier.exists())
      {
        Runtime::phase_barrier_arrive(src_barrier, 1/*count*/, copy_post);
        finder->second.trace_info->record_barrier_arrival(src_barrier,
            copy_post, 1/*count*/, applied_events, barrier_shard);
      }
      else
      {
#ifdef DEBUG_LEGION
        assert(src_postcondition.exists());
#endif
        Runtime::trigger_event(finder->second.trace_info, 
                               src_postcondition, copy_post);
      }
      RtUserEvent applied;
      ApUserEvent to_trigger;
      PhysicalTraceInfo *trace_info = NULL;
      IndexSpaceExpression *copy_expression = NULL;
      {
        // Retake the lock and see if we're the last arrival
        AutoLock i_lock(inst_lock);
        // Save any applied events that we have
        if (!applied_events.empty())
          finder->second.applied_events.insert(
              applied_events.begin(), applied_events.end());
#ifdef DEBUG_LEGION
        assert(!finder->second.remaining_postconditions.empty());
#endif
        to_trigger = finder->second.remaining_postconditions.back();
        finder->second.remaining_postconditions.pop_back();
        if (finder->second.remaining_postconditions.empty())
        {
          // Last pass through, grab data and remove from the stages
          trace_info = finder->second.trace_info;
          copy_expression = finder->second.copy_expression;
          applied = finder->second.applied_event;
          applied_events.swap(finder->second.applied_events);
          remaining_stages.erase(finder);
        }
        else // Need a copy of this
          trace_info = new PhysicalTraceInfo(*(finder->second.trace_info));
      }
      Runtime::trigger_event(trace_info, to_trigger, copy_post); 
      if (applied.exists())
      {
        if (!applied_events.empty())
          Runtime::trigger_event(applied,Runtime::merge_events(applied_events));
        else
          Runtime::trigger_event(applied);
#ifdef DEBUG_LEGION
        applied_events.clear();
#endif
      }
#ifdef DEBUG_LEGION
      assert(applied_events.empty());
#endif
      delete trace_info;
      if ((copy_expression != NULL) &&
          copy_expression->remove_nested_expression_reference(this->did))
        delete copy_expression;
    }

    //--------------------------------------------------------------------------
    /*static*/ void CollectiveManager::handle_distribute_allreduce(
                   Runtime *runtime, AddressSpaceID source, Deserializer &derez)
    //--------------------------------------------------------------------------
    {
      DerezCheck z(derez);
      DistributedID did;
      derez.deserialize(did);
      RtEvent ready;
      CollectiveManager *manager = static_cast<CollectiveManager*>(
          runtime->find_or_request_instance_manager(did, ready));
      uint64_t allreduce_tag;
      derez.deserialize(allreduce_tag);
      int src_rank;
      derez.deserialize(src_rank);
      int stage;
      derez.deserialize(stage);
      size_t num_src_fields;
      derez.deserialize(num_src_fields);
      std::vector<CopySrcDstField> src_fields(num_src_fields);
      for (unsigned idx = 0; idx < num_src_fields; idx++)
        derez.deserialize(src_fields[idx]);
      ApEvent src_precondition;
      derez.deserialize(src_precondition);
      bool recording;
      derez.deserialize<bool>(recording);
      ApBarrier src_barrier;
      ShardID barrier_shard = 0;
      ApUserEvent src_postcondition;
      if (recording)
      {
        derez.deserialize(src_barrier);
        derez.deserialize(barrier_shard);
      }
      else
        derez.deserialize(src_postcondition);

      if (ready.exists() && !ready.has_triggered())
        ready.wait();
      manager->process_distribute_allreduce(allreduce_tag, src_rank, stage,
                            src_fields, src_precondition, src_postcondition,
                            src_barrier, barrier_shard);
    }

    //--------------------------------------------------------------------------
    void CollectiveManager::perform_collective_broadcast(InstanceView *dst_view,
                                const std::vector<CopySrcDstField> &src_fields,
                                ApEvent precondition,
                                PredEvent predicate_guard,
                                IndexSpaceExpression *copy_expression,
                                const UniqueID op_id,
                                const unsigned index,
                                const FieldMask &copy_mask,
                                const PhysicalTraceInfo &trace_info,
                                std::set<RtEvent> &recorded_events,
                                std::set<RtEvent> &applied_events,
                                ApUserEvent copy_done, ApUserEvent all_done,
                                ApBarrier all_bar, ShardID owner_shard,
                                AddressSpaceID origin)
    //--------------------------------------------------------------------------
    {
#ifdef DEBUG_LEGION
      assert(copy_done.exists());
      assert(!instances.empty());
      assert(dst_view->manager == this);
      assert(collective_mapping != NULL);
      assert(collective_mapping->contains(local_space));
#endif
      // Do the copy to our local instance first
      const ApEvent dst_pre = dst_view->find_copy_preconditions(
          false/*reading*/, 0/*redop*/, copy_mask, copy_expression,
          op_id, index, applied_events, trace_info);
      // Get the precondition for the local copy
      if (dst_pre.exists())
      {
        if (precondition.exists())
          precondition =
            Runtime::merge_events(&trace_info, precondition, dst_pre);
        else
          precondition = dst_pre;
      }
      // Get the dst_fields and reservations for performing the local reductions
      std::vector<CopySrcDstField> local_fields;
      layout->compute_copy_offsets(copy_mask, instances.front(),
#ifdef LEGION_SPY
                                   instance_events.front(),
#endif
                                   local_fields);
      const std::vector<Reservation> no_reservations;
      const ApEvent copy_post = copy_expression->issue_copy(trace_info,
          local_fields, src_fields, no_reservations,
#ifdef LEGION_SPY
          tree_id, tree_id,
#endif
          precondition, predicate_guard);
      Runtime::trigger_event(&trace_info, copy_done, copy_post);
      // Always record the writer to ensure later reads catch it
      dst_view->add_copy_user(false/*reading*/, 0/*redop*/, copy_post,
          trace_info.get_collect_event(), copy_mask, copy_expression,
          op_id, index, recorded_events, trace_info.recording,
          runtime->address_space);
      // Broadcast out the copy events to any children
      std::vector<AddressSpaceID> children;
      collective_mapping->get_children(origin, local_space, children);
      // See if we're done
      if (children.empty() && (instances.size() == 1))
      {
        if (all_done.exists())
          Runtime::trigger_event(&trace_info, all_done, copy_post);
        return;
      }
      ApBarrier broadcast_bar;
      ShardID broadcast_shard = 0;
      std::vector<ApEvent> read_events, done_events;
      for (std::vector<AddressSpaceID>::const_iterator it =
            children.begin(); it != children.end(); it++)
      {
        const RtUserEvent recorded = Runtime::create_rt_user_event();
        const RtUserEvent applied = Runtime::create_rt_user_event();
        Serializer rez;
        {
          RezCheck z(rez);
          rez.serialize(did);
          rez.serialize(dst_view->did);
          rez.serialize<size_t>(local_fields.size());
          for (unsigned idx = 0; idx < local_fields.size(); idx++)
            rez.serialize(local_fields[idx]);
          rez.serialize(copy_post);
          rez.serialize(predicate_guard);
          copy_expression->pack_expression(rez, *it);
          rez.serialize(op_id);
          rez.serialize(index);
          rez.serialize(copy_mask);
          trace_info.pack_trace_info<true>(rez, applied_events, *it);
          rez.serialize(recorded);
          rez.serialize(applied);
          if (trace_info.recording)
          {
            if (!broadcast_bar.exists())
            {
              broadcast_bar =
                ApBarrier(Realm::Barrier::create_barrier(children.size()));
              broadcast_shard = trace_info.record_managed_barrier(broadcast_bar,
                                                               children.size());
              read_events.push_back(broadcast_bar);
            }
            rez.serialize(broadcast_bar);
            rez.serialize(broadcast_shard);
            rez.serialize(all_bar);
            if (all_bar.exists())
              rez.serialize(owner_shard);
          }
          else
          {
            const ApUserEvent broadcast = 
              Runtime::create_ap_user_event(&trace_info);
            rez.serialize(broadcast);
            read_events.push_back(broadcast);
            ApUserEvent done;
            if (all_done.exists())
            {
              done = Runtime::create_ap_user_event(&trace_info);
              done_events.push_back(done);
            }
            rez.serialize(done);
          }
          rez.serialize(origin);
        }
        runtime->send_collective_distribute_broadcast(*it, rez);
        recorded_events.insert(recorded);
        applied_events.insert(applied);
      }
      // Now broadcast out to the rest of our local instances
      // TODO: for now we just blast this out but we could at
      // some point build a local broadcast tree here for the
      // instances within this node
      for (unsigned idx = 1; idx < instances.size(); idx++)
      {
        std::vector<CopySrcDstField> dst_fields;
        layout->compute_copy_offsets(copy_mask, instances[idx],
#ifdef LEGION_SPY
                                     instance_events[idx],
#endif
                                     dst_fields);
        ApEvent local_copy = copy_expression->issue_copy(trace_info,
            dst_fields, local_fields, no_reservations,
#ifdef LEGION_SPY
            tree_id, tree_id,
#endif
            copy_post, predicate_guard);
        if (local_copy.exists())
          read_events.push_back(local_copy);
      }
      // We've done all the copies, if we have any readers, then merge
      // them to together to record them as a copy user, they'll dominate
      // the write to the local instance so there's no need to record that
      // explicitly. If we don't have any readers though, then we'll record
      // the writer explicitly
      if (!read_events.empty())
      {
        ApEvent read_done = Runtime::merge_events(&trace_info, read_events);
        if (read_done.exists())
        {
          dst_view->add_copy_user(false/*reading*/, 0/*redop*/, read_done,
              trace_info.get_collect_event(), copy_mask, copy_expression,
              op_id, index, recorded_events, trace_info.recording,
              runtime->address_space);
          if (all_done.exists())
            done_events.push_back(all_done);
        }
      }
      if (all_bar.exists())
      {
        ApEvent arrival;
        if (!done_events.empty())
          arrival = Runtime::merge_events(&trace_info, done_events);
        Runtime::phase_barrier_arrive(all_bar, 1/*count*/, arrival);
        trace_info.record_barrier_arrival(all_bar, arrival, 1/*count*/,
                                          applied_events, owner_shard);
      }
      else if (all_done.exists())
      {
        if (!done_events.empty())
          Runtime::trigger_event(&trace_info, all_done,
              Runtime::merge_events(&trace_info, done_events));
        else
          Runtime::trigger_event(&trace_info, all_done);
      }
    }

    //--------------------------------------------------------------------------
    /*static*/ void CollectiveManager::handle_distribute_broadcast(
                   Runtime *runtime, AddressSpaceID source, Deserializer &derez)
    //--------------------------------------------------------------------------
    {
      DerezCheck z(derez);
      DistributedID man_did, dst_did;
      derez.deserialize(man_did);
      RtEvent man_ready, dst_ready;
      CollectiveManager *manager = static_cast<CollectiveManager*>(
          runtime->find_or_request_instance_manager(man_did, man_ready));
      derez.deserialize(dst_did);
      InstanceView *dst_view = static_cast<InstanceView*>(
          runtime->find_or_request_logical_view(dst_did, dst_ready));
      size_t num_fields;
      derez.deserialize(num_fields);
      std::vector<CopySrcDstField> src_fields(num_fields);
      for (unsigned idx = 0; idx < num_fields; idx++)
        derez.deserialize(src_fields[idx]);
      ApEvent precondition;
      derez.deserialize(precondition);
      PredEvent predicate_guard;
      derez.deserialize(predicate_guard);
      IndexSpaceExpression *copy_expression =
        IndexSpaceExpression::unpack_expression(derez, runtime->forest, source);
      UniqueID op_id;
      derez.deserialize(op_id);
      unsigned index;
      derez.deserialize(index);
      FieldMask copy_mask;
      derez.deserialize(copy_mask);
      std::set<RtEvent> recorded_events, applied_events;
      PhysicalTraceInfo trace_info =
        PhysicalTraceInfo::unpack_trace_info(derez, runtime, applied_events);
      RtUserEvent recorded, applied;
      derez.deserialize(recorded);
      derez.deserialize(applied);
      ApUserEvent ready, all_done;
      ApBarrier all_bar;
      ShardID owner_shard = 0;
      if (trace_info.recording)
      {
        ApBarrier broadcast_bar;
        derez.deserialize(broadcast_bar);
        ShardID broadcast_shard;
        derez.deserialize(broadcast_shard);
        // Copy-elmination will take care of this for us
        // when the trace is optimized
        ready = Runtime::create_ap_user_event(&trace_info);
        Runtime::phase_barrier_arrive(broadcast_bar, 1/*count*/, ready);
        trace_info.record_barrier_arrival(broadcast_bar, ready, 1/*count*/, 
                                          applied_events, broadcast_shard);
        derez.deserialize(all_bar);
        if (all_bar.exists())
          derez.deserialize(owner_shard);
      }
      else
      {
        derez.deserialize(ready);
        derez.deserialize(all_done);
      }
      AddressSpaceID origin;
      derez.deserialize(origin);

      if (man_ready.exists() && !man_ready.has_triggered())
        man_ready.wait();
      if (dst_ready.exists() && !dst_ready.has_triggered())
        dst_ready.wait();

      manager->perform_collective_broadcast(dst_view, src_fields, precondition,
          predicate_guard, copy_expression, op_id, index, copy_mask, trace_info,
          recorded_events, applied_events, ready, all_done, all_bar, 
          owner_shard, origin);

      if (!recorded_events.empty())
        Runtime::trigger_event(recorded,Runtime::merge_events(recorded_events));
      else
        Runtime::trigger_event(recorded);
      if (!applied_events.empty())
        Runtime::trigger_event(applied, Runtime::merge_events(applied_events));
      else
        Runtime::trigger_event(applied);
    }

    //--------------------------------------------------------------------------
    void CollectiveManager::perform_collective_reducecast(
                                          CollectiveManager *source,
                                          InstanceView *src_view,
                                          InstanceView *dst_view,
                                          ApEvent precondition,
                                          PredEvent predicate_guard,
                                          IndexSpaceExpression *copy_expression,
                                          const UniqueID op_id,
                                          const unsigned index,
                                          const FieldMask &copy_mask,
                                          const PhysicalTraceInfo &trace_info,
                                          std::set<RtEvent> &recorded_events,
                                          std::set<RtEvent> &applied_events,
                                          ApUserEvent all_done,
                                          AddressSpaceID target)
    //--------------------------------------------------------------------------
    {
#ifdef DEBUG_LEGION
      assert(dst_view->manager == this);
      assert(src_view->manager == source);
      assert(collective_mapping != NULL);
      assert(collective_mapping->contains(local_space));
      assert(source->is_reduction_manager());
#endif
      if (target != local_space)
      {
        // Send this to where the target address space is
        const RtUserEvent recorded = Runtime::create_rt_user_event();
        const RtUserEvent applied = Runtime::create_rt_user_event();
        Serializer rez;
        {
          RezCheck z(rez);
          rez.serialize(this->did);
          rez.serialize(source->did);
          rez.serialize(src_view->did);
          rez.serialize(dst_view->did);
          rez.serialize(precondition);
          rez.serialize(predicate_guard);
          copy_expression->pack_expression(rez, target);
          rez.serialize(op_id);
          rez.serialize(index);
          rez.serialize(copy_mask);
          trace_info.pack_trace_info<true>(rez, applied_events, target);
          rez.serialize(recorded);
          rez.serialize(applied);
          rez.serialize(all_done);
        }
        runtime->send_collective_distribute_reducecast(target, rez);
        recorded_events.insert(recorded);
        applied_events.insert(applied);
        return;
      }
      // Perform the collective reduction first on the source
      const ApEvent reduce_pre = dst_view->find_copy_preconditions(
          false/*reding*/, 0/*redop*/, copy_mask, copy_expression,
          op_id, index, applied_events, trace_info);
      if (reduce_pre.exists())
      {
        if (precondition.exists())
          precondition =
            Runtime::merge_events(&trace_info, precondition, reduce_pre);
        else
          precondition = reduce_pre;
      }
      // We'll just use the first instance for the target
      std::vector<CopySrcDstField> local_fields;
      layout->compute_copy_offsets(copy_mask, instances.front(),
#ifdef LEGION_SPY
                                   instance_events.front(),
#endif
                                   local_fields);
      std::vector<Reservation> reservations;
      dst_view->find_field_reservations(copy_mask, instance_points.front(),
                                        reservations);
      for (unsigned idx = 0; idx < local_fields.size(); idx++)
        local_fields[idx].set_redop(source->redop, false/*fold*/,
                                    true/*exclusive*/);
      // Build the reduction tree down to our first instance
      const AddressSpaceID origin = source->select_source_space(local_space);
      ApEvent reduced;
      if (origin != local_space)
      {
        const RtUserEvent recorded = Runtime::create_rt_user_event();
        const RtUserEvent applied = Runtime::create_rt_user_event();
        Serializer rez;
        {
          RezCheck z(rez);
          rez.serialize(source->did);
          rez.serialize(src_view->did);
          rez.serialize<size_t>(local_fields.size());
          for (unsigned idx = 0; idx < local_fields.size(); idx++)
            rez.serialize(local_fields[idx]);
          rez.serialize<size_t>(reservations.size());
          for (unsigned idx = 0; idx < reservations.size(); idx++)
            rez.serialize(reservations[idx]);
          rez.serialize(precondition);
          rez.serialize(predicate_guard);
          copy_expression->pack_expression(rez, origin);
          rez.serialize(op_id);
          rez.serialize(index);
          rez.serialize(copy_mask);
          trace_info.pack_trace_info<true>(rez, applied_events, origin);
          rez.serialize(recorded);
          rez.serialize(applied);
          if (trace_info.recording)
          {
            ApBarrier bar(Realm::Barrier::create_barrier(1/*arrivals*/));
            const ShardID sid = trace_info.record_managed_barrier(bar, 1);
            rez.serialize(bar);
            rez.serialize(sid);
            reduced = bar;
          }
          else
          {
            const ApUserEvent to_trigger = 
              Runtime::create_ap_user_event(&trace_info);
            rez.serialize(to_trigger);
            reduced = to_trigger;
          }
          rez.serialize(origin);
        }
        runtime->send_collective_distribute_reduction(origin, rez);
        recorded_events.insert(recorded);
        applied_events.insert(applied);
      }
      else
      {
        const ApUserEvent to_trigger = 
          Runtime::create_ap_user_event(&trace_info);
        source->perform_collective_reduction(src_view, local_fields,
            reservations, precondition, predicate_guard, copy_expression,
            op_id, index, copy_mask, trace_info, recorded_events, 
            applied_events, to_trigger, origin);
        reduced = to_trigger;
      }
      // Do the broadcast our, start with any children
      std::vector<AddressSpaceID> children;
      collective_mapping->get_children(local_space, local_space, children);
      ApBarrier broadcast_bar, all_bar;
      ShardID broadcast_shard = 0, owner_shard = 0;
      std::vector<ApEvent> broadcast_events;
      std::vector<ApEvent> all_done_events;
      if (all_done.exists() && trace_info.recording)
      {
        const size_t arrivals = collective_mapping->size();
        all_bar = ApBarrier(Realm::Barrier::create_barrier(arrivals));
        owner_shard = trace_info.record_managed_barrier(all_bar, arrivals);
      }
      for (std::vector<AddressSpaceID>::const_iterator it =
            children.begin(); it != children.end(); it++)
      {
        const RtUserEvent recorded = Runtime::create_rt_user_event();
        const RtUserEvent applied = Runtime::create_rt_user_event();
        Serializer rez;
        {
          RezCheck z(rez);
          rez.serialize(this->did);
          rez.serialize(dst_view->did);
          rez.serialize<size_t>(local_fields.size());
          for (unsigned idx = 0; idx < local_fields.size(); idx++)
            rez.serialize(local_fields[idx]);
          rez.serialize(reduced);
          rez.serialize(predicate_guard);
          copy_expression->pack_expression(rez, *it);
          rez.serialize(op_id);
          rez.serialize(index);
          rez.serialize(copy_mask);
          trace_info.pack_trace_info<true>(rez, applied_events, *it);
          rez.serialize(recorded);
          rez.serialize(applied);
          if (trace_info.recording)
          {
            if (!broadcast_bar.exists())
            {
              broadcast_bar =
                ApBarrier(Realm::Barrier::create_barrier(children.size()));
              broadcast_shard = trace_info.record_managed_barrier(broadcast_bar,
                                                               children.size());
              broadcast_events.push_back(broadcast_bar);
            }
            rez.serialize(broadcast_bar);
            rez.serialize(broadcast_shard);
            rez.serialize(all_bar);
            if (all_bar.exists())
              rez.serialize(owner_shard);
          }
          else
          {
            const ApUserEvent done = Runtime::create_ap_user_event(&trace_info);
            rez.serialize(done);
            broadcast_events.push_back(done);
            ApUserEvent all;
            if (all_done.exists())
            {
              all = Runtime::create_ap_user_event(&trace_info);
              all_done_events.push_back(all);
            }
            rez.serialize(all);
          }
          rez.serialize(origin);
        }
        runtime->send_collective_distribute_broadcast(origin, rez);
        recorded_events.insert(recorded);
        applied_events.insert(applied);
      }
      // Then do our local broadcast
      // TODO: if the number of local instances is large then we could
      // turn this into a tree broadcast, but for now we're just going
      // to copy everything out of the first instance
      for (unsigned idx = 1; idx < instances.size(); idx++)
      {
        std::vector<CopySrcDstField> dst_fields;
        layout->compute_copy_offsets(copy_mask, instances[idx],
#ifdef LEGION_SPY
                                     instance_events[idx],
#endif
                                     local_fields);
        const std::vector<Reservation> no_reservations;
        ApEvent local_copy = copy_expression->issue_copy(trace_info,
            dst_fields, local_fields, no_reservations,
#ifdef LEGION_SPY
            tree_id, tree_id,
#endif
            reduced, predicate_guard);
        if (local_copy.exists())
          broadcast_events.push_back(local_copy);
      }
      if (!broadcast_events.empty())
      {
        // Broadcast events will dominated the reduced event so there
        // is no need to include it specifically
        const ApEvent broadcast_done =
          Runtime::merge_events(&trace_info, broadcast_events);
        if (broadcast_done.exists())
        {
          dst_view->add_copy_user(false/*reading*/, 0/*redop*/, broadcast_done,
              trace_info.get_collect_event(), copy_mask, copy_expression,
              op_id, index, recorded_events, trace_info.recording,
              runtime->address_space);
          if (all_done.exists())
            all_done_events.push_back(broadcast_done);
        }
      }
      else 
      {
        dst_view->add_copy_user(false/*reading*/, 0/*redop*/, reduced,
            trace_info.get_collect_event(), copy_mask, copy_expression,
            op_id, index, recorded_events, trace_info.recording,
            runtime->address_space);
        if (all_done.exists())
          all_done_events.push_back(reduced);
      }
      if (all_done.exists())
      {
        if (all_bar.exists())
        {
          ApEvent arrival;
          if (!all_done_events.empty())
            arrival = Runtime::merge_events(&trace_info, all_done_events);
          Runtime::phase_barrier_arrive(all_bar, 1/*count*/, arrival);
          trace_info.record_barrier_arrival(all_bar, arrival, 1/*count*/,
                                            applied_events, owner_shard);
          Runtime::trigger_event(&trace_info, all_done, all_bar);
        }
        else
        {
          if (!all_done_events.empty())
            Runtime::trigger_event(&trace_info, all_done,
                Runtime::merge_events(&trace_info, all_done_events));
          else
            Runtime::trigger_event(&trace_info, all_done);
        }
      }
    }

    //--------------------------------------------------------------------------
    /*static*/ void CollectiveManager::handle_distribute_reducecast(
                   Runtime *runtime, AddressSpaceID source, Deserializer &derez)
    //--------------------------------------------------------------------------
    {
      DerezCheck z(derez);
      DistributedID did;
      derez.deserialize(did);
      RtEvent dst_man_ready, src_man_ready, dst_view_ready, src_view_ready;
      CollectiveManager *target = static_cast<CollectiveManager*>(
          runtime->find_or_request_instance_manager(did, dst_man_ready));
      derez.deserialize(did);
      CollectiveManager *manager = static_cast<CollectiveManager*>(
          runtime->find_or_request_instance_manager(did, src_man_ready));
      derez.deserialize(did);
      InstanceView *src_view = static_cast<InstanceView*>(
          runtime->find_or_request_logical_view(did, src_view_ready));
      derez.deserialize(did);
      InstanceView *dst_view = static_cast<InstanceView*>(
          runtime->find_or_request_logical_view(did, dst_view_ready));
      ApEvent precondition;
      derez.deserialize(precondition);
      PredEvent predicate_guard;
      derez.deserialize(predicate_guard);
      IndexSpaceExpression *copy_expression =
        IndexSpaceExpression::unpack_expression(derez, runtime->forest, source);
      UniqueID op_id;
      derez.deserialize(op_id);
      unsigned index;
      derez.deserialize(index);
      FieldMask copy_mask;
      derez.deserialize(copy_mask);
      std::set<RtEvent> recorded_events, applied_events;
      PhysicalTraceInfo trace_info =
        PhysicalTraceInfo::unpack_trace_info(derez, runtime, applied_events);
      RtUserEvent recorded, applied;
      derez.deserialize(recorded);
      derez.deserialize(applied);
      ApUserEvent all_done;
      derez.deserialize(all_done);

      if (dst_man_ready.exists() && !dst_man_ready.has_triggered())
        dst_man_ready.wait();
      if (src_man_ready.exists() && !src_man_ready.has_triggered())
        src_man_ready.wait();
      if (src_view_ready.exists() && !src_view_ready.has_triggered())
        src_view_ready.wait();
      if (dst_view_ready.exists() && !dst_view_ready.has_triggered())
        dst_view_ready.wait();

      target->perform_collective_reducecast(manager, src_view, dst_view,
          precondition, predicate_guard, copy_expression, op_id, index,
          copy_mask, trace_info, recorded_events, applied_events, all_done,
          runtime->address_space);

      if (!recorded_events.empty())
        Runtime::trigger_event(recorded,Runtime::merge_events(recorded_events));
      else
        Runtime::trigger_event(recorded);
      if (!applied_events.empty())
        Runtime::trigger_event(applied, Runtime::merge_events(applied_events));
      else
        Runtime::trigger_event(applied);
    }

    //--------------------------------------------------------------------------
    ApEvent CollectiveManager::perform_hammer_reduction(InstanceView *src_view,
                                const std::vector<CopySrcDstField> &dst_fields,
                                const std::vector<Reservation> &reservations,
                                ApEvent precondition,
                                PredEvent predicate_guard,
                                IndexSpaceExpression *copy_expression,
                                const UniqueID op_id,
                                const unsigned index,
                                const FieldMask &copy_mask,
                                const PhysicalTraceInfo &trace_info,
                                std::set<RtEvent> &recorded_events,
                                std::set<RtEvent> &applied_events,
                                AddressSpaceID origin)
    //--------------------------------------------------------------------------
    {
#ifdef DEBUG_LEGION
      assert(redop > 0);
      assert(!instances.empty());
      assert(src_view->manager == this);
      assert(collective_mapping != NULL);
      assert(collective_mapping->contains(local_space));
#endif
      // Distribute out to the other nodes first
      std::vector<ApEvent> done_events;
      std::vector<AddressSpaceID> children;
      collective_mapping->get_children(origin, local_space, children);
      ApBarrier trace_barrier;
      ShardID trace_shard = 0;
      for (std::vector<AddressSpaceID>::const_iterator it =
            children.begin(); it != children.end(); it++)
      {
        const RtUserEvent recorded = Runtime::create_rt_user_event();
        const RtUserEvent applied = Runtime::create_rt_user_event();
        Serializer rez;
        {
          RezCheck z(rez);
          rez.serialize(this->did);
          rez.serialize(src_view->did);
          rez.serialize<size_t>(dst_fields.size());
          for (unsigned idx = 0; idx < dst_fields.size(); idx++)
            rez.serialize(dst_fields[idx]);
          rez.serialize<size_t>(reservations.size());
          for (unsigned idx = 0; idx < reservations.size(); idx++)
            rez.serialize(reservations[idx]);
          rez.serialize(precondition);
          rez.serialize(predicate_guard);
          copy_expression->pack_expression(rez, *it);
          rez.serialize(op_id);
          rez.serialize(index);
          rez.serialize(copy_mask);
          trace_info.pack_trace_info<true>(rez, applied_events, *it);
          rez.serialize(recorded);
          rez.serialize(applied);
          if (trace_info.recording)
          {
            if (!trace_barrier.exists())
            {
              trace_barrier =
                ApBarrier(Realm::Barrier::create_barrier(children.size()));
              trace_shard = trace_info.record_managed_barrier(trace_barrier,
                                                              children.size());
              done_events.push_back(trace_barrier);
            }
            rez.serialize(trace_barrier);
            rez.serialize(trace_shard);
          }
          else
          {
            const ApUserEvent done = Runtime::create_ap_user_event(&trace_info);
            rez.serialize(done);
            done_events.push_back(done);
          }
          rez.serialize(origin);
        }
        runtime->send_collective_hammer_reduction(origin, rez);
        recorded_events.insert(recorded);
        applied_events.insert(applied);
      }
      // Now we can perform our reduction copies to the destination
      // Get the source precondition for the copy
      const ApEvent src_pre = src_view->find_copy_preconditions(
          true/*reading*/, 0/*redop*/, copy_mask, copy_expression,
          op_id, index, applied_events, trace_info);
      if (src_pre.exists())
      {
        if (precondition.exists())
          precondition =
            Runtime::merge_events(&trace_info, precondition, src_pre);
        else
          precondition = src_pre;
      }
      // Issue the copies
      std::vector<ApEvent> local_events;
      for (unsigned idx = 0; idx < instances.size(); idx++)
      {
        std::vector<CopySrcDstField> src_fields;
        layout->compute_copy_offsets(copy_mask, instances[idx],
#ifdef LEGION_SPY
                                     instance_events[idx],
#endif
                                     src_fields);
        const ApEvent copy_post = copy_expression->issue_copy(trace_info,
            dst_fields, src_fields, reservations,
#ifdef LEGION_SPY
            tree_id, tree_id,
#endif
            precondition, predicate_guard);
        if (copy_post.exists())
          local_events.push_back(copy_post);
      }
      // Record the copy completion event
      if (!local_events.empty())
      {
        ApEvent local_done = Runtime::merge_events(&trace_info, local_events);
        if (local_done.exists())
        {
          const RtEvent collect_event = trace_info.get_collect_event();
          src_view->add_copy_user(true/*reading*/, 0/*redop*/, local_done,
              collect_event, copy_mask, copy_expression, op_id, index,
              recorded_events, trace_info.recording, runtime->address_space);
          done_events.push_back(local_done);
        }
      }
      // Merge the done events together
      if (done_events.empty())
        return ApEvent::NO_AP_EVENT;
      return Runtime::merge_events(&trace_info, done_events);
    }

    //--------------------------------------------------------------------------
    /*static*/ void CollectiveManager::handle_hammer_reduction(
                   Runtime *runtime, AddressSpaceID source, Deserializer &derez)
    //--------------------------------------------------------------------------
    {
      DerezCheck z(derez);
      DistributedID man_did, src_did;
      derez.deserialize(man_did);
      RtEvent man_ready, src_ready;
      CollectiveManager *manager = static_cast<CollectiveManager*>(
          runtime->find_or_request_instance_manager(man_did, man_ready));
      derez.deserialize(src_did);
      InstanceView *src_view = static_cast<InstanceView*>(
          runtime->find_or_request_logical_view(src_did, src_ready));
      size_t num_fields;
      derez.deserialize(num_fields);
      std::vector<CopySrcDstField> dst_fields(num_fields);
      for (unsigned idx = 0; idx < num_fields; idx++)
        derez.deserialize(dst_fields[idx]);
      size_t num_reservations;
      derez.deserialize(num_reservations);
      std::vector<Reservation> reservations(num_reservations);
      for (unsigned idx = 0; idx < num_reservations; idx++)
        derez.deserialize(reservations[idx]);
      ApEvent precondition;
      derez.deserialize(precondition);
      PredEvent predicate_guard;
      derez.deserialize(predicate_guard);
      IndexSpaceExpression *copy_expression =
        IndexSpaceExpression::unpack_expression(derez, runtime->forest, source);
      UniqueID op_id;
      derez.deserialize(op_id);
      unsigned index;
      derez.deserialize(index);
      FieldMask copy_mask;
      derez.deserialize(copy_mask);
      std::set<RtEvent> recorded_events, applied_events;
      PhysicalTraceInfo trace_info =
        PhysicalTraceInfo::unpack_trace_info(derez, runtime, applied_events);
      RtUserEvent recorded, applied;
      derez.deserialize(recorded);
      derez.deserialize(applied);
      ApUserEvent ready;
      if (trace_info.recording)
      {
        ApBarrier bar;
        derez.deserialize(bar);
        ShardID sid;
        derez.deserialize(sid);
        ready = Runtime::create_ap_user_event(&trace_info);
        Runtime::phase_barrier_arrive(bar, 1/*count*/, ready);
        trace_info.record_barrier_arrival(bar, ready, 1/*count*/,
                                          applied_events, sid);
      }
      else
        derez.deserialize(ready);
      AddressSpaceID origin;
      derez.deserialize(origin);

      if (man_ready.exists() && !man_ready.has_triggered())
        man_ready.wait();
      if (src_ready.exists() && !src_ready.has_triggered())
        src_ready.wait();

      const ApEvent result = manager->perform_hammer_reduction(src_view,
          dst_fields, reservations, precondition, predicate_guard,
          copy_expression, op_id, index, copy_mask, trace_info,
          recorded_events, applied_events, origin);

      Runtime::trigger_event(&trace_info, ready, result);
      if (!recorded_events.empty())
        Runtime::trigger_event(recorded,Runtime::merge_events(recorded_events));
      else
        Runtime::trigger_event(recorded);
      if (!applied_events.empty())
        Runtime::trigger_event(applied, Runtime::merge_events(applied_events));
      else
        Runtime::trigger_event(applied);
    }

    //--------------------------------------------------------------------------
    void CollectiveManager::compute_copy_offsets(const FieldMask &copy_mask,
      std::vector<CopySrcDstField> &fields, const DomainPoint *collective_point)
    //--------------------------------------------------------------------------
    {
#ifdef DEBUG_LEGION
      assert(layout != NULL);
      assert(collective_point != NULL);
#endif
      for (unsigned idx = 0; idx < instances.size(); idx++)
      {
        if (instance_points[idx] != *collective_point)
          continue;
        layout->compute_copy_offsets(copy_mask, instances[idx],
#ifdef LEGION_SPY
                                     instance_events[idx],
#endif
                                     fields);
        return;
      }
      // We should never get here because the instance should always be local
      assert(false);
    }

    //--------------------------------------------------------------------------
    ApEvent CollectiveManager::register_collective_user(InstanceView *view, 
                                            const RegionUsage &usage,
                                            const FieldMask &user_mask,
                                            IndexSpaceNode *expr,
                                            const UniqueID op_id,
                                            const size_t op_ctx_index,
                                            const unsigned index,
                                            ApEvent term_event,
                                            RtEvent collect_event,
                                            std::set<RtEvent> &applied_events,
                                            const CollectiveMapping *mapping,
                                            const PhysicalTraceInfo &trace_info,
                                            const AddressSpaceID source,
                                            bool symbolic)
    //--------------------------------------------------------------------------
    {
#ifdef DEBUG_LEGION
      assert(mapping != NULL);
      assert(collective_mapping != NULL);
      assert(collective_mapping->contains(local_space));
      // CollectiveMapping for the analyses should all align with 
      // the CollectiveMapping for the collective manager
      assert((mapping == collective_mapping) ||
          ((*mapping) == (*collective_mapping)));
      assert(term_event.exists());
#endif
      // This function does a parallel rendezvous across all the analyses
      // trying to use this collective instance for an operation so that only
      // one of them will actually do the view analysis, but it will seem to
      // all of them like they actually did it. To that end, this function 
      // must do five important things:
      // 1. Make sure that the precondition return event is broadcast out
      //    to all the participants in the rendezvous
      // 2. Make sure that the recorded event in the view is a merge of the 
      //    term_event from all of the participants
      // 3. SUBTLE!!! Don't start the view analysis until all the participants
      //    have arrived because that is the only way to know that all the 
      //    copy effects from analyses by any participant have been recorded
      //    by the view.
      // 4. Do NOT block in this function call or you can risk deadlock because
      //    we might be doing several of these calls for a region requirement
      //    on different instances and the orders might vary on each node.
      // 5. In the case of tracing we don't want to build any explicit event
      //    trees, so instead we will return the actual event precondition
      //    back out to all the particpants. Furthermore, for the term events,
      //    we will have all of them arrive on a barrier that is shared across
      //    all the participants and that the trace can reuse.
      
      // First let's figure out which node is ultimately going to do analysis
      // If the logical owner of the view is contained in the mapping then
      // that node will be the one to do the analysis for locality reasons
      // If the logical owner of the view is not in the mapping then we'll
      // pick whichever node is closest in the collective mapping to the 
      // logical owner (assuming some degree of locality)
      // Note this code assumes that logical_owner on the view is const
      // which it is declared to be today
      const AddressSpaceID origin = mapping->contains(view->logical_owner) ?
        view->logical_owner : mapping->find_nearest(view->logical_owner);
      // The unique tag for the rendezvous is our context ID which will be
      // the same across all points and the index of our region requirement
      ApEvent result;
      RtUserEvent local_applied;
      std::map<ApEvent,PhysicalTraceInfo*> term_events;
      const std::pair<size_t,unsigned> tag(op_ctx_index, index);
      {
        AutoLock i_lock(inst_lock);
#ifdef DEBUG_LEGION
        assert(!instances.empty());
#endif
        // Check to see if we're the first one to arrive on this node
        std::map<std::pair<size_t,unsigned>,UserRendezvous>::iterator
          finder = rendezvous_users.find(tag);
        if (finder == rendezvous_users.end())
        {
          // If we are then make the record for knowing when we've seen
          // all the expected arrivals
          finder = rendezvous_users.insert(
              std::make_pair(tag,UserRendezvous())).first; 
          UserRendezvous &rendezvous = finder->second;
          // Count how many expected arrivals we have
          rendezvous.remaining_local_arrivals = instances.size();
          rendezvous.remaining_remote_arrivals =
            mapping->count_children(origin, local_space);
          rendezvous.applied = Runtime::create_rt_user_event();
          rendezvous.deferred = RtUserEvent::NO_RT_USER_EVENT;
        }
#ifdef DEBUG_LEGION
        assert(finder->second.term_events.find(term_event) ==
                finder->second.term_events.end());
#endif
        finder->second.term_events[term_event] = trace_info.recording ?
          new PhysicalTraceInfo(trace_info) : NULL;
        // Record the applied events
        applied_events.insert(finder->second.applied);
        // See if we need to make our own result event or not
        if (trace_info.recording)
        {
          // Always make a new ready event in the case of tracing
          const ApUserEvent local_ready =
            Runtime::create_ap_user_event(&trace_info);
          // Can re-use the trace-info from the term events, the
          // term events will always own the trace info
          finder->second.ready_events[local_ready] =
            finder->second.term_events[term_event];
          result = local_ready;
        }
        else
        {
          if (finder->second.ready_events.empty())
          {
            // We're first, so make the ready event
            const ApUserEvent local_ready = 
              Runtime::create_ap_user_event(&trace_info);
            // no trace info required in this case
            finder->second.ready_events[local_ready] = NULL; 
          }
          result = finder->second.ready_events.begin()->first;
        }
#ifdef DEBUG_LEGION
        assert(finder->second.remaining_local_arrivals > 0);
#endif
        // If we're not done or we're not the owner then we can simply
        // return the ready event since there is nothing for us to do
        if (--finder->second.remaining_local_arrivals == 0)
        {
          // Check to see if we're the origin or not
          if (local_space == origin)
          {
            // We're the origin node so we're the node that has to
            // actually call back into the view to do the analysis
            // See if we're waiting for anymore remote arrivals
            if (finder->second.remaining_remote_arrivals > 0)
            {
              // Launch a meta-task to capture the arguments for
              // when we need to actually perform the analysis
#ifdef DEBUG_LEGION
              assert(!finder->second.deferred.exists()); 
#endif
              finder->second.deferred = Runtime::create_rt_user_event();
              PhysicalTraceInfo *info = trace_info.recording ? 
                finder->second.term_events[term_event] : 
                new PhysicalTraceInfo(trace_info);
              DeferCollectiveRendezvousArgs args(this, view, usage, user_mask,
                 expr, op_id, op_ctx_index, index, finder->second.term_events,
                 collect_event, finder->second.applied, info, origin, source,
                 symbolic, applied_events);
              runtime->issue_runtime_meta_task(args,
                  LG_LATENCY_DEFERRED_PRIORITY, finder->second.deferred);
              return result;
            }
            // Otherwise we can fall through and perform the analysis now
            // Grab the term events so we can record them for later
            term_events.swap(finder->second.term_events);
#ifdef DEBUG_LEGION
            // If we're tracing we should have exactly as many term events as
            // we do instances on the local node
            assert(!trace_info.recording ||
                (term_events.size() == instances.size()));
            assert(finder->second.applied.exists());
#endif
            local_applied = finder->second.applied;
          }
          else
          {
            // Not the origin, so see if our arrivals are all done
            // If they are then we can send the message
            if (finder->second.remaining_remote_arrivals == 0)
            {
              // Send the message to the parent in the rendezvous tree
              ApEvent merged_term;
              ApUserEvent to_trigger;
              RtUserEvent applied;
              // Only need the merged event in the case we're not tracing
              // In the tracing case we'll get a response message with a barrier
              if (!trace_info.recording)
              {
                std::vector<ApEvent> terms;
                terms.resize(finder->second.term_events.size());
                for (std::map<ApEvent,PhysicalTraceInfo*>::const_iterator it =
                      finder->second.term_events.begin(); it !=
                      finder->second.term_events.end(); it++)
                {
#ifdef DEBUG_LEGION
                  assert(it->second == NULL);
#endif
                  terms.push_back(it->first);
                }
                merged_term = Runtime::merge_events(&trace_info, terms);
#ifdef DEBUG_LEGION
                assert(finder->second.ready_events.size() == 1);
#endif
                to_trigger = finder->second.ready_events.begin()->first;
                applied = finder->second.applied;
              }
              Serializer rez;
              {
                RezCheck z(rez);
                rez.serialize(did);
                rez.serialize(COLLECTIVE_RENDEZVOUS_REQUEST);
                rez.serialize(origin);
                rez.serialize(op_ctx_index);
                rez.serialize(index);
                rez.serialize(merged_term);
                rez.serialize(to_trigger); 
                rez.serialize(applied);
              }
              const AddressSpaceID parent = 
                mapping->get_parent(origin, local_space);
              runtime->send_collective_instance_message(parent, rez);
              if (!trace_info.recording)
                // Not expecting a response for tracing so we can
                // remove the entry from the rendezvous_users
                rendezvous_users.erase(finder);
              // Otheriwse we're expecting a callback to give us the name
              // of the barrier to use for tracing so we can just leave
              // the rendezvous in-place for when it comes back
            }
            return result;
          }
        }
        else
          return result;
      }
      // If we get here then we're the origin so do the analysis immediately
#ifdef DEBUG_LEGION
      assert(local_space == origin);
#endif
      finalize_collective_user(view, usage, user_mask, expr, op_id,
          op_ctx_index, index, term_events, collect_event, local_applied,
          trace_info, origin, source, symbolic);
      // Clean-up the physical trace infos we made if we're tracing
      if (trace_info.recording)
      {
        for (std::map<ApEvent,PhysicalTraceInfo*>::iterator it =
              term_events.begin(); it != term_events.end(); it++)
        {
#ifdef DEBUG_LEGION
          assert(it->second != NULL);
#endif
          delete it->second; 
        }
      }
#ifdef DEBUG_LEGION
#ifndef NDEBUG
      else
      {
        for (std::map<ApEvent,PhysicalTraceInfo*>::iterator it =
              term_events.begin(); it != term_events.end(); it++)
          assert(it->second == NULL);
      }
#endif
#endif
      return result;
    }

    //--------------------------------------------------------------------------
    AddressSpaceID CollectiveManager::select_source_space(
                                               AddressSpaceID destination) const
    //--------------------------------------------------------------------------
    {
#ifdef DEBUG_LEGION
      assert(collective_mapping != NULL);
#endif
      // 1. If the collective manager has instances on the same node
      //    as the destination then we'll use one of them
      if (collective_mapping->contains(destination))
        return destination;
      // 2. If the collective manager has instances on the local node
      //    then we'll use one of them
      if (collective_mapping->contains(local_space))
        return local_space;
      // 3. Pick the node closest to the destination in the collective
      //    manager and use that to issue copies
      return collective_mapping->find_nearest(destination);
    }

    //--------------------------------------------------------------------------
    void CollectiveManager::finalize_collective_user(
                              InstanceView *view, 
                              const RegionUsage &usage,
                              const FieldMask &user_mask,
                              IndexSpaceNode *expr,
                              const UniqueID op_id,
                              const size_t op_ctx_index,
                              const unsigned index,
                              std::map<ApEvent,PhysicalTraceInfo*> &term_events,
                              RtEvent collect_event,
                              RtUserEvent applied,
                              const PhysicalTraceInfo &trace_info,
                              const AddressSpaceID origin,
                              const AddressSpaceID source,
                              const bool symbolic)
    //--------------------------------------------------------------------------
    {
      // Call back into the view but without a collective mapping this time
      std::set<RtEvent> local_applied;
      ApEvent result;
      ApBarrier common_term;
      ShardID owner_shard = 0;
      if (trace_info.recording)
      {
        // Create a barrier for use in the trace as the common term event
        common_term = ApBarrier(Realm::Barrier::create_barrier(total_points));
        owner_shard = 
          trace_info.record_managed_barrier(common_term, total_points);
        result = view->register_user(usage, user_mask, expr, op_id,
            op_ctx_index, index, common_term, collect_event, local_applied,
            NULL/*collective mapping*/, trace_info, source, symbolic);
        for (std::map<ApEvent,PhysicalTraceInfo*>::const_iterator it =
              term_events.begin(); it != term_events.end(); it++)
        {
#ifdef DEBUG_LEGION
          assert(it->second != NULL);
#endif
          Runtime::phase_barrier_arrive(common_term, 1/*count*/, it->first);
          // Record the barrier with the trace
          it->second->record_barrier_arrival(common_term, it->first, 1/*count*/,
                                             local_applied, owner_shard);
        }
      }
      else
      {
        std::vector<ApEvent> terms;
        terms.reserve(term_events.size());
        for (std::map<ApEvent,PhysicalTraceInfo*>::const_iterator it =
              term_events.begin(); it != term_events.end(); it++)
        {
#ifdef DEBUG_LEGION
          assert(it->second == NULL);
#endif
          terms.push_back(it->first);
        }
        const ApEvent merged_term = Runtime::merge_events(&trace_info, terms);
        result = view->register_user(usage, user_mask, expr, op_id,
            op_ctx_index, index, merged_term, collect_event, local_applied,
            NULL/*collective mapping*/, trace_info, source, symbolic);
      }
      const std::pair<size_t,unsigned> tag(op_ctx_index, index);
      // Retake the lock and do what we need to do to send the results
      // back to the other participants
      AutoLock i_lock(inst_lock);
      std::map<std::pair<size_t,unsigned>,UserRendezvous>::iterator finder =
        rendezvous_users.find(tag);
#ifdef DEBUG_LEGION
      assert(finder != rendezvous_users.end());
      assert(!finder->second.deferred.exists());
      assert(finder->second.term_events.empty());
#endif
      if (!local_applied.empty())
        Runtime::trigger_event(finder->second.applied, 
            Runtime::merge_events(local_applied));
      else
        Runtime::trigger_event(finder->second.applied);
      if (trace_info.recording)
      {
#ifdef DEBUG_LEGION
        assert(common_term.exists());
#endif
        // Send the result message back with the barrier and the ready event
        std::vector<AddressSpaceID> children;
        collective_mapping->get_children(origin, local_space, children);
        if (!children.empty())
        {
          Serializer rez;
          {
            RezCheck z(rez);
            rez.serialize(did);
            rez.serialize(COLLECTIVE_RENDEZVOUS_RESPONSE);
            rez.serialize(origin);
            rez.serialize(op_ctx_index);
            rez.serialize(index);
            rez.serialize(result);
            rez.serialize(common_term);
            rez.serialize(owner_shard);
            rez.serialize(finder->second.applied);
          }
          for (std::vector<AddressSpaceID>::const_iterator it =
                children.begin(); it != children.end(); it++)
            runtime->send_collective_instance_message(*it, rez);
        }
        // Trigger any other events with the precondition
        for (std::map<ApUserEvent,PhysicalTraceInfo*>::iterator it =
              finder->second.ready_events.begin(); it !=
              finder->second.ready_events.end(); it++)
          Runtime::trigger_event(it->second, it->first, result);
      }
      else // trigger the broadcast tree for the ready event
      {
#ifdef DEBUG_LEGION
        assert(!common_term.exists());
        assert(finder->second.ready_events.size() == 1);
#endif
        std::map<ApUserEvent,PhysicalTraceInfo*>::iterator first =
          finder->second.ready_events.begin();
        Runtime::trigger_event(first->second, first->first, result);
        result = first->first;
      }
      rendezvous_users.erase(finder);
    }

    //--------------------------------------------------------------------------
    void CollectiveManager::process_rendezvous_request(Deserializer &derez)
    //--------------------------------------------------------------------------
    {
      AddressSpaceID origin;
      derez.deserialize(origin);
      std::pair<size_t,unsigned> tag;
      derez.deserialize(tag.first);
      derez.deserialize(tag.second);
      ApEvent remote_term;
      derez.deserialize(remote_term);
      ApUserEvent remote_ready;
      derez.deserialize(remote_ready);
      RtUserEvent remote_applied;
      derez.deserialize(remote_applied);
      const bool recording = !remote_ready.exists();

      AutoLock i_lock(inst_lock);
      // Check to see if we have an entry yet or not
      std::map<std::pair<size_t,unsigned>,UserRendezvous>::iterator finder =
        rendezvous_users.find(tag);
      if (finder == rendezvous_users.end())
      {
        finder = rendezvous_users.insert(
            std::make_pair(tag,UserRendezvous())).first; 
        UserRendezvous &rendezvous = finder->second;
        // Count how many expected arrivals we have
        rendezvous.remaining_local_arrivals = instances.size();
        rendezvous.remaining_remote_arrivals =
          collective_mapping->count_children(origin, local_space);
        rendezvous.applied = Runtime::create_rt_user_event();
        rendezvous.deferred = RtUserEvent::NO_RT_USER_EVENT;
      }
      if (!recording)
      {
        finder->second.term_events[remote_term] = NULL;
        // If we don't have a ready event yet then make one
        if (finder->second.ready_events.empty())
        {
          const ApUserEvent local_ready = Runtime::create_ap_user_event(NULL);
          finder->second.ready_events[local_ready] = NULL;
          Runtime::trigger_event(NULL, remote_ready, local_ready);
        }
        else
          Runtime::trigger_event(NULL, remote_ready,
              finder->second.ready_events.begin()->first);
        Runtime::trigger_event(remote_applied, finder->second.applied);
      }
#ifdef DEBUG_LEGION
      assert(finder->second.remaining_remote_arrivals > 0);
#endif
      if ((--finder->second.remaining_remote_arrivals == 0) &&
          (finder->second.remaining_local_arrivals == 0))
      {
        // See if we're the origin or not
        if (local_space != origin)
        {
          if (!recording)
          {
            std::vector<ApEvent> terms;
            terms.reserve(finder->second.term_events.size());
            for (std::map<ApEvent,PhysicalTraceInfo*>::const_iterator it =
                  finder->second.term_events.begin(); it !=
                  finder->second.term_events.end(); it++)
            {
#ifdef DEBUG_LEGION
              assert(it->second == NULL); 
#endif
              terms.push_back(it->first);
            }
            remote_term = Runtime::merge_events(NULL, terms);
#ifdef DEBUG_LEGION
            assert(finder->second.ready_events.size() == 1);
#endif
            remote_ready = finder->second.ready_events.begin()->first;
            remote_applied = finder->second.applied;
            // We can prune this entry out now since we know we're
            // not going to get a response
            rendezvous_users.erase(finder);
          }
          // Not the origin so continue sending to the next parent
          Serializer rez;
          {
            RezCheck z(rez);
            rez.serialize(did);
            rez.serialize(COLLECTIVE_RENDEZVOUS_REQUEST);
            rez.serialize(origin);
            rez.serialize(tag.first);
            rez.serialize(tag.second);
            rez.serialize(remote_term);
            rez.serialize(remote_ready);
            rez.serialize(remote_applied);
          }
          const AddressSpaceID parent = 
            collective_mapping->get_parent(origin, local_space);
          runtime->send_collective_instance_message(parent, rez);
        }
        else
        {
#ifdef DEBUG_LEGION
          // Better have a deferred event in this case for us to trigger
          assert(finder->second.deferred.exists());
#endif
          Runtime::trigger_event(finder->second.deferred);
        }
      }
    }

    //--------------------------------------------------------------------------
    void CollectiveManager::process_rendezvous_response(Deserializer &derez)
    //--------------------------------------------------------------------------
    {
      AddressSpaceID origin;
      derez.deserialize(origin);
      std::pair<size_t,unsigned> tag;
      derez.deserialize(tag.first);
      derez.deserialize(tag.second);
      ApEvent ready;
      derez.deserialize(ready);
      ApBarrier common_term;
      derez.deserialize(common_term);
      ShardID owner_shard;
      derez.deserialize(owner_shard);
      RtEvent applied;
      derez.deserialize(applied);

      // Forward this on to any children first
      std::vector<AddressSpaceID> children;
      collective_mapping->get_children(origin, local_space, children);
      if (!children.empty())
      {
        Serializer rez;
        {
          RezCheck z(rez);
          rez.serialize(did);
          rez.serialize(COLLECTIVE_RENDEZVOUS_RESPONSE);
          rez.serialize(origin);
          rez.serialize(tag.first);
          rez.serialize(tag.second);
          rez.serialize(ready);
          rez.serialize(common_term);
          rez.serialize(owner_shard);
          // Get our local term event here for scalability
          // rather than passing along the applied event
          AutoLock i_lock(inst_lock,1,false/*exclusive*/);
          std::map<std::pair<size_t,unsigned>,UserRendezvous>::const_iterator
            finder = rendezvous_users.find(tag);
#ifdef DEBUG_LEGION
          assert(finder != rendezvous_users.end());
#endif
          rez.serialize(finder->second.applied);
        }
        for (std::vector<AddressSpaceID>::const_iterator it =
              children.begin(); it != children.end(); it++)
          runtime->send_collective_instance_message(*it, rez);
      }
      // Now take the lock and do our local updates
      AutoLock i_lock(inst_lock);
      std::map<std::pair<size_t,unsigned>,UserRendezvous>::iterator finder =
        rendezvous_users.find(tag);
#ifdef DEBUG_LEGION
      assert(finder != rendezvous_users.end());
      assert(finder->second.term_events.size() == instances.size());
      assert(finder->second.ready_events.size() == instances.size());
#endif
      // Do the ready events first so we can delete the trace infos
      // when we do the term_events
      for (std::map<ApUserEvent,PhysicalTraceInfo*>::const_iterator it =
            finder->second.ready_events.begin(); it !=
            finder->second.ready_events.end(); it++)
      {
#ifdef DEBUG_LEGION
        assert(it->second != NULL);
#endif
        Runtime::trigger_event(it->second, it->first, ready);
      }
      std::set<RtEvent> local_applied;
      for (std::map<ApEvent,PhysicalTraceInfo*>::iterator it =
            finder->second.term_events.begin(); it !=
            finder->second.term_events.end(); it++)
      {
#ifdef DEBUG_LEGION
        assert(it->second != NULL);
#endif
        Runtime::phase_barrier_arrive(common_term, 1/*count*/, it->first);
        it->second->record_barrier_arrival(common_term, it->first, 1/*count*/,
                                           local_applied, owner_shard);
        // Now we can delete the trace info
        delete it->second;
      }
      if (!local_applied.empty())
      {
        local_applied.insert(applied);
        Runtime::trigger_event(finder->second.applied,
            Runtime::merge_events(local_applied));
      }
      else
        Runtime::trigger_event(finder->second.applied, applied);
      rendezvous_users.erase(finder);
    }

    //--------------------------------------------------------------------------
    RtEvent CollectiveManager::find_field_reservations(const FieldMask &mask,
                                DistributedID view_did,const DomainPoint &point,
                                std::vector<Reservation> *reservations,
                                AddressSpaceID source, RtUserEvent to_trigger)
    //--------------------------------------------------------------------------
    {
#ifdef DEBUG_LEGION
      assert(point.get_dim() > 0);
      assert((point_space == NULL) || point_space->contains_point(point));
#endif
      std::vector<Reservation> results;
      // Check to see if it is a local point or not
      const bool is_local = 
        (std::find(instance_points.begin(), instance_points.end(), point) !=
         instance_points.end());
      const std::pair<DistributedID,DomainPoint> key(view_did, point);
      if (is_local)
      {
        results.reserve(mask.pop_count());
        // We're the owner so we can make all the fields
        AutoLock i_lock(inst_lock);
        std::map<unsigned,Reservation> &atomic_reservations =
          view_reservations[key];
        for (int idx = mask.find_first_set(); idx >= 0;
              idx = mask.find_next_set(idx+1))
        {
          std::map<unsigned,Reservation>::const_iterator finder =
            atomic_reservations.find(idx);
          if (finder == atomic_reservations.end())
          {
            // Make a new reservation and add it to the set
            Reservation handle = Reservation::create_reservation();
            atomic_reservations[idx] = handle;
            results.push_back(handle);
          }
          else
            results.push_back(finder->second);
        }
      }
      else
      {
        // See if we can find them all locally
        {
          AutoLock i_lock(inst_lock, 1, false/*exclusive*/);
          const std::map<unsigned,Reservation> &atomic_reservations =
            view_reservations[key];
          for (int idx = mask.find_first_set(); idx >= 0;
                idx = mask.find_next_set(idx+1))
          {
            std::map<unsigned,Reservation>::const_iterator finder =
              atomic_reservations.find(idx);
            if (finder != atomic_reservations.end())
              results.push_back(finder->second);
            else
              break;
          }
        }
        if (results.size() < mask.pop_count())
        {
          // Couldn't find them all so send the request to the node
          // that should own the instance
          if (!to_trigger.exists())
            to_trigger = Runtime::create_rt_user_event();
          const PhysicalInstance inst = get_instance(point);
          Serializer rez;
          {
            RezCheck z(rez);
            rez.serialize(did);
            rez.serialize(mask);
            rez.serialize(view_did);
            rez.serialize(point);
            rez.serialize(reservations);
            rez.serialize(source);
            rez.serialize(to_trigger);
          }
          runtime->send_atomic_reservation_request(inst.address_space(), rez);
          return to_trigger;
        }
      }
      if (source != local_space)
      {
#ifdef DEBUG_LEGION
        assert(to_trigger.exists());
#endif
        // Send the result back to the source
        Serializer rez;
        {
          RezCheck z(rez);
          rez.serialize(did);
          rez.serialize(mask);
          rez.serialize(view_did);
          rez.serialize(point);
          rez.serialize(reservations);
          rez.serialize<size_t>(results.size());
          for (std::vector<Reservation>::const_iterator it =
                results.begin(); it != results.end(); it++)
            rez.serialize(*it);
          rez.serialize(to_trigger);
        }
        runtime->send_atomic_reservation_response(source, rez);
      }
      else
      {
        reservations->swap(results);
        if (to_trigger.exists())
          Runtime::trigger_event(to_trigger);
      }
      return to_trigger;
    }

    //--------------------------------------------------------------------------
<<<<<<< HEAD
    void CollectiveManager::update_field_reservations(const FieldMask &mask,
                               DistributedID view_did, const DomainPoint &point,
                               const std::vector<Reservation> &reservations)
=======
    ApEvent CollectiveManager::copy_from(InstanceView *src_view,
                                         InstanceView *dst_view,
                                         PhysicalManager *source_manager,
                                         ApEvent precondition,
                                         PredEvent predicate_guard, 
                                         ReductionOpID reduction_op_id,
                                         IndexSpaceExpression *copy_expression,
                                         const UniqueID op_id,
                                         const unsigned index,
                                         const FieldMask &copy_mask,
                                         const PhysicalTraceInfo &trace_info,
                                         std::set<RtEvent> &recorded_events,
                                         std::set<RtEvent> &applied_events,
                                         CopyAcrossHelper *across_helper,
                                         const bool manage_dst_events,
                                         const bool fill_restricted)
>>>>>>> 5b0213cb
    //--------------------------------------------------------------------------
    {
#ifdef DEBUG_LEGION
      assert(point.get_dim() > 0);
      assert((point_space == NULL) || point_space->contains_point(point));
      // This should be a local point
      assert(std::find(instance_points.begin(), instance_points.end(), point) !=
              instance_points.end());
#endif
      const std::pair<DistributedID,DomainPoint> key(view_did, point);
      AutoLock i_lock(inst_lock);
      std::map<unsigned,Reservation> &atomic_reservations =
          view_reservations[key];
      unsigned offset = 0;
      for (int idx = mask.find_first_set(); idx >= 0;
            idx = mask.find_next_set(idx+1))
        atomic_reservations[idx] = reservations[offset++];
    }

    //--------------------------------------------------------------------------
    void CollectiveManager::reclaim_field_reservations(DistributedID view_did,
                                            std::vector<Reservation> &to_delete)
    //--------------------------------------------------------------------------
    {
      for (std::vector<DomainPoint>::const_iterator it =
            instance_points.begin(); it != instance_points.end(); it++)
      {
        const std::pair<DistributedID,DomainPoint> key(view_did, *it);
        std::map<std::pair<DistributedID,DomainPoint>,
                  std::map<unsigned,Reservation> >::iterator finder =
                    view_reservations.find(key);
        if (finder == view_reservations.end())
          continue;
        for (std::map<unsigned,Reservation>::const_iterator it =
              finder->second.begin(); it != finder->second.end(); it++)
          to_delete.push_back(it->second);
        view_reservations.erase(finder);
      }
    }

    //--------------------------------------------------------------------------
    void CollectiveManager::send_manager(AddressSpaceID target)
    //--------------------------------------------------------------------------
    {
#ifdef DEBUG_LEGION
      assert(is_owner());
#endif
      Serializer rez;
      {
        RezCheck z(rez);
        rez.serialize(did);
        rez.serialize(owner_space);
        rez.serialize(total_points);
        if (point_space == NULL)
          rez.serialize(IndexSpace::NO_SPACE);
        else
          rez.serialize(point_space->handle);
        collective_mapping->pack(rez);
        rez.serialize(instance_footprint);
        // No need for a reference here since we know we'll continue holding it
        instance_domain->pack_expression(rez, target);
        rez.serialize(field_space_node->handle);
        rez.serialize(tree_id);
        rez.serialize(redop);
        rez.serialize<bool>(multi_instance);
        layout->pack_layout_description(rez, target);
      }
      context->runtime->send_collective_instance_manager(target, rez);
      update_remote_instances(target);
    }

    //--------------------------------------------------------------------------
    /*static*/ void CollectiveManager::handle_send_manager(Runtime *runtime, 
                                     AddressSpaceID source, Deserializer &derez)
    //--------------------------------------------------------------------------
    {
      DerezCheck z(derez);
      DistributedID did;
      derez.deserialize(did);
      AddressSpaceID owner_space;
      derez.deserialize(owner_space);
      size_t total_points;
      derez.deserialize(total_points);
      IndexSpace points_handle;
      derez.deserialize(points_handle);
      RtEvent points_ready;
      IndexSpaceNode *point_space = points_handle.exists() ?
        runtime->forest->get_node(points_handle, &points_ready) : NULL; 
      size_t total_spaces;
      derez.deserialize(total_spaces);
      CollectiveMapping *mapping = new CollectiveMapping(derez, total_spaces);
      size_t inst_footprint;
      derez.deserialize(inst_footprint);
      PendingRemoteExpression pending;
      RtEvent domain_ready;
      IndexSpaceExpression *inst_domain = 
        IndexSpaceExpression::unpack_expression(derez, runtime->forest, source,
                                                pending, domain_ready);
      size_t piece_list_size;
      derez.deserialize(piece_list_size);
      void *piece_list = NULL;
      if (piece_list_size > 0)
      {
        piece_list = malloc(piece_list_size);
        derez.deserialize(piece_list, piece_list_size);
      }
      FieldSpace handle;
      derez.deserialize(handle);
      RtEvent fs_ready;
      FieldSpaceNode *space_node = runtime->forest->get_node(handle, &fs_ready);
      RegionTreeID tree_id;
      derez.deserialize(tree_id);
      bool multi_instance;
      derez.deserialize(multi_instance);
      ReductionOpID redop;
      derez.deserialize(redop);

      LayoutConstraintID layout_id;
      derez.deserialize(layout_id);
      RtEvent layout_ready;
      LayoutConstraints *constraints = 
        runtime->find_layout_constraints(layout_id, 
                    false/*can fail*/, &layout_ready);
      if (points_ready.exists() || domain_ready.exists() || 
          fs_ready.exists() || layout_ready.exists())
      {
        std::set<RtEvent> preconditions;
        if (points_ready.exists())
          preconditions.insert(points_ready);
        if (domain_ready.exists())
          preconditions.insert(domain_ready);
        if (fs_ready.exists())
          preconditions.insert(fs_ready);
        if (layout_ready.exists())
          preconditions.insert(layout_ready);
        const RtEvent precondition = Runtime::merge_events(preconditions);
        if (precondition.exists() && !precondition.has_triggered())
        {
          // We need to defer this instance creation
          DeferCollectiveManagerArgs args(did, owner_space, points_handle, 
              total_points, mapping, inst_footprint, inst_domain, pending,
              handle, tree_id, layout_id, redop, piece_list,
              piece_list_size, source, multi_instance);
          runtime->issue_runtime_meta_task(args,
              LG_LATENCY_RESPONSE_PRIORITY, precondition);
          return;
        }
        // If we fall through we need to refetch things that we didn't get
        if (points_ready.exists())
          point_space = runtime->forest->get_node(points_handle);
        if (domain_ready.exists())
          inst_domain = runtime->forest->find_remote_expression(pending);
        if (fs_ready.exists())
          space_node = runtime->forest->get_node(handle);
        if (layout_ready.exists())
          constraints = 
            runtime->find_layout_constraints(layout_id, false/*can fail*/);
      }
      // If we fall through here we can create the manager now
      create_collective_manager(runtime, did, owner_space, point_space,
          total_points, mapping, inst_footprint, inst_domain, piece_list,
          piece_list_size, space_node, tree_id, constraints,
          redop, multi_instance);
    }

    //--------------------------------------------------------------------------
    CollectiveManager::DeferCollectiveManagerArgs::DeferCollectiveManagerArgs(
            DistributedID d, AddressSpaceID own, IndexSpace points, size_t tot,
            CollectiveMapping *map, size_t f, IndexSpaceExpression *lx, 
            const PendingRemoteExpression &p, FieldSpace h, RegionTreeID tid,
            LayoutConstraintID l, ReductionOpID r, const void *pl,
            size_t pl_size, const AddressSpaceID src, bool m)
      : LgTaskArgs<DeferCollectiveManagerArgs>(implicit_provenance),
        did(d), owner(own), point_space(points), total_points(tot),
        mapping(map), footprint(f), local_expr(lx), pending(p), handle(h),
        tree_id(tid), layout_id(l), redop(r), piece_list(pl),
        piece_list_size(pl_size), source(src), multi_instance(m)
    //--------------------------------------------------------------------------
    {
      mapping->add_reference();
      if (local_expr != NULL)
        local_expr->add_base_expression_reference(META_TASK_REF);
    }

    //--------------------------------------------------------------------------
    /*static*/ void CollectiveManager::handle_defer_manager(const void *args,
                                                            Runtime *runtime)
    //--------------------------------------------------------------------------
    {
      const DeferCollectiveManagerArgs *dargs = 
        (const DeferCollectiveManagerArgs*)args; 
      IndexSpaceNode *point_space = 
        runtime->forest->get_node(dargs->point_space);
      IndexSpaceExpression *inst_domain = dargs->local_expr;
      if (inst_domain == NULL)
        inst_domain = runtime->forest->find_remote_expression(dargs->pending);
      FieldSpaceNode *space_node = runtime->forest->get_node(dargs->handle);
      LayoutConstraints *constraints = 
        runtime->find_layout_constraints(dargs->layout_id);
      create_collective_manager(runtime, dargs->did, dargs->owner, point_space,
          dargs->total_points, dargs->mapping, dargs->footprint, inst_domain,
          dargs->piece_list, dargs->piece_list_size, space_node, dargs->tree_id,
          constraints, dargs->redop, dargs->multi_instance);
      // Remove the local expression reference if necessary
      if ((dargs->local_expr != NULL) &&
          dargs->local_expr->remove_base_expression_reference(META_TASK_REF))
        delete dargs->local_expr;
      if (dargs->mapping->remove_reference())
        delete dargs->mapping;
    }

    //--------------------------------------------------------------------------
    CollectiveManager::DeferCollectiveRendezvousArgs::
      DeferCollectiveRendezvousArgs(CollectiveManager *man, InstanceView *v,
          const RegionUsage &use, const FieldMask &m, IndexSpaceNode *n,
          UniqueID id, size_t ctx, unsigned idx, 
          std::map<ApEvent,PhysicalTraceInfo*> &terms, RtEvent collect,
          RtUserEvent ap, const PhysicalTraceInfo *info, AddressSpaceID orig,
          AddressSpaceID src, bool sym, std::set<RtEvent> &applied_events)
      : LgTaskArgs<DeferCollectiveRendezvousArgs>(id), manager(man), view(v),
        usage(use), mask(new FieldMask(m)), expr(n), op_id(id),
        op_ctx_index(ctx), index(idx), 
        term_events(new std::map<ApEvent,PhysicalTraceInfo*>()),
        collect_event(collect), applied(ap), trace_info(info), origin(orig),
        source(src), symbolic(sym)
    //--------------------------------------------------------------------------
    {
      term_events->swap(terms);
      WrapperReferenceMutator mutator(applied_events);
      expr->add_base_expression_reference(META_TASK_REF, &mutator);
    }

    //--------------------------------------------------------------------------
    /*static*/ void CollectiveManager::handle_defer_rendezvous(const void *args)
    //--------------------------------------------------------------------------
    {
      const DeferCollectiveRendezvousArgs *dargs =
        (const DeferCollectiveRendezvousArgs*)args;
      dargs->manager->finalize_collective_user(dargs->view, dargs->usage,
          *(dargs->mask), dargs->expr, dargs->op_id, dargs->op_ctx_index,
          dargs->index, *(dargs->term_events), dargs->collect_event,
          dargs->applied, *(dargs->trace_info), dargs->origin, dargs->source,
          dargs->symbolic);
      // Clean up our allocated data
      if (dargs->trace_info->recording)
      {
        for (std::map<ApEvent,PhysicalTraceInfo*>::const_iterator it =
             dargs->term_events->begin(); it != dargs->term_events->end(); it++)
        {
#ifdef DEBUG_LEGION
          assert(it->second != NULL);
#endif
          delete it->second;
        }
        // dargs->trace_info is one of the trace infos in term_events
      }
      else
        delete dargs->trace_info;
      delete dargs->term_events;
      delete dargs->mask;
      if (dargs->expr->remove_base_expression_reference(META_TASK_REF))
        delete dargs->expr;
    }

    //--------------------------------------------------------------------------
    /*static*/ void CollectiveManager::create_collective_manager(
          Runtime *runtime, DistributedID did, AddressSpaceID owner_space, 
          IndexSpaceNode *point_space, size_t points,
          CollectiveMapping *mapping, size_t inst_footprint, 
          IndexSpaceExpression *inst_domain, const void *piece_list,
          size_t piece_list_size, FieldSpaceNode *space_node, 
          RegionTreeID tree_id,LayoutConstraints *constraints,
          ReductionOpID redop, bool multi_instance)
    //--------------------------------------------------------------------------
    {
      LayoutDescription *layout = 
        LayoutDescription::handle_unpack_layout_description(constraints,
                                space_node, inst_domain->get_num_dims());
      void *location;
      CollectiveManager *man = NULL;
      const bool external_instance = PhysicalManager::is_external_did(did);
      if (runtime->find_pending_collectable_location(did, location))
        man = new(location) CollectiveManager(runtime->forest, did,
                                            owner_space, point_space, points,
                                            mapping, inst_domain, piece_list, 
                                            piece_list_size, space_node,tree_id,
                                            layout, redop, false/*reg now*/, 
                                            inst_footprint, external_instance,
                                            multi_instance);
      else
        man = new CollectiveManager(runtime->forest, did, owner_space,
                                    point_space, points, mapping, inst_domain,
                                    piece_list, piece_list_size, space_node,
                                    tree_id, layout, redop, false/*reg now*/,
                                    inst_footprint, external_instance,
                                    multi_instance);
      // Hold-off doing the registration until construction is complete
      man->register_with_runtime(NULL/*no remote registration needed*/);
    }

    //--------------------------------------------------------------------------
    /*static*/ void CollectiveManager::handle_collective_message(
                                          Deserializer &derez, Runtime *runtime)
    //--------------------------------------------------------------------------
    {
      DerezCheck z(derez);
      DistributedID did;
      derez.deserialize(did);
      CollectiveManager *manager = static_cast<CollectiveManager*>(
                          runtime->find_distributed_collectable(did));
      MessageKind kind;
      derez.deserialize(kind);
      switch (kind)
      {
        case COLLECTIVE_ACTIVATE_MESSAGE:
          {
            RtUserEvent to_trigger;
            derez.deserialize(to_trigger);
            LocalReferenceMutator mutator;
            manager->activate_collective(&mutator);
            Runtime::trigger_event(to_trigger, mutator.get_done_event()); 
            break;
          }
        case COLLECTIVE_DEACTIVATE_MESSAGE:
          {
            RtUserEvent to_trigger;
            derez.deserialize(to_trigger);
            LocalReferenceMutator mutator;
            manager->deactivate_collective(&mutator);
            Runtime::trigger_event(to_trigger, mutator.get_done_event());
            break;
          }
        case COLLECTIVE_VALIDATE_MESSAGE:
          {
            RtUserEvent to_trigger;
            derez.deserialize(to_trigger);
            LocalReferenceMutator mutator;
            manager->validate_collective(&mutator);
            Runtime::trigger_event(to_trigger, mutator.get_done_event());
            break;
          }
        case COLLECTIVE_INVALIDATE_MESSAGE:
          {
            RtUserEvent to_trigger;
            derez.deserialize(to_trigger);
            LocalReferenceMutator mutator;
            manager->invalidate_collective(&mutator);
            Runtime::trigger_event(to_trigger, mutator.get_done_event());
            break;
          }
        case COLLECTIVE_PERFORM_DELETE_MESSAGE:
          {
            RtEvent deferred_event;
            derez.deserialize(deferred_event);
            bool left;
            derez.deserialize(left);
            manager->perform_delete(deferred_event, left);
            break;
          }
        case COLLECTIVE_FORCE_DELETE_MESSAGE:
          {
            bool left;
            derez.deserialize(left);
            manager->force_delete(left);
            break;
          }
        case COLLECTIVE_FINALIZE_MESSAGE:
          {
            if (manager->finalize_message() &&
                manager->remove_nested_resource_ref(did))
              delete manager;
            break;
          }
        case COLLECTIVE_REMOTE_INSTANCE_REQUEST:
          {
            size_t num_points;
            derez.deserialize(num_points);
            std::set<DomainPoint> points;
            for (unsigned idx = 0; idx < num_points; idx++)
            {
              DomainPoint point;
              derez.deserialize(point);
              points.insert(point);
            }
            AddressSpaceID origin;
            derez.deserialize(origin);
            RtUserEvent to_trigger;
            derez.deserialize(to_trigger);
            manager->find_or_forward_physical_instance(origin, points,
                                                       to_trigger);
            break;
          }
        case COLLECTIVE_REMOTE_INSTANCE_RESPONSE:
          {
            size_t num_points;
            derez.deserialize(num_points);
            std::map<DomainPoint,RemoteInstInfo> insts;
            for (unsigned idx = 0; idx < num_points; idx++)
            {
              DomainPoint point;
              derez.deserialize(point);
              RemoteInstInfo &inst = insts[point];
              derez.deserialize(inst.instance);
              derez.deserialize(inst.unique_event);
              derez.deserialize(inst.index);
            }
            RtUserEvent to_trigger;
            derez.deserialize(to_trigger);
            manager->record_remote_physical_instances(insts);
            Runtime::trigger_event(to_trigger);
            break;
          }
        case COLLECTIVE_RENDEZVOUS_REQUEST:
          {
            manager->process_rendezvous_request(derez);
            break;
          }
        case COLLECTIVE_RENDEZVOUS_RESPONSE:
          {
            manager->process_rendezvous_response(derez);
            break;
          }
        default:
          assert(false);
      }
    }

    /////////////////////////////////////////////////////////////
    // Virtual Manager 
    /////////////////////////////////////////////////////////////

    //--------------------------------------------------------------------------
    VirtualManager::VirtualManager(Runtime *runtime, DistributedID did,
                                   LayoutDescription *desc)
      : InstanceManager(runtime->forest, runtime->address_space, did, desc,
                        NULL/*field space node*/,NULL/*index space expression*/,
                        0/*tree id*/, true/*register now*/)
    //--------------------------------------------------------------------------
    {
#ifdef LEGION_GC
      log_garbage.info("GC Virtual Manager %lld %d",
                        LEGION_DISTRIBUTED_ID_FILTER(this->did), local_space); 
#endif
    }

    //--------------------------------------------------------------------------
    VirtualManager::VirtualManager(const VirtualManager &rhs)
      : InstanceManager(NULL, 0, 0, NULL, NULL, NULL, 0, false)
    //--------------------------------------------------------------------------
    {
      // should never be called
      assert(false);
    }

    //--------------------------------------------------------------------------
    VirtualManager::~VirtualManager(void)
    //--------------------------------------------------------------------------
    {
    }

    //--------------------------------------------------------------------------
    VirtualManager& VirtualManager::operator=(const VirtualManager &rhs)
    //--------------------------------------------------------------------------
    {
      // should never be called
      assert(false);
      return *this;
    }

    //--------------------------------------------------------------------------
    LegionRuntime::Accessor::RegionAccessor<
        LegionRuntime::Accessor::AccessorType::Generic>
          VirtualManager::get_accessor(void) const
    //--------------------------------------------------------------------------
    {
      // should never be called
      assert(false);
      return LegionRuntime::Accessor::RegionAccessor<
        LegionRuntime::Accessor::AccessorType::Generic>
	(PhysicalInstance::NO_INST);
    }

    //--------------------------------------------------------------------------
    LegionRuntime::Accessor::RegionAccessor<
        LegionRuntime::Accessor::AccessorType::Generic>
          VirtualManager::get_field_accessor(FieldID fid) const
    //--------------------------------------------------------------------------
    {
      // should never be called
      assert(false);
      return LegionRuntime::Accessor::RegionAccessor<
        LegionRuntime::Accessor::AccessorType::Generic>
	(PhysicalInstance::NO_INST);
    }

    //--------------------------------------------------------------------------
    void VirtualManager::notify_active(ReferenceMutator *mutator)
    //--------------------------------------------------------------------------
    {
      // should never be called
      assert(false);
    }

    //--------------------------------------------------------------------------
    void VirtualManager::notify_inactive(ReferenceMutator *mutator)
    //--------------------------------------------------------------------------
    {
      // should never be called
      assert(false);
    }

    //--------------------------------------------------------------------------
    void VirtualManager::notify_valid(ReferenceMutator *mutator)
    //--------------------------------------------------------------------------
    {
      // should never be called
      assert(false);
    }

    //--------------------------------------------------------------------------
    void VirtualManager::notify_invalid(ReferenceMutator *mutator)
    //--------------------------------------------------------------------------
    {
      // should never be called
      assert(false);
    }

    //--------------------------------------------------------------------------
    PointerConstraint VirtualManager::get_pointer_constraint(
                                                   const DomainPoint &key) const
    //--------------------------------------------------------------------------
    {
      return PointerConstraint(Memory::NO_MEMORY, 0);
    }

    //--------------------------------------------------------------------------
    void VirtualManager::send_manager(AddressSpaceID target)
    //--------------------------------------------------------------------------
    {
      // should never be called
      assert(false);
    }

    /////////////////////////////////////////////////////////////
    // Pending Collective Instance 
    /////////////////////////////////////////////////////////////

    //--------------------------------------------------------------------------
    PendingCollectiveManager::PendingCollectiveManager(DistributedID id,
                                    size_t total, IndexSpace points,
                                    CollectiveMapping *mapping, bool multi_inst)
      : did(id), total_points(total), point_space(points),
        collective_mapping(mapping), multi_instance(multi_inst)
    //--------------------------------------------------------------------------
    {
#ifdef DEBUG_LEGION
      assert(did > 0);
      assert(collective_mapping != NULL);
#endif
      collective_mapping->add_reference();
    }

    //--------------------------------------------------------------------------
    PendingCollectiveManager::~PendingCollectiveManager(void)
    //--------------------------------------------------------------------------
    {
      if (collective_mapping->remove_reference())
        delete collective_mapping;
    }

    //--------------------------------------------------------------------------
    void PendingCollectiveManager::pack(Serializer &rez) const
    //--------------------------------------------------------------------------
    {
      rez.serialize(did);
      rez.serialize(total_points);
      rez.serialize(point_space);
      collective_mapping->pack(rez);
      rez.serialize<bool>(multi_instance);
    }

    //--------------------------------------------------------------------------
    /*static*/ PendingCollectiveManager* PendingCollectiveManager::unpack(
                                                            Deserializer &derez)
    //--------------------------------------------------------------------------
    {
      DistributedID did;
      derez.deserialize(did);
      if (did == 0)
        return NULL;
      size_t total_points;
      derez.deserialize(total_points);
      IndexSpace point_space;
      derez.deserialize(point_space);
      size_t total_spaces;
      derez.deserialize(total_spaces);
      CollectiveMapping *mapping = new CollectiveMapping(derez, total_spaces);
      bool multi_instance;
      derez.deserialize(multi_instance);
      return new PendingCollectiveManager(did, total_points, point_space,
                                          mapping, multi_instance);
    }

    /////////////////////////////////////////////////////////////
    // Instance Builder
    /////////////////////////////////////////////////////////////

    //--------------------------------------------------------------------------
    InstanceBuilder::InstanceBuilder(const std::vector<LogicalRegion> &regs,
                      IndexSpaceExpression *expr, FieldSpaceNode *node, 
                      RegionTreeID tid, const LayoutConstraintSet &cons, 
                      Runtime *rt, MemoryManager *memory, UniqueID cid,
                      const void *pl, size_t pl_size, bool shadow)
      : regions(regs), constraints(cons), runtime(rt), memory_manager(memory),
        creator_id(cid), instance(PhysicalInstance::NO_INST), 
        field_space_node(node), instance_domain(expr), tree_id(tid), 
        redop_id(0), reduction_op(NULL), realm_layout(NULL), piece_list(NULL),
        piece_list_size(0), shadow_instance(shadow), valid(true)
    //--------------------------------------------------------------------------
    {
      if (pl != NULL)
      {
        piece_list_size = pl_size;
        piece_list = malloc(piece_list_size);
        memcpy(piece_list, pl, piece_list_size);
      }
      compute_layout_parameters();
    }

    //--------------------------------------------------------------------------
    InstanceBuilder::~InstanceBuilder(void)
    //--------------------------------------------------------------------------
    {
      if (realm_layout != NULL)
        delete realm_layout;
      if (piece_list != NULL)
        free(piece_list);
    }

    //--------------------------------------------------------------------------
    PhysicalManager* InstanceBuilder::create_physical_instance(
        RegionTreeForest *forest, PendingCollectiveManager *pending_collective,
        const DomainPoint *collective_point, LayoutConstraintKind *unsat_kind,
        unsigned *unsat_index, size_t *footprint)
    //--------------------------------------------------------------------------
    {
      if (!valid)
        initialize(forest);
      // If there are no fields then we are done
      if (field_sizes.empty())
      {
        REPORT_LEGION_WARNING(LEGION_WARNING_IGNORE_MEMORY_REQUEST,
                        "Ignoring request to create instance in "
                        "memory " IDFMT " with no fields.",
                        memory_manager->memory.id);
        if (footprint != NULL)
          *footprint = 0;
        if (unsat_kind != NULL)
          *unsat_kind = LEGION_FIELD_CONSTRAINT;
        if (unsat_index != NULL)
          *unsat_index = 0;
        return NULL;
      }
      if (realm_layout == NULL)
      {
        const std::vector<FieldID> &field_set = 
          constraints.field_constraint.get_field_set();
        bool compact = false;
        switch (constraints.specialized_constraint.get_kind())
        {
          case LEGION_COMPACT_SPECIALIZE:
          case LEGION_COMPACT_REDUCTION_SPECIALIZE:
            {
              compact = true;
              break;
            }
          default:
            break;
        }
        realm_layout =
          instance_domain->create_layout(constraints, field_set, 
             field_sizes, compact, unsat_kind, unsat_index, 
             &piece_list, &piece_list_size);
        // If constraints were unsatisfied then return now
        if (realm_layout == NULL)
          return NULL;
      }
      // Clone the realm layout each time since (realm will take ownership 
      // after every instance call, so we need a new one each time)
      Realm::InstanceLayoutGeneric *inst_layout = realm_layout->clone();
#ifdef DEBUG_LEGION
      assert(inst_layout != NULL);
#endif
      // Have to grab this now since realm is going to take ownership of
      // the instance layout generic object once we do the creation call
      const size_t instance_footprint = inst_layout->bytes_used;
      // Save the footprint size if we need to
      if (footprint != NULL)
        *footprint = instance_footprint;
      Realm::ProfilingRequestSet requests;
      // Add a profiling request to see if the instance is actually allocated
      // Make it very high priority so we get the response quickly
      ProfilingResponseBase base(this);
#ifndef LEGION_MALLOC_INSTANCES
      Realm::ProfilingRequest &req = requests.add_request(
          runtime->find_utility_group(), LG_LEGION_PROFILING_ID,
          &base, sizeof(base), LG_RESOURCE_PRIORITY);
      req.add_measurement<Realm::ProfilingMeasurements::InstanceAllocResult>();
      // Create a user event to wait on for the result of the profiling response
      profiling_ready = Runtime::create_rt_user_event();
#endif
#ifdef DEBUG_LEGION
      assert(!instance.exists()); // shouldn't exist before this
#endif
      ApEvent ready;
#ifndef LEGION_MALLOC_INSTANCES
      if (runtime->profiler != NULL)
      {
        runtime->profiler->add_inst_request(requests, creator_id);
        ready = ApEvent(PhysicalInstance::create_instance(instance,
                  memory_manager->memory, inst_layout, requests));
        if (instance.exists())
        {
          unsigned long long creation_time = 
            Realm::Clock::current_time_in_nanoseconds();
          runtime->profiler->record_instance_creation(instance,
              memory_manager->memory, creator_id, creation_time);
        }
      }
      else
        ready = ApEvent(PhysicalInstance::create_instance(instance,
                  memory_manager->memory, inst_layout, requests));
      // Wait for the profiling response
      if (!profiling_ready.has_triggered())
        profiling_ready.wait();
#else
      uintptr_t base_ptr = 0;
      if (instance_footprint > 0)
      {
        base_ptr = 
          memory_manager->allocate_legion_instance(instance_footprint);
        if (base_ptr == 0)
        {
          if (unsat_kind != NULL)
            *unsat_kind = LEGION_MEMORY_CONSTRAINT;
          if (unsat_index != NULL)
            *unsat_index = 0;
          return NULL;
        }
      }
      Realm::ExternalMemoryResource resource(base_ptr,
          inst_layout->bytes_used, false/*read only*/);
      ready = ApEvent(PhysicalInstance::create_external_instance(instance,
                memory_manager->memory, inst_layout, resource, requests));
#endif
      // If we couldn't make it then we are done
      if (!instance.exists())
      {
#ifndef LEGION_MALLOC_INSTANCES
        if (runtime->profiler != NULL)
          runtime->profiler->handle_failed_instance_allocation();
#endif
        if (unsat_kind != NULL)
          *unsat_kind = LEGION_MEMORY_CONSTRAINT;
        if (unsat_index != NULL)
          *unsat_index = 0;
        return NULL;
      }
#ifdef LEGION_DEBUG
      assert(!constraints.pointer_constraint.is_valid);
#endif
      // If we successfully made the instance then Realm 
      // took over ownership of the layout
      PhysicalManager *result = NULL;
      // If we successfully made it then we can 
      // switch over the polarity of our constraints, this
      // shouldn't be necessary once Realm gets its act together
      // and actually tells us what the resulting constraints are
      constraints.field_constraint.contiguous = true;
      constraints.field_constraint.inorder = true;
      constraints.ordering_constraint.contiguous = true;
      constraints.memory_constraint = MemoryConstraint(
                                        memory_manager->memory.kind());
      constraints.specialized_constraint.collective = Domain();
      const unsigned num_dims = instance_domain->get_num_dims();
      // Now let's find the layout constraints to use for this instance
      LayoutDescription *layout = field_space_node->find_layout_description(
                                        instance_mask, num_dims, constraints);
      // If we couldn't find one then we make one
      if (layout == NULL)
      {
        // First make a new layout constraint
        LayoutConstraints *layout_constraints = 
          forest->runtime->register_layout(field_space_node->handle,
                                           constraints, true/*internal*/);
        // Then make our description
        layout = field_space_node->create_layout_description(instance_mask, 
                                  num_dims, layout_constraints, mask_index_map,
                                  constraints.field_constraint.get_field_set(),
                                  field_sizes, serdez);
      }
      const AddressSpaceID local_space = forest->runtime->address_space;
      if (pending_collective != NULL)
      {
        // Creating a collective manager
#ifdef DEBUG_LEGION
        assert(collective_point != NULL);
#endif
        // See if we're the first point on this node to try to make it
        RtEvent manager_ready;
        // Preallocate a buffer to use assuming we get to use it
        // If we don't use it then we'll easily free it
        void *buffer = 
          legion_alloc_aligned<CollectiveManager,false/*bytes*/>(1/*count*/);
        DistributedCollectable *collectable = NULL;
        CollectiveManager *manager = NULL;
        if (forest->runtime->find_or_create_distributed_collectable(
              pending_collective->did, collectable, manager_ready, buffer))
        {
          const AddressSpaceID owner_space =
              forest->runtime->determine_owner(pending_collective->did);
          IndexSpaceNode *point_space = 
            pending_collective->point_space.exists() ?
              forest->get_node(pending_collective->point_space) : NULL;
          // First point so create it
          manager = new(buffer) CollectiveManager(forest,
              pending_collective->did, owner_space, point_space,
              pending_collective->total_points,
              pending_collective->collective_mapping,
              instance_domain, piece_list, piece_list_size,
              field_space_node, tree_id, layout, redop_id,
              true/*register now*/, instance_footprint,
              false/*external*/, pending_collective->multi_instance);
#ifdef DEBUG_LEGION
          assert(manager == collectable);
#endif
          // Then register it for anyone coming later
          forest->runtime->register_distributed_collectable(
              pending_collective->did, manager);
        }
        else
        {
          // Free the buffer since we didn't use it
          legion_free(CollectiveManager::alloc_type, buffer, 
                      sizeof(CollectiveManager));
          // Not the first point, so wait for it and then can safely cast
          if (manager_ready.exists() && !manager_ready.has_triggered())
            manager_ready.wait();
#ifdef DEBUG_LEGION
          manager = dynamic_cast<CollectiveManager*>(collectable);
          assert(manager != NULL);
#else
          manager = static_cast<CollectiveManager*>(collectable);
#endif
        }
        manager->record_point_instance(*collective_point, instance, ready);
        result = manager;
      }
      else
      {
        // Creating an individual manager
#ifdef DEBUG_LEGION
        assert(collective_point == NULL);
#endif
        // For Legion Spy we need a unique ready event if it doesn't already
        // exist so we can uniquely identify the instance
        if (!ready.exists() && runtime->legion_spy_enabled)
        {
          ApUserEvent rename_ready = Runtime::create_ap_user_event(NULL);
          Runtime::trigger_event(NULL, rename_ready);
          ready = rename_ready;
        }
        DistributedID did = forest->runtime->get_available_distributed_id();
        // Figure out what kind of instance we just made
        switch (constraints.specialized_constraint.get_kind())
        {
          case LEGION_NO_SPECIALIZE:
          case LEGION_AFFINE_SPECIALIZE:
          case LEGION_COMPACT_SPECIALIZE:
            {
#ifdef DEBUG_LEGION
              assert(!shadow_instance);
#endif
              // Now we can make the manager
              result = new IndividualManager(forest, did, local_space,
                                             memory_manager,
                                             instance, instance_domain, 
                                             piece_list, piece_list_size,
                                             field_space_node, tree_id,
                                             layout, 0/*redop id*/,
                                             true/*register now*/, 
                                             instance_footprint, ready,
                                       PhysicalManager::INTERNAL_INSTANCE_KIND); 
              break;
            }
          case LEGION_AFFINE_REDUCTION_SPECIALIZE:
          case LEGION_COMPACT_REDUCTION_SPECIALIZE:
            {
              result = new IndividualManager(forest, did, local_space,
                                             memory_manager, instance, 
                                             instance_domain, piece_list,
                                             piece_list_size, field_space_node,
                                             tree_id, layout, redop_id,
                                             true/*register now*/,
                                             instance_footprint, ready,
                                        PhysicalManager::INTERNAL_INSTANCE_KIND,
                                             reduction_op, shadow_instance);
              break;
            }
          default:
            assert(false); // illegal specialized case
        }
      }
      // manager takes ownership of the piece list
      piece_list = NULL;
#ifdef DEBUG_LEGION
      assert(result != NULL);
#endif
#ifdef LEGION_MALLOC_INSTANCES
      memory_manager->record_legion_instance(instance, base_ptr); 
#endif
      if (runtime->profiler != NULL)
      {
        // Log the logical regions and fields that make up this instance
        for (std::vector<LogicalRegion>::const_iterator it =
              regions.begin(); it != regions.end(); it++)
          runtime->profiler->record_physical_instance_region(creator_id, 
                                                      instance.id, *it);
        runtime->profiler->record_physical_instance_layout(
                                                     creator_id,
                                                     instance.id,
                                                     layout->owner->handle,
                                                     layout->constraints);
      }
      return result;
    }

    //--------------------------------------------------------------------------
    void InstanceBuilder::handle_profiling_response(
                                       const ProfilingResponseBase *base,
                                       const Realm::ProfilingResponse &response,
                                       const void *orig, size_t orig_length)
    //--------------------------------------------------------------------------
    {
#ifdef DEBUG_LEGION
      assert(response.has_measurement<
          Realm::ProfilingMeasurements::InstanceAllocResult>());
#endif
      Realm::ProfilingMeasurements::InstanceAllocResult result;
      result.success = false; // Need this to avoid compiler warnings
#ifdef DEBUG_LEGION
#ifndef NDEBUG
      const bool measured =  
#endif
#endif
        response.get_measurement<
              Realm::ProfilingMeasurements::InstanceAllocResult>(result);
#ifdef DEBUG_LEGION
      assert(measured);
#endif
      // If we failed then clear the instance name since it is not valid
      if (!result.success)
      {
        // Destroy the instance first so that Realm can reclaim the ID
        instance.destroy();
        instance = PhysicalInstance::NO_INST;
      }
      // No matter what trigger the event
      Runtime::trigger_event(profiling_ready);
    }

    //--------------------------------------------------------------------------
    void InstanceBuilder::initialize(RegionTreeForest *forest)
    //--------------------------------------------------------------------------
    {
      compute_space_and_domain(forest); 
      compute_layout_parameters();
      valid = true;
    }

    //--------------------------------------------------------------------------
    void InstanceBuilder::compute_space_and_domain(RegionTreeForest *forest)
    //--------------------------------------------------------------------------
    {
#ifdef DEBUG_LEGION
      assert(!regions.empty());
      assert(field_space_node == NULL);
      assert(instance_domain == NULL);
      assert(tree_id == 0);
#endif
      std::set<IndexSpaceExpression*> region_exprs;
      for (std::vector<LogicalRegion>::const_iterator it = 
            regions.begin(); it != regions.end(); it++)
      {
        if (field_space_node == NULL)
          field_space_node = forest->get_node(it->get_field_space());
        if (tree_id == 0)
          tree_id = it->get_tree_id();
#ifdef DEBUG_LEGION
        // Check to make sure that all the field spaces have the same handle
        assert(field_space_node->handle == it->get_field_space());
        assert(tree_id == it->get_tree_id());
#endif
        region_exprs.insert(forest->get_node(it->get_index_space()));
      }
      instance_domain = (region_exprs.size() == 1) ? 
        *(region_exprs.begin()) : forest->union_index_spaces(region_exprs);
    }

    //--------------------------------------------------------------------------
    void InstanceBuilder::compute_layout_parameters(void)
    //--------------------------------------------------------------------------
    {
      // First look at the OrderingConstraint to Figure out what kind
      // of instance we are building here, SOA, AOS, or hybrid
      // Make sure to check for splitting constraints if see sub-dimensions
      if (!constraints.splitting_constraints.empty())
        REPORT_LEGION_FATAL(ERROR_UNSUPPORTED_LAYOUT_CONSTRAINT,
            "Splitting layout constraints are not currently supported")
      const size_t num_dims = instance_domain->get_num_dims();
      OrderingConstraint &ord = constraints.ordering_constraint;
      if (!ord.ordering.empty())
      {
        // Find the index of the fields, if it is specified
        int field_idx = -1;
        std::set<DimensionKind> spatial_dims, to_remove;
        for (unsigned idx = 0; idx < ord.ordering.size(); idx++)
        {
          if (ord.ordering[idx] == LEGION_DIM_F)
          {
            // Should never be duplicated 
            if (field_idx != -1)
              REPORT_LEGION_ERROR(ERROR_ILLEGAL_LAYOUT_CONSTRAINT,
                  "Illegal ordering constraint used during instance "
                  "creation contained multiple instances of DIM_F")
            else
              field_idx = idx;
          }
          else if (ord.ordering[idx] > LEGION_DIM_F)
            REPORT_LEGION_FATAL(ERROR_UNSUPPORTED_LAYOUT_CONSTRAINT,
              "Splitting layout constraints are not currently supported")
          else
          {
            // Should never be duplicated
            if (spatial_dims.find(ord.ordering[idx]) != spatial_dims.end())
              REPORT_LEGION_ERROR(ERROR_ILLEGAL_LAYOUT_CONSTRAINT,
                  "Illegal ordering constraint used during instance "
                  "creation contained multiple instances of dimension %d",
                  ord.ordering[idx])
            else
            {
              // Check to make sure that it is one of our dims
              // if not we can just filter it out of the ordering
              if (ord.ordering[idx] >= num_dims)
                to_remove.insert(ord.ordering[idx]);
              else
                spatial_dims.insert(ord.ordering[idx]);
            }
          }
        }
        // Remove any dimensions which don't matter
        if (!to_remove.empty())
        {
          for (std::vector<DimensionKind>::iterator it = ord.ordering.begin();
                it != ord.ordering.end(); /*nothing*/)
          {
            if (to_remove.find(*it) != to_remove.end())
              it = ord.ordering.erase(it);
            else
              it++;
          }
        }
#ifdef DEBUG_LEGION
        assert(spatial_dims.size() <= num_dims);
#endif
        // Fill in any spatial dimensions that we didn't see if necessary
        if (spatial_dims.size() < num_dims)
        {
          // See if we should push these dims front or back
          if (field_idx > -1)
          {
            // See if we should add these at the front or the back
            if (field_idx == 0)
            {
              // Add them to the back
              for (unsigned idx = 0; idx < num_dims; idx++)
              {
                DimensionKind dim = (DimensionKind)(LEGION_DIM_X + idx);
                if (spatial_dims.find(dim) == spatial_dims.end())
                  ord.ordering.push_back(dim);
              }
            }
            else if (field_idx == int(ord.ordering.size()-1))
            {
              // Add them to the front
              for (int idx = (num_dims-1); idx >= 0; idx--)
              {
                DimensionKind dim = (DimensionKind)(LEGION_DIM_X + idx);
                if (spatial_dims.find(dim) == spatial_dims.end())
                  ord.ordering.insert(ord.ordering.begin(), dim);
              }
            }
            else // Should either be AOS or SOA for now
              assert(false);
          }
          else
          {
            // No field dimension so just add the spatial ones on the back
            for (unsigned idx = 0; idx < num_dims; idx++)
            {
              DimensionKind dim = (DimensionKind)(LEGION_DIM_X + idx);
              if (spatial_dims.find(dim) == spatial_dims.end())
                ord.ordering.push_back(dim);
            }
          }
        }
        // If we didn't see the field dimension either then add that
        // at the end to give us SOA layouts in general
        if (field_idx == -1)
          ord.ordering.push_back(LEGION_DIM_F);
        // We've now got all our dimensions so we can set the
        // contiguous flag to true
        ord.contiguous = true;
      }
      else
      {
        // We had no ordering constraints so populate it with 
        // SOA constraints for now
        for (unsigned idx = 0; idx < num_dims; idx++)
          ord.ordering.push_back((DimensionKind)(LEGION_DIM_X + idx));
        ord.ordering.push_back(LEGION_DIM_F);
        ord.contiguous = true;
      }
#ifdef DEBUG_LEGION
      assert(ord.contiguous);
      assert(ord.ordering.size() == (num_dims + 1));
#endif
      // From this we should be able to compute the field groups 
      // Use the FieldConstraint to put any fields in the proper order
      const std::vector<FieldID> &field_set = 
        constraints.field_constraint.get_field_set(); 
      field_sizes.resize(field_set.size());
      mask_index_map.resize(field_set.size());
      serdez.resize(field_set.size());
      field_space_node->compute_field_layout(field_set, field_sizes,
                                       mask_index_map, serdez, instance_mask);
      // See if we have any specialization here that will 
      // require us to update the field sizes
      switch (constraints.specialized_constraint.get_kind())
      {
        case LEGION_NO_SPECIALIZE:
        case LEGION_AFFINE_SPECIALIZE:
        case LEGION_COMPACT_SPECIALIZE:
          break;
        case LEGION_AFFINE_REDUCTION_SPECIALIZE:
        case LEGION_COMPACT_REDUCTION_SPECIALIZE:
          {
            // Reduction folds are a special case of normal specialize
            redop_id = constraints.specialized_constraint.get_reduction_op();
            reduction_op = Runtime::get_reduction_op(redop_id);
            for (unsigned idx = 0; idx < field_sizes.size(); idx++)
            {
              if (field_sizes[idx] != reduction_op->sizeof_lhs)
                REPORT_LEGION_ERROR(ERROR_UNSUPPORTED_LAYOUT_CONSTRAINT,
                    "Illegal reduction instance request with field %d "
                    "which has size %d but the LHS type of reduction "
                    "operator %d is %d", field_set[idx], int(field_sizes[idx]),
                    redop_id, int(reduction_op->sizeof_lhs))
              // Update the field sizes to the rhs of the reduction op
              field_sizes[idx] = reduction_op->sizeof_rhs;
            }
            break;
          }
        case LEGION_VIRTUAL_SPECIALIZE:
          {
            REPORT_LEGION_ERROR(ERROR_ILLEGAL_REQUEST_VIRTUAL_INSTANCE,
                          "Illegal request to create a virtual instance");
            assert(false);
          }
        default:
          REPORT_LEGION_ERROR(ERROR_ILLEGAL_REQUEST_VIRTUAL_INSTANCE,
                        "Illegal request to create instance of type %d", 
                        constraints.specialized_constraint.get_kind())
      }
    }

  }; // namespace Internal
}; // namespace Legion
<|MERGE_RESOLUTION|>--- conflicted
+++ resolved
@@ -1952,11 +1952,8 @@
                                          std::set<RtEvent> &applied_events,
                                          CopyAcrossHelper *across_helper,
                                          const bool manage_dst_events,
-<<<<<<< HEAD
+                                         const bool fill_restricted,
                                          const bool need_valid_return)
-=======
-                                         const bool fill_restricted)
->>>>>>> 5b0213cb
     //--------------------------------------------------------------------------
     {
 #ifdef DEBUG_LEGION
@@ -2028,11 +2025,8 @@
                                          std::set<RtEvent> &applied_events,
                                          CopyAcrossHelper *across_helper,
                                          const bool manage_dst_events,
-<<<<<<< HEAD
+                                         const bool copy_restricted,
                                          const bool need_valid_return)
-=======
-                                         const bool copy_restricted)
->>>>>>> 5b0213cb
     //--------------------------------------------------------------------------
     {
 #ifdef DEBUG_LEGION
@@ -4524,6 +4518,7 @@
                                          std::set<RtEvent> &applied_events,
                                          CopyAcrossHelper *across_helper,
                                          const bool manage_dst_events,
+                                         const bool fill_restricted,
                                          const bool need_valid_return)
     //--------------------------------------------------------------------------
     {
@@ -5241,11 +5236,8 @@
                                          std::set<RtEvent> &applied_events,
                                          CopyAcrossHelper *across_helper,
                                          const bool manage_dst_events,
-<<<<<<< HEAD
+                                         const bool fill_restricted,
                                          const bool need_valid_return)
-=======
-                                         const bool fill_restricted)
->>>>>>> 5b0213cb
     //--------------------------------------------------------------------------
     {
 #ifdef DEBUG_LEGION
@@ -8228,28 +8220,9 @@
     }
 
     //--------------------------------------------------------------------------
-<<<<<<< HEAD
     void CollectiveManager::update_field_reservations(const FieldMask &mask,
                                DistributedID view_did, const DomainPoint &point,
                                const std::vector<Reservation> &reservations)
-=======
-    ApEvent CollectiveManager::copy_from(InstanceView *src_view,
-                                         InstanceView *dst_view,
-                                         PhysicalManager *source_manager,
-                                         ApEvent precondition,
-                                         PredEvent predicate_guard, 
-                                         ReductionOpID reduction_op_id,
-                                         IndexSpaceExpression *copy_expression,
-                                         const UniqueID op_id,
-                                         const unsigned index,
-                                         const FieldMask &copy_mask,
-                                         const PhysicalTraceInfo &trace_info,
-                                         std::set<RtEvent> &recorded_events,
-                                         std::set<RtEvent> &applied_events,
-                                         CopyAcrossHelper *across_helper,
-                                         const bool manage_dst_events,
-                                         const bool fill_restricted)
->>>>>>> 5b0213cb
     //--------------------------------------------------------------------------
     {
 #ifdef DEBUG_LEGION
