/* Copyright 2020 Stanford University, NVIDIA Corporation
 *
 * Licensed under the Apache License, Version 2.0 (the "License");
 * you may not use this file except in compliance with the License.
 * You may obtain a copy of the License at
 *
 *     http://www.apache.org/licenses/LICENSE-2.0
 *
 * Unless required by applicable law or agreed to in writing, software
 * distributed under the License is distributed on an "AS IS" BASIS,
 * WITHOUT WARRANTIES OR CONDITIONS OF ANY KIND, either express or implied.
 * See the License for the specific language governing permissions and
 * limitations under the License.
 */


#include "legion.h"
#include "legion/legion_ops.h"
#include "legion/legion_spy.h"
#include "legion/legion_trace.h"
#include "legion/legion_tasks.h"
#include "legion/legion_instances.h"
#include "legion/legion_views.h"
#include "legion/legion_context.h"
#include "legion/legion_replication.h"

#include "realm/id.h" // TODO: remove this hackiness

namespace Legion {
  namespace Internal {

    LEGION_EXTERN_LOGGER_DECLARATIONS

    /////////////////////////////////////////////////////////////
    // Utility functions
    /////////////////////////////////////////////////////////////

    std::ostream& operator<<(std::ostream &out, const TraceLocalID &key)
    {
      out << "(" << key.first << ",";
      if (key.second.dim > 1) out << "(";
      for (int dim = 0; dim < key.second.dim; ++dim)
      {
        if (dim > 0) out << ",";
        out << key.second[dim];
      }
      if (key.second.dim > 1) out << ")";
      out << ")";
      return out;
    }

    std::ostream& operator<<(std::ostream &out,
                             const PhysicalTemplate::Replayable &r)
    {
      if (r.replayable)
        out << "Replayable";
      else
      {
        out << "Non-replayable (" << r.message << ")";
      }
      return out;
    }

    /////////////////////////////////////////////////////////////
    // LegionTrace 
    /////////////////////////////////////////////////////////////

    //--------------------------------------------------------------------------
    LegionTrace::LegionTrace(InnerContext *c, bool logical_only)
      : ctx(c), state(LOGICAL_ONLY), last_memoized(0),
        blocking_call_observed(false)
    //--------------------------------------------------------------------------
    {
      physical_trace = logical_only ? NULL
                                    : new PhysicalTrace(c->owner_task->runtime,
                                                        this);
    }

    //--------------------------------------------------------------------------
    LegionTrace::~LegionTrace(void)
    //--------------------------------------------------------------------------
    {
      if (physical_trace != NULL)
        delete physical_trace;
    }

    //--------------------------------------------------------------------------
    void LegionTrace::register_physical_only(Operation *op, GenerationID gen)
    //--------------------------------------------------------------------------
    {
      if (has_blocking_call())
        REPORT_LEGION_ERROR(ERROR_INVALID_PHYSICAL_TRACING,
            "Physical tracing violation! The trace has a blocking API call "
            "that was unseen when it was recorded. Please make sure that "
            "the trace does not change its behavior.");
      std::pair<Operation*,GenerationID> key(op,gen);
      const unsigned index = operations.size();
      op->set_trace_local_id(index);
      op->add_mapping_reference(gen);
      operations.push_back(key);
#ifdef LEGION_SPY
      current_uids[key] = op->get_unique_op_id();
#endif
    }

    //--------------------------------------------------------------------------
    void LegionTrace::replay_aliased_children(
                             std::vector<RegionTreePath> &privilege_paths) const
    //--------------------------------------------------------------------------
    {
      unsigned index = operations.size() - 1;
      std::map<unsigned,LegionVector<AliasChildren>::aligned>::const_iterator
        finder = aliased_children.find(index);
      if (finder == aliased_children.end())
        return;
      for (LegionVector<AliasChildren>::aligned::const_iterator it = 
            finder->second.begin(); it != finder->second.end(); it++)
      {
#ifdef DEBUG_LEGION
        assert(it->req_index < privilege_paths.size());
#endif
        privilege_paths[it->req_index].record_aliased_children(it->depth,
                                                               it->mask);
      }
    }

    //--------------------------------------------------------------------------
    void LegionTrace::end_trace_execution(FenceOp *op)
    //--------------------------------------------------------------------------
    {
      if (is_replaying())
      {
        for (unsigned idx = 0; idx < operations.size(); ++idx)
          operations[idx].first->remove_mapping_reference(
              operations[idx].second);
        operations.clear();
#ifdef LEGION_SPY
        current_uids.clear();
#endif
        return;
      }

      // Register for this fence on every one of the operations in
      // the trace and then clear out the operations data structure
      for (std::set<std::pair<Operation*,GenerationID> >::iterator it =
            frontiers.begin(); it != frontiers.end(); ++it)
      {
        const std::pair<Operation*,GenerationID> &target = *it;
#ifdef DEBUG_LEGION
        assert(!target.first->is_internal_op());
#endif
        op->register_dependence(target.first, target.second);
#ifdef LEGION_SPY
        for (unsigned req_idx = 0; req_idx < num_regions[target]; req_idx++)
        {
          LegionSpy::log_mapping_dependence(
              op->get_context()->get_unique_id(), current_uids[target], req_idx,
              op->get_unique_op_id(), 0, TRUE_DEPENDENCE);
        }
#endif
        // Remove any mapping references that we hold
        target.first->remove_mapping_reference(target.second);
      }
      operations.clear();
      last_memoized = 0;
      frontiers.clear();
#ifdef LEGION_SPY
      current_uids.clear();
      num_regions.clear();
#endif
    }

#ifdef LEGION_SPY
    //--------------------------------------------------------------------------
    UniqueID LegionTrace::get_current_uid_by_index(unsigned op_idx) const
    //--------------------------------------------------------------------------
    {
      assert(op_idx < operations.size());
      const std::pair<Operation*,GenerationID> &key = operations[op_idx];
      std::map<std::pair<Operation*,GenerationID>,UniqueID>::const_iterator
        finder = current_uids.find(key);
      assert(finder != current_uids.end());
      return finder->second;
    }
#endif

    //--------------------------------------------------------------------------
    void LegionTrace::invalidate_trace_cache(Operation *invalidator)
    //--------------------------------------------------------------------------
    {
      PhysicalTemplate *invalidated_template = NULL;
      if (physical_trace != NULL)
      {
        invalidated_template = physical_trace->get_current_template();
        physical_trace->clear_cached_template();
      }
      if (invalidated_template != NULL)
        invalidated_template->issue_summary_operations(ctx, invalidator);
    }

    /////////////////////////////////////////////////////////////
    // StaticTrace
    /////////////////////////////////////////////////////////////

    //--------------------------------------------------------------------------
    StaticTrace::StaticTrace(InnerContext *c,
                             const std::set<RegionTreeID> *trees)
      : LegionTrace(c, true)
    //--------------------------------------------------------------------------
    {
      if (trees != NULL)
        application_trees.insert(trees->begin(), trees->end());
    }
    
    //--------------------------------------------------------------------------
    StaticTrace::StaticTrace(const StaticTrace &rhs)
      : LegionTrace(NULL, true)
    //--------------------------------------------------------------------------
    {
      // should never be called
      assert(false);
    }

    //--------------------------------------------------------------------------
    StaticTrace::~StaticTrace(void)
    //--------------------------------------------------------------------------
    {
      // Remove our mapping references and then clear the operations
      for (std::vector<std::pair<Operation*,GenerationID> >::const_iterator it =
            operations.begin(); it != operations.end(); it++)
        it->first->remove_mapping_reference(it->second);
      operations.clear();
    }

    //--------------------------------------------------------------------------
    StaticTrace& StaticTrace::operator=(const StaticTrace &rhs)
    //--------------------------------------------------------------------------
    {
      // should never be called
      assert(false);
      return *this;
    }

    //--------------------------------------------------------------------------
    bool StaticTrace::is_fixed(void) const
    //--------------------------------------------------------------------------
    {
      // Static traces are always fixed
      return true;
    }

    //--------------------------------------------------------------------------
    bool StaticTrace::handles_region_tree(RegionTreeID tid) const
    //--------------------------------------------------------------------------
    {
      if (application_trees.empty())
        return true;
      return (application_trees.find(tid) != application_trees.end());
    }

    //--------------------------------------------------------------------------
    void StaticTrace::record_static_dependences(Operation *op,
                               const std::vector<StaticDependence> *dependences)
    //--------------------------------------------------------------------------
    {
      // Internal operations get to skip this
      if (op->is_internal_op())
        return;
      // All other operations have to add something to the list
      if (dependences == NULL)
        static_dependences.resize(static_dependences.size() + 1);
      else // Add it to the list of static dependences
        static_dependences.push_back(*dependences);
    }

    //--------------------------------------------------------------------------
    void StaticTrace::register_operation(Operation *op, GenerationID gen)
    //--------------------------------------------------------------------------
    {
      std::pair<Operation*,GenerationID> key(op,gen);
      const unsigned index = operations.size();
      if (!ctx->runtime->no_physical_tracing &&
          op->is_memoizing() && !op->is_internal_op())
      {
        if (index != last_memoized)
          REPORT_LEGION_ERROR(ERROR_INCOMPLETE_PHYSICAL_TRACING,
              "Invalid memoization request. A trace cannot be partially "
              "memoized. Please change the mapper to request memoization "
              "for all the operations in the trace");
        op->set_trace_local_id(index);
        last_memoized = index + 1;
      }

      if (!op->is_internal_op())
      {
        frontiers.insert(key);
        const LegionVector<DependenceRecord>::aligned &deps = 
          translate_dependence_records(op, index); 
        operations.push_back(key);
#ifdef LEGION_SPY
        current_uids[key] = op->get_unique_op_id();
        num_regions[key] = op->get_region_count();
#endif
        // Add a mapping reference since people will be 
        // registering dependences
        op->add_mapping_reference(gen);  
        // Then compute all the dependences on this operation from
        // our previous recording of the trace
        for (LegionVector<DependenceRecord>::aligned::const_iterator it = 
              deps.begin(); it != deps.end(); it++)
        {
#ifdef DEBUG_LEGION
          assert((it->operation_idx >= 0) &&
                 ((size_t)it->operation_idx < operations.size()));
#endif
          const std::pair<Operation*,GenerationID> &target = 
                                                operations[it->operation_idx];
          std::set<std::pair<Operation*,GenerationID> >::iterator finder =
            frontiers.find(target);
          if (finder != frontiers.end())
          {
            finder->first->remove_mapping_reference(finder->second);
            frontiers.erase(finder);
          }

          if ((it->prev_idx == -1) || (it->next_idx == -1))
          {
            op->register_dependence(target.first, target.second);
#ifdef LEGION_SPY
            LegionSpy::log_mapping_dependence(
                op->get_context()->get_unique_id(),
                get_current_uid_by_index(it->operation_idx),
                (it->prev_idx == -1) ? 0 : it->prev_idx,
                op->get_unique_op_id(), 
                (it->next_idx == -1) ? 0 : it->next_idx, TRUE_DEPENDENCE);
#endif
          }
          else
          {
            op->register_region_dependence(it->next_idx, target.first,
                                           target.second, it->prev_idx,
                                           it->dtype, it->validates,
                                           it->dependent_mask);
#ifdef LEGION_SPY
            LegionSpy::log_mapping_dependence(
                op->get_context()->get_unique_id(),
                get_current_uid_by_index(it->operation_idx), it->prev_idx,
                op->get_unique_op_id(), it->next_idx, it->dtype);
#endif
          }
        }
      }
      else
      {
        // We already added our creator to the list of operations
        // so the set of dependences is index-1
#ifdef DEBUG_LEGION
        assert(index > 0);
#endif
        const LegionVector<DependenceRecord>::aligned &deps = 
          translate_dependence_records(operations[index-1].first, index-1);
        // Special case for internal operations
        // Internal operations need to register transitive dependences
        // on all the other operations with which it interferes.
        // We can get this from the set of operations on which the
        // operation we are currently performing dependence analysis
        // has dependences.
        InternalOp *internal_op = static_cast<InternalOp*>(op);
#ifdef DEBUG_LEGION
        assert(internal_op == dynamic_cast<InternalOp*>(op));
#endif
        int internal_index = internal_op->get_internal_index();
        for (LegionVector<DependenceRecord>::aligned::const_iterator it = 
              deps.begin(); it != deps.end(); it++)
        {
          // We only record dependences for this internal operation on
          // the indexes for which this internal operation is being done
          if (internal_index != it->next_idx)
            continue;
#ifdef DEBUG_LEGION
          assert((it->operation_idx >= 0) &&
                 ((size_t)it->operation_idx < operations.size()));
#endif
          const std::pair<Operation*,GenerationID> &target = 
                                                operations[it->operation_idx];
          // If this is the case we can do the normal registration
          if ((it->prev_idx == -1) || (it->next_idx == -1))
          {
            internal_op->register_dependence(target.first, target.second); 
#ifdef LEGION_SPY
            LegionSpy::log_mapping_dependence(
                op->get_context()->get_unique_id(),
                get_current_uid_by_index(it->operation_idx),
                (it->prev_idx == -1) ? 0 : it->prev_idx,
                op->get_unique_op_id(), 
                (it->next_idx == -1) ? 0 : it->next_idx, TRUE_DEPENDENCE);
#endif
          }
          else
          {
            internal_op->record_trace_dependence(target.first, target.second,
                                               it->prev_idx, it->next_idx,
                                               it->dtype, it->dependent_mask);
#ifdef LEGION_SPY
            LegionSpy::log_mapping_dependence(
                internal_op->get_context()->get_unique_id(),
                get_current_uid_by_index(it->operation_idx), it->prev_idx,
                internal_op->get_unique_op_id(), 0, it->dtype);
#endif
          }
        }
      }
    }

    //--------------------------------------------------------------------------
    void StaticTrace::record_dependence(
                                     Operation *target, GenerationID target_gen,
                                     Operation *source, GenerationID source_gen)
    //--------------------------------------------------------------------------
    {
      // should never be called
      assert(false);
    }
    
    //--------------------------------------------------------------------------
    void StaticTrace::record_region_dependence(
                                    Operation *target, GenerationID target_gen,
                                    Operation *source, GenerationID source_gen,
                                    unsigned target_idx, unsigned source_idx,
                                    DependenceType dtype, bool validates,
                                    const FieldMask &dependent_mask)
    //--------------------------------------------------------------------------
    {
      // should never be called
      assert(false);
    }

    //--------------------------------------------------------------------------
    void StaticTrace::record_aliased_children(unsigned req_index,unsigned depth,
                                              const FieldMask &aliase_mask)
    //--------------------------------------------------------------------------
    {
      // should never be called
      assert(false);
    }

#ifdef LEGION_SPY
    //--------------------------------------------------------------------------
    void StaticTrace::perform_logging(
                               UniqueID prev_fence_uid, UniqueID curr_fence_uid)
    //--------------------------------------------------------------------------
    {
      // TODO: Implement this if someone wants to memoize static traces
    }
#endif

    //--------------------------------------------------------------------------
    const LegionVector<LegionTrace::DependenceRecord>::aligned& 
        StaticTrace::translate_dependence_records(Operation *op, unsigned index)
    //--------------------------------------------------------------------------
    {
      // If we already translated it then we are done
      if (index < translated_deps.size())
        return translated_deps[index];
      const unsigned start_idx = translated_deps.size();
      translated_deps.resize(index+1);
      RegionTreeForest *forest = ctx->runtime->forest;
      for (unsigned op_idx = start_idx; op_idx <= index; op_idx++)
      {
        const std::vector<StaticDependence> &static_deps = 
          static_dependences[op_idx];
        LegionVector<DependenceRecord>::aligned &translation = 
          translated_deps[op_idx];
        for (std::vector<StaticDependence>::const_iterator it = 
              static_deps.begin(); it != static_deps.end(); it++)
        {
          // Convert the previous offset into an absoluate offset    
          // If the previous offset is larger than the index then 
          // this dependence doesn't matter
          if (it->previous_offset > index)
            continue;
          // Compute the field mask by getting the parent region requirement
          unsigned parent_index = op->find_parent_index(it->current_req_index);
          FieldSpace field_space =  
            ctx->find_logical_region(parent_index).get_field_space();
          const FieldMask dependence_mask = 
            forest->get_node(field_space)->get_field_mask(it->dependent_fields);
          translation.push_back(DependenceRecord(index - it->previous_offset, 
                it->previous_req_index, it->current_req_index, it->validates, 
                it->dependence_type, dependence_mask));
        }
      }
      return translated_deps[index];
    }

    /////////////////////////////////////////////////////////////
    // DynamicTrace 
    /////////////////////////////////////////////////////////////

    //--------------------------------------------------------------------------
    DynamicTrace::DynamicTrace(TraceID t, InnerContext *c, bool logical_only)
      : LegionTrace(c, logical_only), tid(t), fixed(false), tracing(true)
    //--------------------------------------------------------------------------
    {
    }

    //--------------------------------------------------------------------------
    DynamicTrace::DynamicTrace(const DynamicTrace &rhs)
      : LegionTrace(NULL, true), tid(0)
    //--------------------------------------------------------------------------
    {
      // should never be called
      assert(false);
    }

    //--------------------------------------------------------------------------
    DynamicTrace::~DynamicTrace(void)
    //--------------------------------------------------------------------------
    {
    }

    //--------------------------------------------------------------------------
    DynamicTrace& DynamicTrace::operator=(const DynamicTrace &rhs)
    //--------------------------------------------------------------------------
    {
      // should never be called
      assert(false);
      return *this;
    }

    //--------------------------------------------------------------------------
    void DynamicTrace::fix_trace(void)
    //--------------------------------------------------------------------------
    {
#ifdef DEBUG_LEGION
      assert(!fixed);
#endif
      fixed = true;
    }

    //--------------------------------------------------------------------------
    void DynamicTrace::end_trace_capture(void)
    //--------------------------------------------------------------------------
    {
#ifdef DEBUG_LEGION
      assert(tracing);
#endif
      operations.clear();
      last_memoized = 0;
      op_map.clear();
      internal_dependences.clear();
      tracing = false;
#ifdef LEGION_SPY
      current_uids.clear();
      num_regions.clear();
#endif
    } 

    //--------------------------------------------------------------------------
    bool DynamicTrace::handles_region_tree(RegionTreeID tid) const
    //--------------------------------------------------------------------------
    {
      // Always handles all of them
      return true;
    }

    //--------------------------------------------------------------------------
    void DynamicTrace::record_static_dependences(Operation *op,
                               const std::vector<StaticDependence> *dependences)
    //--------------------------------------------------------------------------
    {
      // Nothing to do
    }

    //--------------------------------------------------------------------------
    void DynamicTrace::register_operation(Operation *op, GenerationID gen)
    //--------------------------------------------------------------------------
    {
      std::pair<Operation*,GenerationID> key(op,gen);
      const unsigned index = operations.size();
      if (!ctx->runtime->no_physical_tracing &&
          op->is_memoizing() && !op->is_internal_op())
      {
        if (index != last_memoized)
        {
          for (unsigned i = 0; i < operations.size(); ++i)
          {
            Operation *op = operations[i].first;
            if (!op->is_internal_op() && op->get_memoizable() == NULL)
              REPORT_LEGION_ERROR(ERROR_PHYSICAL_TRACING_UNSUPPORTED_OP,
                  "Invalid memoization request. Operation of type %s (UID %lld)"
                  " at index %d in trace %d requested memoization, but physical"
                  " tracing does not support this operation type yet.",
                  Operation::get_string_rep(op->get_operation_kind()),
                  op->get_unique_op_id(), i, tid);
          }
          REPORT_LEGION_ERROR(ERROR_INCOMPLETE_PHYSICAL_TRACING,
              "Invalid memoization request. A trace cannot be partially "
              "memoized. Please change the mapper to request memoization "
              "for all the operations in the trace");
        }
        op->set_trace_local_id(index);
        last_memoized = index + 1;
      }
      if ((is_recording() || is_replaying()) &&
          !op->is_internal_op() && op->get_memoizable() == NULL)
        REPORT_LEGION_ERROR(ERROR_PHYSICAL_TRACING_UNSUPPORTED_OP,
            "Invalid memoization request. Operation of type %s (UID %lld) "
            "at index %d in trace %d requested memoization, but physical "
            "tracing does not support this operation type yet.",
            Operation::get_string_rep(op->get_operation_kind()),
            op->get_unique_op_id(), index, tid);

      // Only need to save this in the map if we are not done tracing
      if (tracing)
      {
        // This is the normal case
        if (!op->is_internal_op())
        {
          operations.push_back(key);
          op_map[key] = index;
          // Add a new vector for storing dependences onto the back
          dependences.push_back(LegionVector<DependenceRecord>::aligned());
          // Record meta-data about the trace for verifying that
          // it is being replayed correctly
          op_info.push_back(OperationInfo(op));
        }
        else // Otherwise, track internal operations separately
        {
          std::pair<InternalOp*,GenerationID> 
            local_key(static_cast<InternalOp*>(op),gen);
          internal_dependences[local_key] = 
            LegionVector<DependenceRecord>::aligned();
        }
      }
      else
      {
        if (!op->is_internal_op())
        {
          frontiers.insert(key);
          // Check for exceeding the trace size
          if (index >= dependences.size())
            REPORT_LEGION_ERROR(ERROR_TRACE_VIOLATION_RECORDED,
                          "Trace violation! Recorded %zd operations in trace "
                          "%d in task %s (UID %lld) but %d operations have "
                          "now been issued!", dependences.size(), tid,
                          ctx->get_task_name(), ctx->get_unique_id(), index+1)
          // Check to see if the meta-data alignes
          const OperationInfo &info = op_info[index];
          // Check that they are the same kind of operation
          if (info.kind != op->get_operation_kind())
            REPORT_LEGION_ERROR(ERROR_TRACE_VIOLATION_OPERATION,
                          "Trace violation! Operation at index %d of trace %d "
                          "in task %s (UID %lld) was recorded as having type "
                          "%s but instead has type %s in replay.",
                          index, tid, ctx->get_task_name(),ctx->get_unique_id(),
                          Operation::get_string_rep(info.kind),
                          Operation::get_string_rep(op->get_operation_kind()))
          // Check that they have the same number of region requirements
          if (info.count != op->get_region_count())
            REPORT_LEGION_ERROR(ERROR_TRACE_VIOLATION_OPERATION,
                          "Trace violation! Operation at index %d of trace %d "
                          "in task %s (UID %lld) was recorded as having %d "
                          "regions, but instead has %zd regions in replay.",
                          index, tid, ctx->get_task_name(),
                          ctx->get_unique_id(), info.count,
                          op->get_region_count())
          // If we make it here, everything is good
          const LegionVector<DependenceRecord>::aligned &deps = 
                                                          dependences[index];
          operations.push_back(key);
#ifdef LEGION_SPY
          current_uids[key] = op->get_unique_op_id();
          num_regions[key] = op->get_region_count();
#endif
          // Add a mapping reference since people will be 
          // registering dependences
          op->add_mapping_reference(gen);  
          // Then compute all the dependences on this operation from
          // our previous recording of the trace
          for (LegionVector<DependenceRecord>::aligned::const_iterator it = 
                deps.begin(); it != deps.end(); it++)
          {
#ifdef DEBUG_LEGION
            assert((it->operation_idx >= 0) &&
                   ((size_t)it->operation_idx < operations.size()));
#endif
            const std::pair<Operation*,GenerationID> &target = 
                                                  operations[it->operation_idx];
            std::set<std::pair<Operation*,GenerationID> >::iterator finder =
              frontiers.find(target);
            if (finder != frontiers.end())
            {
              finder->first->remove_mapping_reference(finder->second);
              frontiers.erase(finder);
            }

            if ((it->prev_idx == -1) || (it->next_idx == -1))
            {
              op->register_dependence(target.first, target.second); 
#ifdef LEGION_SPY
              LegionSpy::log_mapping_dependence(
                  op->get_context()->get_unique_id(),
                  get_current_uid_by_index(it->operation_idx),
                  (it->prev_idx == -1) ? 0 : it->prev_idx,
                  op->get_unique_op_id(), 
                  (it->next_idx == -1) ? 0 : it->next_idx, TRUE_DEPENDENCE);
#endif
            }
            else
            {
              op->register_region_dependence(it->next_idx, target.first,
                                             target.second, it->prev_idx,
                                             it->dtype, it->validates,
                                             it->dependent_mask);
#ifdef LEGION_SPY
              LegionSpy::log_mapping_dependence(
                  op->get_context()->get_unique_id(),
                  get_current_uid_by_index(it->operation_idx), it->prev_idx,
                  op->get_unique_op_id(), it->next_idx, it->dtype);
#endif
            }
          }
        }
        else
        {
          // We already added our creator to the list of operations
          // so the set of dependences is index-1
#ifdef DEBUG_LEGION
          assert(index > 0);
#endif
          const LegionVector<DependenceRecord>::aligned &deps = 
                                                        dependences[index-1];
          // Special case for internal operations
          // Internal operations need to register transitive dependences
          // on all the other operations with which it interferes.
          // We can get this from the set of operations on which the
          // operation we are currently performing dependence analysis
          // has dependences.
          InternalOp *internal_op = static_cast<InternalOp*>(op);
#ifdef DEBUG_LEGION
          assert(internal_op == dynamic_cast<InternalOp*>(op));
#endif
          int internal_index = internal_op->get_internal_index();
          for (LegionVector<DependenceRecord>::aligned::const_iterator it = 
                deps.begin(); it != deps.end(); it++)
          {
            // We only record dependences for this internal operation on
            // the indexes for which this internal operation is being done
            if (internal_index != it->next_idx)
              continue;
#ifdef DEBUG_LEGION
            assert((it->operation_idx >= 0) &&
                   ((size_t)it->operation_idx < operations.size()));
#endif
            const std::pair<Operation*,GenerationID> &target = 
                                                  operations[it->operation_idx];

            // If this is the case we can do the normal registration
            if ((it->prev_idx == -1) || (it->next_idx == -1))
            {
              internal_op->register_dependence(target.first, target.second); 
#ifdef LEGION_SPY
              LegionSpy::log_mapping_dependence(
                  op->get_context()->get_unique_id(),
                  get_current_uid_by_index(it->operation_idx),
                  (it->prev_idx == -1) ? 0 : it->prev_idx,
                  op->get_unique_op_id(), 
                  (it->next_idx == -1) ? 0 : it->next_idx, TRUE_DEPENDENCE);
#endif
            }
            else
            {
              internal_op->record_trace_dependence(target.first, target.second,
                                                 it->prev_idx, it->next_idx,
                                                 it->dtype, it->dependent_mask);
#ifdef LEGION_SPY
              LegionSpy::log_mapping_dependence(
                  internal_op->get_context()->get_unique_id(),
                  get_current_uid_by_index(it->operation_idx), it->prev_idx,
                  internal_op->get_unique_op_id(), 0, it->dtype);
#endif
            }
          }
        }
      }
    }

    //--------------------------------------------------------------------------
    void DynamicTrace::record_dependence(Operation *target,GenerationID tar_gen,
                                         Operation *source,GenerationID src_gen)
    //--------------------------------------------------------------------------
    {
#ifdef DEBUG_LEGION
      assert(tracing);
      if (!source->is_internal_op())
      {
        assert(operations.back().first == source);
        assert(operations.back().second == src_gen);
      }
#endif
      std::pair<Operation*,GenerationID> target_key(target, tar_gen);
      std::map<std::pair<Operation*,GenerationID>,unsigned>::const_iterator
        finder = op_map.find(target_key);
      // We only need to record it if it falls within our trace
      if (finder != op_map.end())
      {
        // Two cases here
        if (!source->is_internal_op())
        {
          // Normal case
          insert_dependence(DependenceRecord(finder->second));
        }
        else
        {
          // Otherwise this is an internal op so record it special
          // Don't record dependences on our creator
          if (target_key != operations.back())
          {
            std::pair<InternalOp*,GenerationID> 
              src_key(static_cast<InternalOp*>(source), src_gen);
#ifdef DEBUG_LEGION
            assert(internal_dependences.find(src_key) != 
                   internal_dependences.end());
#endif
            insert_dependence(src_key, DependenceRecord(finder->second));
          }
        }
      }
      else if (target->is_internal_op())
      {
        // They shouldn't both be internal operations, if they are, then
        // they should be going through the other path that tracks
        // dependences based on specific region requirements
#ifdef DEBUG_LEGION
        assert(!source->is_internal_op());
#endif
        // First check to see if the internal op is one of ours
        std::pair<InternalOp*,GenerationID> 
          local_key(static_cast<InternalOp*>(target),tar_gen);
        std::map<std::pair<InternalOp*,GenerationID>,
                LegionVector<DependenceRecord>::aligned>::const_iterator
          internal_finder = internal_dependences.find(local_key);
        if (internal_finder != internal_dependences.end())
        {
          const LegionVector<DependenceRecord>::aligned &internal_deps = 
                                                        internal_finder->second;
          for (LegionVector<DependenceRecord>::aligned::const_iterator it = 
                internal_deps.begin(); it != internal_deps.end(); it++)
            insert_dependence(DependenceRecord(it->operation_idx)); 
        }
      }
    }

    //--------------------------------------------------------------------------
    void DynamicTrace::record_region_dependence(Operation *target, 
                                                GenerationID tar_gen,
                                                Operation *source, 
                                                GenerationID src_gen,
                                                unsigned target_idx, 
                                                unsigned source_idx,
                                                DependenceType dtype,
                                                bool validates,
                                                const FieldMask &dep_mask)
    //--------------------------------------------------------------------------
    {
#ifdef DEBUG_LEGION
      assert(tracing);
      if (!source->is_internal_op())
      {
        assert(operations.back().first == source);
        assert(operations.back().second == src_gen);
      }
#endif
      std::pair<Operation*,GenerationID> target_key(target, tar_gen);
      std::map<std::pair<Operation*,GenerationID>,unsigned>::const_iterator
        finder = op_map.find(target_key);
      // We only need to record it if it falls within our trace
      if (finder != op_map.end())
      {
        // Two cases here, 
        if (!source->is_internal_op())
        {
          // Normal case
          insert_dependence(
              DependenceRecord(finder->second, target_idx, source_idx,
                   validates, dtype, dep_mask));
        }
        else
        {
          // Otherwise this is a internal op so record it special
          // Don't record dependences on our creator
          if (target_key != operations.back())
          { 
            std::pair<InternalOp*,GenerationID> 
              src_key(static_cast<InternalOp*>(source), src_gen);
#ifdef DEBUG_LEGION
            assert(internal_dependences.find(src_key) != 
                   internal_dependences.end());
#endif
            insert_dependence(src_key, 
                DependenceRecord(finder->second, target_idx, source_idx,
                     validates, dtype, dep_mask));
          }
        }
      }
      else if (target->is_internal_op())
      {
        // First check to see if the internal op is one of ours
        std::pair<InternalOp*,GenerationID> 
          local_key(static_cast<InternalOp*>(target), tar_gen);
        std::map<std::pair<InternalOp*,GenerationID>,
                 LegionVector<DependenceRecord>::aligned>::const_iterator
          internal_finder = internal_dependences.find(local_key);
        if (internal_finder != internal_dependences.end())
        {
          // It is one of ours, so two cases
          if (!source->is_internal_op())
          {
            // Iterate over the internal operation dependences and 
            // translate them to our dependences
            for (LegionVector<DependenceRecord>::aligned::const_iterator
                  it = internal_finder->second.begin(); 
                  it != internal_finder->second.end(); it++)
            {
              FieldMask overlap = it->dependent_mask & dep_mask;
              if (!overlap)
                continue;
              insert_dependence(
                  DependenceRecord(it->operation_idx, it->prev_idx,
                     source_idx, it->validates, it->dtype, overlap));
            }
          }
          else
          {
            // Iterate over the internal operation dependences
            // and translate them to our dependences
            std::pair<InternalOp*,GenerationID> 
              src_key(static_cast<InternalOp*>(source), src_gen);
#ifdef DEBUG_LEGION
            assert(internal_dependences.find(src_key) != 
                   internal_dependences.end());
#endif
            for (LegionVector<DependenceRecord>::aligned::const_iterator
                  it = internal_finder->second.begin(); 
                  it != internal_finder->second.end(); it++)
            {
              FieldMask overlap = it->dependent_mask & dep_mask;
              if (!overlap)
                continue;
              insert_dependence(src_key, 
                  DependenceRecord(it->operation_idx, it->prev_idx,
                    source_idx, it->validates, it->dtype, overlap));
            }
          }
        }
      }
    }

    //--------------------------------------------------------------------------
    void DynamicTrace::record_aliased_children(unsigned req_index,
                                          unsigned depth, const FieldMask &mask)
    //--------------------------------------------------------------------------
    {
      unsigned index = operations.size() - 1;
      aliased_children[index].push_back(AliasChildren(req_index, depth, mask));
    } 

#ifdef LEGION_SPY
    //--------------------------------------------------------------------------
    void DynamicTrace::perform_logging(
                               UniqueID prev_fence_uid, UniqueID curr_fence_uid)
    //--------------------------------------------------------------------------
    {
      UniqueID context_uid = ctx->get_unique_id();
      for (unsigned idx = 0; idx < operations.size(); ++idx)
      {
        UniqueID uid = get_current_uid_by_index(idx);
        const LegionVector<DependenceRecord>::aligned &deps = dependences[idx];
        for (LegionVector<DependenceRecord>::aligned::const_iterator it =
             deps.begin(); it != deps.end(); it++)
        {
          if ((it->prev_idx == -1) || (it->next_idx == -1))
          {
            LegionSpy::log_mapping_dependence(
                context_uid,
                operations[it->operation_idx].first->get_unique_op_id(),
                (it->prev_idx == -1) ? 0 : it->prev_idx,
                uid,
                (it->next_idx == -1) ? 0 : it->next_idx, TRUE_DEPENDENCE);
          }
          else
          {
            LegionSpy::log_mapping_dependence(
                context_uid,
                operations[it->operation_idx].first->get_unique_op_id(),
                it->prev_idx, uid, it->next_idx, it->dtype);
          }
        }
        LegionSpy::log_mapping_dependence(
            context_uid, prev_fence_uid, 0, uid, 0, TRUE_DEPENDENCE);
        LegionSpy::log_mapping_dependence(
            context_uid, uid, 0, curr_fence_uid, 0, TRUE_DEPENDENCE);
      }
    }
#endif

    //--------------------------------------------------------------------------
    void DynamicTrace::insert_dependence(const DependenceRecord &record)
    //--------------------------------------------------------------------------
    {
#ifdef DEBUG_LEGION
      assert(!dependences.empty());
#endif
      LegionVector<DependenceRecord>::aligned &deps = dependences.back();
      // Try to merge it with an existing dependence
      for (unsigned idx = 0; idx < deps.size(); idx++)
        if (deps[idx].merge(record))
          return;
      // If we make it here, we couldn't merge it so just add it
      deps.push_back(record);
    }

    //--------------------------------------------------------------------------
    void DynamicTrace::insert_dependence(
                                 const std::pair<InternalOp*,GenerationID> &key,
                                 const DependenceRecord &record)
    //--------------------------------------------------------------------------
    {
      LegionVector<DependenceRecord>::aligned &deps = internal_dependences[key];
      // Try to merge it with an existing dependence
      for (unsigned idx = 0; idx < deps.size(); idx++)
        if (deps[idx].merge(record))
          return;
      // If we make it here, we couldn't merge it so just add it
      deps.push_back(record);
    }

    /////////////////////////////////////////////////////////////
    // TraceOp 
    /////////////////////////////////////////////////////////////

    //--------------------------------------------------------------------------
    TraceOp::TraceOp(Runtime *rt)
      : FenceOp(rt)
    //--------------------------------------------------------------------------
    {
    }

    //--------------------------------------------------------------------------
    TraceOp::TraceOp(const TraceOp &rhs)
      : FenceOp(NULL)
    //--------------------------------------------------------------------------
    {
      // should never be called
      assert(false);
    }

    //--------------------------------------------------------------------------
    TraceOp::~TraceOp(void)
    //--------------------------------------------------------------------------
    {
    }

    //--------------------------------------------------------------------------
    TraceOp& TraceOp::operator=(const TraceOp &rhs)
    //--------------------------------------------------------------------------
    {
      // should never be called
      assert(false);
      return *this;
    }

    //--------------------------------------------------------------------------
    void TraceOp::execute_dependence_analysis(void)
    //--------------------------------------------------------------------------
    {
#ifdef DEBUG_LEGION
      assert(mapping_tracker == NULL);
#endif
      // Make a dependence tracker
      mapping_tracker = new MappingDependenceTracker();
      // See if we have any fence dependences
      execution_fence_event = parent_ctx->register_implicit_dependences(this);
      parent_ctx->invalidate_trace_cache(local_trace, this);

      trigger_dependence_analysis();
      end_dependence_analysis();
    }

    /////////////////////////////////////////////////////////////
    // TraceCaptureOp 
    /////////////////////////////////////////////////////////////

    //--------------------------------------------------------------------------
    TraceCaptureOp::TraceCaptureOp(Runtime *rt)
      : TraceOp(rt)
    //--------------------------------------------------------------------------
    {
    }

    //--------------------------------------------------------------------------
    TraceCaptureOp::TraceCaptureOp(const TraceCaptureOp &rhs)
      : TraceOp(NULL)
    //--------------------------------------------------------------------------
    {
      // should never be called
      assert(false);
    }

    //--------------------------------------------------------------------------
    TraceCaptureOp::~TraceCaptureOp(void)
    //--------------------------------------------------------------------------
    {
    }

    //--------------------------------------------------------------------------
    TraceCaptureOp& TraceCaptureOp::operator=(const TraceCaptureOp &rhs)
    //--------------------------------------------------------------------------
    {
      // should never be called
      assert(false);
      return *this;
    }

    //--------------------------------------------------------------------------
    void TraceCaptureOp::initialize_capture(InnerContext *ctx, bool has_block)
    //--------------------------------------------------------------------------
    {
      initialize(ctx, EXECUTION_FENCE, false/*need future*/);
#ifdef DEBUG_LEGION
      assert(trace != NULL);
      assert(trace->is_dynamic_trace());
#endif
      dynamic_trace = trace->as_dynamic_trace();
      local_trace = dynamic_trace;
      // Now mark our trace as NULL to avoid registering this operation
      trace = NULL;
      tracing = false;
      current_template = NULL;
      has_blocking_call = has_block;
    }

    //--------------------------------------------------------------------------
    void TraceCaptureOp::activate(void)
    //--------------------------------------------------------------------------
    {
      activate_operation();
    }

    //--------------------------------------------------------------------------
    void TraceCaptureOp::deactivate(void)
    //--------------------------------------------------------------------------
    {
      deactivate_operation();
      runtime->free_capture_op(this);
    }

    //--------------------------------------------------------------------------
    const char* TraceCaptureOp::get_logging_name(void) const
    //--------------------------------------------------------------------------
    {
      return op_names[TRACE_CAPTURE_OP_KIND];
    }

    //--------------------------------------------------------------------------
    Operation::OpKind TraceCaptureOp::get_operation_kind(void) const
    //--------------------------------------------------------------------------
    {
      return TRACE_CAPTURE_OP_KIND;
    }

    //--------------------------------------------------------------------------
    void TraceCaptureOp::trigger_dependence_analysis(void)
    //--------------------------------------------------------------------------
    {
#ifdef DEBUG_LEGION
      assert(trace == NULL);
      assert(local_trace != NULL);
      assert(local_trace == dynamic_trace);
#endif
      // Indicate that we are done capturing this trace
      dynamic_trace->end_trace_capture();
      // Register this fence with all previous users in the parent's context
      FenceOp::trigger_dependence_analysis();
      parent_ctx->record_previous_trace(local_trace);
      if (local_trace->is_recording())
      {
        PhysicalTrace *physical_trace = local_trace->get_physical_trace();
#ifdef DEBUG_LEGION
        assert(physical_trace != NULL);
#endif
        physical_trace->record_previous_template_completion(
            get_completion_event());
        current_template = physical_trace->get_current_template();
        physical_trace->clear_cached_template();
      }
    }

    //--------------------------------------------------------------------------
    void TraceCaptureOp::trigger_mapping(void)
    //--------------------------------------------------------------------------
    {
      // Now finish capturing the physical trace
      if (local_trace->is_recording())
      {
        PhysicalTrace *physical_trace = local_trace->get_physical_trace();
#ifdef DEBUG_LEGION
        assert(physical_trace != NULL);
        assert(current_template != NULL);
        assert(current_template->is_recording());
#endif
        current_template->finalize(has_blocking_call);
        if (!current_template->is_replayable())
        {
          const RtEvent pending_deletion = 
            current_template->defer_template_deletion();
          if (pending_deletion.exists())
            execution_precondition = Runtime::merge_events(NULL,
                execution_precondition, ApEvent(pending_deletion));  
          physical_trace->record_failed_capture(current_template);
        }
        else
          physical_trace->record_replayable_capture(current_template);
        // Reset the local trace
        local_trace->initialize_tracing_state();
      }
      FenceOp::trigger_mapping();
    }

    /////////////////////////////////////////////////////////////
    // TraceCompleteOp 
    /////////////////////////////////////////////////////////////

    //--------------------------------------------------------------------------
    TraceCompleteOp::TraceCompleteOp(Runtime *rt)
      : TraceOp(rt)
    //--------------------------------------------------------------------------
    {
    }

    //--------------------------------------------------------------------------
    TraceCompleteOp::TraceCompleteOp(const TraceCompleteOp &rhs)
      : TraceOp(NULL)
    //--------------------------------------------------------------------------
    {
      // should never be called
      assert(false);
    }

    //--------------------------------------------------------------------------
    TraceCompleteOp::~TraceCompleteOp(void)
    //--------------------------------------------------------------------------
    {
    }

    //--------------------------------------------------------------------------
    TraceCompleteOp& TraceCompleteOp::operator=(const TraceCompleteOp &rhs)
    //--------------------------------------------------------------------------
    {
      // should never be called
      assert(false);
      return *this;
    }

    //--------------------------------------------------------------------------
    void TraceCompleteOp::initialize_complete(InnerContext *ctx, bool has_block)
    //--------------------------------------------------------------------------
    {
      initialize(ctx, EXECUTION_FENCE, false/*need future*/);
#ifdef DEBUG_LEGION
      assert(trace != NULL);
#endif
      local_trace = trace;
      // Now mark our trace as NULL to avoid registering this operation
      trace = NULL;
      current_template = NULL;
      template_completion = ApEvent::NO_AP_EVENT;
      replayed = false;
      has_blocking_call = has_block;
    }

    //--------------------------------------------------------------------------
    void TraceCompleteOp::activate(void)
    //--------------------------------------------------------------------------
    {
      activate_operation();
    }

    //--------------------------------------------------------------------------
    void TraceCompleteOp::deactivate(void)
    //--------------------------------------------------------------------------
    {
      deactivate_operation();
      runtime->free_trace_op(this);
    }

    //--------------------------------------------------------------------------
    const char* TraceCompleteOp::get_logging_name(void) const
    //--------------------------------------------------------------------------
    {
      return op_names[TRACE_COMPLETE_OP_KIND];
    }

    //--------------------------------------------------------------------------
    Operation::OpKind TraceCompleteOp::get_operation_kind(void) const
    //--------------------------------------------------------------------------
    {
      return TRACE_COMPLETE_OP_KIND; 
    }

    //--------------------------------------------------------------------------
    void TraceCompleteOp::trigger_dependence_analysis(void)
    //--------------------------------------------------------------------------
    {
#ifdef DEBUG_LEGION
      assert(trace == NULL);
      assert(local_trace != NULL);
#endif
      local_trace->end_trace_execution(this);
      parent_ctx->record_previous_trace(local_trace);

      if (local_trace->is_replaying())
      {
        PhysicalTrace *physical_trace = local_trace->get_physical_trace();
#ifdef DEBUG_LEGION
        assert(physical_trace != NULL);
#endif
        PhysicalTemplate *to_replay = physical_trace->get_current_template();
#ifdef DEBUG_LEGION
        assert(to_replay != NULL);
#endif
#ifdef LEGION_SPY
        local_trace->perform_logging(to_replay->get_fence_uid(), unique_op_id);
#endif
        to_replay->execute_all();
        template_completion = to_replay->get_completion();
        Runtime::trigger_event(completion_event, template_completion);
        parent_ctx->update_current_fence(this, true, true);
        physical_trace->record_previous_template_completion(
            template_completion);
        local_trace->initialize_tracing_state();
        replayed = true;
        return;
      }
      else if (local_trace->is_recording())
      {
        PhysicalTrace *physical_trace = local_trace->get_physical_trace();
#ifdef DEBUG_LEGION
        assert(physical_trace != NULL);
#endif
        physical_trace->record_previous_template_completion(
            get_completion_event());
        current_template = physical_trace->get_current_template();
        physical_trace->clear_cached_template();
      }

      // If this is a static trace, then we remove our reference when we're done
      if (local_trace->is_static_trace())
      {
        StaticTrace *static_trace = static_cast<StaticTrace*>(local_trace);
        if (static_trace->remove_reference())
          delete static_trace;
      }
      FenceOp::trigger_dependence_analysis();
    }

    //--------------------------------------------------------------------------
    void TraceCompleteOp::trigger_mapping(void)
    //--------------------------------------------------------------------------
    {
      // Now finish capturing the physical trace
      if (local_trace->is_recording())
      {
#ifdef DEBUG_LEGION
        assert(current_template != NULL);
        assert(local_trace->get_physical_trace() != NULL);
        assert(current_template->is_recording());
#endif
        current_template->finalize(has_blocking_call);
        PhysicalTrace *physical_trace = local_trace->get_physical_trace();
        if (!current_template->is_replayable())
        {
          const RtEvent pending_deletion = 
            current_template->defer_template_deletion();
          if (pending_deletion.exists())
            execution_precondition = Runtime::merge_events(NULL,
                execution_precondition, ApEvent(pending_deletion));  
          physical_trace->record_failed_capture(current_template);
        }
        else
          physical_trace->record_replayable_capture(current_template);
        local_trace->initialize_tracing_state();
      }
      else if (replayed)
      {
        if (has_blocking_call)
          REPORT_LEGION_ERROR(ERROR_INVALID_PHYSICAL_TRACING,
            "Physical tracing violation! Trace %d in task %s (UID %lld) "
            "encountered a blocking API call that was unseen when it was "
            "recorded. It is required that traces do not change their "
            "behavior.", local_trace->get_trace_id(),
            parent_ctx->get_task_name(), parent_ctx->get_unique_id())
        complete_mapping();
        need_completion_trigger = false;
        if (!template_completion.has_triggered())
        {
          RtEvent wait_on = Runtime::protect_event(template_completion);
          complete_execution(wait_on);
        }
        else
          complete_execution();
        return;
      }
      FenceOp::trigger_mapping();
    }

    /////////////////////////////////////////////////////////////
    // TraceReplayOp
    /////////////////////////////////////////////////////////////

    //--------------------------------------------------------------------------
    TraceReplayOp::TraceReplayOp(Runtime *rt)
      : TraceOp(rt)
    //--------------------------------------------------------------------------
    {
    }

    //--------------------------------------------------------------------------
    TraceReplayOp::TraceReplayOp(const TraceReplayOp &rhs)
      : TraceOp(NULL)
    //--------------------------------------------------------------------------
    {
      // should never be called
      assert(false);
    }

    //--------------------------------------------------------------------------
    TraceReplayOp::~TraceReplayOp(void)
    //--------------------------------------------------------------------------
    {
    }

    //--------------------------------------------------------------------------
    TraceReplayOp& TraceReplayOp::operator=(const TraceReplayOp &rhs)
    //--------------------------------------------------------------------------
    {
      // should never be called
      assert(false);
      return *this;
    }

    //--------------------------------------------------------------------------
    void TraceReplayOp::initialize_replay(InnerContext *ctx, LegionTrace *trace)
    //--------------------------------------------------------------------------
    {
      initialize(ctx, EXECUTION_FENCE, false/*need future*/);
#ifdef DEBUG_LEGION
      assert(trace != NULL);
#endif
      local_trace = trace;
    }

    //--------------------------------------------------------------------------
    void TraceReplayOp::activate(void)
    //--------------------------------------------------------------------------
    {
      activate_operation();
    }

    //--------------------------------------------------------------------------
    void TraceReplayOp::deactivate(void)
    //--------------------------------------------------------------------------
    {
      deactivate_operation();
      runtime->free_replay_op(this);
    }

    //--------------------------------------------------------------------------
    const char* TraceReplayOp::get_logging_name(void) const
    //--------------------------------------------------------------------------
    {
      return op_names[TRACE_REPLAY_OP_KIND];
    }

    //--------------------------------------------------------------------------
    Operation::OpKind TraceReplayOp::get_operation_kind(void) const
    //--------------------------------------------------------------------------
    {
      return TRACE_REPLAY_OP_KIND;
    }

    //--------------------------------------------------------------------------
    void TraceReplayOp::trigger_dependence_analysis(void)
    //--------------------------------------------------------------------------
    {
#ifdef DEBUG_LEGION
      assert(trace == NULL);
      assert(local_trace != NULL);
#endif
      PhysicalTrace *physical_trace = local_trace->get_physical_trace();
#ifdef DEBUG_LEGION
      assert(physical_trace != NULL);
#endif
      bool recurrent = true;
      bool fence_registered = false;
      bool is_recording = local_trace->is_recording();
      if (physical_trace->get_current_template() == NULL || is_recording)
      {
        recurrent = false;
        {
          // Wait for the previous recordings to be done before checking
          // template preconditions, otherwise no template would exist.
          RtEvent mapped_event = parent_ctx->get_current_mapping_fence_event();
          if (mapped_event.exists())
            mapped_event.wait();
        }
#ifdef DEBUG_LEGION
        assert(!(local_trace->is_recording() || local_trace->is_replaying()));
#endif

        if (physical_trace->get_current_template() == NULL)
          physical_trace->check_template_preconditions(this, 
                                      map_applied_conditions);
#ifdef DEBUG_LEGION
        assert(physical_trace->get_current_template() == NULL ||
               !physical_trace->get_current_template()->is_recording());
#endif
        execution_precondition =
          parent_ctx->perform_fence_analysis(this, true, true);
        physical_trace->set_current_execution_fence_event(
            get_completion_event());
        fence_registered = true;
      }

      if (physical_trace->get_current_template() != NULL)
      {
        if (!fence_registered)
          execution_precondition =
            parent_ctx->get_current_execution_fence_event();
        ApEvent fence_completion =
          recurrent ? physical_trace->get_previous_template_completion()
                    : get_completion_event();
        physical_trace->initialize_template(fence_completion, recurrent);
        local_trace->set_state_replay();
#ifdef LEGION_SPY
        physical_trace->get_current_template()->set_fence_uid(unique_op_id);
#endif
      }
      else if (!fence_registered)
      {
        execution_precondition =
          parent_ctx->perform_fence_analysis(this, true, true);
        physical_trace->set_current_execution_fence_event(
            get_completion_event());
      }

      // Now update the parent context with this fence before we can complete
      // the dependence analysis and possibly be deactivated
      parent_ctx->update_current_fence(this, true, true);
    }

    //--------------------------------------------------------------------------
    void TraceReplayOp::pack_remote_operation(Serializer &rez, 
                 AddressSpaceID target, std::set<RtEvent> &applied_events) const
    //--------------------------------------------------------------------------
    {
      pack_local_remote_operation(rez);
    }

    /////////////////////////////////////////////////////////////
    // TraceBeginOp
    /////////////////////////////////////////////////////////////

    //--------------------------------------------------------------------------
    TraceBeginOp::TraceBeginOp(Runtime *rt)
      : TraceOp(rt)
    //--------------------------------------------------------------------------
    {
    }

    //--------------------------------------------------------------------------
    TraceBeginOp::TraceBeginOp(const TraceBeginOp &rhs)
      : TraceOp(NULL)
    //--------------------------------------------------------------------------
    {
      // should never be called
      assert(false);
    }

    //--------------------------------------------------------------------------
    TraceBeginOp::~TraceBeginOp(void)
    //--------------------------------------------------------------------------
    {
    }

    //--------------------------------------------------------------------------
    TraceBeginOp& TraceBeginOp::operator=(const TraceBeginOp &rhs)
    //--------------------------------------------------------------------------
    {
      // should never be called
      assert(false);
      return *this;
    }

    //--------------------------------------------------------------------------
    void TraceBeginOp::initialize_begin(InnerContext *ctx, LegionTrace *trace)
    //--------------------------------------------------------------------------
    {
      initialize(ctx, MAPPING_FENCE, false/*need future*/);
#ifdef DEBUG_LEGION
      assert(trace != NULL);
#endif
      local_trace = trace;
      trace = NULL;
    }

    //--------------------------------------------------------------------------
    void TraceBeginOp::activate(void)
    //--------------------------------------------------------------------------
    {
      activate_operation();
    }

    //--------------------------------------------------------------------------
    void TraceBeginOp::deactivate(void)
    //--------------------------------------------------------------------------
    {
      deactivate_operation();
      runtime->free_begin_op(this);
    }

    //--------------------------------------------------------------------------
    const char* TraceBeginOp::get_logging_name(void) const
    //--------------------------------------------------------------------------
    {
      return op_names[TRACE_BEGIN_OP_KIND];
    }

    //--------------------------------------------------------------------------
    Operation::OpKind TraceBeginOp::get_operation_kind(void) const
    //--------------------------------------------------------------------------
    {
      return TRACE_BEGIN_OP_KIND;
    }

    /////////////////////////////////////////////////////////////
    // TraceSummaryOp
    /////////////////////////////////////////////////////////////

    //--------------------------------------------------------------------------
    TraceSummaryOp::TraceSummaryOp(Runtime *rt)
      : TraceOp(rt)
    //--------------------------------------------------------------------------
    {
    }

    //--------------------------------------------------------------------------
    TraceSummaryOp::TraceSummaryOp(const TraceSummaryOp &rhs)
      : TraceOp(NULL)
    //--------------------------------------------------------------------------
    {
      // should never be called
      assert(false);
    }

    //--------------------------------------------------------------------------
    TraceSummaryOp::~TraceSummaryOp(void)
    //--------------------------------------------------------------------------
    {
    }

    //--------------------------------------------------------------------------
    TraceSummaryOp& TraceSummaryOp::operator=(const TraceSummaryOp &rhs)
    //--------------------------------------------------------------------------
    {
      // should never be called
      assert(false);
      return *this;
    }

    //--------------------------------------------------------------------------
    void TraceSummaryOp::initialize_summary(InnerContext *ctx,
                                            PhysicalTemplate *tpl,
                                            Operation *invalidator)
    //--------------------------------------------------------------------------
    {
      initialize_operation(ctx, false/*track*/);
      fence_kind = MAPPING_FENCE;
      if (runtime->legion_spy_enabled)
        LegionSpy::log_fence_operation(parent_ctx->get_unique_id(),
                                       unique_op_id);
      context_index = invalidator->get_ctx_index();
      current_template = tpl;
      // The summary could have been marked as being traced,
      // so here we forcibly clear them out.
      trace = NULL;
      tracing = false;
    }

    //--------------------------------------------------------------------------
    void TraceSummaryOp::activate(void)
    //--------------------------------------------------------------------------
    {
      activate_operation();
      current_template = NULL;
    }

    //--------------------------------------------------------------------------
    void TraceSummaryOp::deactivate(void)
    //--------------------------------------------------------------------------
    {
      deactivate_fence();
      runtime->free_summary_op(this);
    }

    //--------------------------------------------------------------------------
    const char* TraceSummaryOp::get_logging_name(void) const
    //--------------------------------------------------------------------------
    {
      return op_names[TRACE_SUMMARY_OP_KIND];
    }

    //--------------------------------------------------------------------------
    Operation::OpKind TraceSummaryOp::get_operation_kind(void) const
    //--------------------------------------------------------------------------
    {
      return TRACE_SUMMARY_OP_KIND;
    }

    //--------------------------------------------------------------------------
    void TraceSummaryOp::trigger_dependence_analysis(void)
    //--------------------------------------------------------------------------
    {
      perform_fence_analysis(true/*register fence also*/);
    }

    //--------------------------------------------------------------------------
    void TraceSummaryOp::trigger_ready(void)
    //--------------------------------------------------------------------------
    {
      enqueue_ready_operation();
    }

    //--------------------------------------------------------------------------
    void TraceSummaryOp::trigger_mapping(void)
    //--------------------------------------------------------------------------
    {
#ifdef DEBUG_LEGION
      assert(current_template->is_replayable());
#endif
      current_template->apply_postcondition(this, map_applied_conditions);
      FenceOp::trigger_mapping();
    }

    //--------------------------------------------------------------------------
    void TraceSummaryOp::pack_remote_operation(Serializer &rez,
                 AddressSpaceID target, std::set<RtEvent> &applied_events) const
    //--------------------------------------------------------------------------
    {
      pack_local_remote_operation(rez);
    }

    /////////////////////////////////////////////////////////////
    // PhysicalTrace
    /////////////////////////////////////////////////////////////

    //--------------------------------------------------------------------------
    PhysicalTrace::PhysicalTrace(Runtime *rt, LegionTrace *lt)
      : runtime(rt), logical_trace(lt), 
        repl_ctx(dynamic_cast<ReplicateContext*>(lt->ctx)),
        current_template(NULL), nonreplayable_count(0), new_template_count(0),
        previous_template_completion(ApEvent::NO_AP_EVENT),
        execution_fence_event(ApEvent::NO_AP_EVENT)
    //--------------------------------------------------------------------------
    {
      if (runtime->replay_on_cpus)
      {
        Machine::ProcessorQuery local_procs(runtime->machine);
        local_procs.local_address_space();
        for (Machine::ProcessorQuery::iterator it =
             local_procs.begin(); it != local_procs.end(); it++)
          if (it->kind() == Processor::LOC_PROC)
            replay_targets.push_back(*it);
      }
      else
        replay_targets.push_back(runtime->utility_group);
    }

    //--------------------------------------------------------------------------
    PhysicalTrace::PhysicalTrace(const PhysicalTrace &rhs)
      : runtime(NULL), logical_trace(NULL), repl_ctx(NULL), 
        current_template(NULL), nonreplayable_count(0), new_template_count(0),
        previous_template_completion(ApEvent::NO_AP_EVENT),
        execution_fence_event(ApEvent::NO_AP_EVENT)
    //--------------------------------------------------------------------------
    {
      // should never be called
      assert(false);
    }

    //--------------------------------------------------------------------------
    PhysicalTrace::~PhysicalTrace()
    //--------------------------------------------------------------------------
    {
      for (LegionVector<PhysicalTemplate*>::aligned::iterator it =
           templates.begin(); it != templates.end(); ++it)
        delete (*it);
      templates.clear();
    }

    //--------------------------------------------------------------------------
    PhysicalTrace& PhysicalTrace::operator=(const PhysicalTrace &rhs)
    //--------------------------------------------------------------------------
    {
      // should never be called
      assert(false);
      return *this;
    }

    //--------------------------------------------------------------------------
    void PhysicalTrace::record_replayable_capture(PhysicalTemplate *tpl)
    //--------------------------------------------------------------------------
    {
      templates.push_back(tpl);
      if (++new_template_count > LEGION_NEW_TEMPLATE_WARNING_COUNT)
      {
        REPORT_LEGION_WARNING(LEGION_WARNING_NEW_TEMPLATE_COUNT_EXCEEDED,
            "WARNING: The runtime has created %d new replayable templates "
            "for trace %u without replaying any existing templates. This "
            "may mean that your mapper is not making mapper decisions "
            "conducive to replaying templates. Please check that your "
            "mapper is making decisions that align with prior templates. "
            "If you believe that this number of templates is reasonable "
            "please adjust the settings for LEGION_NEW_TEMPLATE_WARNING_COUNT "
            "in legion_config.h.", LEGION_NEW_TEMPLATE_WARNING_COUNT, 
            logical_trace->get_trace_id())
        new_template_count = 0;
      }
      // Reset the nonreplayable count when we find a replayable template
      nonreplayable_count = 0;
      current_template = NULL;
    }

    //--------------------------------------------------------------------------
    void PhysicalTrace::record_failed_capture(PhysicalTemplate *tpl)
    //--------------------------------------------------------------------------
    {
      if (++nonreplayable_count > LEGION_NON_REPLAYABLE_WARNING)
      {
        const std::string &message = tpl->get_replayable_message();
        const char *message_buffer = message.c_str();
        REPORT_LEGION_WARNING(LEGION_WARNING_NON_REPLAYABLE_COUNT_EXCEEDED,
            "WARNING: The runtime has failed to memoize the trace more than "
            "%u times, due to the absence of a replayable template. It is "
            "highly likely that trace %u will not be memoized for the rest "
            "of execution. The most recent template was not replayable "
            "for the following reason: %s. Please change the mapper to stop "
            "making memoization requests.", LEGION_NON_REPLAYABLE_WARNING,
            logical_trace->get_trace_id(), message_buffer)
        nonreplayable_count = 0;
      }
      current_template = NULL;
    }

    //--------------------------------------------------------------------------
    void PhysicalTrace::check_template_preconditions(TraceReplayOp *op,
                                              std::set<RtEvent> &applied_events)
    //--------------------------------------------------------------------------
    {
      current_template = NULL;
      for (LegionVector<PhysicalTemplate*>::aligned::reverse_iterator it =
           templates.rbegin(); it != templates.rend(); ++it)
      {
        if ((*it)->check_preconditions(op, applied_events))
        {
#ifdef DEBUG_LEGION
          assert((*it)->is_replayable());
#endif
          // Reset the nonreplayable count when a replayable template satisfies
          // the precondition
          nonreplayable_count = 0;
          // Also reset the new template count as we found a replay
          new_template_count = 0;
          current_template = *it;
          return;
        }
      }
    }

    //--------------------------------------------------------------------------
    bool PhysicalTrace::find_viable_templates(ReplTraceReplayOp *op,
                                             std::set<RtEvent> &applied_events,
                                             unsigned templates_to_find,
                                             std::vector<int> &viable_templates)
    //--------------------------------------------------------------------------
    {
#ifdef DEBUG_LEGION
      assert(templates_to_find > 0);
#endif
      for (int index = viable_templates.empty() ? templates.size() - 1 : 
            viable_templates.back() - 1; index >= 0; index--)
      {
        PhysicalTemplate *tpl = templates[index];
        if (tpl->check_preconditions(op, applied_events))
        {
          // A good tmplate so add it to the list
          viable_templates.push_back(index);
          // If we've found all our templates then we're done
          if (--templates_to_find == 0)
            return (index == 0); // whether we are done
        }
      }
      return true; // Iterated over all the templates
    }

    //--------------------------------------------------------------------------
    PhysicalTemplate* PhysicalTrace::select_template(unsigned index)
    //--------------------------------------------------------------------------
    {
#ifdef DEBUG_LEGION
      assert(index < templates.size());
      assert(templates[index]->is_replayable());
#endif
      // Reset the nonreplayable count when a replayable template satisfies
      // the precondition
      nonreplayable_count = 0;
      current_template = templates[index]; 
      return current_template;
    }

    //--------------------------------------------------------------------------
    PhysicalTemplate* PhysicalTrace::start_new_template(void)
    //--------------------------------------------------------------------------
    {
      // If we have a replicated context then we are making sharded templates
      if (repl_ctx != NULL)
        current_template = 
          new ShardedPhysicalTemplate(this, execution_fence_event, repl_ctx);
      else
        current_template = new PhysicalTemplate(this, execution_fence_event);
      return current_template;
    }

    //--------------------------------------------------------------------------
    void PhysicalTrace::initialize_template(
                                       ApEvent fence_completion, bool recurrent)
    //--------------------------------------------------------------------------
    {
#ifdef DEBUG_LEGION
      assert(current_template != NULL);
#endif
      current_template->initialize(runtime, fence_completion, recurrent);
    }

    /////////////////////////////////////////////////////////////
    // TraceViewSet
    /////////////////////////////////////////////////////////////

    //--------------------------------------------------------------------------
    TraceViewSet::TraceViewSet(RegionTreeForest *f)
      : forest(f), view_references(f->runtime->dump_physical_traces)
    //--------------------------------------------------------------------------
    {
    }

    //--------------------------------------------------------------------------
    TraceViewSet::~TraceViewSet(void)
    //--------------------------------------------------------------------------
    {
      if (view_references)
      {
        for (ViewSet::const_iterator it = conditions.begin();
              it != conditions.end(); it++)
          if (it->first->remove_base_resource_ref(TRACE_REF))
            delete it->first;
      }
      conditions.clear();
    }

    //--------------------------------------------------------------------------
    void TraceViewSet::insert(
                  InstanceView *view, EquivalenceSet *eq, const FieldMask &mask)
    //--------------------------------------------------------------------------
    {
      if (view_references && (conditions.find(view) == conditions.end()))
        view->add_base_resource_ref(TRACE_REF);
      conditions[view].insert(eq, mask);
    }

    //--------------------------------------------------------------------------
    void TraceViewSet::invalidate(
                  InstanceView *view, EquivalenceSet *eq, const FieldMask &mask)
    //--------------------------------------------------------------------------
    {
      ViewSet::iterator finder = conditions.find(view);
      if (finder == conditions.end())
        return;

      FieldMaskSet<EquivalenceSet> to_delete;
      for (FieldMaskSet<EquivalenceSet>::const_iterator it = 
            finder->second.begin(); it != finder->second.end(); ++it)
      {
        FieldMask overlap = mask & it->second;
        if (!overlap)
          continue;

        IndexSpaceExpression *expr1 = eq->set_expr;
        IndexSpaceExpression *expr2 = it->first->set_expr;
        if (expr1 == expr2)
        {
          to_delete.insert(it->first, overlap);
        }
        else if (expr1->get_volume() >= expr2->get_volume())
        {
          IndexSpaceExpression *diff =
            forest->subtract_index_spaces(expr2, expr1);
          if (diff->is_empty())
            to_delete.insert(it->first, overlap);
        }
      }
      for (FieldMaskSet<EquivalenceSet>::iterator it = to_delete.begin();
           it != to_delete.end(); ++it)
      {
        FieldMaskSet<EquivalenceSet>::iterator eit =
          finder->second.find(it->first);
#ifdef DEBUG_LEGION
        assert(eit != finder->second.end());
#endif
        eit.filter(it->second);
        if (!eit->second)
          finder->second.erase(eit);
      }
    }

    //--------------------------------------------------------------------------
    bool TraceViewSet::dominates(
         InstanceView *view, EquivalenceSet *eq, FieldMask &non_dominated) const
    //--------------------------------------------------------------------------
    {
      // If this is for an empty equivalence set then it doesn't matter
      if (eq->set_expr->is_empty())
        return true;
      ViewSet::const_iterator finder = conditions.find(view);
      if (finder == conditions.end())
        return false;

      for (FieldMaskSet<EquivalenceSet>::const_iterator it =
           finder->second.begin(); it != finder->second.end(); ++it)
      {
        FieldMask overlap = non_dominated & it->second;
        if (!overlap)
          continue;

        IndexSpaceExpression *expr1 = eq->set_expr;
        IndexSpaceExpression *expr2 = it->first->set_expr;
        // THIS IS NOT A COMPLETE DOMINANCE TEST!!!
        // We are assuming that equivalence sets are always uniquely
        // represented at the leaves of the equivalence set tree and
        // therefore we can test expressions more directly
        if (expr1 == expr2)
        {
          non_dominated -= overlap;
        }
        else if (expr1->get_volume() <= expr2->get_volume())
        {
          IndexSpaceExpression *diff =
            forest->subtract_index_spaces(expr1, expr2);
          if (diff->is_empty())
            non_dominated -= overlap;
        }
        if (!non_dominated)
          return true;
      }
#ifdef DEBUG_LEGION
      assert(!!non_dominated);
#endif
      return false;
    }

    //--------------------------------------------------------------------------
    bool TraceViewSet::subsumed_by(const TraceViewSet &set) const
    //--------------------------------------------------------------------------
    {
      for (ViewSet::const_iterator it = conditions.begin();
           it != conditions.end(); ++it)
        for (FieldMaskSet<EquivalenceSet>::const_iterator eit =
             it->second.begin(); eit != it->second.end(); ++eit)
        {
          FieldMask mask = eit->second;
          if (!set.dominates(it->first, eit->first, mask))
            return false;
        }

      return true;
    }

    //--------------------------------------------------------------------------
    bool TraceViewSet::has_refinements(void) const
    //--------------------------------------------------------------------------
    {
      for (ViewSet::const_iterator it = conditions.begin();
           it != conditions.end(); ++it)
        for (FieldMaskSet<EquivalenceSet>::const_iterator eit =
             it->second.begin(); eit != it->second.end(); ++eit)
          if (eit->first->has_refinements(eit->second))
            return true;

      return false;
    }

    //--------------------------------------------------------------------------
    bool TraceViewSet::empty(void) const
    //--------------------------------------------------------------------------
    {
      return conditions.empty();
    }

    //--------------------------------------------------------------------------
    void TraceViewSet::dump(void) const
    //--------------------------------------------------------------------------
    {
      for (ViewSet::const_iterator it = conditions.begin();
           it != conditions.end(); ++it)
      {
        InstanceView *view = it->first;
        for (FieldMaskSet<EquivalenceSet>::const_iterator eit =
             it->second.begin(); eit != it->second.end(); ++eit)
        {
          char *mask = eit->second.to_string();
          LogicalRegion lr =
            forest->get_tree(view->get_manager()->tree_id)->handle;
          const void *name = NULL; size_t name_size = 0;
          forest->runtime->retrieve_semantic_information(lr, 
              LEGION_NAME_SEMANTIC_TAG, name, name_size, true, true);
          log_tracing.info() << "  "
                    <<(view->is_reduction_view() ? "Reduction" : "Materialized")
                    << " view: " << view << ", Inst: " << std::hex
                    << view->get_manager()->get_instance().id << std::dec
                    << ", Index expr: " << eit->first->set_expr->expr_id
                    << ", Name: " << (name_size > 0 ? (const char*)name : "")
                    << ", Field Mask: " << mask;
          free(mask);
        }
      }
    }

    /////////////////////////////////////////////////////////////
    // TraceConditionSet
    /////////////////////////////////////////////////////////////

    //--------------------------------------------------------------------------
    TraceConditionSet::TraceConditionSet(RegionTreeForest *f)
      : TraceViewSet(f), cached(false)
    //--------------------------------------------------------------------------
    {
    }

    //--------------------------------------------------------------------------
    TraceConditionSet::~TraceConditionSet(void)
    //--------------------------------------------------------------------------
    {
      views.clear();
      version_infos.clear();
    }

    //--------------------------------------------------------------------------
    void TraceConditionSet::make_ready(bool postcondition)
    //--------------------------------------------------------------------------
    {
      if (cached)
        return;
      cached = true;

      typedef std::pair<RegionTreeID,EquivalenceSet*> Key;
      LegionMap<Key,FieldMaskSet<InstanceView> >::aligned views_by_regions;

      for (ViewSet::iterator it = conditions.begin(); it != conditions.end();
           ++it)
      {
        RegionTreeID tid = it->first->get_manager()->tree_id;
        for (FieldMaskSet<EquivalenceSet>::iterator eit = it->second.begin();
             eit != it->second.end(); ++eit)
        {
          EquivalenceSet *eq = eit->first;
          Key key(tid, eq);
          FieldMaskSet <InstanceView> &vset = views_by_regions[key];
          vset.insert(it->first, eit->second);
        }
      }

      // Filter out views that overlap with some restricted views
      if (postcondition)
      {
        for (LegionMap<Key,FieldMaskSet<InstanceView> >::aligned::iterator it =
             views_by_regions.begin(); it != views_by_regions.end(); ++it)
        {
          EquivalenceSet *eq = it->first.second;
          FieldMaskSet<InstanceView> &all_views = it->second;
          if (!eq->has_restrictions(all_views.get_valid_mask())) continue;

          FieldMaskSet<InstanceView> restricted_views;
          FieldMask restricted_mask;
          for (FieldMaskSet<InstanceView>::iterator vit = all_views.begin();
               vit != all_views.end(); ++vit)
          {
            FieldMask restricted = eq->is_restricted(vit->first);
            FieldMask overlap = restricted & vit->second;
            if (!!overlap)
            {
              restricted_views.insert(vit->first, overlap);
              restricted_mask |= overlap;
            }
          }

          std::vector<InstanceView*> to_delete;
          for (FieldMaskSet<InstanceView>::iterator vit = all_views.begin();
               vit != all_views.end(); ++vit)
          {
            vit.filter(restricted_mask);
            if (!vit->second)
              to_delete.push_back(vit->first);
          }

          for (std::vector<InstanceView*>::iterator vit = to_delete.begin();
               vit != to_delete.end(); ++vit)
            all_views.erase(*vit);

          for (FieldMaskSet<InstanceView>::iterator vit =
               restricted_views.begin(); vit != restricted_views.end(); ++vit)
            all_views.insert(vit->first, vit->second);
        }
      }

      unsigned idx = 0;
      version_infos.resize(views_by_regions.size());
      for (LegionMap<Key,FieldMaskSet<InstanceView> >::aligned::iterator it =
           views_by_regions.begin(); it != views_by_regions.end(); ++it)
      {
        views.push_back(it->second);
        version_infos[idx++].record_equivalence_set(NULL,
            it->first.second, it->second.get_valid_mask());
      }
    }

    //--------------------------------------------------------------------------
    bool TraceConditionSet::require(Operation *op, 
                                    std::set<RtEvent> &applied_events)
    //--------------------------------------------------------------------------
    {
#ifdef DEBUG_LEGION
      assert(cached);
#endif
      for (unsigned idx = 0; idx < views.size(); ++idx)
      {
        FieldMaskSet<InstanceView> invalid_views;
        forest->find_invalid_instances(op, idx, version_infos[idx], views[idx],
                                       invalid_views, applied_events);
        if (!invalid_views.empty())
          return false;
      }
      return true;
    }

    //--------------------------------------------------------------------------
    void TraceConditionSet::ensure(Operation *op, 
                                   std::set<RtEvent> &applied_events)
    //--------------------------------------------------------------------------
    {
#ifdef DEBUG_LEGION
      assert(cached);
#endif
      const TraceInfo trace_info(op, false/*init*/);
      for (unsigned idx = 0; idx < views.size(); ++idx)
        forest->update_valid_instances(op, idx, version_infos[idx], views[idx],
            PhysicalTraceInfo(trace_info, idx), applied_events);
    }

    /////////////////////////////////////////////////////////////
    // PhysicalTemplate
    /////////////////////////////////////////////////////////////

    //--------------------------------------------------------------------------
    PhysicalTemplate::PhysicalTemplate(PhysicalTrace *t, ApEvent fence_event)
      : trace(t), recording(true), replayable(false, "uninitialized"),
        fence_completion_id(0),
        replay_parallelism(t->runtime->max_replay_parallelism),
        has_virtual_mapping(false),
        recording_done(Runtime::create_rt_user_event()),
        pre(t->runtime->forest), post(t->runtime->forest),
        pre_reductions(t->runtime->forest), post_reductions(t->runtime->forest),
        consumed_reductions(t->runtime->forest)
    //--------------------------------------------------------------------------
    {
      events.push_back(fence_event);
      event_map[fence_event] = fence_completion_id;
      instructions.push_back(
         new AssignFenceCompletion(*this, fence_completion_id, TraceLocalID()));
    }

    //--------------------------------------------------------------------------
    PhysicalTemplate::PhysicalTemplate(const PhysicalTemplate &rhs)
      : trace(NULL), recording(true), replayable(false, "uninitialized"),
        fence_completion_id(0),
        replay_parallelism(1), recording_done(RtUserEvent::NO_RT_USER_EVENT),
        pre(NULL), post(NULL), pre_reductions(NULL), post_reductions(NULL),
        consumed_reductions(NULL)
    //--------------------------------------------------------------------------
    {
      // should never be called
      assert(false);
    }

    //--------------------------------------------------------------------------
    PhysicalTemplate::~PhysicalTemplate(void)
    //--------------------------------------------------------------------------
    {
      {
        AutoLock tpl_lock(template_lock);
        for (std::set<ViewUser*>::iterator it = all_users.begin();
             it != all_users.end(); ++it)
          delete (*it);
        for (std::vector<Instruction*>::iterator it = instructions.begin();
             it != instructions.end(); ++it)
          delete *it;
        // Relesae references to instances
        for (CachedMappings::iterator it = cached_mappings.begin();
            it != cached_mappings.end(); ++it)
        {
          for (std::deque<InstanceSet>::iterator pit =
              it->second.physical_instances.begin(); pit !=
              it->second.physical_instances.end(); pit++)
          {
            for (unsigned idx = 0; idx < pit->size(); idx++)
            {
              const InstanceRef &ref = (*pit)[idx];
              if (!ref.is_virtual_ref())
                ref.remove_valid_reference(MAPPING_ACQUIRE_REF,NULL/*mutator*/);
            }
            pit->clear();
          }
        }
        cached_mappings.clear();
      }
    }

    //--------------------------------------------------------------------------
    void PhysicalTemplate::initialize(
                           Runtime *runtime, ApEvent completion, bool recurrent)
    //--------------------------------------------------------------------------
    {
      // We have to make sure that the previous trace replay is done before
      // we start changing these data structures for the next replay
      if (replay_done.exists() && !replay_done.has_triggered())
        replay_done.wait();
      fence_completion = completion;
      if (recurrent)
        for (std::map<unsigned, unsigned>::iterator it = frontiers.begin();
            it != frontiers.end(); ++it)
          events[it->second] = events[it->first];
      else
        for (std::map<unsigned, unsigned>::iterator it = frontiers.begin();
            it != frontiers.end(); ++it)
          events[it->second] = completion;

      events[fence_completion_id] = fence_completion;

      for (std::map<unsigned, unsigned>::iterator it = crossing_events.begin();
           it != crossing_events.end(); ++it)
      {
        ApUserEvent ev = Runtime::create_ap_user_event();
        events[it->second] = ev;
        user_events[it->second] = ev;
      }

      replay_ready = Runtime::create_rt_user_event();
      std::set<RtEvent> replay_done_events;
      const std::vector<Processor> &replay_targets =
        trace->get_replay_targets();
      for (unsigned idx = 0; idx < replay_parallelism; ++idx)
      {
        ReplaySliceArgs args(this, idx);
        RtEvent done =
          runtime->issue_runtime_meta_task(args,
            runtime->replay_on_cpus ? LG_LOW_PRIORITY
                                    : LG_THROUGHPUT_WORK_PRIORITY,
            replay_ready, replay_targets[idx % replay_targets.size()]);
        replay_done_events.insert(done);
      }
      replay_done = Runtime::merge_events(replay_done_events);

#ifdef DEBUG_LEGION
      for (std::map<TraceLocalID, Memoizable*>::iterator it =
           operations.begin(); it != operations.end(); ++it)
        it->second = NULL;
#endif
    }

    //--------------------------------------------------------------------------
    ApEvent PhysicalTemplate::get_completion(void) const
    //--------------------------------------------------------------------------
    {
      std::set<ApEvent> to_merge;
      for (ViewUsers::const_iterator it = view_users.begin();
           it != view_users.end(); ++it)
        for (FieldMaskSet<ViewUser>::const_iterator uit = it->second.begin();
             uit != it->second.end(); ++uit)
          to_merge.insert(events[uit->first->user]);
      return Runtime::merge_events(NULL, to_merge);
    }

    //--------------------------------------------------------------------------
    ApEvent PhysicalTemplate::get_completion_for_deletion(void) const
    //--------------------------------------------------------------------------
    {
      std::set<ApEvent> all_events;
      for (std::map<ApEvent, unsigned>::const_iterator it = event_map.begin();
           it != event_map.end(); ++it)
        all_events.insert(it->first);
      return Runtime::merge_events(NULL, all_events);
    }

    //--------------------------------------------------------------------------
    bool PhysicalTemplate::check_preconditions(TraceReplayOp *op,
                                              std::set<RtEvent> &applied_events)
    //--------------------------------------------------------------------------
    {
      return pre.require(op, applied_events);
    }

    //--------------------------------------------------------------------------
    void PhysicalTemplate::apply_postcondition(TraceSummaryOp *op,
                                              std::set<RtEvent> &applied_events)
    //--------------------------------------------------------------------------
    {
      post.ensure(op, applied_events);
    }

    //--------------------------------------------------------------------------
    bool PhysicalTemplate::check_preconditions(ReplTraceReplayOp *op,
                                              std::set<RtEvent> &applied_events)
    //--------------------------------------------------------------------------
    {
      return pre.require(op, applied_events);
    }

    //--------------------------------------------------------------------------
    void PhysicalTemplate::apply_postcondition(ReplTraceSummaryOp *op,
                                              std::set<RtEvent> &applied_events)
    //--------------------------------------------------------------------------
    {
      post.ensure(op, applied_events);
    }

    //--------------------------------------------------------------------------
    PhysicalTemplate::Replayable PhysicalTemplate::check_replayable(
                                  ReplTraceOp *op, bool has_blocking_call) const
    //--------------------------------------------------------------------------
    {
      if (has_blocking_call)
        return Replayable(false, "blocking call");

      if (has_virtual_mapping)
        return Replayable(false, "virtual mapping");

      if (!pre_fill_views.empty())
        return Replayable(false, "external fill views");

      if (!pre_reductions.empty())
        return Replayable(false, "external reduction views");

      if (!post_reductions.subsumed_by(consumed_reductions))
        return Replayable(false, "escaping reduction views");

      if (pre.has_refinements() || post.has_refinements())
        return Replayable(false, "found refined equivalence sets");

      if (!pre.subsumed_by(post))
        return Replayable(false, "precondition not subsumed by postcondition");

      return Replayable(true);
    }

    //--------------------------------------------------------------------------
    void PhysicalTemplate::register_operation(Operation *op)
    //--------------------------------------------------------------------------
    {
      Memoizable *memoizable = op->get_memoizable();
#ifdef DEBUG_LEGION
      assert(memoizable != NULL);
#endif
      std::map<TraceLocalID, Memoizable*>::iterator op_finder =
        operations.find(memoizable->get_trace_local_id());
#ifdef DEBUG_LEGION
      assert(op_finder != operations.end());
      assert(op_finder->second == NULL);
#endif
      op_finder->second = memoizable;
    }

    //--------------------------------------------------------------------------
    void PhysicalTemplate::execute_all(void)
    //--------------------------------------------------------------------------
    {
      Runtime::trigger_event(replay_ready);
      replay_done.wait();
    }

    //--------------------------------------------------------------------------
    void PhysicalTemplate::execute_slice(unsigned slice_idx)
    //--------------------------------------------------------------------------
    {
#ifdef DEBUG_LEGION
      assert(slice_idx < slices.size());
#endif
      ApUserEvent fence = Runtime::create_ap_user_event();
      const std::vector<TraceLocalID> &tasks = slice_tasks[slice_idx];
      for (unsigned idx = 0; idx < tasks.size(); ++idx)
        operations[tasks[idx]]
          ->get_operation()->set_execution_fence_event(fence);
      std::vector<Instruction*> &instructions = slices[slice_idx];
      for (std::vector<Instruction*>::const_iterator it = instructions.begin();
           it != instructions.end(); ++it)
        (*it)->execute();
      Runtime::trigger_event(fence);
    }

    //--------------------------------------------------------------------------
    void PhysicalTemplate::issue_summary_operations(
                                  InnerContext* context, Operation *invalidator)
    //--------------------------------------------------------------------------
    {
      TraceSummaryOp *op = trace->runtime->get_available_summary_op();
      op->initialize_summary(context, this, invalidator);
#ifdef LEGION_SPY
      LegionSpy::log_summary_op_creator(op->get_unique_op_id(),
                                        invalidator->get_unique_op_id());
#endif
      op->execute_dependence_analysis();
    }

    //--------------------------------------------------------------------------
    void PhysicalTemplate::finalize(bool has_blocking_call, ReplTraceOp *op)
    //--------------------------------------------------------------------------
    {
      trigger_recording_done();
      recording = false;
      replayable = check_replayable(op, has_blocking_call);

      if (!replayable)
      {
        if (trace->runtime->dump_physical_traces)
        {
          optimize(op);
          dump_template();
        }
        return;
      }
      generate_conditions();
      optimize(op);
      if (trace->runtime->dump_physical_traces) dump_template();
      size_t num_events = events.size();
      events.clear();
      events.resize(num_events);
      event_map.clear();
    }

    //--------------------------------------------------------------------------
    void PhysicalTemplate::generate_conditions(void)
    //--------------------------------------------------------------------------
    {
      pre.make_ready(false /*postcondition*/);
      post.make_ready(true /*postcondition*/);
    }

    //--------------------------------------------------------------------------
    void PhysicalTemplate::optimize(ReplTraceOp *op)
    //--------------------------------------------------------------------------
    {
      std::vector<unsigned> gen;
      if (!(trace->runtime->no_trace_optimization ||
            trace->runtime->no_fence_elision))
        elide_fences(gen, op);
      else
      {
#ifdef DEBUG_LEGION
        assert(instructions.size() == events.size());
#endif
        gen.resize(events.size());
        for (unsigned idx = 0; idx < events.size(); ++idx)
          gen[idx] = idx;
      }
      if (!trace->runtime->no_trace_optimization)
      {
        propagate_merges(gen);
        transitive_reduction();
        propagate_copies(gen);
      }
      prepare_parallel_replay(gen);
      push_complete_replays();
    }

    //--------------------------------------------------------------------------
    void PhysicalTemplate::elide_fences(std::vector<unsigned> &gen, 
                                        ReplTraceOp *op)
    //--------------------------------------------------------------------------
    {
      // Reserve some events for merges to be added during fence elision
      unsigned num_merges = 0;
      for (std::vector<Instruction*>::iterator it = instructions.begin();
           it != instructions.end(); ++it)
        switch ((*it)->get_kind())
        {
          case ISSUE_COPY:
            {
              unsigned precondition_idx =
                (*it)->as_issue_copy()->precondition_idx;
              InstructionKind generator_kind =
                instructions[precondition_idx]->get_kind();
              num_merges += generator_kind != MERGE_EVENT;
              break;
            }
          case ISSUE_FILL:
            {
              unsigned precondition_idx =
                (*it)->as_issue_fill()->precondition_idx;
              InstructionKind generator_kind =
                instructions[precondition_idx]->get_kind();
              num_merges += generator_kind != MERGE_EVENT;
              break;
            }
          case COMPLETE_REPLAY:
            {
              unsigned completion_event_idx =
                (*it)->as_complete_replay()->rhs;
              InstructionKind generator_kind =
                instructions[completion_event_idx]->get_kind();
              num_merges += generator_kind != MERGE_EVENT;
              break;
            }
          default:
            {
              break;
            }
        }

      unsigned merge_starts = events.size();
      events.resize(events.size() + num_merges);

      elide_fences_pre_sync(op);

      // We are now going to break the invariant that
      // the generator of events[idx] is instructions[idx].
      // After fence elision, the generator of events[idx] is
      // instructions[gen[idx]].
      gen.resize(events.size());
      std::vector<Instruction*> new_instructions;

      for (unsigned idx = 0; idx < instructions.size(); ++idx)
      {
        Instruction *inst = instructions[idx];
        InstructionKind kind = inst->get_kind();
        std::set<unsigned> users;
        unsigned *precondition_idx = NULL;
        std::set<RtEvent> ready_events;
        switch (kind)
        {
          case COMPLETE_REPLAY:
            {
              CompleteReplay *replay = inst->as_complete_replay();
              std::map<TraceLocalID, ViewExprs>::iterator finder =
                op_views.find(replay->owner);
              if (finder == op_views.end()) break;
              find_all_last_users(finder->second, users, ready_events);
              precondition_idx = &replay->rhs;
              break;
            }
          case ISSUE_COPY:
            {
              IssueCopy *copy = inst->as_issue_copy();
              std::map<unsigned, ViewExprs>::iterator finder =
                copy_views.find(copy->lhs);
#ifdef DEBUG_LEGION
              assert(finder != copy_views.end());
#endif
              find_all_last_users(finder->second, users, ready_events);
              precondition_idx = &copy->precondition_idx;
              break;
            }
          case ISSUE_FILL:
            {
              IssueFill *fill = inst->as_issue_fill();
              std::map<unsigned, ViewExprs>::iterator finder =
                copy_views.find(fill->lhs);
#ifdef DEBUG_LEGION
              assert(finder != copy_views.end());
#endif
              find_all_last_users(finder->second, users, ready_events);
              precondition_idx = &fill->precondition_idx;
              break;
            }
          default:
            {
              break;
            }
        }
        // If we have any ready events then wait for them to be ready
        if (!ready_events.empty())
        {
          const RtEvent wait_on = Runtime::merge_events(ready_events);
          if (wait_on.exists() && !wait_on.has_triggered())
            wait_on.wait();
        }
        // Now see if we have any users to update
        if (users.size() > 0)
        {
          Instruction *generator_inst = instructions[*precondition_idx];
          if (generator_inst->get_kind() == MERGE_EVENT)
          {
            MergeEvent *merge = generator_inst->as_merge_event();
            merge->rhs.insert(users.begin(), users.end());
          }
          else
          {
            unsigned merging_event_idx = merge_starts++;
            if (*precondition_idx != fence_completion_id)
              users.insert(*precondition_idx);
            gen[merging_event_idx] = new_instructions.size();
            new_instructions.push_back(
                new MergeEvent(*this, merging_event_idx, users,
                               generator_inst->owner));
            *precondition_idx = merging_event_idx;
          }
        }
        gen[idx] = new_instructions.size();
        new_instructions.push_back(inst);
      }
      instructions.swap(new_instructions);
      new_instructions.clear();
      elide_fences_post_sync(op);
      // If we added events for fence elision then resize events so that
      // all the new events from a previous trace are generated by the 
      // fence instruction at the beginning of the template
      if (events.size() > gen.size())
        gen.resize(events.size(), 0/*fence instruction*/);
    }

    //--------------------------------------------------------------------------
    void PhysicalTemplate::propagate_merges(std::vector<unsigned> &gen)
    //--------------------------------------------------------------------------
    {
      std::vector<Instruction*> new_instructions;
      std::vector<bool> used(instructions.size(), false);

      for (unsigned idx = 0; idx < instructions.size(); ++idx)
      {
        Instruction *inst = instructions[idx];
        InstructionKind kind = inst->get_kind();
        used[idx] = kind != MERGE_EVENT;
        switch (kind)
        {
          case MERGE_EVENT:
            {
              MergeEvent *merge = inst->as_merge_event();
              std::set<unsigned> new_rhs;
              bool changed = false;
              for (std::set<unsigned>::iterator it = merge->rhs.begin();
                   it != merge->rhs.end(); ++it)
              {
                Instruction *generator = instructions[gen[*it]];
                if (generator ->get_kind() == MERGE_EVENT)
                {
                  MergeEvent *to_splice = generator->as_merge_event();
                  new_rhs.insert(to_splice->rhs.begin(), to_splice->rhs.end());
                  changed = true;
                }
                else
                  new_rhs.insert(*it);
              }
              if (changed)
                merge->rhs.swap(new_rhs);
              break;
            }
          case TRIGGER_EVENT:
            {
              TriggerEvent *trigger = inst->as_trigger_event();
              used[gen[trigger->rhs]] = true;
              break;
            }
          case BARRIER_ARRIVAL:
            {
              BarrierArrival *arrival = inst->as_barrier_arrival();
              used[gen[arrival->rhs]] = true;
              break;
            }
          case ISSUE_COPY:
            {
              IssueCopy *copy = inst->as_issue_copy();
              used[gen[copy->precondition_idx]] = true;
              break;
            }
          case ISSUE_FILL:
            {
              IssueFill *fill = inst->as_issue_fill();
              used[gen[fill->precondition_idx]] = true;
              break;
            }
          case SET_EFFECTS:
            {
              SetEffects *effects = inst->as_set_effects();
              used[gen[effects->rhs]] = true;
              break;
            }
          case COMPLETE_REPLAY:
            {
              CompleteReplay *complete = inst->as_complete_replay();
              used[gen[complete->rhs]] = true;
              break;
            }
          case GET_TERM_EVENT:
          case CREATE_AP_USER_EVENT:
          case SET_OP_SYNC_EVENT:
          case ASSIGN_FENCE_COMPLETION:
          case BARRIER_ADVANCE:
            {
              break;
            }
          default:
            {
              // unreachable
              assert(false);
            }
        }
      }

      std::vector<unsigned> inv_gen;
      inv_gen.resize(instructions.size());
      for (unsigned idx = 0; idx < gen.size(); ++idx)
        inv_gen[gen[idx]] = idx;
      std::vector<Instruction*> to_delete;
      std::vector<unsigned> new_gen;
      new_gen.resize(gen.size());
      new_gen[fence_completion_id] = 0;
      initialize_propagate_merges_frontiers(new_gen); 
      for (unsigned idx = 0; idx < instructions.size(); ++idx)
        if (used[idx])
        {
          Instruction *inst = instructions[idx];
          if (!trace->runtime->no_fence_elision)
          {
            if (inst->get_kind() == MERGE_EVENT)
            {
              MergeEvent *merge = inst->as_merge_event();
              if (merge->rhs.size() > 1)
                merge->rhs.erase(fence_completion_id);
            }
          }
          new_gen[inv_gen[idx]] = new_instructions.size();
          new_instructions.push_back(inst);
        }
        else
          to_delete.push_back(instructions[idx]);
      instructions.swap(new_instructions);
      gen.swap(new_gen);
      for (unsigned idx = 0; idx < to_delete.size(); ++idx)
        delete to_delete[idx];
    }

    //--------------------------------------------------------------------------
    void PhysicalTemplate::initialize_propagate_merges_frontiers(
                                                 std::vector<unsigned> &new_gen)
    //--------------------------------------------------------------------------
    {
      for (std::map<unsigned, unsigned>::iterator it = 
            frontiers.begin(); it != frontiers.end(); ++it)
        new_gen[it->second] = 0;
    }

    //--------------------------------------------------------------------------
    void PhysicalTemplate::prepare_parallel_replay(
                                               const std::vector<unsigned> &gen)
    //--------------------------------------------------------------------------
    {
      slices.resize(replay_parallelism);
      slice_tasks.resize(replay_parallelism);
      std::map<TraceLocalID, unsigned> slice_indices_by_owner;
      std::vector<unsigned> slice_indices_by_inst;
      slice_indices_by_inst.resize(instructions.size());

#ifdef DEBUG_LEGION
      for (unsigned idx = 1; idx < instructions.size(); ++idx)
        slice_indices_by_inst[idx] = -1U;
#endif
      bool round_robin_for_tasks = false;

      std::set<Processor> distinct_targets;
      for (CachedMappings::iterator it = cached_mappings.begin(); it !=
           cached_mappings.end(); ++it)
        distinct_targets.insert(it->second.target_procs[0]);
      round_robin_for_tasks = distinct_targets.size() < replay_parallelism;

      unsigned next_slice_id = 0;
      for (std::map<TraceLocalID,std::pair<unsigned,bool> >::const_iterator 
            it = memo_entries.begin(); it != memo_entries.end(); ++it)
      {
        unsigned slice_index = -1U;
        if (!round_robin_for_tasks && it->second.second)
        {
          CachedMappings::iterator finder = cached_mappings.find(it->first);
#ifdef DEBUG_LEGION
          assert(finder != cached_mappings.end());
          assert(finder->second.target_procs.size() > 0);
#endif
          slice_index =
            finder->second.target_procs[0].id % replay_parallelism;
        }
        else
        {
#ifdef DEBUG_LEGION
          assert(slice_indices_by_owner.find(it->first) ==
              slice_indices_by_owner.end());
#endif
          slice_index = next_slice_id;
          next_slice_id = (next_slice_id + 1) % replay_parallelism;
        }

#ifdef DEBUG_LEGION
        assert(slice_index != -1U);
#endif
        slice_indices_by_owner[it->first] = slice_index;
        if (it->second.second)
          slice_tasks[slice_index].push_back(it->first);
      }
      for (unsigned idx = 1; idx < instructions.size(); ++idx)
      {
        Instruction *inst = instructions[idx];
        const TraceLocalID &owner = inst->owner;
        std::map<TraceLocalID, unsigned>::iterator finder =
          slice_indices_by_owner.find(owner);
        unsigned slice_index = -1U;
        if (finder != slice_indices_by_owner.end())
          slice_index = finder->second;
        else
        {
          slice_index = next_slice_id;
          next_slice_id = (next_slice_id + 1) % replay_parallelism;
        }
        slices[slice_index].push_back(inst);
        slice_indices_by_inst[idx] = slice_index;

        if (inst->get_kind() == MERGE_EVENT)
        {
          MergeEvent *merge = inst->as_merge_event();
          unsigned crossing_found = false;
          std::set<unsigned> new_rhs;
          for (std::set<unsigned>::iterator it = merge->rhs.begin();
               it != merge->rhs.end(); ++it)
          {
            unsigned rh = *it;
            if (gen[rh] == 0)
              new_rhs.insert(rh);
            else
            {
              unsigned generator_slice = slice_indices_by_inst[gen[rh]];
#ifdef DEBUG_LEGION
              assert(generator_slice != -1U);
#endif
              if (generator_slice != slice_index)
              {
                crossing_found = true;
                std::map<unsigned, unsigned>::iterator finder =
                  crossing_events.find(rh);
                if (finder != crossing_events.end())
                  new_rhs.insert(finder->second);
                else
                {
                  unsigned new_crossing_event = events.size();
                  events.resize(events.size() + 1);
                  user_events.resize(events.size());
                  crossing_events[rh] = new_crossing_event;
                  new_rhs.insert(new_crossing_event);
                  slices[generator_slice].push_back(
                      new TriggerEvent(*this, new_crossing_event, rh,
                        instructions[gen[rh]]->owner));
                }
              }
              else
                new_rhs.insert(rh);
            }
          }

          if (crossing_found)
            merge->rhs.swap(new_rhs);
        }
        else
        {
          unsigned *event_to_check = NULL;
          switch (inst->get_kind())
          {
            case TRIGGER_EVENT :
              {
                event_to_check = &inst->as_trigger_event()->rhs;
                break;
              }
            case BARRIER_ARRIVAL:
              {
                event_to_check = &inst->as_barrier_arrival()->rhs;
                break;
              }
            case ISSUE_COPY :
              {
                event_to_check = &inst->as_issue_copy()->precondition_idx;
                break;
              }
            case ISSUE_FILL :
              {
                event_to_check = &inst->as_issue_fill()->precondition_idx;
                break;
              }
            case SET_EFFECTS :
              {
                event_to_check = &inst->as_set_effects()->rhs;
                break;
              }
            case COMPLETE_REPLAY :
              {
                event_to_check = &inst->as_complete_replay()->rhs;
                break;
              }
            default:
              {
                break;
              }
          }
          if (event_to_check != NULL)
          {
            unsigned ev = *event_to_check;
            unsigned generator_slice = slice_indices_by_inst[gen[ev]];
#ifdef DEBUG_LEGION
            assert(generator_slice != -1U);
#endif
            if (generator_slice != slice_index)
            {
              std::map<unsigned, unsigned>::iterator finder =
                crossing_events.find(ev);
              if (finder != crossing_events.end())
                *event_to_check = finder->second;
              else
              {
                unsigned new_crossing_event = events.size();
                events.resize(events.size() + 1);
                user_events.resize(events.size());
                crossing_events[ev] = new_crossing_event;
                *event_to_check = new_crossing_event;
                slices[generator_slice].push_back(
                    new TriggerEvent(*this, new_crossing_event, ev,
                      instructions[gen[ev]]->owner));
              }
            }
          }
        }
      }
    }

    //--------------------------------------------------------------------------
    void PhysicalTemplate::initialize_transitive_reduction_frontiers(
       std::vector<unsigned> &topo_order, std::vector<unsigned> &inv_topo_order)
    //--------------------------------------------------------------------------
    {
      for (std::map<unsigned, unsigned>::iterator it = 
            frontiers.begin(); it != frontiers.end(); ++it)
      {
        inv_topo_order[it->second] = topo_order.size();
        topo_order.push_back(it->second);
      }
    }

    //--------------------------------------------------------------------------
    void PhysicalTemplate::transitive_reduction(void)
    //--------------------------------------------------------------------------
    {
      // Transitive reduction inspired by Klaus Simon,
      // "An improved algorithm for transitive closure on acyclic digraphs"

      // First, build a DAG and find nodes with no incoming edges
      std::vector<unsigned> topo_order;
      topo_order.reserve(instructions.size());
      std::vector<unsigned> inv_topo_order(events.size(), -1U);
      std::vector<std::vector<unsigned> > incoming;
      std::vector<std::vector<unsigned> > outgoing;
      incoming.resize(events.size());
      outgoing.resize(events.size());

      initialize_transitive_reduction_frontiers(topo_order, inv_topo_order);

      std::map<TraceLocalID, GetTermEvent*> term_insts;
      for (unsigned idx = 0; idx < instructions.size(); ++idx)
      {
        Instruction *inst = instructions[idx];
        switch (inst->get_kind())
        {
          // Pass these instructions as their events will be added later
          case GET_TERM_EVENT :
            {
#ifdef DEBUG_LEGION
              assert(inst->as_get_term_event() != NULL);
#endif
              term_insts[inst->owner] = inst->as_get_term_event();
              break;
            }
          case CREATE_AP_USER_EVENT :
            {
              break;
            }
          case TRIGGER_EVENT :
            {
              TriggerEvent *trigger = inst->as_trigger_event();
              incoming[trigger->lhs].push_back(trigger->rhs);
              outgoing[trigger->rhs].push_back(trigger->lhs);
              break;
            }
          case BARRIER_ARRIVAL:
            {
              BarrierArrival *arrival = inst->as_barrier_arrival();
              incoming[arrival->lhs].push_back(arrival->rhs);
              outgoing[arrival->rhs].push_back(arrival->lhs);
              break;
            }
          case MERGE_EVENT :
            {
              MergeEvent *merge = inst->as_merge_event();
              for (std::set<unsigned>::iterator it = merge->rhs.begin();
                   it != merge->rhs.end(); ++it)
              {
                incoming[merge->lhs].push_back(*it);
                outgoing[*it].push_back(merge->lhs);
              }
              break;
            }
          case ISSUE_COPY :
            {
              IssueCopy *copy = inst->as_issue_copy();
              incoming[copy->lhs].push_back(copy->precondition_idx);
              outgoing[copy->precondition_idx].push_back(copy->lhs);
              break;
            }
          case ISSUE_FILL :
            {
              IssueFill *fill = inst->as_issue_fill();
              incoming[fill->lhs].push_back(fill->precondition_idx);
              outgoing[fill->precondition_idx].push_back(fill->lhs);
              break;
            }
          case SET_OP_SYNC_EVENT :
            {
              SetOpSyncEvent *sync = inst->as_set_op_sync_event();
              inv_topo_order[sync->lhs] = topo_order.size();
              topo_order.push_back(sync->lhs);
              break;
            }
          case BARRIER_ADVANCE:
            {
              BarrierAdvance *advance = inst->as_barrier_advance();
              inv_topo_order[advance->lhs] = topo_order.size();
              topo_order.push_back(advance->lhs);
              break;
            }
          case SET_EFFECTS :
            {
              break;
            }
          case ASSIGN_FENCE_COMPLETION :
            {
              inv_topo_order[fence_completion_id] = topo_order.size();
              topo_order.push_back(fence_completion_id);
              break;
            }
          case COMPLETE_REPLAY :
            {
              CompleteReplay *replay = inst->as_complete_replay();
#ifdef DEBUG_LEGION
              assert(term_insts.find(replay->owner) != term_insts.end());
#endif
              GetTermEvent *term = term_insts[replay->owner];
              unsigned lhs = term->lhs;
#ifdef DEBUG_LEGION
              assert(lhs != -1U);
#endif
              incoming[lhs].push_back(replay->rhs);
              outgoing[replay->rhs].push_back(lhs);
              break;
            }
          default:
            {
              assert(false);
              break;
            }
        }
      }

      // Second, do a toposort on nodes via BFS
      std::vector<unsigned> remaining_edges;
      remaining_edges.resize(incoming.size());
      for (unsigned idx = 0; idx < incoming.size(); ++idx)
        remaining_edges[idx] = incoming[idx].size();

      unsigned idx = 0;
      while (idx < topo_order.size())
      {
        unsigned node = topo_order[idx];
#ifdef DEBUG_LEGION
        assert(remaining_edges[node] == 0);
#endif
        const std::vector<unsigned> &out = outgoing[node];
        for (unsigned oidx = 0; oidx < out.size(); ++oidx)
        {
          unsigned next = out[oidx];
          if (--remaining_edges[next] == 0)
          {
            inv_topo_order[next] = topo_order.size();
            topo_order.push_back(next);
          }
        }
        ++idx;
      }

      // Third, construct a chain decomposition
      unsigned num_chains = 0;
      std::vector<unsigned> chain_indices(topo_order.size(), -1U);

      int pos = chain_indices.size() - 1;
      while (true)
      {
        while (pos >= 0 && chain_indices[pos] != -1U)
          --pos;
        if (pos < 0) break;
        unsigned curr = topo_order[pos];
        while (incoming[curr].size() > 0)
        {
          chain_indices[inv_topo_order[curr]] = num_chains;
          const std::vector<unsigned> &in = incoming[curr];
          bool found = false;
          for (unsigned iidx = 0; iidx < in.size(); ++iidx)
          {
            unsigned next = in[iidx];
            if (chain_indices[inv_topo_order[next]] == -1U)
            {
              found = true;
              curr = next;
              chain_indices[inv_topo_order[curr]] = num_chains;
              break;
            }
          }
          if (!found) break;
        }
        chain_indices[inv_topo_order[curr]] = num_chains;
        ++num_chains;
      }

      // Fourth, find the frontiers of chains that are connected to each node
      std::vector<std::vector<int> > all_chain_frontiers;
      std::vector<std::vector<unsigned> > incoming_reduced;
      all_chain_frontiers.resize(topo_order.size());
      incoming_reduced.resize(topo_order.size());
      for (unsigned idx = 0; idx < topo_order.size(); ++idx)
      {
        std::vector<int> chain_frontiers(num_chains, -1);
        const std::vector<unsigned> &in = incoming[topo_order[idx]];
        std::vector<unsigned> &in_reduced = incoming_reduced[idx];
        for (unsigned iidx = 0; iidx < in.size(); ++iidx)
        {
          int rank = inv_topo_order[in[iidx]];
#ifdef DEBUG_LEGION
          assert((unsigned)rank < idx);
#endif
          const std::vector<int> &pred_chain_frontiers =
            all_chain_frontiers[rank];
          for (unsigned k = 0; k < num_chains; ++k)
            chain_frontiers[k] =
              std::max(chain_frontiers[k], pred_chain_frontiers[k]);
        }
        for (unsigned iidx = 0; iidx < in.size(); ++iidx)
        {
          int rank = inv_topo_order[in[iidx]];
          unsigned chain_idx = chain_indices[rank];
          if (chain_frontiers[chain_idx] < rank)
          {
            in_reduced.push_back(in[iidx]);
            chain_frontiers[chain_idx] = rank;
          }
        }
#ifdef DEBUG_LEGION
        assert(in.size() == 0 || in_reduced.size() > 0);
#endif
        all_chain_frontiers[idx].swap(chain_frontiers);
      }

      // Lastly, suppress transitive dependences using chains
      for (unsigned idx = 0; idx < instructions.size(); ++idx)
        if (instructions[idx]->get_kind() == MERGE_EVENT)
        {
          MergeEvent *merge = instructions[idx]->as_merge_event();
          unsigned order = inv_topo_order[merge->lhs];
#ifdef DEBUG_LEGION
          assert(order != -1U);
#endif
          const std::vector<unsigned> &in_reduced = incoming_reduced[order];
          std::set<unsigned> new_rhs;
          for (unsigned iidx = 0; iidx < in_reduced.size(); ++iidx)
          {
#ifdef DEBUG_LEGION
            assert(merge->rhs.find(in_reduced[iidx]) != merge->rhs.end());
#endif
            new_rhs.insert(in_reduced[iidx]);
          }
          if (new_rhs.size() < merge->rhs.size())
            merge->rhs.swap(new_rhs);
        }
    }

    //--------------------------------------------------------------------------
    void PhysicalTemplate::propagate_copies(std::vector<unsigned> &gen)
    //--------------------------------------------------------------------------
    {
      std::vector<int> substs(events.size(), -1);
      std::vector<Instruction*> new_instructions;
      new_instructions.reserve(instructions.size());
      for (unsigned idx = 0; idx < instructions.size(); ++idx)
      {
        Instruction *inst = instructions[idx];
        if (instructions[idx]->get_kind() == MERGE_EVENT)
        {
          MergeEvent *merge = instructions[idx]->as_merge_event();
#ifdef DEBUG_LEGION
          assert(merge->rhs.size() > 0);
#endif
          if (merge->rhs.size() == 1)
          {
            substs[merge->lhs] = *merge->rhs.begin();
#ifdef DEBUG_LEGION
            assert(merge->lhs != (unsigned)substs[merge->lhs]);
#endif
            delete inst;
          }
          else
            new_instructions.push_back(inst);
        }
        else
          new_instructions.push_back(inst);
      }

      if (instructions.size() == new_instructions.size()) return;

      instructions.swap(new_instructions);

      for (unsigned idx = 0; idx < instructions.size(); ++idx)
      {
        Instruction *inst = instructions[idx];
        int lhs = -1;
        switch (inst->get_kind())
        {
          case GET_TERM_EVENT :
            {
              GetTermEvent *term = inst->as_get_term_event();
              lhs = term->lhs;
              break;
            }
          case CREATE_AP_USER_EVENT :
            {
              CreateApUserEvent *create = inst->as_create_ap_user_event();
              lhs = create->lhs;
              break;
            }
          case TRIGGER_EVENT :
            {
              TriggerEvent *trigger = inst->as_trigger_event();
              int subst = substs[trigger->rhs];
              if (subst >= 0) trigger->rhs = (unsigned)subst;
              break;
            }
          case BARRIER_ARRIVAL:
            {
              BarrierArrival *arrival = inst->as_barrier_arrival();
              int subst = substs[arrival->rhs];
              if (subst >= 0) arrival->rhs = (unsigned)subst;
              break;
            }
          case MERGE_EVENT :
            {
              MergeEvent *merge = inst->as_merge_event();
              std::set<unsigned> new_rhs;
              for (std::set<unsigned>::iterator it = merge->rhs.begin();
                   it != merge->rhs.end(); ++it)
              {
                int subst = substs[*it];
                if (subst >= 0) new_rhs.insert((unsigned)subst);
                else new_rhs.insert(*it);
              }
              merge->rhs.swap(new_rhs);
              lhs = merge->lhs;
              break;
            }
          case ISSUE_COPY :
            {
              IssueCopy *copy = inst->as_issue_copy();
              int subst = substs[copy->precondition_idx];
              if (subst >= 0) copy->precondition_idx = (unsigned)subst;
              lhs = copy->lhs;
              break;
            }
          case ISSUE_FILL :
            {
              IssueFill *fill = inst->as_issue_fill();
              int subst = substs[fill->precondition_idx];
              if (subst >= 0) fill->precondition_idx = (unsigned)subst;
              lhs = fill->lhs;
              break;
            }
          case SET_EFFECTS :
            {
              SetEffects *effects = inst->as_set_effects();
              int subst = substs[effects->rhs];
              if (subst >= 0) effects->rhs = (unsigned)subst;
              break;
            }
          case SET_OP_SYNC_EVENT :
            {
              SetOpSyncEvent *sync = inst->as_set_op_sync_event();
              lhs = sync->lhs;
              break;
            }
          case BARRIER_ADVANCE:
            {
              BarrierAdvance *advance = inst->as_barrier_advance();
              lhs = advance->lhs;
              break;
            }
          case ASSIGN_FENCE_COMPLETION :
            {
              lhs = fence_completion_id;
              break;
            }
          case COMPLETE_REPLAY :
            {
              CompleteReplay *replay = inst->as_complete_replay();
              int subst = substs[replay->rhs];
              if (subst >= 0) replay->rhs = (unsigned)subst;
              break;
            }
          default:
            {
              break;
            }
        }
        if (lhs != -1)
          gen[lhs] = idx;
      }
    }

    //--------------------------------------------------------------------------
    void PhysicalTemplate::push_complete_replays(void)
    //--------------------------------------------------------------------------
    {
      for (unsigned idx = 0; idx < slices.size(); ++idx)
      {
        std::vector<Instruction*> &instructions = slices[idx];
        std::vector<Instruction*> new_instructions;
        new_instructions.reserve(instructions.size());
        std::vector<Instruction*> complete_replays;
        for (unsigned iidx = 0; iidx < instructions.size(); ++iidx)
        {
          Instruction *inst = instructions[iidx];
          if (inst->get_kind() == COMPLETE_REPLAY)
            complete_replays.push_back(inst);
          else
            new_instructions.push_back(inst);
        }
        new_instructions.insert(new_instructions.end(),
                                complete_replays.begin(),
                                complete_replays.end());
        instructions.swap(new_instructions);
      }
    }

    //--------------------------------------------------------------------------
    void PhysicalTemplate::dump_template(void)
    //--------------------------------------------------------------------------
    {
      log_tracing.info() << "#### " << replayable << " " << this << " ####";
      for (unsigned sidx = 0; sidx < replay_parallelism; ++sidx)
      {
        log_tracing.info() << "[Slice " << sidx << "]";
        dump_instructions(slices[sidx]);
      }
      for (std::map<unsigned, unsigned>::iterator it = frontiers.begin();
           it != frontiers.end(); ++it)
        log_tracing.info() << "  events[" << it->second << "] = events["
                           << it->first << "]";

      log_tracing.info() << "[Precondition]";
      pre.dump();
      for (FieldMaskSet<FillView>::const_iterator vit = pre_fill_views.begin();
           vit != pre_fill_views.end(); ++vit)
      {
        char *mask = vit->second.to_string();
        log_tracing.info() << "  Fill view: " << vit->first
                           << ", Field Mask: " << mask;
        free(mask);
      }
      pre_reductions.dump();

      log_tracing.info() << "[Postcondition]";
      post.dump();
      post_reductions.dump();

      log_tracing.info() << "[Consumed Reductions]";
      consumed_reductions.dump();
    }

    //--------------------------------------------------------------------------
    void PhysicalTemplate::dump_instructions(
                                  const std::vector<Instruction*> &instructions)
    //--------------------------------------------------------------------------
    {
      for (std::vector<Instruction*>::const_iterator it = instructions.begin();
           it != instructions.end(); ++it)
        log_tracing.info() << "  " << (*it)->to_string();
    }

    //--------------------------------------------------------------------------
    void PhysicalTemplate::pack_recorder(Serializer &rez,
                 std::set<RtEvent> &applied_events, const AddressSpaceID target)
    //--------------------------------------------------------------------------
    {
      rez.serialize(trace->runtime->address_space);
      rez.serialize(target);
      rez.serialize(this);
      RtUserEvent remote_applied = Runtime::create_rt_user_event();
      rez.serialize(remote_applied);
      rez.serialize(recording_done);
      applied_events.insert(remote_applied);
    }

    //--------------------------------------------------------------------------
    void PhysicalTemplate::record_mapper_output(Memoizable *memo,
                                            const Mapper::MapTaskOutput &output,
                              const std::deque<InstanceSet> &physical_instances,
                                              std::set<RtEvent> &applied_events)
    //--------------------------------------------------------------------------
    {
      const TraceLocalID op_key = memo->get_trace_local_id();
      AutoLock t_lock(template_lock);
#ifdef DEBUG_LEGION
      assert(is_recording());
      assert(cached_mappings.find(op_key) == cached_mappings.end());
#endif
      CachedMapping &mapping = cached_mappings[op_key];
      // If you change the things recorded from output here then
      // you also need to change RemoteTraceRecorder::record_mapper_output
      mapping.target_procs = output.target_procs;
      mapping.chosen_variant = output.chosen_variant;
      mapping.task_priority = output.task_priority;
      mapping.postmap_task = output.postmap_task;
      mapping.physical_instances = physical_instances;
      WrapperReferenceMutator mutator(applied_events);
      for (std::deque<InstanceSet>::iterator it =
           mapping.physical_instances.begin(); it !=
           mapping.physical_instances.end(); ++it)
      {
        for (unsigned idx = 0; idx < it->size(); idx++)
        {
          const InstanceRef &ref = (*it)[idx];
          if (ref.is_virtual_ref())
            has_virtual_mapping = true;
          else
            ref.add_valid_reference(MAPPING_ACQUIRE_REF, &mutator);
        }
      }
    }

    //--------------------------------------------------------------------------
    void PhysicalTemplate::get_mapper_output(SingleTask *task,
                                             VariantID &chosen_variant,
                                             TaskPriority &task_priority,
                                             bool &postmap_task,
                              std::vector<Processor> &target_procs,
                              std::deque<InstanceSet> &physical_instances) const
    //--------------------------------------------------------------------------
    {
      AutoLock t_lock(template_lock, 1, false/*exclusive*/);
#ifdef DEBUG_LEGION
      assert(is_replaying());
#endif

      TraceLocalID op_key = task->get_trace_local_id();
      CachedMappings::const_iterator finder = cached_mappings.find(op_key);
#ifdef DEBUG_LEGION
      assert(finder != cached_mappings.end());
#endif
      chosen_variant = finder->second.chosen_variant;
      task_priority = finder->second.task_priority;
      postmap_task = finder->second.postmap_task;
      target_procs = finder->second.target_procs;
      physical_instances = finder->second.physical_instances;
    }

    //--------------------------------------------------------------------------
    void PhysicalTemplate::record_get_term_event(Memoizable *memo)
    //--------------------------------------------------------------------------
    {
#ifdef DEBUG_LEGION
      assert(memo != NULL);
#endif
      const ApEvent lhs = memo->get_memo_completion();
      AutoLock tpl_lock(template_lock);
#ifdef DEBUG_LEGION
      assert(is_recording());
#endif
      unsigned lhs_ = convert_event(lhs);
      TraceLocalID key = record_memo_entry(memo, lhs_);
      insert_instruction(new GetTermEvent(*this, lhs_, key));
    }

    //--------------------------------------------------------------------------
    void PhysicalTemplate::request_term_event(ApUserEvent &term_event)
    //--------------------------------------------------------------------------
    {
#ifdef DEBUG_LEGION
      assert(!term_event.exists() || term_event.has_triggered());
#endif
      term_event = Runtime::create_ap_user_event();
    }

    //--------------------------------------------------------------------------
    void PhysicalTemplate::record_create_ap_user_event(
                                              ApUserEvent lhs, Memoizable *memo)
    //--------------------------------------------------------------------------
    {
#ifdef DEBUG_LEGION
      assert(lhs.exists());
      assert(memo != NULL);
#endif
      AutoLock tpl_lock(template_lock);
#ifdef DEBUG_LEGION
      assert(is_recording());
#endif

      unsigned lhs_ = convert_event(lhs);
      user_events.resize(events.size());
      user_events.push_back(lhs);

      insert_instruction(new CreateApUserEvent(*this, lhs_,
            find_trace_local_id(memo)));
    }

    //--------------------------------------------------------------------------
    void PhysicalTemplate::record_trigger_event(ApUserEvent lhs, ApEvent rhs)
    //--------------------------------------------------------------------------
    {
#ifdef DEBUG_LEGION
      assert(lhs.exists());
      assert(rhs.exists());
#endif
      AutoLock tpl_lock(template_lock);
#ifdef DEBUG_LEGION
      assert(is_recording());
#endif
      // Do this first in case it gets pre-empted
      const unsigned rhs_ = find_event(rhs, tpl_lock);
      unsigned lhs_ = find_event(lhs, tpl_lock);
      events.push_back(ApEvent());
      insert_instruction(new TriggerEvent(*this, lhs_, rhs_,
            instructions[lhs_]->owner));
    }

    //--------------------------------------------------------------------------
    void PhysicalTemplate::record_merge_events(ApEvent &lhs, ApEvent rhs_,
                                               Memoizable *memo)
    //--------------------------------------------------------------------------
    {
      std::set<ApEvent> rhs;
      rhs.insert(rhs_);
      record_merge_events(lhs, rhs, memo);
    }

    //--------------------------------------------------------------------------
    void PhysicalTemplate::record_merge_events(ApEvent &lhs, ApEvent e1,
                                               ApEvent e2, Memoizable *memo)
    //--------------------------------------------------------------------------
    {
      std::set<ApEvent> rhs;
      rhs.insert(e1);
      rhs.insert(e2);
      record_merge_events(lhs, rhs, memo);
    }

    //--------------------------------------------------------------------------
    void PhysicalTemplate::record_merge_events(ApEvent &lhs, ApEvent e1,
                                               ApEvent e2, ApEvent e3,
                                               Memoizable *memo)
    //--------------------------------------------------------------------------
    {
      std::set<ApEvent> rhs;
      rhs.insert(e1);
      rhs.insert(e2);
      rhs.insert(e3);
      record_merge_events(lhs, rhs, memo);
    }

    //--------------------------------------------------------------------------
    void PhysicalTemplate::record_merge_events(ApEvent &lhs,
                                               const std::set<ApEvent>& rhs,
                                               Memoizable *memo)
    //--------------------------------------------------------------------------
    {
#ifdef DEBUG_LEGION
      assert(memo != NULL);
#endif
      AutoLock tpl_lock(template_lock);
#ifdef DEBUG_LEGION
      assert(is_recording());
#endif

      std::set<unsigned> rhs_;
      for (std::set<ApEvent>::const_iterator it = rhs.begin(); it != rhs.end();
           it++)
      {
        std::map<ApEvent, unsigned>::iterator finder = event_map.find(*it);
        if (finder != event_map.end())
          rhs_.insert(finder->second);
      }
      if (rhs_.size() == 0)
        rhs_.insert(fence_completion_id);

#ifndef LEGION_DISABLE_EVENT_PRUNING
      if (!lhs.exists() || (rhs.find(lhs) != rhs.end()))
      {
        ApUserEvent rename = Runtime::create_ap_user_event();
        Runtime::trigger_event(rename, lhs);
        lhs = rename;
      }
#endif

      insert_instruction(new MergeEvent(*this, convert_event(lhs), rhs_,
            memo->get_trace_local_id()));
    }

    //--------------------------------------------------------------------------
    void PhysicalTemplate::record_issue_copy(Memoizable *memo,
                                             unsigned src_idx,
                                             unsigned dst_idx,
                                             ApEvent &lhs,
                                             IndexSpaceExpression *expr,
                                 const std::vector<CopySrcDstField>& src_fields,
                                 const std::vector<CopySrcDstField>& dst_fields,
#ifdef LEGION_SPY
                                             RegionTreeID src_tree_id,
                                             RegionTreeID dst_tree_id,
#endif
                                             ApEvent precondition,
                                             ReductionOpID redop,
                                             bool reduction_fold,
                                 const FieldMaskSet<InstanceView> &tracing_srcs,
                                 const FieldMaskSet<InstanceView> &tracing_dsts,
                                             std::set<RtEvent> &applied)
    //--------------------------------------------------------------------------
    {
#ifdef DEBUG_LEGION
      assert(memo != NULL);
#endif
      if (!lhs.exists())
      {
        ApUserEvent rename = Runtime::create_ap_user_event();
        Runtime::trigger_event(rename);
        lhs = rename;
      }

      LegionList<FieldSet<EquivalenceSet*> >::aligned src_eqs, dst_eqs;
      // Get these before we take the lock
      {
        FieldMaskSet<EquivalenceSet> eq_sets;
        const FieldMask &src_mask = tracing_srcs.get_valid_mask();
        memo->find_equivalence_sets(trace->runtime, src_idx, src_mask, eq_sets);
        eq_sets.compute_field_sets(src_mask, src_eqs);
      }
      {
        FieldMaskSet<EquivalenceSet> eq_sets;
        const FieldMask &dst_mask = tracing_dsts.get_valid_mask();
        memo->find_equivalence_sets(trace->runtime, dst_idx, dst_mask, eq_sets);
        eq_sets.compute_field_sets(dst_mask, dst_eqs);
      }

      AutoLock tpl_lock(template_lock);
#ifdef DEBUG_LEGION
      assert(is_recording());
#endif
      // Do this first in case it gets preempted
      const unsigned rhs_ = find_event(precondition, tpl_lock);
      unsigned lhs_ = convert_event(lhs);
      insert_instruction(new IssueCopy(
            *this, lhs_, expr, find_trace_local_id(memo),
            src_fields, dst_fields,
#ifdef LEGION_SPY
            src_tree_id, dst_tree_id,
#endif
            rhs_, redop, reduction_fold));

<<<<<<< HEAD
      record_views(lhs_, expr, RegionUsage(READ_ONLY, EXCLUSIVE, 0), 
                   tracing_srcs, src_eqs, applied);
      record_copy_views(lhs_, expr, tracing_srcs);
      record_views(lhs_, expr, RegionUsage(WRITE_ONLY, EXCLUSIVE, 0), 
                   tracing_dsts, dst_eqs, applied);
=======
      record_views(lhs_, expr, RegionUsage(LEGION_READ_ONLY, 
            LEGION_EXCLUSIVE, 0), tracing_srcs, src_eqs);
      record_copy_views(lhs_, expr, tracing_srcs);
      record_views(lhs_, expr, RegionUsage(LEGION_WRITE_ONLY, 
            LEGION_EXCLUSIVE, 0), tracing_dsts, dst_eqs);
>>>>>>> af21e9d6
      record_copy_views(lhs_, expr, tracing_dsts);
    }

    //--------------------------------------------------------------------------
    void PhysicalTemplate::record_issue_indirect(Memoizable *memo, ApEvent &lhs,
                             IndexSpaceExpression *expr,
                             const std::vector<CopySrcDstField>& src_fields,
                             const std::vector<CopySrcDstField>& dst_fields,
                             const std::vector<void*> &indirections,
                             ApEvent precondition)
    //--------------------------------------------------------------------------
    {
      // TODO: support for tracing of gather/scatter/indirect operations
      assert(false);
    }

    //--------------------------------------------------------------------------
    void PhysicalTemplate::record_issue_fill(Memoizable *memo,
                                             unsigned idx,
                                             ApEvent &lhs,
                                             IndexSpaceExpression *expr,
                                 const std::vector<CopySrcDstField> &fields,
                                             const void *fill_value, 
                                             size_t fill_size,
#ifdef LEGION_SPY
                                             FieldSpace handle,
                                             RegionTreeID tree_id,
#endif
                                             ApEvent precondition,
                                 const FieldMaskSet<FillView> &tracing_srcs,
                                 const FieldMaskSet<InstanceView> &tracing_dsts,
                                             std::set<RtEvent> &applied)
    //--------------------------------------------------------------------------
    {
#ifdef DEBUG_LEGION
      assert(memo != NULL);
#endif
      if (!lhs.exists())
      {
        ApUserEvent rename = Runtime::create_ap_user_event();
        Runtime::trigger_event(rename);
        lhs = rename;
      }

      // Do this before we take the lock
      LegionList<FieldSet<EquivalenceSet*> >::aligned eqs;
      {
        FieldMaskSet<EquivalenceSet> eq_sets;
        const FieldMask &dst_mask = tracing_dsts.get_valid_mask();
        memo->find_equivalence_sets(trace->runtime, idx, dst_mask, eq_sets);
        eq_sets.compute_field_sets(dst_mask, eqs);
      }

      AutoLock tpl_lock(template_lock);
#ifdef DEBUG_LEGION
      assert(is_recording());
#endif
      // Do this first in case it gets preempted
      const unsigned rhs_ = find_event(precondition, tpl_lock);
      unsigned lhs_ = convert_event(lhs);
      insert_instruction(new IssueFill(*this, lhs_, expr,
                                       find_trace_local_id(memo),
                                       fields, fill_value, fill_size, 
#ifdef LEGION_SPY
                                       handle, tree_id,
#endif
                                       rhs_));

<<<<<<< HEAD
      record_fill_views(tracing_srcs, applied);
      record_views(lhs_, expr, RegionUsage(WRITE_ONLY, EXCLUSIVE, 0), 
                   tracing_dsts, eqs, applied);
=======
      record_fill_views(tracing_srcs);
      record_views(lhs_, expr, RegionUsage(LEGION_WRITE_ONLY, 
            LEGION_EXCLUSIVE, 0), tracing_dsts, eqs);
>>>>>>> af21e9d6
      record_copy_views(lhs_, expr, tracing_dsts);
    }

    //--------------------------------------------------------------------------
    void PhysicalTemplate::record_issue_fill_for_reduction(Memoizable *memo,
                                                           unsigned idx,
                                                           InstanceView *view,
                                                     const FieldMask &user_mask,
                                                     IndexSpaceExpression *expr,
                                                     std::set<RtEvent> &applied)
    //--------------------------------------------------------------------------
    {
      if (expr->is_empty()) return;

      TraceLocalID op_key = find_trace_local_id(memo);
      ReductionView *reduction_view = view->as_reduction_view();
      ReductionManager *manager = reduction_view->manager;
      LayoutDescription *const layout = manager->layout;
      const ReductionOp *reduction_op = manager->op;

      std::vector<CopySrcDstField> fields;
      std::vector<FieldID> fill_fields;
      manager->field_space_node->get_field_set(user_mask,
          trace->logical_trace->ctx, fill_fields);
      layout->compute_copy_offsets(fill_fields, manager, fields);

      size_t fill_size = reduction_op->sizeof_rhs;
      void *fill_value = malloc(fill_size);
      reduction_op->init(fill_value, 1);

      ApEvent lhs;
      {
        ApUserEvent rename = Runtime::create_ap_user_event();
        Runtime::trigger_event(rename);
        lhs = rename;
      }
      unsigned lhs_ = convert_event(lhs);
      insert_instruction(new IssueFill(*this, lhs_, expr, op_key,
                                       fields, fill_value, fill_size,
#ifdef LEGION_SPY
                                       manager->field_space_node->handle,
                                       manager->tree_id,
#endif
                                       fence_completion_id));
      reduction_ready_events[op_key].insert(lhs);

      FieldMaskSet<InstanceView> views;
      views.insert(view, user_mask);
      record_copy_views(lhs_, expr, views);

<<<<<<< HEAD
      const RegionUsage usage(WRITE_ONLY, EXCLUSIVE, 0);
      add_view_user(view, usage, lhs_, expr, user_mask, applied);
=======
      const RegionUsage usage(LEGION_WRITE_ONLY, LEGION_EXCLUSIVE, 0);
      add_view_user(view, usage, lhs_, expr, user_mask);
>>>>>>> af21e9d6
    }

    //--------------------------------------------------------------------------
    void PhysicalTemplate::get_reduction_ready_events(
                              Memoizable *memo, std::set<ApEvent> &ready_events)
    //--------------------------------------------------------------------------
    {
      AutoLock t_lock(template_lock, 1, false/*exclusive*/);
      std::map<TraceLocalID,std::set<ApEvent> >::iterator finder =
        reduction_ready_events.find(find_trace_local_id(memo));
      if (finder != reduction_ready_events.end())
        ready_events.insert(finder->second.begin(), finder->second.end());
    }

    //--------------------------------------------------------------------------
    void PhysicalTemplate::record_op_view(Memoizable *memo,
                                          unsigned idx,
                                          InstanceView *view,
                                          const RegionUsage &usage,
                                          const FieldMask &user_mask,
                                          bool update_validity,
                                          std::set<RtEvent> &applied)
    //--------------------------------------------------------------------------
    {
#ifdef DEBUG_LEGION
      assert(memo != NULL);
#endif
      // Do this part before we take the lock
      LegionList<FieldSet<EquivalenceSet*> >::aligned eqs;
      if (update_validity)
      {
        FieldMaskSet<EquivalenceSet> eq_sets;
        memo->find_equivalence_sets(trace->runtime, idx, user_mask, eq_sets);
        eq_sets.compute_field_sets(user_mask, eqs);
      }

      AutoLock tpl_lock(template_lock);
      TraceLocalID op_key = find_trace_local_id(memo);
      unsigned entry = find_memo_entry(memo);

      FieldMaskSet<IndexSpaceExpression> &views = op_views[op_key][view];
      for (LegionList<FieldSet<EquivalenceSet*> >::aligned::iterator it =
           eqs.begin(); it != eqs.end(); ++it)
      {
        FieldMask mask = it->set_mask & user_mask;
        for (std::set<EquivalenceSet*>::iterator eit = it->elements.begin();
             eit != it->elements.end(); ++eit)
        {
          IndexSpaceExpression *expr = (*eit)->set_expr;
          views.insert(expr, mask);
          if (update_validity)
          {
            if (view->is_reduction_view() && IS_REDUCE(usage))
              record_issue_fill_for_reduction(memo,idx,view,mask,expr,applied);
            update_valid_views(view, *eit, usage, mask, true, applied);
            add_view_user(view, usage, entry, expr, mask, applied);
          }
        }
      }
    }

    //--------------------------------------------------------------------------
    void PhysicalTemplate::record_fill_view(FillView *view, 
                         const FieldMask &user_mask, std::set<RtEvent> &applied)
    //--------------------------------------------------------------------------
    {
      AutoLock tpl_lock(template_lock);
      // If you change this then also change 
      // ShardedPhysicalTemplate::handle_update_post_fill
#ifdef DEBUG_LEGION
      assert(is_recording());
#endif
      post_fill_views.insert(view, user_mask);
    }

    //--------------------------------------------------------------------------
    void PhysicalTemplate::record_views(unsigned entry,
                                        IndexSpaceExpression *expr,
                                        const RegionUsage &usage,
                                        const FieldMaskSet<InstanceView> &views,
                     const LegionList<FieldSet<EquivalenceSet*> >::aligned &eqs,
                                        std::set<RtEvent> &applied)
    //--------------------------------------------------------------------------
    {
      RegionTreeForest *forest = trace->runtime->forest;
      for (FieldMaskSet<InstanceView>::const_iterator vit = views.begin();
            vit != views.end(); ++vit)
      {
        for (LegionList<FieldSet<EquivalenceSet*> >::aligned::const_iterator 
              it = eqs.begin(); it != eqs.end(); ++it)
        {
          const FieldMask mask = it->set_mask & vit->second;
          if (!mask)
            continue;
          for (std::set<EquivalenceSet*>::const_iterator eit = 
                it->elements.begin(); eit != it->elements.end(); ++eit)
          {
            // Test for intersection here
            IndexSpaceExpression *intersect =
              forest->intersect_index_spaces((*eit)->set_expr, expr);
            if (intersect->is_empty())
              continue;
            update_valid_views(vit->first, *eit, usage, mask, false, applied);
            add_view_user(vit->first, usage, entry, intersect, mask, applied);
          }
        }
      }
    }

    //--------------------------------------------------------------------------
    void PhysicalTemplate::update_valid_views(InstanceView *view,
                                              EquivalenceSet *eq,
                                              const RegionUsage &usage,
                                              const FieldMask &user_mask,
                                              bool invalidates,
                                              std::set<RtEvent> &applied)
    //--------------------------------------------------------------------------
    {
      std::set<InstanceView*> &views= view_groups[view->get_manager()->tree_id];
      views.insert(view);

      if (view->is_reduction_view())
      {
        if (invalidates)
        {
#ifdef DEBUG_LEGION
          assert(IS_REDUCE(usage));
#endif
          post_reductions.insert(view, eq, user_mask);
          if (eq->set_expr->is_empty())
            consumed_reductions.insert(view, eq, user_mask);
        }
        else
        {
          if (HAS_READ(usage))
          {
            FieldMask non_dominated = user_mask;
            if (!post_reductions.dominates(view, eq, non_dominated))
              pre_reductions.insert(view, eq, non_dominated);
            else
              consumed_reductions.insert(view, eq, user_mask);
          }
        }
      }
      else
      {
        if (HAS_READ(usage))
        {
          FieldMask non_dominated = user_mask;
          bool is_dominated = post.dominates(view, eq, non_dominated);
          if (!is_dominated)
            pre.insert(view, eq, non_dominated);
        }
        if (invalidates && HAS_WRITE(usage))
        {
          for (std::set<InstanceView*>::iterator vit = views.begin();
               vit != views.end(); ++vit)
          {
            post.invalidate(*vit, eq, user_mask);
          }
        }
        post.insert(view, eq, user_mask);
      }
    }

    //--------------------------------------------------------------------------
    void PhysicalTemplate::add_view_user(InstanceView *view,
                                         const RegionUsage &usage,
                                         unsigned user_index,
                                         IndexSpaceExpression *user_expr,
                                         const FieldMask &user_mask,
                                         std::set<RtEvent> &applied,
                                         int owner_shard)
    //--------------------------------------------------------------------------
    {
      ViewUser *user = new ViewUser(usage, user_index, user_expr, owner_shard);
      all_users.insert(user);
      RegionTreeForest *forest = trace->runtime->forest;
      FieldMaskSet<ViewUser> &users = view_users[view];
      FieldMaskSet<ViewUser> to_delete;
      for (FieldMaskSet<ViewUser>::iterator it = users.begin();
           it != users.end(); ++it)
      {
        FieldMask overlap = user_mask & it->second;
        if (!overlap)
          continue;

        IndexSpaceExpression *expr1 = user->expr;
        IndexSpaceExpression *expr2 = it->first->expr;
        if (forest->intersect_index_spaces(expr1, expr2)->is_empty())
          continue;

        DependenceType dep =
          check_dependence_type(it->first->usage, user->usage);
        if (dep == LEGION_NO_DEPENDENCE)
          continue;

        to_delete.insert(it->first, overlap);
      }

      for (FieldMaskSet<ViewUser>::iterator it = to_delete.begin();
           it != to_delete.end(); ++it)
      {
        FieldMaskSet<ViewUser>::iterator finder = users.find(it->first);
#ifdef DEBUG_LEGION
        assert(finder != users.end());
#endif
        finder.filter(it->second);
        if (!finder->second)
          users.erase(finder);
      }

      users.insert(user, user_mask);
    }

    //--------------------------------------------------------------------------
    void PhysicalTemplate::record_copy_views(unsigned copy_id,
                                             IndexSpaceExpression *expr,
                                        const FieldMaskSet<InstanceView> &views)
    //--------------------------------------------------------------------------
    {
      ViewExprs &cviews = copy_views[copy_id];
      for (FieldMaskSet<InstanceView>::const_iterator it = views.begin();
           it != views.end(); ++it)
        cviews[it->first].insert(expr, it->second);
    }

    //--------------------------------------------------------------------------
    void PhysicalTemplate::record_fill_views(const FieldMaskSet<FillView>&views,
                                             std::set<RtEvent> &applied_events)
    //--------------------------------------------------------------------------
    {
      for (FieldMaskSet<FillView>::const_iterator it = views.begin();
           it != views.end(); ++it)
      {
        FieldMaskSet<FillView>::iterator finder =
          post_fill_views.find(it->first);
        if (finder == post_fill_views.end())
          pre_fill_views.insert(it->first, it->second);
        else
        {
          FieldMask non_dominated = it->second - finder->second;
          if (!!non_dominated)
            pre_fill_views.insert(it->first, non_dominated);
        }
      }
    }

    //--------------------------------------------------------------------------
    void PhysicalTemplate::record_set_op_sync_event(ApEvent &lhs, 
                                                    Memoizable *memo)
    //--------------------------------------------------------------------------
    {
#ifdef DEBUG_LEGION
      assert(memo != NULL);
      assert(memo->is_memoizing());
#endif
      if (!lhs.exists())
      {
        ApUserEvent rename = Runtime::create_ap_user_event();
        Runtime::trigger_event(rename);
        lhs = rename;
      }
      AutoLock tpl_lock(template_lock);
#ifdef DEBUG_LEGION
      assert(is_recording());
#endif

      insert_instruction(new SetOpSyncEvent(*this, convert_event(lhs),
            find_trace_local_id(memo)));
    }

    //--------------------------------------------------------------------------
    void PhysicalTemplate::record_set_effects(Memoizable *memo, ApEvent &rhs)
    //--------------------------------------------------------------------------
    {
#ifdef DEBUG_LEGION
      assert(memo != NULL);
      assert(memo->is_memoizing());
#endif
      AutoLock tpl_lock(template_lock);
#ifdef DEBUG_LEGION
      assert(is_recording());
#endif

      events.push_back(ApEvent());
      insert_instruction(new SetEffects(*this, find_trace_local_id(memo),
            find_event(rhs, tpl_lock)));
    }

    //--------------------------------------------------------------------------
    void PhysicalTemplate::record_complete_replay(Memoizable* memo, ApEvent rhs)
    //--------------------------------------------------------------------------
    {
      const TraceLocalID lhs = find_trace_local_id(memo);
      AutoLock tpl_lock(template_lock);
#ifdef DEBUG_LEGION
      assert(is_recording());
#endif
      // Do this first in case it gets preempted
      const unsigned rhs_ = find_event(rhs, tpl_lock);
      events.push_back(ApEvent());
      insert_instruction(new CompleteReplay(*this, lhs, rhs_));
    }

    //--------------------------------------------------------------------------
    void PhysicalTemplate::record_owner_shard(unsigned tid, ShardID owner)
    //--------------------------------------------------------------------------
    {
      // Only called on sharded physical template
      assert(false);
    }

    //--------------------------------------------------------------------------
    void PhysicalTemplate::record_local_space(unsigned tid, IndexSpace sp)
    //--------------------------------------------------------------------------
    {
      // Only called on sharded physical template
      assert(false);
    }

    //--------------------------------------------------------------------------
    void PhysicalTemplate::record_sharding_function(unsigned tid, 
                                                    ShardingFunction *function)
    //--------------------------------------------------------------------------
    {
      // Only called on sharded physical template
      assert(false);
    }

    //--------------------------------------------------------------------------
    ShardID PhysicalTemplate::find_owner_shard(unsigned tid)
    //--------------------------------------------------------------------------
    {
      // Only called on sharded physical template
      assert(false);
      return 0;
    }

    //--------------------------------------------------------------------------
    IndexSpace PhysicalTemplate::find_local_space(unsigned tid)
    //--------------------------------------------------------------------------
    {
      // Only called on sharded physical template
      assert(false);
      return IndexSpace::NO_SPACE;
    }

    //--------------------------------------------------------------------------
    ShardingFunction* PhysicalTemplate::find_sharding_function(unsigned tid)
    //--------------------------------------------------------------------------
    {
      // Only called on sharded physical template
      assert(false);
      return NULL;
    }

    //--------------------------------------------------------------------------
    RtEvent PhysicalTemplate::defer_template_deletion(void)
    //--------------------------------------------------------------------------
    {
      ApEvent wait_on = get_completion_for_deletion();
      DeleteTemplateArgs args(this);
      return trace->runtime->issue_runtime_meta_task(args, LG_LOW_PRIORITY,
          Runtime::protect_event(wait_on));
    }

    //--------------------------------------------------------------------------
    /*static*/ void PhysicalTemplate::handle_replay_slice(const void *args)
    //--------------------------------------------------------------------------
    {
      const ReplaySliceArgs *pargs = (const ReplaySliceArgs*)args;
      pargs->tpl->execute_slice(pargs->slice_index);
    }

    //--------------------------------------------------------------------------
    /*static*/ void PhysicalTemplate::handle_delete_template(const void *args)
    //--------------------------------------------------------------------------
    {
      const DeleteTemplateArgs *pargs = (const DeleteTemplateArgs*)args;
      delete pargs->tpl;
    }

    //--------------------------------------------------------------------------
    void PhysicalTemplate::trigger_recording_done(void)
    //--------------------------------------------------------------------------
    {
#ifdef DEBUG_LEGION
      assert(!recording_done.has_triggered());
#endif
      Runtime::trigger_event(recording_done);
    }

    //--------------------------------------------------------------------------
    TraceLocalID PhysicalTemplate::find_trace_local_id(Memoizable *memo)
    //--------------------------------------------------------------------------
    {
      TraceLocalID op_key = memo->get_trace_local_id();
#ifdef DEBUG_LEGION
      assert(operations.find(op_key) != operations.end());
#endif
      return op_key;
    }

    //--------------------------------------------------------------------------
    unsigned PhysicalTemplate::find_memo_entry(Memoizable *memo)
    //--------------------------------------------------------------------------
    {
      TraceLocalID op_key = find_trace_local_id(memo);
      std::map<TraceLocalID,std::pair<unsigned,bool> >::iterator entry_finder =
        memo_entries.find(op_key);
#ifdef DEBUG_LEGION
      assert(entry_finder != memo_entries.end());
#endif
      return entry_finder->second.first;
    }

    //--------------------------------------------------------------------------
    TraceLocalID PhysicalTemplate::record_memo_entry(Memoizable *memo,
                                                     unsigned entry)
    //--------------------------------------------------------------------------
    {
      TraceLocalID key = memo->get_trace_local_id();
#ifdef DEBUG_LEGION
      assert(operations.find(key) == operations.end());
      assert(memo_entries.find(key) == memo_entries.end());
#endif
      operations[key] = memo;
      const bool is_task = memo->is_memoizable_task();
      memo_entries[key] = std::pair<unsigned,bool>(entry,is_task);
      return key;
    }

    //--------------------------------------------------------------------------
#ifdef DEBUG_LEGION
    unsigned PhysicalTemplate::convert_event(const ApEvent &event, bool check)
#else
    inline unsigned PhysicalTemplate::convert_event(const ApEvent &event)
#endif
    //--------------------------------------------------------------------------
    {
      unsigned event_ = events.size();
      events.push_back(event);
#ifdef DEBUG_LEGION
      assert(event_map.find(event) == event_map.end());
#endif
      event_map[event] = event_;
      return event_;
    }

    //--------------------------------------------------------------------------
    inline unsigned PhysicalTemplate::find_event(const ApEvent &event, 
                                                 AutoLock &tpl_lock)
    //--------------------------------------------------------------------------
    {
      std::map<ApEvent,unsigned>::const_iterator finder = event_map.find(event);
#ifdef DEBUG_LEGION
      assert(finder != event_map.end());
#endif
      return finder->second;
    }

    //--------------------------------------------------------------------------
    inline void PhysicalTemplate::insert_instruction(Instruction *inst)
    //--------------------------------------------------------------------------
    {
#ifdef DEBUG_LEGION
      assert(instructions.size() + 1 == events.size());
#endif
      instructions.push_back(inst);
    }

    //--------------------------------------------------------------------------
    void PhysicalTemplate::find_all_last_users(ViewExprs &view_exprs,
                                               std::set<unsigned> &users,
                                               std::set<RtEvent> &ready_events)
    //--------------------------------------------------------------------------
    {
      for (ViewExprs::iterator it = view_exprs.begin(); it != view_exprs.end();
           ++it)
        for (FieldMaskSet<IndexSpaceExpression>::iterator eit =
             it->second.begin(); eit != it->second.end(); ++eit)
          find_last_users(it->first,eit->first,eit->second,users,ready_events);
    }

    //--------------------------------------------------------------------------
    void PhysicalTemplate::find_last_users(InstanceView *view,
                                           IndexSpaceExpression *expr,
                                           const FieldMask &mask,
                                           std::set<unsigned> &users,
                                           std::set<RtEvent> &ready_events)
    //--------------------------------------------------------------------------
    {
      if (expr->is_empty()) return;

      ViewUsers::const_iterator finder = view_users.find(view);
      if (finder == view_users.end()) return;

      RegionTreeForest *forest = trace->runtime->forest;
      for (FieldMaskSet<ViewUser>::const_iterator uit = 
            finder->second.begin(); uit != finder->second.end(); ++uit)
        if (!!(uit->second & mask))
        {
          ViewUser *user = uit->first;
          IndexSpaceExpression *intersect =
            forest->intersect_index_spaces(expr, user->expr);
          if (!intersect->is_empty())
          {
            std::map<unsigned,unsigned>::const_iterator finder =
              frontiers.find(user->user);
            // See if we have recorded this frontier yet or not
            if (finder == frontiers.end())
            {
              const unsigned next_event_id = events.size();
              frontiers[user->user] = next_event_id;
              events.resize(next_event_id + 1);
              users.insert(next_event_id);
            }
            else
              users.insert(finder->second);
          }
        }
    }

    /////////////////////////////////////////////////////////////
    // ShardedPhysicalTemplate
    /////////////////////////////////////////////////////////////

    //--------------------------------------------------------------------------
    ShardedPhysicalTemplate::ShardedPhysicalTemplate(PhysicalTrace *trace,
                                     ApEvent fence_event, ReplicateContext *ctx)
      : PhysicalTemplate(trace, fence_event), repl_ctx(ctx),
        local_shard(repl_ctx->owner_shard->shard_id), 
        total_shards(repl_ctx->shard_manager->total_shards),
        template_index(repl_ctx->register_trace_template(this)),
        total_replays(0), updated_advances(0), 
        recording_barrier(repl_ctx->get_next_trace_recording_barrier()),
        recurrent_replays(0), updated_frontiers(0)
    //--------------------------------------------------------------------------
    {
      repl_ctx->add_reference();
    }

    //--------------------------------------------------------------------------
    ShardedPhysicalTemplate::ShardedPhysicalTemplate(
                                             const ShardedPhysicalTemplate &rhs)
      : PhysicalTemplate(rhs), repl_ctx(rhs.repl_ctx), 
        local_shard(rhs.local_shard), total_shards(rhs.total_shards), 
        template_index(rhs.template_index)
    //--------------------------------------------------------------------------
    {
      // should never be called
      assert(false);
    }

    //--------------------------------------------------------------------------
    ShardedPhysicalTemplate::~ShardedPhysicalTemplate(void)
    //--------------------------------------------------------------------------
    {
      for (std::map<unsigned,ApBarrier>::iterator it = 
            local_frontiers.begin(); it != local_frontiers.end(); it++)
        it->second.destroy_barrier();
      // Unregister ourselves from the context and then remove our reference
      repl_ctx->unregister_trace_template(template_index);
      if (repl_ctx->remove_reference())
        delete repl_ctx;
    }

    //--------------------------------------------------------------------------
    void ShardedPhysicalTemplate::initialize(Runtime *runtime,
                                             ApEvent completion, bool recurrent)
    //--------------------------------------------------------------------------
    {
      // We have to make sure that the previous trace replay is done before
      // we start changing these data structures for the next replay
      if (replay_done.exists() && !replay_done.has_triggered())
        replay_done.wait();
      // Now update all of our barrier information
      if (recurrent)
      {
        // If we've run out of generations update the local barriers and
        // send out the updates to everyone
        if (recurrent_replays++ == Realm::Barrier::MAX_PHASES)
        {
          std::map<ShardID,std::map<ApBarrier/*old**/,ApBarrier/*new*/> >
            notifications;
          // Update our barriers and record which updates to send out
          for (std::map<unsigned,ApBarrier>::iterator it = 
                local_frontiers.begin(); it != local_frontiers.end(); it++)
          {
            const ApBarrier new_barrier(
                Realm::Barrier::create_barrier(1/*arrival count*/));
#ifdef DEBUG_LEGION
            assert(local_subscriptions.find(it->first) !=
                    local_subscriptions.end());
#endif
            const std::set<ShardID> &shards = local_subscriptions[it->first];
            for (std::set<ShardID>::const_iterator sit = 
                  shards.begin(); sit != shards.end(); sit++)
              notifications[*sit][it->second] = new_barrier;
            // destroy the old barrier and replace it with the new one
            it->second.destroy_barrier();
            it->second = new_barrier;
          }
          // Send out the notifications to all the remote shards
          ShardManager *manager = repl_ctx->shard_manager;
          for (std::map<ShardID,std::map<ApBarrier,ApBarrier> >::const_iterator
                nit = notifications.begin(); nit != notifications.end(); nit++)
          {
            Serializer rez;
            rez.serialize(manager->repl_id);
            rez.serialize(nit->first);
            rez.serialize(template_index);
            rez.serialize(FRONTIER_BARRIER_REFRESH);
            rez.serialize<size_t>(nit->second.size());
            for (std::map<ApBarrier,ApBarrier>::const_iterator it = 
                  nit->second.begin(); it != nit->second.end(); it++)
            {
              rez.serialize(it->first);
              rez.serialize(it->second);
            }
            manager->send_trace_update(nit->first, rez);
          }
          // Now we wait to see that we get all of our remote barriers updated
          RtEvent wait_on;
          {
            AutoLock tpl_lock(template_lock);
            if (updated_frontiers < remote_frontiers.size())
            {
              update_frontiers_ready = Runtime::create_rt_user_event();
              wait_on = update_frontiers_ready;
            }
            else // Reset this back to zero for the next round
              updated_frontiers = 0;
          }
          if (wait_on.exists() && !wait_on.has_triggered())
            wait_on.wait();
          // Reset this back to zero after barrier updates
          recurrent_replays = 0;
        }
        // Now we can do the normal update of events based on our barriers
        for (std::map<unsigned,ApBarrier>::iterator it = 
              local_frontiers.begin(); it != local_frontiers.end(); it++)
        {
          Runtime::phase_barrier_arrive(it->second, 1/*count*/, 
                                        events[it->first]);
          Runtime::advance_barrier(it->second);
        }
        PhysicalTemplate::initialize(runtime, completion, recurrent);
        for (std::vector<std::pair<ApBarrier,unsigned> >::iterator it = 
              remote_frontiers.begin(); it != remote_frontiers.end(); it++)
        {
          events[it->second] = it->first;
          Runtime::advance_barrier(it->first);
        }
      }
      else
      {
        PhysicalTemplate::initialize(runtime, completion, recurrent);
        for (std::vector<std::pair<ApBarrier,unsigned> >::const_iterator it =
              remote_frontiers.begin(); it != remote_frontiers.end(); it++)
          events[it->second] = completion;
      }
    }

    //--------------------------------------------------------------------------
    void ShardedPhysicalTemplate::record_merge_events(ApEvent &lhs,
                                 const std::set<ApEvent> &rhs, Memoizable *memo)
    //--------------------------------------------------------------------------
    {
#ifdef DEBUG_LEGION
      assert(memo != NULL);
#endif
      AutoLock tpl_lock(template_lock);
#ifdef DEBUG_LEGION
      assert(is_recording());
#endif
      std::set<unsigned> rhs_;
      std::set<RtEvent> wait_for;
      std::vector<ApEvent> pending_events;
      std::map<ApEvent,RtUserEvent> request_events;
      for (std::set<ApEvent>::const_iterator it =
            rhs.begin(); it != rhs.end(); it++)
      {
        if (!it->exists())
          continue;
        std::map<ApEvent, unsigned>::iterator finder = event_map.find(*it);
        if (finder == event_map.end())
        {
          // We're going to need to check this event later
          pending_events.push_back(*it);
          // See if anyone else has requested this event yet 
          std::map<ApEvent,RtEvent>::const_iterator request_finder = 
            pending_event_requests.find(*it);
          if (request_finder == pending_event_requests.end())
          {
            const RtUserEvent request_event = Runtime::create_rt_user_event();
            pending_event_requests[*it] = request_event;
            wait_for.insert(request_event);
            request_events[*it] = request_event;
          }
          else
            wait_for.insert(request_finder->second);
        }
        else if (finder->second != NO_INDEX)
          rhs_.insert(finder->second);
      }
      // If we have anything to wait for we need to do that
      if (!wait_for.empty())
      {
        tpl_lock.release();
        // Send any request messages first
        if (!request_events.empty())
        {
          for (std::map<ApEvent,RtUserEvent>::const_iterator it = 
                request_events.begin(); it != request_events.end(); it++)
            request_remote_shard_event(it->first, it->second);
        }
        // Do the wait
        const RtEvent wait_on = Runtime::merge_events(wait_for);
        if (wait_on.exists() && !wait_on.has_triggered())
          wait_on.wait();
        tpl_lock.reacquire();
        // All our pending events should be here now
        for (std::vector<ApEvent>::const_iterator it = 
              pending_events.begin(); it != pending_events.end(); it++)
        {
          std::map<ApEvent,unsigned>::iterator finder = event_map.find(*it);
#ifdef DEBUG_LEGION
          assert(finder != event_map.end());
#endif
          if (finder->second != NO_INDEX)
            rhs_.insert(finder->second);
        }
      }
      if (rhs_.size() == 0)
        rhs_.insert(fence_completion_id);
      
      // If the lhs event wasn't made on this node then we need to rename it
      // because we need all events to go back to a node where we know that
      // we have a shard that can answer queries about it
      const AddressSpaceID event_space = find_event_space(lhs);
      if (event_space != repl_ctx->runtime->address_space)
      {
        ApUserEvent rename = Runtime::create_ap_user_event();
        Runtime::trigger_event(rename, lhs);
        lhs = rename;
      }
#ifndef LEGION_DISABLE_EVENT_PRUNING
      else if (!lhs.exists() || (rhs.find(lhs) != rhs.end()))
      {
        ApUserEvent rename = Runtime::create_ap_user_event();
        Runtime::trigger_event(rename, lhs);
        lhs = rename;
      }
#endif
      insert_instruction(new MergeEvent(*this, convert_event(lhs), rhs_,
            memo->get_trace_local_id()));
    }

#ifdef DEBUG_LEGION
    //--------------------------------------------------------------------------
    unsigned ShardedPhysicalTemplate::convert_event(const ApEvent &event, 
                                                    bool check)
    //--------------------------------------------------------------------------
    {
      // We should only be recording events made on our node
      assert(!check || 
          (find_event_space(event) == repl_ctx->runtime->address_space));
      return PhysicalTemplate::convert_event(event, check);
    }
#endif

    //--------------------------------------------------------------------------
    unsigned ShardedPhysicalTemplate::find_event(const ApEvent &event,
                                                 AutoLock &tpl_lock)
    //--------------------------------------------------------------------------
    {
      std::map<ApEvent, unsigned>::const_iterator finder = 
        event_map.find(event);
      // If we've already got it then we're done
      if (finder != event_map.end())
      {
#ifdef DEBUG_LEGION
        assert(finder->second != NO_INDEX);
#endif
        return finder->second;
      }
      // If we don't have it then we need to request it
      // See if someone else already sent the request
      RtEvent wait_for;
      RtUserEvent request_event;
      std::map<ApEvent,RtEvent>::const_iterator request_finder = 
        pending_event_requests.find(event);
      if (request_finder == pending_event_requests.end())
      {
        // We're the first ones so send the request
        request_event = Runtime::create_rt_user_event();
        wait_for = request_event;
        pending_event_requests[event] = wait_for;
      }
      else
        wait_for = request_finder->second;
      // Can't be holding the lock while we wait
      tpl_lock.release();
      // Send the request if necessary
      if (request_event.exists())
        request_remote_shard_event(event, request_event);
      if (wait_for.exists())
        wait_for.wait();
      tpl_lock.reacquire();
      // Once we get here then there better be an answer
      finder = event_map.find(event);
#ifdef DEBUG_LEGION
      assert(finder != event_map.end());
      assert(finder->second != NO_INDEX);
#endif
      return finder->second;
    }

    //--------------------------------------------------------------------------
    void ShardedPhysicalTemplate::record_issue_copy(Memoizable *memo,
                                             unsigned src_idx,
                                             unsigned dst_idx,
                                             ApEvent &lhs,
                                             IndexSpaceExpression *expr,
                                 const std::vector<CopySrcDstField>& src_fields,
                                 const std::vector<CopySrcDstField>& dst_fields,
#ifdef LEGION_SPY
                                             RegionTreeID src_tree_id,
                                             RegionTreeID dst_tree_id,
#endif
                                             ApEvent precondition,
                                             ReductionOpID redop,
                                             bool reduction_fold,
                                 const FieldMaskSet<InstanceView> &tracing_srcs,
                                 const FieldMaskSet<InstanceView> &tracing_dsts,
                                             std::set<RtEvent> &applied)
    //--------------------------------------------------------------------------
    {
      // Make sure the lhs event is local to our shard
      if (lhs.exists())
      {
        const AddressSpaceID event_space = find_event_space(lhs);
        if (event_space != repl_ctx->runtime->address_space)
        {
          ApUserEvent rename = Runtime::create_ap_user_event();
          Runtime::trigger_event(rename, lhs);
          lhs = rename;
        }
      }
      // Then do the base call
      PhysicalTemplate::record_issue_copy(memo, src_idx, dst_idx, lhs, expr,
                                          src_fields, dst_fields,
#ifdef LEGION_SPY
                                          src_tree_id, dst_tree_id,
#endif
                                          precondition, redop, reduction_fold,
                                          tracing_srcs, tracing_dsts, applied);
    }

    //--------------------------------------------------------------------------
    void ShardedPhysicalTemplate::record_issue_indirect(Memoizable *memo, 
                             ApEvent &lhs, IndexSpaceExpression *expr,
                             const std::vector<CopySrcDstField>& src_fields,
                             const std::vector<CopySrcDstField>& dst_fields,
                             const std::vector<void*> &indirections,
                             ApEvent precondition)
    //--------------------------------------------------------------------------
    {
      // Make sure the lhs event is local to our shard
      if (lhs.exists())
      {
        const AddressSpaceID event_space = find_event_space(lhs);
        if (event_space != repl_ctx->runtime->address_space)
        {
          ApUserEvent rename = Runtime::create_ap_user_event();
          Runtime::trigger_event(rename, lhs);
          lhs = rename;
        }
      }
      // Then do the base call
      PhysicalTemplate::record_issue_indirect(memo, lhs, expr, src_fields,
                                    dst_fields, indirections, precondition);
    }
    
    //--------------------------------------------------------------------------
    void ShardedPhysicalTemplate::record_issue_fill(Memoizable *memo,
                                             unsigned idx,
                                             ApEvent &lhs,
                                             IndexSpaceExpression *expr,
                                 const std::vector<CopySrcDstField> &fields,
                                             const void *fill_value, 
                                             size_t fill_size,
#ifdef LEGION_SPY
                                             FieldSpace handle,
                                             RegionTreeID tree_id,
#endif
                                             ApEvent precondition,
                                 const FieldMaskSet<FillView> &tracing_srcs,
                                 const FieldMaskSet<InstanceView> &tracing_dsts,
                                             std::set<RtEvent> &applied)
    //--------------------------------------------------------------------------
    {
      // Make sure the lhs event is local to our shard
      if (lhs.exists())
      {
        const AddressSpaceID event_space = find_event_space(lhs);
        if (event_space != repl_ctx->runtime->address_space)
        {
          ApUserEvent rename = Runtime::create_ap_user_event();
          Runtime::trigger_event(rename, lhs);
          lhs = rename;
        }
      }
      // Then do the base call
      PhysicalTemplate::record_issue_fill(memo, idx, lhs, expr, fields,
                                          fill_value, fill_size,
#ifdef LEGION_SPY
                                          handle, tree_id,
#endif
                                          precondition, tracing_srcs, 
                                          tracing_dsts, applied);
    }

    //--------------------------------------------------------------------------
    void ShardedPhysicalTemplate::record_set_op_sync_event(ApEvent &lhs, 
                                                           Memoizable *memo)
    //--------------------------------------------------------------------------
    {
      // Make sure the lhs event is local to our shard
      if (lhs.exists())
      {
        const AddressSpaceID event_space = find_event_space(lhs);
        if (event_space != repl_ctx->runtime->address_space)
        {
          ApUserEvent rename = Runtime::create_ap_user_event();
          Runtime::trigger_event(rename, lhs);
          lhs = rename;
        }
      }
      // Then do the base call
      PhysicalTemplate::record_set_op_sync_event(lhs, memo);
    }

    //--------------------------------------------------------------------------
    ApBarrier ShardedPhysicalTemplate::find_trace_shard_event(ApEvent event,
                                                           ShardID remote_shard)
    //--------------------------------------------------------------------------
    {
      AutoLock tpl_lock(template_lock);
      // Check to see if we made this event
      std::map<ApEvent,unsigned>::const_iterator finder = 
        event_map.find(event);
      // If we didn't make this event then we don't do anything
      if (finder == event_map.end() || (finder->second == NO_INDEX))
        return ApBarrier::NO_AP_BARRIER;
      // If we did make it then see if we have a remote barrier for it yet
      std::map<ApEvent,BarrierArrival*>::const_iterator barrier_finder = 
        remote_arrivals.find(event);
      if (barrier_finder == remote_arrivals.end())
      {
        // Make a new barrier and record it in the events
        ApBarrier barrier(Realm::Barrier::create_barrier(1/*arrival count*/));
        // Record this in the instruction stream
#ifdef DEBUG_LEGION
        const unsigned index = convert_event(barrier, false/*check*/);
#else
        const unsigned index = convert_event(barrier);
#endif
        // Then add a new instruction to arrive on the barrier with the
        // event as a precondition
        BarrierArrival *arrival_instruction =
          new BarrierArrival(*this, barrier, index, finder->second);
        insert_instruction(arrival_instruction);
        // Save this in the remote barriers
        remote_arrivals[event] = arrival_instruction;
        return arrival_instruction->record_subscribed_shard(remote_shard);
      }
      else
        return barrier_finder->second->record_subscribed_shard(remote_shard);
    }

    //--------------------------------------------------------------------------
    void ShardedPhysicalTemplate::record_trace_shard_event(
                                               ApEvent event, ApBarrier barrier)
    //--------------------------------------------------------------------------
    {
      AutoLock tpl_lock(template_lock);
#ifdef DEBUG_LEGION
      assert(event.exists());
      assert(event_map.find(event) == event_map.end());
#endif
      if (barrier.exists())
      {
#ifdef DEBUG_LEGION
        assert(local_advances.find(event) == local_advances.end());
        const unsigned index = convert_event(event, false/*check*/);
#else
        const unsigned index = convert_event(event);
#endif
        BarrierAdvance *advance = new BarrierAdvance(*this, barrier, index);
        insert_instruction(advance); 
        local_advances[event] = advance;
        // Don't remove it, just set it to NO_EVENT so we can tell the names
        // of the remote events that we got from other shards
        // See get_completion_for_deletion for where we use this
        std::map<ApEvent,RtEvent>::iterator finder = 
          pending_event_requests.find(event);
#ifdef DEBUG_LEGION
        assert(finder != pending_event_requests.end());
#endif
        finder->second = RtEvent::NO_RT_EVENT;
      }
      else // no barrier means it's not part of the trace
      {
        event_map[event] = NO_INDEX;
        // In this case we can remove it since we're not tracing it      
#ifdef DEBUG_LEGION
        std::map<ApEvent,RtEvent>::iterator finder = 
          pending_event_requests.find(event);
        assert(finder != pending_event_requests.end());
        pending_event_requests.erase(finder);
#else
        pending_event_requests.erase(event);
#endif
      }
    }

    //--------------------------------------------------------------------------
    void ShardedPhysicalTemplate::handle_trace_update(Deserializer &derez,
                                                      AddressSpaceID source)
    //--------------------------------------------------------------------------
    {
      Runtime *runtime = repl_ctx->runtime;
      UpdateKind kind;
      derez.deserialize(kind);
      RtUserEvent done;
      std::set<RtEvent> applied;
      switch (kind)
      {
        case UPDATE_VALID_VIEWS:
          {
            derez.deserialize(done);
            DistributedID view_did, eq_did;
            derez.deserialize(view_did);
            RtEvent view_ready;
            InstanceView *view = static_cast<InstanceView*>(
                runtime->find_or_request_logical_view(view_did, view_ready));
            derez.deserialize(eq_did);
            RtEvent eq_ready;
            EquivalenceSet *eq = 
              runtime->find_or_request_equivalence_set(eq_did, eq_ready);
            if ((view_ready.exists() && !view_ready.has_triggered()) ||
                (eq_ready.exists() && !eq_ready.has_triggered()))
            {
              const RtEvent pre = Runtime::merge_events(view_ready, eq_ready);
              DeferTraceUpdateArgs args(this, kind, done, derez, view, eq);
              runtime->issue_runtime_meta_task(args, 
                  LG_LATENCY_MESSAGE_PRIORITY, pre);
              return;
            }
            else if (handle_update_valid_views(view, eq, derez, applied, done)) 
              return;
            break;
          }
        case UPDATE_PRE_FILL:
          {
            derez.deserialize(done);
            DistributedID view_did;
            derez.deserialize(view_did);
            RtEvent view_ready;
            FillView *view = static_cast<FillView*>(
                runtime->find_or_request_logical_view(view_did, view_ready));
            if (view_ready.exists() && !view_ready.has_triggered())
            {
              DeferTraceUpdateArgs args(this, kind, done, derez, view);
              runtime->issue_runtime_meta_task(args, 
                  LG_LATENCY_MESSAGE_PRIORITY, view_ready);
              return;
            }
            else if (handle_update_pre_fill(view, derez, applied, done)) 
              return;
            break;
          }
        case UPDATE_POST_FILL:
          {
            derez.deserialize(done);
            DistributedID view_did;
            derez.deserialize(view_did);
            RtEvent view_ready;
            FillView *view = static_cast<FillView*>(
                runtime->find_or_request_logical_view(view_did, view_ready));
            if (view_ready.exists() && !view_ready.has_triggered())
            {
              DeferTraceUpdateArgs args(this, kind, done, derez, view);
              runtime->issue_runtime_meta_task(args, 
                  LG_LATENCY_MESSAGE_PRIORITY, view_ready);
              return;
            }
            else if (handle_update_post_fill(view, derez, applied, done)) 
              return;
            break;
          }
        case UPDATE_VIEW_USER:
          {
            derez.deserialize(done);
            DistributedID view_did;
            derez.deserialize(view_did);
            RtEvent view_ready;
            InstanceView *view = static_cast<InstanceView*>(
                runtime->find_or_request_logical_view(view_did, view_ready));
            bool is_local, is_index_space;
            IndexSpace handle; 
            IndexSpaceExprID remote_expr_id;
            RtEvent expr_ready;
            IndexSpaceExpression *user_expr = 
              IndexSpaceExpression::unpack_expression(derez, runtime->forest, 
                                    source, is_local, is_index_space, handle, 
                                    remote_expr_id, expr_ready);
            if ((view_ready.exists() && !view_ready.has_triggered()) ||
                (expr_ready.exists() && !expr_ready.has_triggered()))
            {
              if (user_expr != NULL)
              {
#ifdef DEBUG_LEGION
                assert(!expr_ready.exists() || expr_ready.has_triggered());
#endif
                DeferTraceUpdateArgs args(this, kind,done,view,derez,user_expr);
                runtime->issue_runtime_meta_task(args, 
                    LG_LATENCY_MESSAGE_PRIORITY, view_ready);
              }
              else if (is_index_space)
              {
                DeferTraceUpdateArgs args(this, kind, done, view, derez,handle);
                const RtEvent pre = !view_ready.exists() ? expr_ready : 
                  Runtime::merge_events(view_ready, expr_ready);
                runtime->issue_runtime_meta_task(args, 
                    LG_LATENCY_MESSAGE_PRIORITY, pre);
              }
              else
              {
                DeferTraceUpdateArgs args(this, kind, done, view, 
                                          derez, remote_expr_id);
                const RtEvent pre = !view_ready.exists() ? expr_ready : 
                  Runtime::merge_events(view_ready, expr_ready);
                runtime->issue_runtime_meta_task(args, 
                    LG_LATENCY_MESSAGE_PRIORITY, pre);
              }
              return;
            }
            else if (handle_update_view_user(view, user_expr, 
                                             derez, applied, done))
              return;
            break;
          }
        case UPDATE_LAST_USER:
          {
            size_t num_users;
            derez.deserialize(num_users);
            {
              AutoLock tpl_lock(template_lock);
              for (unsigned idx = 0; idx < num_users; idx++)
              {
                unsigned user;
                derez.deserialize(user);
                local_last_users.insert(user);
              }
            }
            derez.deserialize(done);
            break;
          }
        case FIND_LAST_USERS_REQUEST:
          {
            derez.deserialize(done);
            DistributedID view_did;
            derez.deserialize(view_did);
            RtEvent view_ready;
            InstanceView *view = static_cast<InstanceView*>(
                runtime->find_or_request_logical_view(view_did, view_ready));
            bool is_local, is_index_space;
            IndexSpace handle; 
            IndexSpaceExprID remote_expr_id;
            RtEvent expr_ready;
            IndexSpaceExpression *user_expr = 
              IndexSpaceExpression::unpack_expression(derez, runtime->forest, 
                                    source, is_local, is_index_space, handle,
                                    remote_expr_id, expr_ready);
            if ((view_ready.exists() && !view_ready.has_triggered()) ||
                (expr_ready.exists() && !expr_ready.has_triggered()))
            {
              if (user_expr != NULL)
              {
#ifdef DEBUG_LEGION
                assert(!expr_ready.exists() || expr_ready.has_triggered());
#endif
                DeferTraceUpdateArgs args(this, kind,done,view,derez,user_expr);
                runtime->issue_runtime_meta_task(args, 
                    LG_LATENCY_MESSAGE_PRIORITY, view_ready);
              }
              else if (is_index_space)
              {
                DeferTraceUpdateArgs args(this, kind, done, view, derez, handle);
                const RtEvent pre = !view_ready.exists() ? expr_ready : 
                  Runtime::merge_events(view_ready, expr_ready);
                runtime->issue_runtime_meta_task(args, 
                    LG_LATENCY_MESSAGE_PRIORITY, pre);
              }
              else
              {
                DeferTraceUpdateArgs args(this, kind, done, view, 
                                          derez, remote_expr_id);
                const RtEvent pre = !view_ready.exists() ? expr_ready : 
                  Runtime::merge_events(view_ready, expr_ready);
                runtime->issue_runtime_meta_task(args, 
                    LG_LATENCY_MESSAGE_PRIORITY, pre);
              }
              return;
            }
            else
              handle_find_last_users(view, user_expr, derez, applied); 
            break;
          }
        case FIND_LAST_USERS_RESPONSE:
          {
            std::set<unsigned> *users;
            derez.deserialize(users);
            derez.deserialize(done);
            size_t num_barriers;
            derez.deserialize(num_barriers);
            {
              AutoLock tpl_lock(template_lock);
              for (unsigned idx = 0; idx < num_barriers; idx++)
              {
                unsigned event_index;
                derez.deserialize(event_index);
                // Check to see if we already made a frontier for this
                std::map<unsigned,unsigned>::const_iterator finder =
                  frontiers.find(event_index);
                // See if we have recorded this frontier yet or not
                if (finder == frontiers.end())
                {
                  const unsigned next_event_id = events.size();
                  frontiers[event_index] = next_event_id;
                  events.resize(next_event_id + 1);
                  users->insert(next_event_id);
                }
                else
                  users->insert(finder->second);
              }
            }
            break;
          }
        case FIND_FRONTIER_REQUEST:
          {
            ShardID source_shard;
            derez.deserialize(source_shard);
#ifdef DEBUG_LEGION
            assert(source_shard != repl_ctx->owner_shard->shard_id);
#endif
            std::set<unsigned> *target;
            derez.deserialize(target);
            size_t num_events;
            derez.deserialize(num_events);
            std::vector<ApBarrier> result_frontiers;
            {
              AutoLock tpl_lock(template_lock);
              for (unsigned idx = 0; idx < num_events; idx++)
              {
                unsigned event_index;
                derez.deserialize(event_index);
                // Translate this to a local frontier first
                std::map<unsigned,unsigned>::const_iterator finder =
                  frontiers.find(event_index);
                // See if we have recorded this frontier yet or not
                if (finder == frontiers.end())
                {
                  const unsigned next_event_id = events.size();
                  frontiers[event_index] = next_event_id;
                  events.resize(next_event_id + 1);
                  finder = frontiers.find(event_index);
                }
                // Check to see if we have a barrier for this event yet
                std::map<unsigned,ApBarrier>::const_iterator barrier_finder =
                  local_frontiers.find(finder->second);
                if (barrier_finder == local_frontiers.end())
                {
                  // Make a barrier and record it 
                  const ApBarrier result(
                      Realm::Barrier::create_barrier(1/*arrival count*/));
                  local_frontiers[finder->second] = result;
                  result_frontiers.push_back(result);
                }
                else
                  result_frontiers.push_back(barrier_finder->second);
                // Record that this shard depends on this event
                local_subscriptions[finder->second].insert(source_shard);
              }
            }
            RtUserEvent remote_done;
            derez.deserialize(remote_done);
            // Send the respose back to the source shard
            ShardManager *manager = repl_ctx->shard_manager;
            Serializer rez;
            rez.serialize(manager->repl_id);
            rez.serialize(source_shard);
            rez.serialize(template_index);
            rez.serialize(FIND_FRONTIER_RESPONSE);
            rez.serialize(target);
            rez.serialize<size_t>(result_frontiers.size());
            for (std::vector<ApBarrier>::const_iterator it = 
                  result_frontiers.begin(); it != result_frontiers.end(); it++)
              rez.serialize(*it);
            rez.serialize(remote_done);
            manager->send_trace_update(source_shard, rez); 
            break;
          }
        case FIND_FRONTIER_RESPONSE:
          {
            std::set<unsigned> *users;
            derez.deserialize(users);
            size_t num_barriers;
            derez.deserialize(num_barriers);
            {
              AutoLock tpl_lock(template_lock);
              for (unsigned idx = 0; idx < num_barriers; idx++)
              {
                ApBarrier barrier;
                derez.deserialize(barrier);
                // Scan through and see if we already have it
                bool found = false;
                for (std::vector<std::pair<ApBarrier,unsigned> >::const_iterator
                      it = remote_frontiers.begin(); 
                      it != remote_frontiers.end(); it++)
                {
                  if (it->first != barrier)
                    continue;
                  users->insert(it->second);
                  found = true;
                  break;
                }
                if (!found)
                {
                  const unsigned next_event_id = events.size();
                  remote_frontiers.push_back(
                      std::pair<ApBarrier,unsigned>(barrier, next_event_id));
                  events.resize(next_event_id + 1);
                  users->insert(next_event_id);
                }
              }
            }
            derez.deserialize(done);
            break;
          }
        case TEMPLATE_BARRIER_REFRESH:
          {
            size_t num_barriers;
            derez.deserialize(num_barriers);
            for (unsigned idx = 0; idx < num_barriers; idx++)
            {
              ApEvent key;
              derez.deserialize(key);
              ApBarrier bar;
              derez.deserialize(bar);
              std::map<ApEvent,BarrierAdvance*>::const_iterator finder = 
                local_advances.find(key);
#ifdef DEBUG_LEGION
              assert(finder != local_advances.end());
#endif
              finder->second->refresh_barrier(bar);
            }
            {
              AutoLock tpl_lock(template_lock);
              updated_advances += num_barriers;
#ifdef DEBUG_LEGION
              assert(updated_advances <= local_advances.size());
#endif
              // See if the wait has already been done by the local shard
              // If so, trigger it, otherwise do nothing so it can come
              // along and see that everything is done
              if ((updated_advances == local_advances.size()) &&
                  update_advances_ready.exists())
              {
                done = update_advances_ready;
                // We're done so reset everything for the next refresh
                update_advances_ready = RtUserEvent::NO_RT_USER_EVENT;
                updated_advances = 0;
              }
            }
            break;
          }
        case FRONTIER_BARRIER_REFRESH:
          {
            size_t num_barriers;
            derez.deserialize(num_barriers);
            {
              AutoLock tpl_lock(template_lock);
              for (unsigned idx = 0; idx < num_barriers; idx++)
              {
                ApBarrier oldbar, newbar;
                derez.deserialize(oldbar);
                derez.deserialize(newbar);
#ifdef DEBUG_LEGION
                bool found = false;
#endif
                for (std::vector<std::pair<ApBarrier,unsigned> >::iterator it =
                      remote_frontiers.begin(); it != 
                      remote_frontiers.end(); it++) 
                {
                  if (it->first != oldbar)
                    continue;
                  it->first = newbar;
#ifdef DEBUG_LEGION
                  found = true;
#endif
                  break;
                }
#ifdef DEBUG_LEGION
                assert(found);
#endif
              }
              updated_frontiers += num_barriers;
#ifdef DEBUG_LEGION
              assert(updated_frontiers <= remote_frontiers.size());
#endif
              if ((updated_frontiers == remote_frontiers.size()) &&
                  update_frontiers_ready.exists())
              {
                done = update_frontiers_ready;
                // We're done so reset everything for the next stage
                update_frontiers_ready = RtUserEvent::NO_RT_USER_EVENT;
                updated_frontiers = 0;
              }
            }
            break;
          }
        default:
          assert(false);
      }
      if (done.exists())
      {
        if (!applied.empty())
          Runtime::trigger_event(done, Runtime::merge_events(applied));
        else
          Runtime::trigger_event(done);
      }
    }

    //--------------------------------------------------------------------------
    ShardedPhysicalTemplate::DeferTraceUpdateArgs::DeferTraceUpdateArgs(
     ShardedPhysicalTemplate *t, UpdateKind k, RtUserEvent d, 
     Deserializer &derez, LogicalView *v, EquivalenceSet *q, RtUserEvent u)
      : LgTaskArgs<DeferTraceUpdateArgs>(implicit_provenance), target(t), 
        kind(k), done(d), view(v), eq(q), expr(NULL), remote_expr_id(0),
        buffer_size(derez.get_remaining_bytes()), buffer(malloc(buffer_size)),
        deferral_event(u)
    //--------------------------------------------------------------------------
    {
      memcpy(buffer, derez.get_current_pointer(), buffer_size);
      derez.advance_pointer(buffer_size);
    }

    //--------------------------------------------------------------------------
    ShardedPhysicalTemplate::DeferTraceUpdateArgs::DeferTraceUpdateArgs(
     ShardedPhysicalTemplate *t, UpdateKind k, RtUserEvent d, LogicalView *v, 
     Deserializer &derez, IndexSpaceExpression *x, RtUserEvent u)
      : LgTaskArgs<DeferTraceUpdateArgs>(implicit_provenance), target(t), 
        kind(k), done(d), view(v), eq(NULL), expr(x), remote_expr_id(0),
        buffer_size(derez.get_remaining_bytes()), buffer(malloc(buffer_size)),
        deferral_event(u)
    //--------------------------------------------------------------------------
    {
      memcpy(buffer, derez.get_current_pointer(), buffer_size);
      derez.advance_pointer(buffer_size);
    }

    //--------------------------------------------------------------------------
    ShardedPhysicalTemplate::DeferTraceUpdateArgs::DeferTraceUpdateArgs(
     ShardedPhysicalTemplate *t, UpdateKind k, RtUserEvent d, 
     LogicalView *v, Deserializer &derez, IndexSpace h)
      : LgTaskArgs<DeferTraceUpdateArgs>(implicit_provenance), target(t), 
        kind(k), done(d), view(v), eq(NULL), expr(NULL), remote_expr_id(0),
        handle(h), buffer_size(derez.get_remaining_bytes()), 
        buffer(malloc(buffer_size))
    //--------------------------------------------------------------------------
    {
      memcpy(buffer, derez.get_current_pointer(), buffer_size);
      derez.advance_pointer(buffer_size);
    }

    //--------------------------------------------------------------------------
    ShardedPhysicalTemplate::DeferTraceUpdateArgs::DeferTraceUpdateArgs(
     ShardedPhysicalTemplate *t, UpdateKind k, RtUserEvent d, 
     LogicalView *v, Deserializer &derez, IndexSpaceExprID x)
      : LgTaskArgs<DeferTraceUpdateArgs>(implicit_provenance), target(t), 
        kind(k), done(d), view(v), eq(NULL), expr(NULL), remote_expr_id(x),
        buffer_size(derez.get_remaining_bytes()), buffer(malloc(buffer_size))
    //--------------------------------------------------------------------------
    {
      memcpy(buffer, derez.get_current_pointer(), buffer_size);
      derez.advance_pointer(buffer_size);
    }

    //--------------------------------------------------------------------------
    ShardedPhysicalTemplate::DeferTraceUpdateArgs::DeferTraceUpdateArgs(
        const DeferTraceUpdateArgs &rhs, RtUserEvent d)
      : LgTaskArgs<DeferTraceUpdateArgs>(rhs.provenance), target(rhs.target),
        kind(rhs.kind), done(rhs.done), view(rhs.view), eq(rhs.eq), 
        expr(rhs.expr), remote_expr_id(rhs.remote_expr_id), handle(rhs.handle),
        buffer_size(rhs.buffer_size), buffer(rhs.buffer), deferral_event(d)
    //--------------------------------------------------------------------------
    {
    }

    //--------------------------------------------------------------------------
    /*static*/ void ShardedPhysicalTemplate::handle_deferred_trace_update(
                                             const void *args, Runtime *runtime)
    //--------------------------------------------------------------------------
    {
      const DeferTraceUpdateArgs *dargs = (const DeferTraceUpdateArgs*)args;
      std::set<RtEvent> applied;
      Deserializer derez(dargs->buffer, dargs->buffer_size);
      switch (dargs->kind)
      {
        case UPDATE_VALID_VIEWS:
          {
            if (dargs->target->handle_update_valid_views(
                  static_cast<InstanceView*>(dargs->view),
                  dargs->eq, derez, applied, dargs->done, dargs))
              return;
            break;
          }
        case UPDATE_PRE_FILL:
          {
            if (dargs->target->handle_update_pre_fill(
                  static_cast<FillView*>(dargs->view), derez, applied, 
                  dargs->done, dargs))
              return;
            break;
          }
        case UPDATE_POST_FILL:
          {
            if (dargs->target->handle_update_post_fill(
                  static_cast<FillView*>(dargs->view), derez, applied, 
                  dargs->done, dargs))
              return;
            break;
          }
        case UPDATE_VIEW_USER:
          {
            if (dargs->expr != NULL)
            {
              if (dargs->target->handle_update_view_user(
                    static_cast<InstanceView*>(dargs->view), 
                    dargs->expr, derez, applied, dargs->done, dargs))
                return;
            }
            else if (dargs->handle.exists())
            {
              IndexSpaceNode *node = runtime->forest->get_node(dargs->handle);
              if (dargs->target->handle_update_view_user(
                    static_cast<InstanceView*>(dargs->view), node, derez,
                    applied, dargs->done, dargs))
                return;
            }
            else
            {
              IndexSpaceExpression *expr = 
                runtime->forest->find_remote_expression(dargs->remote_expr_id);
              if (dargs->target->handle_update_view_user(
                    static_cast<InstanceView*>(dargs->view), expr, derez,
                    applied, dargs->done, dargs))
                return;
            }
            break;
          }
        case FIND_LAST_USERS_REQUEST:
          {
            if (dargs->expr != NULL)
            {
              dargs->target->handle_find_last_users(
                  static_cast<InstanceView*>(dargs->view), 
                  dargs->expr, derez, applied);
            }
            else if (dargs->handle.exists())
            {
              IndexSpaceNode *node = runtime->forest->get_node(dargs->handle);
              dargs->target->handle_find_last_users(
                  static_cast<InstanceView*>(dargs->view), node, derez,applied);
            }
            else
            {
              IndexSpaceExpression *expr = 
                runtime->forest->find_remote_expression(dargs->remote_expr_id);
              dargs->target->handle_find_last_users(
                  static_cast<InstanceView*>(dargs->view), expr, derez,applied);
            }
            break;
          }
        default:
          assert(false); // should never get here
      }
#ifdef DEBUG_LEGION
      assert(dargs->done.exists());
#endif
      if (!applied.empty())
        Runtime::trigger_event(dargs->done, Runtime::merge_events(applied));
      else
        Runtime::trigger_event(dargs->done);
      if (dargs->deferral_event.exists())
        Runtime::trigger_event(dargs->deferral_event);
      free(dargs->buffer);
    }

    //--------------------------------------------------------------------------
    bool ShardedPhysicalTemplate::handle_update_valid_views(InstanceView *view,
            EquivalenceSet *eq, Deserializer &derez, std::set<RtEvent> &applied,
            RtUserEvent done, const DeferTraceUpdateArgs *dargs /*=NULL*/)
    //--------------------------------------------------------------------------
    {
      AutoTryLock tpl_lock(template_lock);
      if (!tpl_lock.has_lock())
      {
        RtUserEvent deferral;
        if (dargs != NULL)
          deferral = dargs->deferral_event;
        RtEvent pre;
        if (!deferral.exists())
        {
          deferral = Runtime::create_rt_user_event();
          pre = chain_deferral_events(deferral);
        }
        else
          pre = tpl_lock.try_next();
        if (dargs == NULL)
        {
          DeferTraceUpdateArgs args(this, UPDATE_VALID_VIEWS, done,
                                    derez, view, eq, deferral);
          repl_ctx->runtime->issue_runtime_meta_task(args, 
                  LG_LATENCY_MESSAGE_PRIORITY, pre);
        }
        else
        {
          DeferTraceUpdateArgs args(*dargs, deferral);
          repl_ctx->runtime->issue_runtime_meta_task(args, 
                  LG_LATENCY_MESSAGE_PRIORITY, pre);
#ifdef DEBUG_LEGION
          // Keep the deserializer happy since we didn't use it
          derez.advance_pointer(derez.get_remaining_bytes());
#endif
        }
        return true;
      }
      RegionUsage usage;
      derez.deserialize(usage);
      FieldMask user_mask;
      derez.deserialize(user_mask);
      bool invalidates;
      derez.deserialize<bool>(invalidates);
      PhysicalTemplate::update_valid_views(view, eq, usage, user_mask,
                                           invalidates, applied);
      return false;
    }

    //--------------------------------------------------------------------------
    bool ShardedPhysicalTemplate::handle_update_pre_fill(FillView *view,
                            Deserializer &derez, std::set<RtEvent> &applied,
                            RtUserEvent done, const DeferTraceUpdateArgs *dargs)
    //--------------------------------------------------------------------------
    {
      AutoTryLock tpl_lock(template_lock);
      if (!tpl_lock.has_lock())
      {
        RtUserEvent deferral;
        if (dargs != NULL)
          deferral = dargs->deferral_event;
        RtEvent pre;
        if (!deferral.exists())
        {
          deferral = Runtime::create_rt_user_event();
          pre = chain_deferral_events(deferral);
        }
        else
          pre = tpl_lock.try_next();
        if (dargs == NULL)
        {
          DeferTraceUpdateArgs args(this, UPDATE_PRE_FILL, done,
                                    derez, view, NULL, deferral);
          repl_ctx->runtime->issue_runtime_meta_task(args, 
                  LG_LATENCY_MESSAGE_PRIORITY, pre);
        }
        else
        {
          DeferTraceUpdateArgs args(*dargs, deferral);
          repl_ctx->runtime->issue_runtime_meta_task(args, 
                  LG_LATENCY_MESSAGE_PRIORITY, pre);
#ifdef DEBUG_LEGION
          // Keep the deserializer happy since we didn't use it
          derez.advance_pointer(derez.get_remaining_bytes());
#endif
        }
        return true;
      }
      FieldMask view_mask;
      derez.deserialize(view_mask);
      FieldMaskSet<FillView> views;
      views.insert(view, view_mask);
      PhysicalTemplate::record_fill_views(views, applied);
      return false;
    }

    //--------------------------------------------------------------------------
    bool ShardedPhysicalTemplate::handle_update_post_fill(FillView *view,
                            Deserializer &derez, std::set<RtEvent> &applied,
                            RtUserEvent done, const DeferTraceUpdateArgs *dargs)
    //--------------------------------------------------------------------------
    {
      AutoTryLock tpl_lock(template_lock);
      if (!tpl_lock.has_lock())
      {
        RtUserEvent deferral;
        if (dargs != NULL)
          deferral = dargs->deferral_event;
        RtEvent pre;
        if (!deferral.exists())
        {
          deferral = Runtime::create_rt_user_event();
          pre = chain_deferral_events(deferral);
        }
        else
          pre = tpl_lock.try_next();
        if (dargs == NULL)
        {
          DeferTraceUpdateArgs args(this, UPDATE_POST_FILL, done,
                                    derez, view, NULL, deferral);
          repl_ctx->runtime->issue_runtime_meta_task(args, 
                  LG_LATENCY_MESSAGE_PRIORITY, pre);
        }
        else
        {
          DeferTraceUpdateArgs args(*dargs, deferral);
          repl_ctx->runtime->issue_runtime_meta_task(args, 
                  LG_LATENCY_MESSAGE_PRIORITY, pre);
#ifdef DEBUG_LEGION
          // Keep the deserializer happy since we didn't use it
          derez.advance_pointer(derez.get_remaining_bytes());
#endif
        }
        return true;
      }
      FieldMask view_mask;
      derez.deserialize(view_mask);
#ifdef DEBUG_LEGION
      assert(is_recording());
#endif
      post_fill_views.insert(view, view_mask);
      return false;
    }

    //--------------------------------------------------------------------------
    bool ShardedPhysicalTemplate::handle_update_view_user(InstanceView *view,
                                              IndexSpaceExpression *user_expr, 
                                              Deserializer &derez, 
                                              std::set<RtEvent> &applied,
                                              RtUserEvent done,
                                              const DeferTraceUpdateArgs *dargs)
    //--------------------------------------------------------------------------
    {
      AutoTryLock tpl_lock(template_lock);
      if (!tpl_lock.has_lock())
      {
        RtUserEvent deferral;
        if (dargs != NULL)
          deferral = dargs->deferral_event;
        RtEvent pre;
        if (!deferral.exists())
        {
          deferral = Runtime::create_rt_user_event();
          pre = chain_deferral_events(deferral);
        }
        else
          pre = tpl_lock.try_next();
        if (dargs == NULL)
        {
          DeferTraceUpdateArgs args(this, UPDATE_VIEW_USER, done, view,
                                    derez, user_expr, deferral);
          repl_ctx->runtime->issue_runtime_meta_task(args, 
                  LG_LATENCY_MESSAGE_PRIORITY, pre);
        }
        else
        {
          DeferTraceUpdateArgs args(*dargs, deferral);
          repl_ctx->runtime->issue_runtime_meta_task(args, 
                  LG_LATENCY_MESSAGE_PRIORITY, pre);
#ifdef DEBUG_LEGION
          // Keep the deserializer happy since we didn't use it
          derez.advance_pointer(derez.get_remaining_bytes());
#endif
        }
        return true;
      }
      RegionUsage usage;
      derez.deserialize(usage);
      unsigned user_index;
      derez.deserialize(user_index);
      FieldMask user_mask;
      derez.deserialize(user_mask);
      int owner_shard;
      derez.deserialize(owner_shard);
      PhysicalTemplate::add_view_user(view, usage, user_index, user_expr,
                                      user_mask, applied, owner_shard);
      return false;
    }

    //--------------------------------------------------------------------------
    void ShardedPhysicalTemplate::handle_find_last_users(InstanceView *view,
                                                IndexSpaceExpression *user_expr,
                                                Deserializer &derez, 
                                                std::set<RtEvent> &applied)
    //--------------------------------------------------------------------------
    {
      FieldMask user_mask;
      derez.deserialize(user_mask);
      ShardID source_shard;
      derez.deserialize(source_shard);
      std::set<unsigned> *target;
      derez.deserialize(target);
      // This is a local operation and all the data structures are
      // read-only for this part so there is no need for the lock yet
      std::set<std::pair<unsigned,ShardID> > sharded_users;
      find_last_users_sharded(view, user_expr, user_mask, sharded_users);
      // Sort these into where they should go
      std::map<ShardID,std::vector<unsigned> > requests;
      for (std::set<std::pair<unsigned,ShardID> >::const_iterator it =
            sharded_users.begin(); it != sharded_users.end(); it++)
        requests[it->second].push_back(it->first);
      // Send out the requests/responses
      ShardManager *manager = repl_ctx->shard_manager;
      const ShardID local_shard = repl_ctx->owner_shard->shard_id;
      for (std::map<ShardID,std::vector<unsigned> >::const_iterator rit =
            requests.begin(); rit != requests.end(); rit++)
      {
        RtUserEvent remote_done = Runtime::create_rt_user_event();
        if (rit->first == source_shard)
        {
          // Special case for sending values directly back to the user
          Serializer rez;
          rez.serialize(manager->repl_id);
          rez.serialize(source_shard);
          rez.serialize(template_index);
          rez.serialize(FIND_LAST_USERS_RESPONSE);
          rez.serialize(target);
          rez.serialize(remote_done);
          rez.serialize<size_t>(rit->second.size());
          for (std::vector<unsigned>::const_iterator it = 
                rit->second.begin(); it != rit->second.end(); it++)
            rez.serialize(*it);
          manager->send_trace_update(source_shard, rez);
        }
        else if (rit->first == local_shard)
        {
          // Special case for ourselves so we can return the result as
          // though we handled the remote frontier request
          std::vector<ApBarrier> result_frontiers;
          {
            AutoLock tpl_lock(template_lock);
            for (std::vector<unsigned>::const_iterator it = 
                  rit->second.begin(); it != rit->second.end(); it++)
            {
              // These events have already been translated to frontiers
              // so we just need to look up the local frontiers
              // Check to see if we have a barrier for this event yet
              std::map<unsigned,ApBarrier>::const_iterator finder =
                local_frontiers.find(*it);
              if (finder == local_frontiers.end())
              {
                // Make a barrier and record it 
                const ApBarrier result(
                    Realm::Barrier::create_barrier(1/*arrival count*/));
                local_frontiers[*it] = result;
                result_frontiers.push_back(result);
              }
              else
                result_frontiers.push_back(finder->second);
              // Record that this shard depends on this event
              local_subscriptions[*it].insert(source_shard);
            }
          }
          Serializer rez;
          rez.serialize(manager->repl_id);
          rez.serialize(source_shard);
          rez.serialize(template_index);
          rez.serialize(FIND_FRONTIER_RESPONSE);
          rez.serialize(target);
          rez.serialize<size_t>(result_frontiers.size());
          for (std::vector<ApBarrier>::const_iterator it = 
                result_frontiers.begin(); it != 
                result_frontiers.end(); it++)
            rez.serialize(*it);
          rez.serialize(remote_done);
          manager->send_trace_update(source_shard, rez);
        }
        else
        {
          Serializer rez;
          rez.serialize(manager->repl_id);
          rez.serialize(rit->first);
          rez.serialize(template_index);
          rez.serialize(FIND_FRONTIER_REQUEST);
          rez.serialize(source_shard);
          rez.serialize(target);
          rez.serialize<size_t>(rit->second.size());
          for (std::vector<unsigned>::const_iterator it = 
                rit->second.begin(); it != rit->second.end(); it++)
            rez.serialize(*it); 
          rez.serialize(remote_done);
          manager->send_trace_update(rit->first, rez);
        }
        applied.insert(remote_done);
      }
    }

    //--------------------------------------------------------------------------
    void ShardedPhysicalTemplate::request_remote_shard_event(ApEvent event,
                                                         RtUserEvent done_event)
    //--------------------------------------------------------------------------
    {
#ifdef DEBUG_LEGION
      assert(event.exists());
#endif
      const AddressSpaceID event_space = find_event_space(event);
      repl_ctx->shard_manager->send_trace_event_request(this, 
          repl_ctx->owner_shard->shard_id, repl_ctx->runtime->address_space, 
          template_index, event, event_space, done_event);
    }

    //--------------------------------------------------------------------------
    /*static*/ AddressSpaceID ShardedPhysicalTemplate::find_event_space(
                                                                  ApEvent event)
    //--------------------------------------------------------------------------
    {
      // TODO: Remove hack include at top of file when we fix this 
      return Realm::ID(event.id).event_creator_node();
    }

    //--------------------------------------------------------------------------
    PhysicalTemplate::Replayable ShardedPhysicalTemplate::check_replayable(
                                  ReplTraceOp *op, bool has_blocking_call) const
    //--------------------------------------------------------------------------
    {
#ifdef DEBUG_LEGION
      assert(op != NULL);
#endif
      // We need everyone else to be done capturing their traces
      // before we can do our own replayable check
      op->sync_for_replayable_check();
      // Do the base call first to determine if our local shard is replayable
      const Replayable result = 
        PhysicalTemplate::check_replayable(op, has_blocking_call);
      if (result)
      {
        // One extra step to do here, since we sharded the view_users we
        // need to send them back to the owner shards so that we can do
        // the right thing for any calls to the get_completion
        // Note we do this before the exchange so that we can use the 
        // exchange as a barrier for everyone being done with the exchange
        // In some cases we might do some unnecessary extra work, but its
        // only for non-replayable traces so it should be minimal
        std::map<ShardID,std::set<unsigned> > remote_last_users;
        const ShardID local_shard = repl_ctx->owner_shard->shard_id;
        for (ViewUsers::const_iterator vit = view_users.begin();
              vit != view_users.end(); vit++)
        {
          for (FieldMaskSet<ViewUser>::const_iterator it =
                vit->second.begin(); it != vit->second.end(); it++)
            if (it->first->shard != local_shard)
              remote_last_users[it->first->shard].insert(it->first->user);
        }
        if (!remote_last_users.empty())
        {
          std::set<RtEvent> done_events;
          ShardManager *manager = repl_ctx->shard_manager;
          for (std::map<ShardID,std::set<unsigned> >::const_iterator sit = 
                remote_last_users.begin(); sit != 
                remote_last_users.end(); sit++)
          {
            RtUserEvent done = Runtime::create_rt_user_event();
            Serializer rez;
            rez.serialize(manager->repl_id);
            rez.serialize(sit->first);
            rez.serialize(template_index);
            rez.serialize(UPDATE_LAST_USER);
            rez.serialize<size_t>(sit->second.size());
            for (std::set<unsigned>::const_iterator it = 
                  sit->second.begin(); it != sit->second.end(); it++)
              rez.serialize(*it);
            rez.serialize(done);
            manager->send_trace_update(sit->first, rez);
          }
          const RtEvent wait_on = Runtime::merge_events(done_events);
          if (wait_on.exists() && !wait_on.has_triggered())
            wait_on.wait();
        }
        // Now we can do the exchange
        if (op->exchange_replayable(repl_ctx, true/*replayable*/))
          return result;
        else
          return Replayable(false, "Remote shard not replyable");
      }
      else
      {
        // Still need to do the exchange
        op->exchange_replayable(repl_ctx, false/*replayable*/);
        return result;
      }
    }

    //--------------------------------------------------------------------------
    void ShardedPhysicalTemplate::record_replayed(void)
    //--------------------------------------------------------------------------
    {
      if (total_replays++ == Realm::Barrier::MAX_PHASES)
      {
        std::map<ShardID,std::map<ApEvent,ApBarrier> > notifications;
        // Need to update all our barriers since we're out of generations
        for (std::map<ApEvent,BarrierArrival*>::const_iterator it = 
              remote_arrivals.begin(); it != remote_arrivals.end(); it++)
          it->second->refresh_barrier(it->first, notifications);
        // Send out the notifications to all the shards
        ShardManager *manager = repl_ctx->shard_manager;
        for (std::map<ShardID,std::map<ApEvent,ApBarrier> >::const_iterator
              nit = notifications.begin(); nit != notifications.end(); nit++)
        {
#ifdef DEBUG_LEGION
          assert(nit->first != repl_ctx->owner_shard->shard_id);
#endif
          Serializer rez;
          rez.serialize(manager->repl_id);
          rez.serialize(nit->first);
          rez.serialize(template_index);
          rez.serialize(TEMPLATE_BARRIER_REFRESH);
          rez.serialize<size_t>(nit->second.size());
          for (std::map<ApEvent,ApBarrier>::const_iterator it = 
                nit->second.begin(); it != nit->second.end(); it++)
          {
            rez.serialize(it->first);
            rez.serialize(it->second);
          }
          manager->send_trace_update(nit->first, rez);
        }
        // Then wait for all our advances to be updated from other shards
        RtEvent wait_on;
        {
          AutoLock tpl_lock(template_lock);
          if (updated_advances < local_advances.size())
          {
            update_advances_ready = Runtime::create_rt_user_event();
            wait_on = update_advances_ready;
          }
          else // Reset this back to zero for the next round
            updated_advances = 0;
        }
        if (wait_on.exists() && !wait_on.has_triggered())
          wait_on.wait();
        // Reset it back to zero after updating our barriers
        total_replays = 0;
      }
    }

    //--------------------------------------------------------------------------
    ApEvent ShardedPhysicalTemplate::get_completion(void) const
    //--------------------------------------------------------------------------
    {
      std::set<ApEvent> to_merge;
      const ShardID local_shard = repl_ctx->owner_shard->shard_id;
      for (ViewUsers::const_iterator it = view_users.begin();
           it != view_users.end(); ++it)
        for (FieldMaskSet<ViewUser>::const_iterator uit = it->second.begin();
             uit != it->second.end(); ++uit)
          // Check to see if this is a user from our shard
          if (uit->first->shard == local_shard)
            to_merge.insert(events[uit->first->user]);
      // Also get any events for users that are sharded to remote shards
      // but which originated on this node
      for (std::set<unsigned>::const_iterator it = 
            local_last_users.begin(); it != local_last_users.end(); it++)
        to_merge.insert(events[*it]);
      return Runtime::merge_events(NULL, to_merge);
    }

    //--------------------------------------------------------------------------
    ApEvent ShardedPhysicalTemplate::get_completion_for_deletion(void) const
    //--------------------------------------------------------------------------
    {
      // Skip the any events that are from remote shards since we  
      std::set<ApEvent> all_events;
      std::set<ApEvent> local_barriers;
      for (std::map<ApEvent,BarrierArrival*>::const_iterator it = 
            remote_arrivals.begin(); it != remote_arrivals.end(); it++)
        local_barriers.insert(it->second->get_current_barrier());
      for (std::map<ApEvent, unsigned>::const_iterator it = event_map.begin();
           it != event_map.end(); ++it)
      {
        // If this is a remote event or one of our barriers then don't use it
        if ((local_barriers.find(it->first) == local_barriers.end()) &&
            (pending_event_requests.find(it->first) == 
              pending_event_requests.end()))
          all_events.insert(it->first);
      }
      return Runtime::merge_events(NULL, all_events);
    }

    //--------------------------------------------------------------------------
    void ShardedPhysicalTemplate::update_valid_views(InstanceView *view,
                                                     EquivalenceSet *eq,
                                                     const RegionUsage &usage,
                                                     const FieldMask &user_mask,
                                                     bool invalidates,
                                                     std::set<RtEvent> &applied)
    //--------------------------------------------------------------------------
    {
      const ShardID target_shard = find_equivalence_owner(eq); 
      // Check to see if we're on the right shard, if not send the message
      if (target_shard != repl_ctx->owner_shard->shard_id)
      {
        RtUserEvent done = Runtime::create_rt_user_event();
        Serializer rez;
        rez.serialize(repl_ctx->shard_manager->repl_id);
        rez.serialize(target_shard);
        rez.serialize(template_index);
        rez.serialize(UPDATE_VALID_VIEWS);
        rez.serialize(done);
        rez.serialize(view->did);
        rez.serialize(eq->did);
        rez.serialize(usage);
        rez.serialize(user_mask);
        rez.serialize<bool>(invalidates);
        repl_ctx->shard_manager->send_trace_update(target_shard, rez);
        applied.insert(done);
      }
      else // Now that we are on the right shard we can do the update call
        PhysicalTemplate::update_valid_views(view, eq, usage, user_mask,
                                             invalidates, applied);
    }

    //--------------------------------------------------------------------------
    void ShardedPhysicalTemplate::add_view_user(InstanceView *view,
                                                const RegionUsage &usage,
                                                unsigned user_index,
                                                IndexSpaceExpression *user_expr,
                                                const FieldMask &user_mask,
                                                std::set<RtEvent> &applied,
                                                int owner_shard)
    //--------------------------------------------------------------------------
    {
      const ShardID target_shard = find_view_owner(view); 
      // Check to see if we're on the right shard, if not send the message
      if (target_shard != repl_ctx->owner_shard->shard_id)
      {
        RtUserEvent done = Runtime::create_rt_user_event();
        ShardManager *manager = repl_ctx->shard_manager;
        Serializer rez;
        rez.serialize(manager->repl_id);
        rez.serialize(target_shard);
        rez.serialize(template_index);
        rez.serialize(UPDATE_VIEW_USER);
        rez.serialize(done);
        rez.serialize(view->did);
        user_expr->pack_expression(rez, manager->get_shard_space(target_shard));
        rez.serialize(usage);
        rez.serialize(user_index);
        rez.serialize(user_mask);
#ifdef DEBUG_LEGION
        assert(owner_shard < 0); // shouldn't have set this yet
#endif
        rez.serialize(repl_ctx->owner_shard->shard_id);
        manager->send_trace_update(target_shard, rez);
        applied.insert(done);
      }
      else if (owner_shard < 0)
        PhysicalTemplate::add_view_user(view, usage, user_index, user_expr,
                      user_mask, applied, repl_ctx->owner_shard->shard_id);
      else
        PhysicalTemplate::add_view_user(view, usage, user_index, user_expr, 
                      user_mask, applied, owner_shard);
    }

    //--------------------------------------------------------------------------
    void ShardedPhysicalTemplate::record_fill_view(FillView *view, 
                         const FieldMask &user_mask, std::set<RtEvent> &applied)
    //--------------------------------------------------------------------------
    {
      const AddressSpaceID view_owner = view->owner_space;
      std::vector<ShardID> owner_shards;
      {
        AutoLock tpl_lock(template_lock);
        find_owner_shards(view_owner, owner_shards);
      }
#ifdef DEBUG_LEGION
      assert(!owner_shards.empty());
#endif
      // For now just send all views to the first shard on each node
      const ShardID target_shard = owner_shards.front();
      if (target_shard != repl_ctx->owner_shard->shard_id)
      {
        RtUserEvent done = Runtime::create_rt_user_event(); 
        Serializer rez;
        rez.serialize(repl_ctx->shard_manager->repl_id);
        rez.serialize(target_shard);
        rez.serialize(template_index);
        rez.serialize(UPDATE_POST_FILL);
        rez.serialize(done);
        rez.serialize(view->did);
        rez.serialize(user_mask);
        repl_ctx->shard_manager->send_trace_update(target_shard,rez);
        applied.insert(done);
      }
      else
        PhysicalTemplate::record_fill_view(view, user_mask, applied);
    }

    //--------------------------------------------------------------------------
    void ShardedPhysicalTemplate::record_fill_views(
         const FieldMaskSet<FillView> &views, std::set<RtEvent> &applied_events)
    //--------------------------------------------------------------------------
    {
      FieldMaskSet<FillView> local_set;
      for (FieldMaskSet<FillView>::const_iterator it =
            views.begin(); it != views.end(); it++)
      {
        // Figure out which shard these fill views should be stored on 
        // using the same algorithm that we use for other views above
        const AddressSpaceID view_owner = it->first->owner_space;
        std::vector<ShardID> owner_shards;
        find_owner_shards(view_owner, owner_shards);
#ifdef DEBUG_LEGION
        assert(!owner_shards.empty());
#endif
        // For now just send all views to the first shard on each node
        const ShardID target_shard = owner_shards.front();
        if (target_shard != repl_ctx->owner_shard->shard_id)
        {
          RtUserEvent applied = Runtime::create_rt_user_event(); 
          Serializer rez;
          rez.serialize(repl_ctx->shard_manager->repl_id);
          rez.serialize(target_shard);
          rez.serialize(template_index);
          rez.serialize(UPDATE_PRE_FILL);
          rez.serialize(applied);
          rez.serialize(it->first->did);
          rez.serialize(it->second);
          repl_ctx->shard_manager->send_trace_update(target_shard,rez);
          applied_events.insert(applied);
        }
        else
          local_set.insert(it->first, it->second);
      }
      if (!local_set.empty())
        PhysicalTemplate::record_fill_views(local_set, applied_events);
    }

    //--------------------------------------------------------------------------
    ShardID ShardedPhysicalTemplate::find_view_owner(InstanceView *view)
    //--------------------------------------------------------------------------
    {
      // Figure out where the owner for this view is and then send it to 
      // the appropriate shard trace. The algorithm we use for determining
      // the right shard trace is to send a view to a shard trace on the node
      // that owns the instance. If there is no shard on that node we 
      // round-robin views based on their owner node mod the number of nodes
      // where there are shards. Once on the correct node, then we pick the
      // shard corresponding to their tree_id mod the number of shards on
      // that node. This algorithm guarantees that all the related instances
      // end up on the same shard for analysis to determine if the trace is
      // replayable or not.
      PhysicalManager *manager = view->get_manager();
      const AddressSpaceID inst_owner = manager->owner_space;
      std::vector<ShardID> owner_shards;
      find_owner_shards(inst_owner, owner_shards);
#ifdef DEBUG_LEGION
      assert(!owner_shards.empty());
#endif
      // Figure out which shard we should be sending this view to based on
      // its tree ID
      if (owner_shards.size() > 1)
      {
        const RegionTreeID tid = manager->tree_id;
        return owner_shards[tid % owner_shards.size()];
      }
      else // If there's only one shard then there is only one choice
        return owner_shards.front();
    }

    //--------------------------------------------------------------------------
    ShardID ShardedPhysicalTemplate::find_equivalence_owner(EquivalenceSet *eq)
    //--------------------------------------------------------------------------
    {
      // This algorithm is the same as for views, except we do it based
      // on the equivalence set owner
      const AddressSpaceID eq_owner = eq->owner_space;
      std::vector<ShardID> owner_shards;
      find_owner_shards(eq_owner, owner_shards);
#ifdef DEBUG_LEGION
      assert(!owner_shards.empty());
#endif
      // Figure out which shard we should be sending this view to based on
      // its set expression
      if (owner_shards.size() > 1)
      {
        const IndexSpaceExprID eid = eq->set_expr->expr_id;
        return owner_shards[eid % owner_shards.size()];
      }
      else // If there's only one shard then there is only one choice
        return owner_shards.front();
    }

    //--------------------------------------------------------------------------
    void ShardedPhysicalTemplate::find_owner_shards(AddressSpaceID owner,
                                                   std::vector<ShardID> &shards)
    //--------------------------------------------------------------------------
    {
      // See if we already computed it or not
      std::map<AddressSpaceID,std::vector<ShardID> >::const_iterator finder = 
        did_shard_owners.find(owner);
      if (finder != did_shard_owners.end())
      {
        shards = finder->second;
        return;
      }
      // If we haven't computed it yet, then we need to do that now
      const ShardMapping &shard_spaces = repl_ctx->shard_manager->get_mapping();
      for (unsigned idx = 0; idx < shard_spaces.size(); idx++)
        if (shard_spaces[idx] == owner)
          shards.push_back(idx);
      // If we didn't find any then take the owner mod the number of total
      // spaces and then send it to the shards on that space
      if (shards.empty())
      {
        std::set<AddressSpaceID> unique_spaces;
        for (unsigned idx = 0; idx < shard_spaces.size(); idx++)
          unique_spaces.insert(shard_spaces[idx]);
        const unsigned count = owner % unique_spaces.size();
        std::set<AddressSpaceID>::const_iterator target_space = 
          unique_spaces.begin();
        for (unsigned idx = 0; idx < count; idx++)
          target_space++;
        for (unsigned idx = 0; idx < shard_spaces.size(); idx++)
          if (shard_spaces[idx] == *target_space)
            shards.push_back(idx);
      }
#ifdef DEBUG_LEGION
      assert(!shards.empty());
#endif
      // Save the result so we don't have to do this again for this space
      did_shard_owners[owner] = shards;
    }

    //--------------------------------------------------------------------------
    void ShardedPhysicalTemplate::record_owner_shard(unsigned tid,ShardID owner)
    //--------------------------------------------------------------------------
    {
      AutoLock tpl_lock(template_lock);
#ifdef DEBUG_LEGION
      assert(owner_shards.find(tid) == owner_shards.end());
#endif
      owner_shards[tid] = owner;
    }

    //--------------------------------------------------------------------------
    void ShardedPhysicalTemplate::record_local_space(unsigned tid,IndexSpace sp)
    //--------------------------------------------------------------------------
    {
      AutoLock tpl_lock(template_lock);
#ifdef DEBUG_LEGION
      assert(local_spaces.find(tid) == local_spaces.end());
#endif
      local_spaces[tid] = sp;
    }

    //--------------------------------------------------------------------------
    void ShardedPhysicalTemplate::record_sharding_function(unsigned tid,
                                                     ShardingFunction *function)
    //--------------------------------------------------------------------------
    {
      AutoLock tpl_lock(template_lock);
#ifdef DEBUG_LEGION
      assert(sharding_functions.find(tid) == sharding_functions.end());
#endif
      sharding_functions[tid] = function;
    }

    //--------------------------------------------------------------------------
    void ShardedPhysicalTemplate::issue_summary_operations(
                                  InnerContext *context, Operation *invalidator)
    //--------------------------------------------------------------------------
    {
#ifdef DEBUG_LEGION
      ReplicateContext *repl_ctx = dynamic_cast<ReplicateContext*>(context);
      assert(repl_ctx != NULL);
#else
      ReplicateContext *repl_ctx = static_cast<ReplicateContext*>(context); 
#endif
      ReplTraceSummaryOp *op = trace->runtime->get_available_repl_summary_op();
      op->initialize_summary(repl_ctx, this, invalidator);
#ifdef LEGION_SPY
      LegionSpy::log_summary_op_creator(op->get_unique_op_id(),
                                        invalidator->get_unique_op_id());
#endif
      op->execute_dependence_analysis();
    }

    //--------------------------------------------------------------------------
    ShardID ShardedPhysicalTemplate::find_owner_shard(unsigned tid)
    //--------------------------------------------------------------------------
    {
      AutoLock tpl_lock(template_lock);
#ifdef DEBUG_LEGION
      std::map<unsigned,ShardID>::const_iterator finder = 
        owner_shards.find(tid);
      assert(finder != owner_shards.end());
      return finder->second;
#else
      return owner_shards[tid];
#endif
    }

    //--------------------------------------------------------------------------
    IndexSpace ShardedPhysicalTemplate::find_local_space(unsigned tid)
    //--------------------------------------------------------------------------
    {
      AutoLock tpl_lock(template_lock);
#ifdef DEBUG_LEGION
      std::map<unsigned,IndexSpace>::const_iterator finder = 
        local_spaces.find(tid);
      assert(finder != local_spaces.end());
      return finder->second;
#else
      return local_spaces[tid];
#endif
    }

    //--------------------------------------------------------------------------
    ShardingFunction* ShardedPhysicalTemplate::find_sharding_function(
                                                                   unsigned tid)
    //--------------------------------------------------------------------------
    {
      AutoLock tpl_lock(template_lock);
#ifdef DEBUG_LEGION
      std::map<unsigned,ShardingFunction*>::const_iterator finder = 
        sharding_functions.find(tid);
      assert(finder != sharding_functions.end());
      return finder->second;
#else
      return sharding_functions[tid];
#endif
    }

    //--------------------------------------------------------------------------
    void ShardedPhysicalTemplate::trigger_recording_done(void)
    //--------------------------------------------------------------------------
    {
#ifdef DEBUG_LEGION
      assert(!recording_barrier.has_triggered());
#endif
      Runtime::phase_barrier_arrive(recording_barrier, 1/*count*/);
      Runtime::trigger_event(recording_done, recording_barrier);
    }

    //--------------------------------------------------------------------------
    void ShardedPhysicalTemplate::elide_fences_pre_sync(ReplTraceOp *op)
    //--------------------------------------------------------------------------
    {
      op->elide_fences_pre_sync();
    }

    //--------------------------------------------------------------------------
    void ShardedPhysicalTemplate::elide_fences_post_sync(ReplTraceOp *op)
    //--------------------------------------------------------------------------
    {
      op->elide_fences_post_sync();
    }

    //--------------------------------------------------------------------------
    void ShardedPhysicalTemplate::find_last_users(InstanceView *view,
                                                IndexSpaceExpression *expr,
                                                const FieldMask &mask,
                                                std::set<unsigned> &users,
                                                std::set<RtEvent> &ready_events)
    //--------------------------------------------------------------------------
    {
      if (expr->is_empty()) return;

      // Check to see if we own this view, if we do then we can handle this
      // analysis locally, otherwise we'll need to message the owner
      const ShardID owner_shard = find_view_owner(view);
      const ShardID local_shard = repl_ctx->owner_shard->shard_id;
      if (owner_shard != local_shard)
      {
        RtUserEvent done = Runtime::create_rt_user_event();
        ShardManager *manager = repl_ctx->shard_manager;
        // This is the remote case, send a message to find the remote users
        Serializer rez;
        rez.serialize(manager->repl_id);
        rez.serialize(owner_shard);
        rez.serialize(template_index);
        rez.serialize(FIND_LAST_USERS_REQUEST);
        rez.serialize(done);
        rez.serialize(view->did);
        expr->pack_expression(rez, manager->get_shard_space(owner_shard));
        rez.serialize(mask);
        rez.serialize(repl_ctx->owner_shard->shard_id);
        rez.serialize(&users);
        manager->send_trace_update(owner_shard, rez);
        ready_events.insert(done);
      }
      else
      {
        std::set<std::pair<unsigned,ShardID> > sharded_users;
        find_last_users_sharded(view, expr, mask, sharded_users);
        std::map<ShardID,std::vector<unsigned> > remote_requests;
        for (std::set<std::pair<unsigned,ShardID> >::const_iterator it =
              sharded_users.begin(); it != sharded_users.end(); it++)
        {
          if (it->second == local_shard)
          {
            // Need the lock to prevent races on return values
            AutoLock tpl_lock(template_lock);
            users.insert(it->first);
          }
          else
            remote_requests[it->second].push_back(it->first);
        }
        // If we have any remote requests then send them now
        if (!remote_requests.empty())
        {
          ShardManager *manager = repl_ctx->shard_manager;
          for (std::map<ShardID,std::vector<unsigned> >::const_iterator rit =
                remote_requests.begin(); rit != remote_requests.end(); rit++)
          {
            RtUserEvent done = Runtime::create_rt_user_event();
            Serializer rez;
            rez.serialize(manager->repl_id);
            rez.serialize(rit->first);
            rez.serialize(template_index);
            rez.serialize(FIND_FRONTIER_REQUEST);
            rez.serialize(local_shard);
            rez.serialize(&users);
            rez.serialize<size_t>(rit->second.size());
            for (std::vector<unsigned>::const_iterator it = 
                  rit->second.begin(); it != rit->second.end(); it++)
              rez.serialize(*it); 
            rez.serialize(done);
            manager->send_trace_update(rit->first, rez);
            ready_events.insert(done);
          }
        }
      }
    }

    //--------------------------------------------------------------------------
    void ShardedPhysicalTemplate::find_last_users_sharded(InstanceView *view,
                                                  IndexSpaceExpression *expr,
                                                  const FieldMask &mask,
                          std::set<std::pair<unsigned,ShardID> > &sharded_users)
    //--------------------------------------------------------------------------
    {
#ifdef DEBUG_LEGION
      // We should own this view if we are here
      assert(find_view_owner(view) == repl_ctx->owner_shard->shard_id);
#endif
      ViewUsers::const_iterator finder = view_users.find(view);
      if (finder == view_users.end()) return;

      RegionTreeForest *forest = trace->runtime->forest;
      const ShardID local_shard = repl_ctx->owner_shard->shard_id;
      for (FieldMaskSet<ViewUser>::const_iterator uit = 
            finder->second.begin(); uit != finder->second.end(); ++uit)
        if (!!(uit->second & mask))
        {
          ViewUser *user = uit->first;
          IndexSpaceExpression *intersect =
            forest->intersect_index_spaces(expr, user->expr);
          if (!intersect->is_empty())
          {
            // See if it is local or not
            if (user->shard == local_shard)
            {
              // This is a local user so we can do the translation now
              AutoLock tpl_lock(template_lock);
              std::map<unsigned,unsigned>::const_iterator finder =
                frontiers.find(user->user);
              // See if we have recorded this frontier yet or not
              if (finder == frontiers.end())
              {
                const unsigned next_event_id = events.size();
                frontiers[user->user] = next_event_id;
                events.resize(next_event_id + 1);
                sharded_users.insert(
                    std::pair<unsigned,ShardID>(next_event_id, local_shard));
              }
              else
                sharded_users.insert(
                    std::pair<unsigned,ShardID>(finder->second, local_shard));
            }
            else // Not local so just record it
              sharded_users.insert(
                  std::pair<unsigned,ShardID>(user->user, user->shard));
          }
        }
    }

    //--------------------------------------------------------------------------
    void ShardedPhysicalTemplate::initialize_propagate_merges_frontiers(
                                                 std::vector<unsigned> &new_gen)
    //--------------------------------------------------------------------------
    {
      PhysicalTemplate::initialize_propagate_merges_frontiers(new_gen);
      for (std::vector<std::pair<ApBarrier,unsigned> >::const_iterator it =
            remote_frontiers.begin(); it != remote_frontiers.end(); it++)
        new_gen[it->second] = 0;
    }

    //--------------------------------------------------------------------------
    void ShardedPhysicalTemplate::initialize_transitive_reduction_frontiers(
       std::vector<unsigned> &topo_order, std::vector<unsigned> &inv_topo_order)
    //--------------------------------------------------------------------------
    {
      PhysicalTemplate::initialize_transitive_reduction_frontiers(topo_order,
                                                              inv_topo_order);
      for (std::vector<std::pair<ApBarrier,unsigned> >::const_iterator it = 
            remote_frontiers.begin(); it != remote_frontiers.end(); it++)
      {
        inv_topo_order[it->second] = topo_order.size();
        topo_order.push_back(it->second);
      }
    }

    /////////////////////////////////////////////////////////////
    // Instruction
    /////////////////////////////////////////////////////////////

    //--------------------------------------------------------------------------
    Instruction::Instruction(PhysicalTemplate& tpl, const TraceLocalID &o)
      : operations(tpl.operations), events(tpl.events),
        user_events(tpl.user_events), owner(o)
    //--------------------------------------------------------------------------
    {
    }

    /////////////////////////////////////////////////////////////
    // GetTermEvent
    /////////////////////////////////////////////////////////////

    //--------------------------------------------------------------------------
    GetTermEvent::GetTermEvent(PhysicalTemplate& tpl, unsigned l,
                               const TraceLocalID& r)
      : Instruction(tpl, r), lhs(l)
    //--------------------------------------------------------------------------
    {
#ifdef DEBUG_LEGION
      assert(lhs < events.size());
      assert(operations.find(owner) != operations.end());
#endif
    }

    //--------------------------------------------------------------------------
    void GetTermEvent::execute(void)
    //--------------------------------------------------------------------------
    {
#ifdef DEBUG_LEGION
      assert(operations.find(owner) != operations.end());
      assert(operations.find(owner)->second != NULL);
#endif
      operations[owner]->replay_mapping_output();
      events[lhs] = operations[owner]->get_memo_completion();
    }

    //--------------------------------------------------------------------------
    std::string GetTermEvent::to_string(void)
    //--------------------------------------------------------------------------
    {
      std::stringstream ss;
      ss << "events[" << lhs << "] = operations[" << owner
         << "].get_completion_event()    (op kind: "
         << Operation::op_names[operations[owner]->get_memoizable_kind()] 
         << ")";
      return ss.str();
    }

    /////////////////////////////////////////////////////////////
    // CreateApUserEvent
    /////////////////////////////////////////////////////////////

    //--------------------------------------------------------------------------
    CreateApUserEvent::CreateApUserEvent(PhysicalTemplate& tpl, unsigned l,
                                         const TraceLocalID &o)
      : Instruction(tpl, o), lhs(l)
    //--------------------------------------------------------------------------
    {
#ifdef DEBUG_LEGION
      assert(lhs < events.size());
      assert(lhs < user_events.size());
#endif
    }

    //--------------------------------------------------------------------------
    void CreateApUserEvent::execute(void)
    //--------------------------------------------------------------------------
    {
      ApUserEvent ev = Runtime::create_ap_user_event();
      events[lhs] = ev;
      user_events[lhs] = ev;
    }

    //--------------------------------------------------------------------------
    std::string CreateApUserEvent::to_string(void)
    //--------------------------------------------------------------------------
    {
      std::stringstream ss;
      ss << "events[" << lhs << "] = Runtime::create_ap_user_event()    "
         << "(owner: " << owner << ")";
      return ss.str();
    }

    /////////////////////////////////////////////////////////////
    // TriggerEvent
    /////////////////////////////////////////////////////////////

    //--------------------------------------------------------------------------
    TriggerEvent::TriggerEvent(PhysicalTemplate& tpl, unsigned l, unsigned r,
                               const TraceLocalID &o)
      : Instruction(tpl, o), lhs(l), rhs(r)
    //--------------------------------------------------------------------------
    {
#ifdef DEBUG_LEGION
      assert(lhs < events.size());
      assert(lhs < user_events.size());
      assert(rhs < events.size());
#endif
    }

    //--------------------------------------------------------------------------
    void TriggerEvent::execute(void)
    //--------------------------------------------------------------------------
    {
#ifdef DEBUG_LEGION
      assert(events[lhs].exists());
      assert(user_events[lhs].exists());
      assert(events[lhs].id == user_events[lhs].id);
#endif
      Runtime::trigger_event(user_events[lhs], events[rhs]);
    }

    //--------------------------------------------------------------------------
    std::string TriggerEvent::to_string(void)
    //--------------------------------------------------------------------------
    {
      std::stringstream ss;
      ss << "Runtime::trigger_event(events[" << lhs
         << "], events[" << rhs << "])    (owner: " << owner << ")";
      return ss.str();
    }

    /////////////////////////////////////////////////////////////
    // MergeEvent
    /////////////////////////////////////////////////////////////

    //--------------------------------------------------------------------------
    MergeEvent::MergeEvent(PhysicalTemplate& tpl, unsigned l,
                           const std::set<unsigned>& r, const TraceLocalID &o)
      : Instruction(tpl, o), lhs(l), rhs(r)
    //--------------------------------------------------------------------------
    {
#ifdef DEBUG_LEGION
      assert(lhs < events.size());
      assert(rhs.size() > 0);
      for (std::set<unsigned>::iterator it = rhs.begin(); it != rhs.end();
           ++it)
        assert(*it < events.size());
#endif
    }

    //--------------------------------------------------------------------------
    void MergeEvent::execute(void)
    //--------------------------------------------------------------------------
    {
      std::set<ApEvent> to_merge;
      for (std::set<unsigned>::iterator it = rhs.begin(); it != rhs.end();
           ++it)
      {
#ifdef DEBUG_LEGION
        assert(*it < events.size());
#endif
        to_merge.insert(events[*it]);
      }
      ApEvent result = Runtime::merge_events(NULL, to_merge);
      events[lhs] = result;
    }

    //--------------------------------------------------------------------------
    std::string MergeEvent::to_string(void)
    //--------------------------------------------------------------------------
    {
      std::stringstream ss;
      ss << "events[" << lhs << "] = Runtime::merge_events(";
      unsigned count = 0;
      for (std::set<unsigned>::iterator it = rhs.begin(); it != rhs.end();
           ++it)
      {
        if (count++ != 0) ss << ",";
        ss << "events[" << *it << "]";
      }
      ss << ")    (owner: " << owner << ")";
      return ss.str();
    }

    /////////////////////////////////////////////////////////////
    // AssignFenceCompletion
    /////////////////////////////////////////////////////////////

    //--------------------------------------------------------------------------
    AssignFenceCompletion::AssignFenceCompletion(
                       PhysicalTemplate& t, unsigned l, const TraceLocalID &o)
      : Instruction(t, o), tpl(t), lhs(l)
    //--------------------------------------------------------------------------
    {
#ifdef DEBUG_LEGION
      assert(lhs < events.size());
#endif
    }

    //--------------------------------------------------------------------------
    void AssignFenceCompletion::execute(void)
    //--------------------------------------------------------------------------
    {
      events[lhs] = tpl.get_fence_completion();
    }

    //--------------------------------------------------------------------------
    std::string AssignFenceCompletion::to_string(void)
    //--------------------------------------------------------------------------
    {
      std::stringstream ss;
      ss << "events[" << lhs << "] = fence_completion";
      return ss.str();
    }

    /////////////////////////////////////////////////////////////
    // IssueCopy
    /////////////////////////////////////////////////////////////

    //--------------------------------------------------------------------------
    IssueCopy::IssueCopy(PhysicalTemplate& tpl,
                         unsigned l, IndexSpaceExpression *e,
                         const TraceLocalID& key,
                         const std::vector<CopySrcDstField>& s,
                         const std::vector<CopySrcDstField>& d,
#ifdef LEGION_SPY
                         RegionTreeID src_tid, RegionTreeID dst_tid,
#endif
                         unsigned pi, ReductionOpID ro, bool rf)
      : Instruction(tpl, key), lhs(l), expr(e), src_fields(s), dst_fields(d), 
#ifdef LEGION_SPY
        src_tree_id(src_tid), dst_tree_id(dst_tid),
#endif
        precondition_idx(pi), redop(ro), reduction_fold(rf)
    //--------------------------------------------------------------------------
    {
#ifdef DEBUG_LEGION
      assert(lhs < events.size());
      assert(operations.find(owner) != operations.end());
      assert(src_fields.size() > 0);
      assert(dst_fields.size() > 0);
      assert(precondition_idx < events.size());
      assert(expr != NULL);
#endif
      expr->add_expression_reference();
    }

    //--------------------------------------------------------------------------
    IssueCopy::~IssueCopy(void)
    //--------------------------------------------------------------------------
    {
      if (expr->remove_expression_reference())
        delete expr;
    }

    //--------------------------------------------------------------------------
    void IssueCopy::execute(void)
    //--------------------------------------------------------------------------
    {
#ifdef DEBUG_LEGION
      assert(operations.find(owner) != operations.end());
      assert(operations.find(owner)->second != NULL);
#endif
      Memoizable *memo = operations[owner];
      ApEvent precondition = events[precondition_idx];
      const PhysicalTraceInfo trace_info(memo->get_operation(), -1U, false);
      events[lhs] = expr->issue_copy(trace_info, dst_fields, src_fields,
#ifdef LEGION_SPY
                                     src_tree_id, dst_tree_id,
#endif
                                     precondition, PredEvent::NO_PRED_EVENT,
                                     redop, reduction_fold, NULL, NULL, NULL);
    }

    //--------------------------------------------------------------------------
    std::string IssueCopy::to_string(void)
    //--------------------------------------------------------------------------
    {
      std::stringstream ss;
      ss << "events[" << lhs << "] = copy(operations[" << owner << "], "
         << "Index expr: " << expr->expr_id << ", {";
      for (unsigned idx = 0; idx < src_fields.size(); ++idx)
      {
        ss << "(" << std::hex << src_fields[idx].inst.id
           << "," << std::dec << src_fields[idx].subfield_offset
           << "," << src_fields[idx].size
           << "," << src_fields[idx].field_id
           << "," << src_fields[idx].serdez_id << ")";
        if (idx != src_fields.size() - 1) ss << ",";
      }
      ss << "}, {";
      for (unsigned idx = 0; idx < dst_fields.size(); ++idx)
      {
        ss << "(" << std::hex << dst_fields[idx].inst.id
           << "," << std::dec << dst_fields[idx].subfield_offset
           << "," << dst_fields[idx].size
           << "," << dst_fields[idx].field_id
           << "," << dst_fields[idx].serdez_id << ")";
        if (idx != dst_fields.size() - 1) ss << ",";
      }
      ss << "}, events[" << precondition_idx << "]";

      if (redop != 0) ss << ", " << redop;
      ss << ")";

      return ss.str();
    }

    /////////////////////////////////////////////////////////////
    // IssueFill
    /////////////////////////////////////////////////////////////

    //--------------------------------------------------------------------------
    IssueFill::IssueFill(PhysicalTemplate& tpl, unsigned l, 
                         IndexSpaceExpression *e, const TraceLocalID &key,
                         const std::vector<CopySrcDstField> &f,
                         const void *value, size_t size, 
#ifdef LEGION_SPY
                         FieldSpace h, RegionTreeID tid,
#endif
                         unsigned pi)
      : Instruction(tpl, key), lhs(l), expr(e), fields(f), fill_size(size),
#ifdef LEGION_SPY
        handle(h), tree_id(tid),
#endif
        precondition_idx(pi)
    //--------------------------------------------------------------------------
    {
#ifdef DEBUG_LEGION
      assert(lhs < events.size());
      assert(operations.find(owner) != operations.end());
      assert(fields.size() > 0);
      assert(precondition_idx < events.size());
#endif
      expr->add_expression_reference();
      fill_value = malloc(fill_size);
      memcpy(fill_value, value, fill_size);
    }

    //--------------------------------------------------------------------------
    IssueFill::~IssueFill(void)
    //--------------------------------------------------------------------------
    {
      if (expr->remove_expression_reference())
        delete expr;
      free(fill_value);
    }

    //--------------------------------------------------------------------------
    void IssueFill::execute(void)
    //--------------------------------------------------------------------------
    {
#ifdef DEBUG_LEGION
      assert(operations.find(owner) != operations.end());
      assert(operations.find(owner)->second != NULL);
#endif
      Memoizable *memo = operations[owner];
      ApEvent precondition = events[precondition_idx];
      const PhysicalTraceInfo trace_info(memo->get_operation(), -1U, false);
      events[lhs] = expr->issue_fill(trace_info, fields, 
                                     fill_value, fill_size,
#ifdef LEGION_SPY
                                     trace_info.op->get_unique_op_id(),
                                     handle, tree_id,
#endif
                                     precondition, PredEvent::NO_PRED_EVENT,
                                     NULL, NULL, NULL);
    }

    //--------------------------------------------------------------------------
    std::string IssueFill::to_string(void)
    //--------------------------------------------------------------------------
    {
      std::stringstream ss;
      ss << "events[" << lhs << "] = fill(Index expr: " << expr->expr_id
         << ", {";
      for (unsigned idx = 0; idx < fields.size(); ++idx)
      {
        ss << "(" << std::hex << fields[idx].inst.id
           << "," << std::dec << fields[idx].subfield_offset
           << "," << fields[idx].size
           << "," << fields[idx].field_id
           << "," << fields[idx].serdez_id << ")";
        if (idx != fields.size() - 1) ss << ",";
      }
      ss << "}, events[" << precondition_idx << "])    (owner: "
         << owner << ")";
      return ss.str();
    }

    /////////////////////////////////////////////////////////////
    // SetOpSyncEvent
    /////////////////////////////////////////////////////////////

    //--------------------------------------------------------------------------
    SetOpSyncEvent::SetOpSyncEvent(PhysicalTemplate& tpl, unsigned l,
                                       const TraceLocalID& r)
      : Instruction(tpl, r), lhs(l)
    //--------------------------------------------------------------------------
    {
#ifdef DEBUG_LEGION
      assert(lhs < events.size());
      assert(operations.find(owner) != operations.end());
#endif
    }

    //--------------------------------------------------------------------------
    void SetOpSyncEvent::execute(void)
    //--------------------------------------------------------------------------
    {
#ifdef DEBUG_LEGION
      assert(operations.find(owner) != operations.end());
      assert(operations.find(owner)->second != NULL);
#endif
      Memoizable *memoizable = operations[owner];
#ifdef DEBUG_LEGION
      assert(memoizable != NULL);
#endif
      ApEvent sync_condition = memoizable->compute_sync_precondition(NULL);
      events[lhs] = sync_condition;
    }

    //--------------------------------------------------------------------------
    std::string SetOpSyncEvent::to_string(void)
    //--------------------------------------------------------------------------
    {
      std::stringstream ss;
      ss << "events[" << lhs << "] = operations[" << owner
         << "].compute_sync_precondition()    (op kind: "
         << Operation::op_names[operations[owner]->get_memoizable_kind()] 
         << ")";
      return ss.str();
    }

    /////////////////////////////////////////////////////////////
    // SetEffects
    /////////////////////////////////////////////////////////////

    //--------------------------------------------------------------------------
    SetEffects::SetEffects(PhysicalTemplate& tpl, const TraceLocalID& l,
                           unsigned r)
      : Instruction(tpl, l), rhs(r)
    //--------------------------------------------------------------------------
    {
#ifdef DEBUG_LEGION
      assert(rhs < events.size());
      assert(operations.find(owner) != operations.end());
#endif
    }

    //--------------------------------------------------------------------------
    void SetEffects::execute(void)
    //--------------------------------------------------------------------------
    {
#ifdef DEBUG_LEGION
      assert(operations.find(owner) != operations.end());
      assert(operations.find(owner)->second != NULL);
#endif
      Memoizable *memoizable = operations[owner];
#ifdef DEBUG_LEGION
      assert(memoizable != NULL);
#endif
      memoizable->set_effects_postcondition(events[rhs]);
    }

    //--------------------------------------------------------------------------
    std::string SetEffects::to_string(void)
    //--------------------------------------------------------------------------
    {
      std::stringstream ss;
      ss << "operations[" << owner << "].set_effects_postcondition(events["
         << rhs << "])    (op kind: "
         << Operation::op_names[operations[owner]->get_memoizable_kind()]
         << ")";
      return ss.str();
    }

    /////////////////////////////////////////////////////////////
    // CompleteReplay
    /////////////////////////////////////////////////////////////

    //--------------------------------------------------------------------------
    CompleteReplay::CompleteReplay(PhysicalTemplate& tpl,
                                              const TraceLocalID& l, unsigned r)
      : Instruction(tpl, l), rhs(r)
    //--------------------------------------------------------------------------
    {
#ifdef DEBUG_LEGION
      assert(operations.find(owner) != operations.end());
      assert(rhs < events.size());
#endif
    }

    //--------------------------------------------------------------------------
    void CompleteReplay::execute(void)
    //--------------------------------------------------------------------------
    {
#ifdef DEBUG_LEGION
      assert(operations.find(owner) != operations.end());
      assert(operations.find(owner)->second != NULL);
#endif
      Memoizable *memoizable = operations[owner];
#ifdef DEBUG_LEGION
      assert(memoizable != NULL);
#endif
      memoizable->complete_replay(events[rhs]);
    }

    //--------------------------------------------------------------------------
    std::string CompleteReplay::to_string(void)
    //--------------------------------------------------------------------------
    {
      std::stringstream ss;
      ss << "operations[" << owner
         << "].complete_replay(events[" << rhs << "])    (op kind: "
         << Operation::op_names[operations[owner]->get_memoizable_kind()] 
         << ")";
      return ss.str();
    }

    /////////////////////////////////////////////////////////////
    // BarrierArrival
    /////////////////////////////////////////////////////////////

    //--------------------------------------------------------------------------
    BarrierArrival::BarrierArrival(PhysicalTemplate &tpl, 
                                   ApBarrier bar, unsigned _lhs, unsigned _rhs)
      : Instruction(tpl, TraceLocalID(0,DomainPoint())), barrier(bar), 
        lhs(_lhs), rhs(_rhs)
    //--------------------------------------------------------------------------
    {
#ifdef DEBUG_LEGION
      assert(lhs < events.size());
      assert(rhs < events.size());
#endif
    }

    //--------------------------------------------------------------------------
    BarrierArrival::~BarrierArrival(void)
    //--------------------------------------------------------------------------
    {
      // Destroy our barrier
      barrier.destroy_barrier();
    }

    //--------------------------------------------------------------------------
    void BarrierArrival::execute(void)
    //--------------------------------------------------------------------------
    {
#ifdef DEBUG_LEGION
      assert(rhs < events.size());
      assert(lhs < events.size());
#endif
      Runtime::phase_barrier_arrive(barrier, 1/*count*/, events[rhs]);
      events[lhs] = barrier;
      Runtime::advance_barrier(barrier);
    }

    //--------------------------------------------------------------------------
    std::string BarrierArrival::to_string(void)
    //--------------------------------------------------------------------------
    {
      std::stringstream ss; 
      ss << "events[" << lhs << "] = Runtime::phase_barrier_arrive("
         << barrier.id << ", events[" << rhs << "])";
      return ss.str();
    }

    //--------------------------------------------------------------------------
    ApBarrier BarrierArrival::record_subscribed_shard(ShardID remote_shard)
    //--------------------------------------------------------------------------
    {
      subscribed_shards.push_back(remote_shard);
      return barrier;
    }

    //--------------------------------------------------------------------------
    void BarrierArrival::refresh_barrier(ApEvent key, 
                  std::map<ShardID,std::map<ApEvent,ApBarrier> > &notifications)
    //--------------------------------------------------------------------------
    {
      // Destroy the old barrier
      barrier.destroy_barrier();
      // Make the new barrier
      barrier = ApBarrier(Realm::Barrier::create_barrier(1/*arrival count*/)); 
      for (std::vector<ShardID>::const_iterator it = 
            subscribed_shards.begin(); it != subscribed_shards.end(); it++)
        notifications[*it][key] = barrier;
    }

    /////////////////////////////////////////////////////////////
    // BarrierAdvance
    /////////////////////////////////////////////////////////////

    //--------------------------------------------------------------------------
    BarrierAdvance::BarrierAdvance(PhysicalTemplate &tpl,
                                   ApBarrier bar, unsigned _lhs) 
      : Instruction(tpl, TraceLocalID(0,DomainPoint())), barrier(bar), lhs(_lhs)
    //--------------------------------------------------------------------------
    {
#ifdef DEBUG_LEGION
      assert(lhs < events.size());
#endif
    }

    //--------------------------------------------------------------------------
    void BarrierAdvance::execute(void)
    //--------------------------------------------------------------------------
    {
#ifdef DEBUG_LEGION
      assert(lhs < events.size());
#endif
      events[lhs] = barrier;
      Runtime::advance_barrier(barrier);
    }

    //--------------------------------------------------------------------------
    std::string BarrierAdvance::to_string(void)
    //--------------------------------------------------------------------------
    {
      std::stringstream ss;
      ss << "events[" << lhs << "] = Runtime::barrier_advance("
         << barrier.id << ")";
      return ss.str();
    }

  }; // namespace Internal 
}; // namespace Legion
<|MERGE_RESOLUTION|>--- conflicted
+++ resolved
@@ -3805,19 +3805,11 @@
 #endif
             rhs_, redop, reduction_fold));
 
-<<<<<<< HEAD
-      record_views(lhs_, expr, RegionUsage(READ_ONLY, EXCLUSIVE, 0), 
-                   tracing_srcs, src_eqs, applied);
-      record_copy_views(lhs_, expr, tracing_srcs);
-      record_views(lhs_, expr, RegionUsage(WRITE_ONLY, EXCLUSIVE, 0), 
-                   tracing_dsts, dst_eqs, applied);
-=======
       record_views(lhs_, expr, RegionUsage(LEGION_READ_ONLY, 
-            LEGION_EXCLUSIVE, 0), tracing_srcs, src_eqs);
+            LEGION_EXCLUSIVE, 0), tracing_srcs, src_eqs, applied);
       record_copy_views(lhs_, expr, tracing_srcs);
       record_views(lhs_, expr, RegionUsage(LEGION_WRITE_ONLY, 
-            LEGION_EXCLUSIVE, 0), tracing_dsts, dst_eqs);
->>>>>>> af21e9d6
+            LEGION_EXCLUSIVE, 0), tracing_dsts, dst_eqs, applied);
       record_copy_views(lhs_, expr, tracing_dsts);
     }
 
@@ -3886,15 +3878,9 @@
 #endif
                                        rhs_));
 
-<<<<<<< HEAD
       record_fill_views(tracing_srcs, applied);
-      record_views(lhs_, expr, RegionUsage(WRITE_ONLY, EXCLUSIVE, 0), 
-                   tracing_dsts, eqs, applied);
-=======
-      record_fill_views(tracing_srcs);
       record_views(lhs_, expr, RegionUsage(LEGION_WRITE_ONLY, 
-            LEGION_EXCLUSIVE, 0), tracing_dsts, eqs);
->>>>>>> af21e9d6
+            LEGION_EXCLUSIVE, 0), tracing_dsts, eqs, applied);
       record_copy_views(lhs_, expr, tracing_dsts);
     }
 
@@ -3945,13 +3931,8 @@
       views.insert(view, user_mask);
       record_copy_views(lhs_, expr, views);
 
-<<<<<<< HEAD
-      const RegionUsage usage(WRITE_ONLY, EXCLUSIVE, 0);
+      const RegionUsage usage(LEGION_WRITE_ONLY, LEGION_EXCLUSIVE, 0);
       add_view_user(view, usage, lhs_, expr, user_mask, applied);
-=======
-      const RegionUsage usage(LEGION_WRITE_ONLY, LEGION_EXCLUSIVE, 0);
-      add_view_user(view, usage, lhs_, expr, user_mask);
->>>>>>> af21e9d6
     }
 
     //--------------------------------------------------------------------------
