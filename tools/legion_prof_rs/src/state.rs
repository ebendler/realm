--- conflicted
+++ resolved
@@ -2451,7 +2451,6 @@
 pub struct EventID(pub u64);
 
 impl EventID {
-<<<<<<< HEAD
     fn exists(&self) -> bool {
         self.0 != 0
     }
@@ -2461,13 +2460,11 @@
         } else {
             None
         }
-=======
     // Important: keep this in sync with realm/id.h
     // EVENT:   tag:1 = 0b1, creator_node:16, gen_event_idx:27, generation:20
     // owner_node = proc_id[63:47]
     pub fn node_id(&self) -> NodeID {
         NodeID((self.0 >> 47) & ((1 << 16) - 1))
->>>>>>> e032725a
     }
 }
 
