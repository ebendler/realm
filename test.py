--- conflicted
+++ resolved
@@ -82,7 +82,6 @@
     # Tests
     ['test/rendering/rendering', ['-i', '2', '-n', '64', '-ll:cpu', '4']],
     ['test/legion_stl/test_stl', []],
-<<<<<<< HEAD
     ['test/output_requirements/output_requirements', []],
     ['test/output_requirements/output_requirements', ['-replicate']],
     ['test/output_requirements/output_requirements', ['-index']],
@@ -91,7 +90,6 @@
     ['test/output_requirements/output_requirements', ['-empty', '-replicate']],
     ['test/output_requirements/output_requirements', ['-empty', '-index']],
     ['test/output_requirements/output_requirements', ['-empty', '-index', '-replicate']],
-=======
 
     # Tutorial/realm
     ['tutorial/realm/hello_world/realm_hello_world', []],
@@ -107,7 +105,6 @@
     ['tutorial/realm/reservation/realm_reservation', []],
     ['tutorial/realm/completion_queue/realm_completion_queue', []],
     ['tutorial/realm/profiling/realm_profiling', []],
->>>>>>> df4949d6
 ]
 
 if 'USE_CUDA' in os.environ and os.environ['USE_CUDA'] == 1:
