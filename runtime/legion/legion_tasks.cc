/* Copyright 2020 Stanford University, NVIDIA Corporation
 *
 * Licensed under the Apache License, Version 2.0 (the "License");
 * you may not use this file except in compliance with the License.
 * You may obtain a copy of the License at
 *
 *     http://www.apache.org/licenses/LICENSE-2.0
 *
 * Unless required by applicable law or agreed to in writing, software
 * distributed under the License is distributed on an "AS IS" BASIS,
 * WITHOUT WARRANTIES OR CONDITIONS OF ANY KIND, either express or implied.
 * See the License for the specific language governing permissions and
 * limitations under the License.
 */

#include "legion/region_tree.h"
#include "legion/legion_tasks.h"
#include "legion/legion_spy.h"
#include "legion/legion_trace.h"
#include "legion/legion_context.h"
#include "legion/legion_profiling.h"
#include "legion/legion_instances.h"
#include "legion/legion_analysis.h"
#include "legion/legion_views.h"
#include "legion/legion_replication.h"

#include <algorithm>

#define PRINT_REG(reg) (reg).index_space.id,(reg).field_space.id, (reg).tree_id

namespace Legion {
  namespace Internal {

    LEGION_EXTERN_LOGGER_DECLARATIONS

    /////////////////////////////////////////////////////////////
    // Resource Tracker 
    /////////////////////////////////////////////////////////////

    //--------------------------------------------------------------------------
    ResourceTracker::ResourceTracker(void)
    //--------------------------------------------------------------------------
    {
    }

    //--------------------------------------------------------------------------
    ResourceTracker::ResourceTracker(const ResourceTracker &rhs)
    //--------------------------------------------------------------------------
    {
      // should never be called
      assert(false);
    }

    //--------------------------------------------------------------------------
    ResourceTracker::~ResourceTracker(void)
    //--------------------------------------------------------------------------
    {
    }

    //--------------------------------------------------------------------------
    ResourceTracker& ResourceTracker::operator=(const ResourceTracker&rhs)
    //--------------------------------------------------------------------------
    {
      // should never be called
      assert(false);
      return *this;
    } 

    //--------------------------------------------------------------------------
    void ResourceTracker::return_resources(ResourceTracker *target,
                                           std::set<RtEvent> &preconditions)
    //--------------------------------------------------------------------------
    {
      if (!created_regions.empty())
      {
        target->register_region_creations(created_regions);
        created_regions.clear();
      }
      if (!deleted_regions.empty())
      {
        target->register_region_deletions(deleted_regions, preconditions);
        deleted_regions.clear();
      }
      if (!created_fields.empty())
      {
        target->register_field_creations(created_fields);
        created_fields.clear();
      }
      if (!deleted_fields.empty())
      {
        target->register_field_deletions(deleted_fields, preconditions);
        deleted_fields.clear();
      }
      if (!created_field_spaces.empty())
      {
        target->register_field_space_creations(created_field_spaces);
        created_field_spaces.clear();
      }
      if (!latent_field_spaces.empty())
      {
        target->register_latent_field_spaces(latent_field_spaces);
        latent_field_spaces.clear();
      }
      if (!deleted_field_spaces.empty())
      {
        target->register_field_space_deletions(deleted_field_spaces,
                                               preconditions);
        deleted_field_spaces.clear();
      }
      if (!created_index_spaces.empty())
      {
        target->register_index_space_creations(created_index_spaces);
        created_index_spaces.clear();
      }
      if (!deleted_index_spaces.empty())
      {
        target->register_index_space_deletions(deleted_index_spaces,
                                               preconditions);
        deleted_index_spaces.clear();
      }
      if (!created_index_partitions.empty())
      {
        target->register_index_partition_creations(created_index_partitions);
        created_index_partitions.clear();
      }
      if (!deleted_index_partitions.empty())
      {
        target->register_index_partition_deletions(deleted_index_partitions,
                                                   preconditions);
        deleted_index_partitions.clear();
      }
    }

    //--------------------------------------------------------------------------
    void ResourceTracker::pack_resources_return(Serializer &rez, 
                                                AddressSpaceID target)
    //--------------------------------------------------------------------------
    {
      // Shouldn't need the lock here since we only do this
      // while there is no one else executing
      RezCheck z(rez);
      rez.serialize<size_t>(created_regions.size());
      if (!created_regions.empty())
      {
        for (std::set<LogicalRegion>::const_iterator it =
              created_regions.begin(); it != created_regions.end(); it++)
          rez.serialize(*it);
        created_regions.clear();
      }
      rez.serialize<size_t>(deleted_regions.size());
      if (!deleted_regions.empty())
      {
        for (std::vector<LogicalRegion>::const_iterator it = 
              deleted_regions.begin(); it != deleted_regions.end(); it++)
          rez.serialize(*it);
        deleted_regions.clear();
      }
      rez.serialize<size_t>(created_fields.size());
      if (!created_fields.empty())
      {
        for (std::set<std::pair<FieldSpace,FieldID> >::const_iterator it =
              created_fields.begin(); it != created_fields.end(); it++)
        {
          rez.serialize(it->first);
          rez.serialize(it->second);
        }
        created_fields.clear();
      }
      rez.serialize<size_t>(deleted_fields.size());
      if (!deleted_fields.empty())
      {
        for (std::vector<std::pair<FieldSpace,FieldID> >::const_iterator it =
              deleted_fields.begin(); it != deleted_fields.end(); it++)
        {
          rez.serialize(it->first);
          rez.serialize(it->second);
        }
        deleted_fields.clear();
      }
      rez.serialize<size_t>(created_field_spaces.size());
      if (!created_field_spaces.empty())
      {
        for (std::set<FieldSpace>::const_iterator it = 
              created_field_spaces.begin(); it != 
              created_field_spaces.end(); it++)
          rez.serialize(*it);
        created_field_spaces.clear();
      } 
      rez.serialize<size_t>(latent_field_spaces.size());
      if (!latent_field_spaces.empty())
      {
        for (std::map<FieldSpace,unsigned>::const_iterator it = 
              latent_field_spaces.begin(); it !=
              latent_field_spaces.end(); it++)
        {
          rez.serialize(it->first);
          rez.serialize(it->second);
        }
        latent_field_spaces.clear();
      }
      rez.serialize<size_t>(deleted_field_spaces.size());
      if (!deleted_field_spaces.empty())
      {
        for (std::vector<FieldSpace>::const_iterator it = 
              deleted_field_spaces.begin(); it != 
              deleted_field_spaces.end(); it++)
          rez.serialize(*it);
        deleted_field_spaces.clear();
      }
      rez.serialize<size_t>(created_index_spaces.size());
      if (!created_index_spaces.empty())
      {
        for (std::set<IndexSpace>::const_iterator it = 
              created_index_spaces.begin(); it != 
              created_index_spaces.end(); it++)
          rez.serialize(*it);
        created_index_spaces.clear();
      }
      rez.serialize<size_t>(deleted_index_spaces.size());
      if (!deleted_index_spaces.empty())
      {
        for (std::vector<IndexSpace>::const_iterator it = 
              deleted_index_spaces.begin(); it !=
              deleted_index_spaces.end(); it++)
          rez.serialize(*it);
        deleted_index_spaces.clear();
      }
      rez.serialize<size_t>(created_index_partitions.size());
      if (!created_index_partitions.empty())
      {
        for (std::set<IndexPartition>::const_iterator it = 
              created_index_partitions.begin(); it !=
              created_index_partitions.end(); it++)
          rez.serialize(*it);
        created_index_partitions.clear();
      }
      rez.serialize<size_t>(deleted_index_partitions.size());
      if (!deleted_index_partitions.empty())
      {
        for (std::vector<IndexPartition>::const_iterator it = 
              deleted_index_partitions.begin(); it !=
              deleted_index_partitions.end(); it++)
          rez.serialize(*it);
        deleted_index_partitions.clear();
      }
    }

    //--------------------------------------------------------------------------
    /*static*/ RtEvent ResourceTracker::unpack_resources_return(
                                   Deserializer &derez, ResourceTracker *target)
    //--------------------------------------------------------------------------
    {
      // Hold the lock while doing the unpack to avoid conflicting
      // with anyone else returning state
      DerezCheck z(derez);
      std::set<RtEvent> preconditions;
      size_t num_created_regions;
      derez.deserialize(num_created_regions);
      if (num_created_regions > 0)
      {
        std::set<LogicalRegion> created_regions;
        for (unsigned idx = 0; idx < num_created_regions; idx++)
        {
          LogicalRegion reg;
          derez.deserialize(reg);
          created_regions.insert(reg);
        }
        target->register_region_creations(created_regions);
      }
      size_t num_deleted_regions;
      derez.deserialize(num_deleted_regions);
      if (num_deleted_regions > 0)
      {
        std::vector<LogicalRegion> deleted_regions(num_deleted_regions);
        for (unsigned idx = 0; idx < num_deleted_regions; idx++)
          derez.deserialize(deleted_regions[idx]);
        target->register_region_deletions(deleted_regions, preconditions);
      }
      size_t num_created_fields;
      derez.deserialize(num_created_fields);
      if (num_created_fields > 0)
      {
        std::set<std::pair<FieldSpace,FieldID> > created_fields;
        for (unsigned idx = 0; idx < num_created_fields; idx++)
        {
          FieldSpace sp;
          derez.deserialize(sp);
          FieldID fid;
          derez.deserialize(fid);
          created_fields.insert(std::pair<FieldSpace,FieldID>(sp,fid));
        }
        target->register_field_creations(created_fields);
      }
      size_t num_deleted_fields;
      derez.deserialize(num_deleted_fields);
      if (num_deleted_fields > 0)
      {
        std::vector<std::pair<FieldSpace,FieldID> > 
          deleted_fields(num_deleted_fields);
        for (unsigned idx = 0; idx < num_deleted_fields; idx++)
        {
          derez.deserialize(deleted_fields[idx].first);
          derez.deserialize(deleted_fields[idx].second);
        }
        target->register_field_deletions(deleted_fields, preconditions);
      }
      size_t num_created_field_spaces;
      derez.deserialize(num_created_field_spaces);
      if (num_created_field_spaces > 0)
      {
        std::set<FieldSpace> created_field_spaces;
        for (unsigned idx = 0; idx < num_created_field_spaces; idx++)
        {
          FieldSpace sp;
          derez.deserialize(sp);
          created_field_spaces.insert(sp);
        }
        target->register_field_space_creations(created_field_spaces);
      }
      size_t num_latent_field_spaces;
      derez.deserialize(num_latent_field_spaces);
      if (num_latent_field_spaces > 0)
      {
        std::map<FieldSpace,unsigned> latent_field_spaces;
        for (unsigned idx = 0; idx < num_latent_field_spaces; idx++)
        {
          FieldSpace sp;
          derez.deserialize(sp);
          derez.deserialize(latent_field_spaces[sp]);
        }
        target->register_latent_field_spaces(latent_field_spaces);
      }
      size_t num_deleted_field_spaces;
      derez.deserialize(num_deleted_field_spaces);
      if (num_deleted_field_spaces > 0)
      {
        std::vector<FieldSpace> deleted_field_spaces(num_deleted_field_spaces);
        for (unsigned idx = 0; idx < num_deleted_field_spaces; idx++)
          derez.deserialize(deleted_field_spaces[idx]);
        target->register_field_space_deletions(deleted_field_spaces,
                                               preconditions);
      }
      size_t num_created_index_spaces;
      derez.deserialize(num_created_index_spaces);
      if (num_created_index_spaces > 0)
      {
        std::set<IndexSpace> created_index_spaces;
        for (unsigned idx = 0; idx < num_created_index_spaces; idx++)
        {
          IndexSpace sp;
          derez.deserialize(sp);
          created_index_spaces.insert(sp);
        }
        target->register_index_space_creations(created_index_spaces);
      }
      size_t num_deleted_index_spaces;
      derez.deserialize(num_deleted_index_spaces);
      if (num_deleted_index_spaces > 0)
      {
        std::vector<IndexSpace> deleted_index_spaces(num_deleted_index_spaces);
        for (unsigned idx = 0; idx < num_deleted_index_spaces; idx++)
          derez.deserialize(deleted_index_spaces[idx]);
        target->register_index_space_deletions(deleted_index_spaces, 
                                               preconditions);
      }
      size_t num_created_index_partitions;
      derez.deserialize(num_created_index_partitions);
      if (num_created_index_partitions > 0)
      {
        std::set<IndexPartition> created_index_partitions;
        for (unsigned idx = 0; idx < num_created_index_partitions; idx++)
        {
          IndexPartition ip;
          derez.deserialize(ip);
          created_index_partitions.insert(ip);
        }
        target->register_index_partition_creations(created_index_partitions);
      }
      size_t num_deleted_index_partitions;
      derez.deserialize(num_deleted_index_partitions);
      if (num_deleted_index_partitions > 0)
      {
        std::vector<IndexPartition> 
          deleted_index_partitions(num_deleted_index_partitions);
        for (unsigned idx = 0; idx < num_deleted_index_partitions; idx++)
          derez.deserialize(deleted_index_partitions[idx]);
        target->register_index_partition_deletions(deleted_index_partitions,
                                                   preconditions);
      }
      if (!preconditions.empty())
        return Runtime::merge_events(preconditions);
      else
        return RtEvent::NO_RT_EVENT;
    }

    /////////////////////////////////////////////////////////////
    // External Task 
    /////////////////////////////////////////////////////////////

    //--------------------------------------------------------------------------
    ExternalTask::ExternalTask(void)
      : Task(), arg_manager(NULL)
    //--------------------------------------------------------------------------
    {
    }

    //--------------------------------------------------------------------------
    void ExternalTask::pack_external_task(Serializer &rez,
                                          AddressSpaceID target) const
    //--------------------------------------------------------------------------
    {
      RezCheck z(rez);
      rez.serialize(task_id);
      rez.serialize(indexes.size());
      for (unsigned idx = 0; idx < indexes.size(); idx++)
        pack_index_space_requirement(indexes[idx], rez);
      rez.serialize(regions.size());
      for (unsigned idx = 0; idx < regions.size(); idx++)
        pack_region_requirement(regions[idx], rez);
      rez.serialize(futures.size());
      // If we are remote we can just do the normal pack
      for (unsigned idx = 0; idx < futures.size(); idx++)
        rez.serialize(futures[idx].impl->did);
      rez.serialize(grants.size());
      for (unsigned idx = 0; idx < grants.size(); idx++)
        pack_grant(grants[idx], rez);
      rez.serialize(wait_barriers.size());
      for (unsigned idx = 0; idx < wait_barriers.size(); idx++)
        pack_phase_barrier(wait_barriers[idx], rez);
      rez.serialize(arrive_barriers.size());
      for (unsigned idx = 0; idx < arrive_barriers.size(); idx++)
        pack_phase_barrier(arrive_barriers[idx], rez);
      rez.serialize<bool>((arg_manager != NULL));
      rez.serialize(arglen);
      rez.serialize(args,arglen);
      pack_mappable(*this, rez);
      rez.serialize(is_index_space);
      rez.serialize(must_epoch_task);
      rez.serialize(index_domain);
      rez.serialize(index_point);
      rez.serialize(sharding_space);
      rez.serialize(local_arglen);
      rez.serialize(local_args,local_arglen);
      rez.serialize(orig_proc);
      // No need to pack current proc, it will get set when we unpack
      rez.serialize(steal_count);
      // No need to pack remote, it will get set
      rez.serialize(speculated);
      rez.serialize<size_t>(get_context_index());
    }

    //--------------------------------------------------------------------------
    void ExternalTask::unpack_external_task(Deserializer &derez,
                                    Runtime *runtime, ReferenceMutator *mutator)
    //--------------------------------------------------------------------------
    {
      DerezCheck z(derez);
      derez.deserialize(task_id);
      size_t num_indexes;
      derez.deserialize(num_indexes);
      indexes.resize(num_indexes);
      for (unsigned idx = 0; idx < indexes.size(); idx++)
        unpack_index_space_requirement(indexes[idx], derez);
      size_t num_regions;
      derez.deserialize(num_regions);
      regions.resize(num_regions);
      for (unsigned idx = 0; idx < regions.size(); idx++)
        unpack_region_requirement(regions[idx], derez); 
      size_t num_futures;
      derez.deserialize(num_futures);
      futures.resize(num_futures);
      for (unsigned idx = 0; idx < futures.size(); idx++)
      {
        DistributedID future_did;
        derez.deserialize(future_did);
        FutureImpl *impl = 
          runtime->find_or_create_future(future_did, mutator);
        impl->add_base_gc_ref(FUTURE_HANDLE_REF, mutator);
        futures[idx] = Future(impl, false/*need reference*/);
      }
      size_t num_grants;
      derez.deserialize(num_grants);
      grants.resize(num_grants);
      for (unsigned idx = 0; idx < grants.size(); idx++)
        unpack_grant(grants[idx], derez);
      size_t num_wait_barriers;
      derez.deserialize(num_wait_barriers);
      wait_barriers.resize(num_wait_barriers);
      for (unsigned idx = 0; idx < wait_barriers.size(); idx++)
        unpack_phase_barrier(wait_barriers[idx], derez);
      size_t num_arrive_barriers;
      derez.deserialize(num_arrive_barriers);
      arrive_barriers.resize(num_arrive_barriers);
      for (unsigned idx = 0; idx < arrive_barriers.size(); idx++)
        unpack_phase_barrier(arrive_barriers[idx], derez);
      bool has_arg_manager;
      derez.deserialize(has_arg_manager);
      derez.deserialize(arglen);
      if (arglen > 0)
      {
        if (has_arg_manager)
        {
#ifdef DEBUG_LEGION
          assert(arg_manager == NULL);
#endif
          arg_manager = new AllocManager(arglen);
          arg_manager->add_reference();
          args = arg_manager->get_allocation();
        }
        else
          args = legion_malloc(TASK_ARGS_ALLOC, arglen);
        derez.deserialize(args,arglen);
      }
      unpack_mappable(*this, derez); 
      derez.deserialize(is_index_space);
      derez.deserialize(must_epoch_task);
      derez.deserialize(index_domain);
      derez.deserialize(index_point);
      derez.deserialize(sharding_space);
      derez.deserialize(local_arglen);
      if (local_arglen > 0)
      {
        local_args = malloc(local_arglen);
        derez.deserialize(local_args,local_arglen);
      }
      derez.deserialize(orig_proc);
      derez.deserialize(steal_count);
      derez.deserialize(speculated);
      size_t index;
      derez.deserialize(index);
      set_context_index(index);
    } 

    /////////////////////////////////////////////////////////////
    // Task Operation 
    /////////////////////////////////////////////////////////////
  
    //--------------------------------------------------------------------------
    TaskOp::TaskOp(Runtime *rt)
      : ExternalTask(), MemoizableOp<SpeculativeOp>(rt)
    //--------------------------------------------------------------------------
    {
    }

    //--------------------------------------------------------------------------
    TaskOp::~TaskOp(void)
    //--------------------------------------------------------------------------
    {
    }

    //--------------------------------------------------------------------------
    UniqueID TaskOp::get_unique_id(void) const
    //--------------------------------------------------------------------------
    {
      return unique_op_id;
    }

    //--------------------------------------------------------------------------
    size_t TaskOp::get_context_index(void) const
    //--------------------------------------------------------------------------
    {
      return context_index;
    }

    //--------------------------------------------------------------------------
    void TaskOp::set_context_index(size_t index)
    //--------------------------------------------------------------------------
    {
      context_index = index;
    }

    //--------------------------------------------------------------------------
    int TaskOp::get_depth(void) const
    //--------------------------------------------------------------------------
    {
#ifdef DEBUG_LEGION
      assert(parent_ctx != NULL);
#endif
      return parent_ctx->get_depth() + 1;
    }

    //--------------------------------------------------------------------------
    const char* TaskOp::get_task_name(void) const
    //--------------------------------------------------------------------------
    {
      TaskImpl *impl = runtime->find_or_create_task_impl(task_id);
      return impl->get_name();
    }

    //--------------------------------------------------------------------------
    void TaskOp::pack_remote_operation(Serializer &rez, AddressSpaceID target,
                                       std::set<RtEvent> &applied_events) const
    //--------------------------------------------------------------------------
    {
      pack_local_remote_operation(rez);
      pack_external_task(rez, target);
      pack_profiling_requests(rez, applied_events);
    }
    
    //--------------------------------------------------------------------------
    void TaskOp::pack_profiling_requests(Serializer &rez,
                                         std::set<RtEvent> &applied) const
    //--------------------------------------------------------------------------
    {
      rez.serialize<size_t>(0);
    }

    //--------------------------------------------------------------------------
    bool TaskOp::is_remote(void) const
    //--------------------------------------------------------------------------
    {
      if (local_cached)
        return !is_local;
      if (!orig_proc.exists())
        is_local = runtime->is_local(parent_ctx->get_executing_processor());
      else
        is_local = runtime->is_local(orig_proc);
      local_cached = true;
      return !is_local;
    }

    //--------------------------------------------------------------------------
    void TaskOp::set_current_proc(Processor current)
    //--------------------------------------------------------------------------
    {
#ifdef DEBUG_LEGION
      assert(current.exists());
      assert(runtime->is_local(current));
#endif
      // Always clear target_proc and the mapper when setting a new current proc
      mapper = NULL;
      current_proc = current;
      target_proc = current;
    }

    //--------------------------------------------------------------------------
    void TaskOp::activate_task(void)
    //--------------------------------------------------------------------------
    {
      activate_speculative();
      activate_memoizable();
      complete_received = false;
      commit_received = false;
      children_complete = false;
      children_commit = false;
      stealable = false;
      options_selected = false;
      map_origin = false;
      request_valid_instances = false;
      replicate = false;
      true_guard = PredEvent::NO_PRED_EVENT;
      false_guard = PredEvent::NO_PRED_EVENT;
      local_cached = false;
      arg_manager = NULL;
      target_proc = Processor::NO_PROC;
      mapper = NULL;
      must_epoch = NULL;
      must_epoch_task = false;
      orig_proc = Processor::NO_PROC; // for is_remote
    }

    //--------------------------------------------------------------------------
    void TaskOp::deactivate_task(void)
    //--------------------------------------------------------------------------
    {
      deactivate_speculative();
      indexes.clear();
      regions.clear();
      futures.clear();
      grants.clear();
      wait_barriers.clear();
      arrive_barriers.clear();
      if (args != NULL)
      {
        if (arg_manager != NULL)
        {
          // If the arg manager is not NULL then we delete the
          // argument manager and just zero out the arguments
          if (arg_manager->remove_reference())
            delete (arg_manager);
          arg_manager = NULL;
        }
        else
          legion_free(TASK_ARGS_ALLOC, args, arglen);
        args = NULL;
        arglen = 0;
      }
      if (local_args != NULL)
      {
        free(local_args);
        local_args = NULL;
        local_arglen = 0;
      }
      if (mapper_data != NULL)
      {
        free(mapper_data);
        mapper_data = NULL;
        mapper_data_size = 0;
      }
      early_mapped_regions.clear();
      atomic_locks.clear(); 
      effects_postconditions.clear();
      parent_req_indexes.clear();
    }

    //--------------------------------------------------------------------------
    void TaskOp::set_must_epoch(MustEpochOp *epoch, unsigned index,
                                bool do_registration)
    //--------------------------------------------------------------------------
    {
      Operation::set_must_epoch(epoch, do_registration);
      must_epoch_index = index;
      must_epoch_task = true;
    }

    //--------------------------------------------------------------------------
    void TaskOp::pack_base_task(Serializer &rez, AddressSpaceID target)
    //--------------------------------------------------------------------------
    {
      DETAILED_PROFILER(runtime, PACK_BASE_TASK_CALL);
      // pack all the user facing data first
      pack_external_task(rez, target); 
      pack_memoizable(rez);
      RezCheck z(rez);
      rez.serialize(parent_req_indexes.size());
      for (unsigned idx = 0; idx < parent_req_indexes.size(); idx++)
        rez.serialize(parent_req_indexes[idx]);
      rez.serialize(map_origin);
      if (map_origin)
      {
        rez.serialize<size_t>(atomic_locks.size());
        for (std::map<Reservation,bool>::const_iterator it = 
              atomic_locks.begin(); it != atomic_locks.end(); it++)
        {
          rez.serialize(it->first);
          rez.serialize(it->second);
        }
      }
      rez.serialize(request_valid_instances);
      rez.serialize(execution_fence_event);
      rez.serialize(replicate);
      rez.serialize(true_guard);
      rez.serialize(false_guard);
      rez.serialize(early_mapped_regions.size());
      for (std::map<unsigned,InstanceSet>::iterator it = 
            early_mapped_regions.begin(); it != 
            early_mapped_regions.end(); it++)
      {
        rez.serialize(it->first);
        it->second.pack_references(rez);
      }
    }

    //--------------------------------------------------------------------------
    void TaskOp::unpack_base_task(Deserializer &derez,
                                  std::set<RtEvent> &ready_events)
    //--------------------------------------------------------------------------
    {
      DETAILED_PROFILER(runtime, UNPACK_BASE_TASK_CALL);
      // unpack all the user facing data
      unpack_external_task(derez, runtime, this); 
      unpack_memoizable(derez);
      DerezCheck z(derez);
      size_t num_indexes;
      derez.deserialize(num_indexes);
      if (num_indexes > 0)
      {
        parent_req_indexes.resize(num_indexes);
        for (unsigned idx = 0; idx < num_indexes; idx++)
          derez.deserialize(parent_req_indexes[idx]);
      }
      derez.deserialize(map_origin);
      if (map_origin)
      {
        size_t num_atomic;
        derez.deserialize(num_atomic);
        for (unsigned idx = 0; idx < num_atomic; idx++)
        {
          Reservation lock;
          derez.deserialize(lock);
          derez.deserialize(atomic_locks[lock]);
        }
      }
      derez.deserialize(request_valid_instances);
      derez.deserialize(execution_fence_event);
      derez.deserialize(replicate);
      derez.deserialize(true_guard);
      derez.deserialize(false_guard);
      size_t num_early;
      derez.deserialize(num_early);
      for (unsigned idx = 0; idx < num_early; idx++)
      {
        unsigned index;
        derez.deserialize(index);
        early_mapped_regions[index].unpack_references(runtime, derez, 
                                                      ready_events);
      }
    }

    //--------------------------------------------------------------------------
    /*static*/ void TaskOp::process_unpack_task(Runtime *rt,Deserializer &derez)
    //--------------------------------------------------------------------------
    {
      // Figure out what kind of task this is and where it came from
      DerezCheck z(derez);
      Processor current;
      derez.deserialize(current);
      TaskKind kind;
      derez.deserialize(kind);
      switch (kind)
      {
        case INDIVIDUAL_TASK_KIND:
          {
            IndividualTask *task = rt->get_available_individual_task();
            std::set<RtEvent> ready_events;
            if (task->unpack_task(derez, current, ready_events))
            {
              RtEvent ready;
              if (!ready_events.empty())
                ready = Runtime::merge_events(ready_events);
              // Origin mapped tasks can go straight to launching 
              // themselves since they are already mapped
              if (task->is_origin_mapped())
              {
                TriggerTaskArgs trigger_args(task);
                rt->issue_runtime_meta_task(trigger_args, 
                      LG_THROUGHPUT_WORK_PRIORITY, ready);
              }
              else
                rt->add_to_ready_queue(current, task, ready);
            }
            break;
          }
        case SLICE_TASK_KIND:
          {
            SliceTask *task = rt->get_available_slice_task();
            std::set<RtEvent> ready_events;
            if (task->unpack_task(derez, current, ready_events))
            {
              RtEvent ready;
              if (!ready_events.empty())
                ready = Runtime::merge_events(ready_events);
              // Origin mapped tasks can go straight to launching 
              // themselves since they are already mapped
              if (task->is_origin_mapped())
              {
                TriggerTaskArgs trigger_args(task);
                rt->issue_runtime_meta_task(trigger_args, 
                      LG_THROUGHPUT_WORK_PRIORITY, ready);
              }
              else
                rt->add_to_ready_queue(current, task, ready);
            }
            break;
          }
        case POINT_TASK_KIND:
        case INDEX_TASK_KIND:
        default:
          assert(false); // no other tasks should be sent anywhere
      }
    }

    //--------------------------------------------------------------------------
    void TaskOp::process_remote_replay(Runtime *rt, Deserializer &derez)
    //--------------------------------------------------------------------------
    {
      // Figure out what kind of task this is and where it came from
      DerezCheck z(derez);
      ApEvent instance_ready;
      derez.deserialize(instance_ready);
      Processor target_proc;
      derez.deserialize(target_proc);
      TaskKind kind;
      derez.deserialize(kind);
      switch (kind)
      {
        case INDIVIDUAL_TASK_KIND:
          {
            IndividualTask *task = rt->get_available_individual_task();
            std::set<RtEvent> ready_events;
            task->unpack_task(derez, target_proc, ready_events);
            if (!ready_events.empty())
            {
              const RtEvent wait_on = Runtime::merge_events(ready_events);
              if (wait_on.exists() && !wait_on.has_triggered())
                wait_on.wait();
            }
            task->complete_replay(instance_ready);
            break;
          }
        case SLICE_TASK_KIND:
          {
            SliceTask *task = rt->get_available_slice_task();
            std::set<RtEvent> ready_events;
            task->unpack_task(derez, target_proc, ready_events);
            if (!ready_events.empty())
            {
              const RtEvent wait_on = Runtime::merge_events(ready_events);
              if (wait_on.exists() && !wait_on.has_triggered())
                wait_on.wait();
            }
            task->complete_replay(instance_ready);
            break;
          }
        case POINT_TASK_KIND:
        case INDEX_TASK_KIND:
        default:
          assert(false); // no other tasks should be sent anywhere
      }
    }

    //--------------------------------------------------------------------------
    void TaskOp::mark_stolen(void)
    //--------------------------------------------------------------------------
    {
      steal_count++;
    }

    //--------------------------------------------------------------------------
    void TaskOp::initialize_base_task(InnerContext *ctx, bool track, 
                  const std::vector<StaticDependence> *dependences,
                  const Predicate &p, Processor::TaskFuncID tid)
    //--------------------------------------------------------------------------
    {
      initialize_speculation(ctx, track, regions.size(), dependences, p);
      initialize_memoizable();
      parent_task = ctx->get_task(); // initialize the parent task
      // Fill in default values for all of the Task fields
      orig_proc = ctx->get_executing_processor();
      current_proc = orig_proc;
      steal_count = 0;
      speculated = false;
    }

    //--------------------------------------------------------------------------
    void TaskOp::check_empty_field_requirements(void)
    //--------------------------------------------------------------------------
    {
      for (unsigned idx = 0; idx < regions.size(); idx++)
      {
        if (regions[idx].privilege != NO_ACCESS && 
            regions[idx].privilege_fields.empty())
        {
          REPORT_LEGION_WARNING(LEGION_WARNING_REGION_REQUIREMENT_TASK,
                           "REGION REQUIREMENT %d OF "
                           "TASK %s (ID %lld) HAS NO PRIVILEGE "
                           "FIELDS! DID YOU FORGET THEM?!?",
                           idx, get_task_name(), get_unique_id());
        }
      }
    }

    //--------------------------------------------------------------------------
    size_t TaskOp::check_future_size(FutureImpl *impl)
    //--------------------------------------------------------------------------
    {
#ifdef DEBUG_LEGION
      assert(impl != NULL);
#endif
      const size_t result_size = impl->get_untyped_size(true);
      // TODO: figure out a way to put this check back in with dynamic task
      // registration where we might not know the return size until later
#ifdef PERFORM_PREDICATE_SIZE_CHECKS
      if (result_size != variants->return_size)
        REPORT_LEGION_ERROR(ERROR_PREDICATED_TASK_LAUNCH,
                      "Predicated task launch for task %s "
                      "in parent task %s (UID %lld) has predicated "
                      "false future of size %ld bytes, but the "
                      "expected return size is %ld bytes.",
                      get_task_name(), parent_ctx->get_task_name(),
                      parent_ctx->get_unique_id(),
                      result_size, variants->return_size)
#endif
      return result_size;
    }

    //--------------------------------------------------------------------------
    bool TaskOp::select_task_options(bool prioritize)
    //--------------------------------------------------------------------------
    {
#ifdef DEBUG_LEGION
      assert(!options_selected);
#endif
      if (mapper == NULL)
        mapper = runtime->find_mapper(current_proc, map_id);
      Mapper::TaskOptions options;
      options.initial_proc = current_proc;
      options.inline_task = false;
      options.stealable = false;
      options.map_locally = false;
      options.valid_instances = mapper->request_valid_instances;
      options.memoize = false;
      options.replicate = false;
      const TaskPriority parent_priority = parent_ctx->is_priority_mutable() ?
        parent_ctx->get_current_priority() : 0;
      options.parent_priority = parent_priority;
      mapper->invoke_select_task_options(this, &options, &prioritize);
      options_selected = true;
      target_proc = options.initial_proc;
      stealable = options.stealable;
      map_origin = options.map_locally;
      replicate = options.replicate;
      if (replicate && !runtime->unsafe_mapper)
      {
        // Reduction-only privileges and relaxed coherence modes
        // are not permitted for tasks that are going to be replicated
        for (unsigned idx = 0; idx < regions.size(); idx++)
        {
          if (IS_REDUCE(regions[idx]))
            REPORT_LEGION_ERROR(ERROR_INVALID_MAPPER_OUTPUT,
                          "Mapper %s requested to replicate task %s (UID %lld) "
                          "but region requirement %d has reduction privileges. "
                          "Tasks with reduction-only privileges are not "
                          "permitted to be replicated.", 
                          mapper->get_mapper_name(), get_task_name(),
                          get_unique_id(), idx)
          else if (!IS_EXCLUSIVE(regions[idx]))
            REPORT_LEGION_ERROR(ERROR_INVALID_MAPPER_OUTPUT,
                          "Mapper %s requested to replicate task %s (UID %lld) "
                          "but region requirement %d has relaxed coherence. "
                          "Tasks with relaxed coherence modes are not "
                          "permitted to be replicated.", 
                          mapper->get_mapper_name(), get_task_name(),
                          get_unique_id(), idx)
        }
      }
      request_valid_instances = options.valid_instances;
      if (parent_priority != options.parent_priority)
      {
        // Request for priority change see if it is legal or not
        if (parent_ctx->is_priority_mutable())
          parent_ctx->set_current_priority(options.parent_priority);
        else
          REPORT_LEGION_WARNING(LEGION_WARNING_INVALID_PRIORITY_CHANGE,
                                "Mapper %s requested change of priority "
                                "for parent task %s (UID %lld) when launching "
                                "child task %s (UID %lld), but the parent "
                                "context does not support parent task priority "
                                "mutation", mapper->get_mapper_name(),
                                parent_ctx->get_task_name(),
                                parent_ctx->get_unique_id(), 
                                get_task_name(), get_unique_id())
      }
      return options.inline_task;
    }

    //--------------------------------------------------------------------------
    const char* TaskOp::get_logging_name(void) const
    //--------------------------------------------------------------------------
    {
      return get_task_name();
    }

    //--------------------------------------------------------------------------
    Operation::OpKind TaskOp::get_operation_kind(void) const
    //--------------------------------------------------------------------------
    {
      return TASK_OP_KIND;
    }

    //--------------------------------------------------------------------------
    size_t TaskOp::get_region_count(void) const
    //--------------------------------------------------------------------------
    {
      return regions.size();
    }

    //--------------------------------------------------------------------------
    Mappable* TaskOp::get_mappable(void)
    //--------------------------------------------------------------------------
    {
      return this;
    }

    //--------------------------------------------------------------------------
    void TaskOp::trigger_complete(void) 
    //--------------------------------------------------------------------------
    {
      bool task_complete = false;
      {
        AutoLock o_lock(op_lock);
#ifdef DEBUG_LEGION
        assert(!complete_received);
        assert(!commit_received);
#endif
        complete_received = true;
        // If all our children are also complete then we are done
        task_complete = children_complete;
      }
      if (task_complete)
        trigger_task_complete();
    }

    //--------------------------------------------------------------------------
    void TaskOp::trigger_commit(void)
    //--------------------------------------------------------------------------
    {
      bool task_commit = false; 
      {
        AutoLock o_lock(op_lock);
#ifdef DEBUG_LEGION
        assert(complete_received);
        assert(!commit_received);
#endif
        commit_received = true;
        // If we already received the child commit then we
        // are ready to commit this task
        task_commit = children_commit;
      }
      if (task_commit)
        trigger_task_commit();
    } 

    //--------------------------------------------------------------------------
    bool TaskOp::query_speculate(bool &value, bool &mapping_only)
    //--------------------------------------------------------------------------
    {
      if (mapper == NULL)  
        mapper = runtime->find_mapper(current_proc, map_id);
      Mapper::SpeculativeOutput output;
      output.speculate = false;
      output.speculate_mapping_only = true;
      mapper->invoke_task_speculate(this, &output);
      if (output.speculate)
      {
        value = output.speculative_value;
        mapping_only = output.speculate_mapping_only;
        if (!mapping_only)
        {
          REPORT_LEGION_ERROR(ERROR_MAPPER_REQUESTED_EXECUTION,
                         "Mapper requested execution speculation for task %s "
                         "(UID %lld). Full execution speculation is a planned "
                         "feature but is not currently supported.",
                         get_task_name(), get_unique_id());
          assert(false);
        }
#ifdef DEBUG_LEGION
        assert(!true_guard.exists());
        assert(!false_guard.exists());
#endif
        predicate->get_predicate_guards(true_guard, false_guard);
        // Switch any write-discard privileges back to read-write
        // so we can make sure we get the right data if we end up
        // predicating false
        for (unsigned idx = 0; idx < regions.size(); idx++)
        {
          RegionRequirement &req = regions[idx];
          if (HAS_WRITE_DISCARD(req))
            req.privilege &= ~DISCARD_MASK;
        }
      }
      return output.speculate;
    }

    //--------------------------------------------------------------------------
    void TaskOp::resolve_true(bool speculated, bool launched)
    //--------------------------------------------------------------------------
    {
      // Nothing to do
    }

    //--------------------------------------------------------------------------
    void TaskOp::select_sources(const unsigned index,
                                const InstanceRef &target,
                                const InstanceSet &sources,
                                std::vector<unsigned> &ranking)
    //--------------------------------------------------------------------------
    {
#ifdef DEBUG_LEGION
      assert(index < regions.size());
#endif
      Mapper::SelectTaskSrcInput input;
      Mapper::SelectTaskSrcOutput output;
      prepare_for_mapping(target, input.target);
      prepare_for_mapping(sources, input.source_instances);
      input.region_req_index = index;
      if (mapper == NULL)
        mapper = runtime->find_mapper(current_proc, map_id);
      mapper->invoke_select_task_sources(this, &input, &output);
      compute_ranking(mapper, output.chosen_ranking, sources, ranking);
    }

    //--------------------------------------------------------------------------
    void TaskOp::update_atomic_locks(const unsigned index,
                                     Reservation lock, bool exclusive)
    //--------------------------------------------------------------------------
    {
      AutoLock o_lock(op_lock);
      std::map<Reservation,bool>::iterator finder = atomic_locks.find(lock);
      if (finder != atomic_locks.end())
      {
        if (!finder->second && exclusive)
          finder->second = true;
      }
      else
        atomic_locks[lock] = exclusive;
    }

    //--------------------------------------------------------------------------
    unsigned TaskOp::find_parent_index(unsigned idx)
    //--------------------------------------------------------------------------
    {
#ifdef DEBUG_LEGION
      assert(idx < parent_req_indexes.size());
#endif
      return parent_req_indexes[idx];
    }

    //--------------------------------------------------------------------------
    VersionInfo& TaskOp::get_version_info(unsigned idx)
    //--------------------------------------------------------------------------
    {
      // This should never be called
      assert(false);
      return (*(new VersionInfo()));
    }

    //--------------------------------------------------------------------------
    const VersionInfo& TaskOp::get_version_info(unsigned idx) const
    //--------------------------------------------------------------------------
    {
      // This should never be called
      assert(false);
      return (*(new VersionInfo()));
    }

    //--------------------------------------------------------------------------
    RegionTreePath& TaskOp::get_privilege_path(unsigned idx)
    //--------------------------------------------------------------------------
    {
      // This should never be called
      assert(false);
      return (*(new RegionTreePath()));
    }

    //--------------------------------------------------------------------------
    ApEvent TaskOp::compute_sync_precondition(const TraceInfo *info) const
    //--------------------------------------------------------------------------
    {
      ApEvent result;
      if (!wait_barriers.empty() || !grants.empty())
      {
        std::set<ApEvent> sync_preconditions;
        if (!wait_barriers.empty())
        {
          for (std::vector<PhaseBarrier>::const_iterator it = 
                wait_barriers.begin(); it != wait_barriers.end(); it++)
          {
            ApEvent e = Runtime::get_previous_phase(it->phase_barrier);
            sync_preconditions.insert(e);
            if (runtime->legion_spy_enabled)
              LegionSpy::log_phase_barrier_wait(unique_op_id, e);
          }
        }
        if (!grants.empty())
        {
          for (std::vector<Grant>::const_iterator it = grants.begin();
                it != grants.end(); it++)
          {
            ApEvent e = it->impl->acquire_grant();
            sync_preconditions.insert(e);
          }
        }
        // For some reason we don't trace these, not sure why
        result = Runtime::merge_events(NULL, sync_preconditions);
        if (!result.exists() ||
            sync_preconditions.find(result) != sync_preconditions.end())
        {
          ApUserEvent rename = Runtime::create_ap_user_event();
          Runtime::trigger_event(rename, result);
          result = rename;
        }
      }
      if ((info != NULL) && info->recording)
        info->record_op_sync_event(result);
      return result;
    }

    //--------------------------------------------------------------------------
    void TaskOp::end_inline_task(const void *result, 
                                 size_t result_size, bool owned)
    //--------------------------------------------------------------------------
    {
      // should never be called
      assert(false);
    }

    //--------------------------------------------------------------------------
    RtEvent TaskOp::defer_distribute_task(RtEvent precondition)
    //--------------------------------------------------------------------------
    {
      DeferDistributeArgs args(this);
      return runtime->issue_runtime_meta_task(args,
          LG_THROUGHPUT_DEFERRED_PRIORITY, precondition);
    }

    //--------------------------------------------------------------------------
    RtEvent TaskOp::defer_perform_mapping(RtEvent precondition, MustEpochOp *op,
                                          const DeferMappingArgs *defer_args,
                                          unsigned invocation_count,
                                          std::vector<unsigned> *performed,
                                          std::vector<ApEvent> *effects)
    //--------------------------------------------------------------------------
    {
      const RtUserEvent done_event = (defer_args == NULL) ? 
        Runtime::create_rt_user_event() : defer_args->done_event;
      DeferMappingArgs args(this, op, done_event, invocation_count,
                            performed, effects);
      runtime->issue_runtime_meta_task(args,
          LG_THROUGHPUT_DEFERRED_PRIORITY, precondition);
      return done_event;
    }

    //--------------------------------------------------------------------------
    RtEvent TaskOp::defer_launch_task(RtEvent precondition)
    //--------------------------------------------------------------------------
    {
      DeferLaunchArgs args(this);
      return runtime->issue_runtime_meta_task(args,
          LG_THROUGHPUT_DEFERRED_PRIORITY, precondition);
    }

    //--------------------------------------------------------------------------
    void TaskOp::enqueue_ready_task(bool use_target_processor,
                                    RtEvent wait_on /*=RtEvent::NO_RT_EVENT*/)
    //--------------------------------------------------------------------------
    {
      if (use_target_processor)
      {
        set_current_proc(target_proc);
        runtime->add_to_ready_queue(target_proc, this, wait_on);
      }
      else
        runtime->add_to_ready_queue(current_proc, this, wait_on);
    }

    //--------------------------------------------------------------------------
    void TaskOp::activate_outstanding_task(void)
    //--------------------------------------------------------------------------
    {
      parent_ctx->increment_outstanding();
    }

    //--------------------------------------------------------------------------
    void TaskOp::deactivate_outstanding_task(void)
    //--------------------------------------------------------------------------
    {
      parent_ctx->decrement_outstanding();
    } 

    //--------------------------------------------------------------------------
    void TaskOp::perform_privilege_checks(void)
    //--------------------------------------------------------------------------
    {
      DETAILED_PROFILER(runtime, TASK_PRIVILEGE_CHECK_CALL);
      // First check the index privileges
      for (unsigned idx = 0; idx < indexes.size(); idx++)
      {
        LegionErrorType et = parent_ctx->check_privilege(indexes[idx]);
        switch (et)
        {
          case NO_ERROR:
            break;
          case ERROR_BAD_PARENT_INDEX:
            {
              REPORT_LEGION_ERROR(ERROR_PARENT_TASK_TASK,
                              "Parent task %s (ID %lld) of task %s "
                              "(ID %lld) "
                              "does not have an index requirement for "
                              "index space %x as a parent of "
                              "child task's index requirement index %d",
                              parent_ctx->get_task_name(),
                              parent_ctx->get_unique_id(), get_task_name(),
                              get_unique_id(), indexes[idx].parent.id, idx)
              break;
            }
          case ERROR_BAD_INDEX_PATH:
            {
              REPORT_LEGION_ERROR(ERROR_INDEX_SPACE_NOTSUBSPACE,
                              "Index space %x is not a sub-space "
                              "of parent index space %x for index "
                              "requirement %d of task %s (ID %lld)",
                              indexes[idx].handle.id,
                              indexes[idx].parent.id, idx,
                              get_task_name(), get_unique_id())
              break;
            }
          case ERROR_BAD_INDEX_PRIVILEGES:
            {
              REPORT_LEGION_ERROR(ERROR_PRIVILEGES_INDEX_SPACE,
                              "Privileges %x for index space %x "
                              " are not a subset of privileges of parent "
                              "task's privileges for index space "
                              "requirement %d of task %s (ID %lld)",
                              indexes[idx].privilege,
                              indexes[idx].handle.id, idx,
                              get_task_name(), get_unique_id())
              break;
            }
          default:
            assert(false); // Should never happen
        }
      }
      // Now check the region requirement privileges
      for (unsigned idx = 0; idx < regions.size(); idx++)
      {
        // Verify that the requirement is self-consistent
        FieldID bad_field = AUTO_GENERATE_ID;
        int bad_index = -1;
        LegionErrorType et = runtime->verify_requirement(regions[idx], 
                                                         bad_field); 
        if ((et == NO_ERROR) && !is_index_space && 
            ((regions[idx].handle_type == PART_PROJECTION) || 
             (regions[idx].handle_type == REG_PROJECTION)))
          et = ERROR_BAD_PROJECTION_USE;
        // If that worked, then check the privileges with the parent context
        if (et == NO_ERROR)
          et = parent_ctx->check_privilege(regions[idx], bad_field, bad_index);
        switch (et)
        {
          case NO_ERROR:
            break;
          case ERROR_INVALID_REGION_HANDLE:
            {
              REPORT_LEGION_ERROR(ERROR_INVALID_REGION_HANDLE,
                               "Invalid region handle (%x,%d,%d)"
                               " for region requirement %d of task %s "
                               "(ID %lld)",
                               regions[idx].region.index_space.id,
                               regions[idx].region.field_space.id,
                               regions[idx].region.tree_id, idx,
                               get_task_name(), get_unique_id())
              break;
            }
          case ERROR_INVALID_PARTITION_HANDLE:
            {
              REPORT_LEGION_ERROR(ERROR_INVALID_PARTITION_HANDLE,
                               "Invalid partition handle (%x,%d,%d) "
                               "for partition requirement %d of task %s "
                               "(ID %lld)",
                               regions[idx].partition.index_partition.id,
                               regions[idx].partition.field_space.id,
                               regions[idx].partition.tree_id, idx,
                               get_task_name(), get_unique_id())
              break;
            }
          case ERROR_BAD_PROJECTION_USE:
            {
              REPORT_LEGION_ERROR(ERROR_PROJECTION_REGION_REQUIREMENT,
                               "Projection region requirement %d used "
                               "in non-index space task %s",
                               idx, get_task_name())
              break;
            }
          case ERROR_NON_DISJOINT_PARTITION:
            {
              REPORT_LEGION_ERROR(ERROR_NONDISJOINT_PARTITION_SELECTED,
                               "Non disjoint partition selected for "
                               "writing region requirement %d of task "
                               "%s.  All projection partitions "
                               "which are not read-only and not reduce "
                               "must be disjoint",
                               idx, get_task_name())
              break;
            }
          case ERROR_FIELD_SPACE_FIELD_MISMATCH:
            {
              FieldSpace sp = (regions[idx].handle_type == SINGULAR) ||
                (regions[idx].handle_type == REG_PROJECTION) ? 
                  regions[idx].region.field_space :
                  regions[idx].partition.field_space;
              REPORT_LEGION_ERROR(ERROR_FIELD_NOT_VALID,
                               "Field %d is not a valid field of field "
                               "space %d for region %d of task %s "
                               "(ID %lld)",
                               bad_field, sp.id, idx, get_task_name(),
                               get_unique_id())
              break;
            }
          case ERROR_INVALID_INSTANCE_FIELD:
            {
              REPORT_LEGION_ERROR(ERROR_INSTANCE_FIELD_PRIVILEGE,
                               "Instance field %d is not one of the "
                               "privilege fields for region %d of "
                               "task %s (ID %lld)",
                               bad_field, idx, get_task_name(),
                               get_unique_id())
              break;
            }
          case ERROR_DUPLICATE_INSTANCE_FIELD:
            {
              REPORT_LEGION_ERROR(ERROR_INSTANCE_FIELD_DUPLICATE,
                               "Instance field %d is a duplicate for "
                               "region %d of task %s (ID %lld)",
                               bad_field, idx, get_task_name(),
                               get_unique_id())
              break;
            }
          case ERROR_BAD_PARENT_REGION:
            {
              if (bad_index < 0) 
                REPORT_LEGION_ERROR(ERROR_PARENT_TASK_TASK,
                                 "Parent task %s (ID %lld) of task %s "
                                 "(ID %lld) does not have a region "
                                 "requirement for region "
                                 "(%x,%x,%x) as a parent of child task's "
                                 "region requirement index %d because "
                                 "no 'parent' region had that name.",
                                 parent_ctx->get_task_name(),
                                 parent_ctx->get_unique_id(),
                                 get_task_name(), get_unique_id(),
                                 regions[idx].parent.index_space.id,
                                 regions[idx].parent.field_space.id,
                                 regions[idx].parent.tree_id, idx)
              else if (bad_field == AUTO_GENERATE_ID) 
                REPORT_LEGION_ERROR(ERROR_PARENT_TASK_TASK,
                                 "Parent task %s (ID %lld) of task %s "
                                 "(ID %lld) does not have a region "
                                 "requirement for region "
                                 "(%x,%x,%x) as a parent of child task's "
                                 "region requirement index %d because "
                                 "parent requirement %d did not have "
                                 "sufficient privileges.",
                                 parent_ctx->get_task_name(),
                                 parent_ctx->get_unique_id(),
                                 get_task_name(), get_unique_id(),
                                 regions[idx].parent.index_space.id,
                                 regions[idx].parent.field_space.id,
                                 regions[idx].parent.tree_id, idx, bad_index)
              else 
                REPORT_LEGION_ERROR(ERROR_PARENT_TASK_TASK,
                                 "Parent task %s (ID %lld) of task %s "
                                 "(ID %lld) does not have a region "
                                 "requirement for region "
                                 "(%x,%x,%x) as a parent of child task's "
                                 "region requirement index %d because "
                                 "parent requirement %d was missing field %d.",
                                 parent_ctx->get_task_name(),
                                 parent_ctx->get_unique_id(),
                                 get_task_name(), get_unique_id(),
                                 regions[idx].parent.index_space.id,
                                 regions[idx].parent.field_space.id,
                                 regions[idx].parent.tree_id, idx,
                                 bad_index, bad_field)
              break;
            }
          case ERROR_BAD_REGION_PATH:
            {
              REPORT_LEGION_ERROR(ERROR_REGION_NOT_SUBREGION,
                               "Region (%x,%x,%x) is not a "
                               "sub-region of parent region "
                               "(%x,%x,%x) for region requirement %d of "
                               "task %s (ID %lld)",
                               regions[idx].region.index_space.id,
                               regions[idx].region.field_space.id,
                               regions[idx].region.tree_id,
                               PRINT_REG(regions[idx].parent), idx,
                               get_task_name(), get_unique_id())
              break;
            }
          case ERROR_BAD_PARTITION_PATH:
            {
              REPORT_LEGION_ERROR(ERROR_PARTITION_NOT_SUBPARTITION,
                               "Partition (%x,%x,%x) is not a "
                               "sub-partition of parent region "
                               "(%x,%x,%x) for region "
                               "requirement %d task %s (ID %lld)",
                               regions[idx].partition.index_partition.id,
                               regions[idx].partition.field_space.id,
                               regions[idx].partition.tree_id,
                               PRINT_REG(regions[idx].parent), idx,
                               get_task_name(), get_unique_id())
              break;
            }
          case ERROR_BAD_REGION_TYPE:
            {
              REPORT_LEGION_ERROR(ERROR_REGION_REQUIREMENT_TASK,
                               "Region requirement %d of task %s "
                               "(ID %lld) "
                               "cannot find privileges for field %d in "
                               "parent task",
                               idx, get_task_name(),
                               get_unique_id(), bad_field)
              break;
            }
          case ERROR_BAD_REGION_PRIVILEGES:
            {
              REPORT_LEGION_ERROR(ERROR_PRIVILEGES_REGION_NOTSUBSET,
                               "Privileges %x for region "
                               "(%x,%x,%x) are not a subset of privileges "
                               "of parent task's privileges for "
                               "region requirement %d of task %s "
                               "(ID %lld)",
                               regions[idx].privilege,
                               regions[idx].region.index_space.id,
                               regions[idx].region.field_space.id,
                               regions[idx].region.tree_id, idx,
                               get_task_name(), get_unique_id())
              break;
            }
          case ERROR_BAD_PARTITION_PRIVILEGES:
            {
              REPORT_LEGION_ERROR(ERROR_PRIVILEGES_PARTITION_NOTSUBSET,
                               "Privileges %x for partition (%x,%x,%x) "
                               "are not a subset of privileges of parent "
                               "task's privileges for "
                               "region requirement %d of task %s "
                               "(ID %lld)",
                               regions[idx].privilege,
                               regions[idx].partition.index_partition.id,
                               regions[idx].partition.field_space.id,
                               regions[idx].partition.tree_id, idx,
                               get_task_name(), get_unique_id())
              break;
            }
          default:
            assert(false); // Should never happen
        }
      }
    }

    //--------------------------------------------------------------------------
    void TaskOp::find_early_mapped_region(unsigned idx, InstanceSet &ref)
    //--------------------------------------------------------------------------
    {
      std::map<unsigned,InstanceSet>::const_iterator finder =
        early_mapped_regions.find(idx);
      if (finder != early_mapped_regions.end())
        ref = finder->second;
    }

    //--------------------------------------------------------------------------
    void TaskOp::clone_task_op_from(TaskOp *rhs, Processor p, 
                                    bool can_steal, bool duplicate_args)
    //--------------------------------------------------------------------------
    {
      DETAILED_PROFILER(runtime, CLONE_TASK_CALL);
#ifdef DEBUG_LEGION
      assert(p.exists());
#endif
      // From Operation
      this->parent_ctx = rhs->parent_ctx;
      this->context_index = rhs->context_index;
      this->execution_fence_event = rhs->get_execution_fence_event();
      // Don't register this an operation when setting the must epoch info
      if (rhs->must_epoch != NULL)
        this->set_must_epoch(rhs->must_epoch, rhs->must_epoch_index,
                             false/*do registration*/);
      // From Memoizable
      this->trace_local_id = rhs->trace_local_id;
      // From Task
      this->task_id = rhs->task_id;
      this->indexes = rhs->indexes;
      this->regions = rhs->regions;
      this->futures = rhs->futures;
      this->grants = rhs->grants;
      this->wait_barriers = rhs->wait_barriers;
      this->arrive_barriers = rhs->arrive_barriers;
      this->arglen = rhs->arglen;
      if (rhs->arg_manager != NULL)
      {
        if (duplicate_args)
        {
#ifdef DEBUG_LEGION
          assert(arg_manager == NULL);
#endif
          this->arg_manager = new AllocManager(this->arglen); 
          this->arg_manager->add_reference();
          this->args = this->arg_manager->get_allocation();
          memcpy(this->args, rhs->args, this->arglen);
        }
        else
        {
          // No need to actually do the copy in this case
          this->arg_manager = rhs->arg_manager; 
          this->arg_manager->add_reference();
          this->args = arg_manager->get_allocation();
        }
      }
      else if (arglen > 0)
      {
        // If there is no argument manager then we do the copy no matter what
        this->args = legion_malloc(TASK_ARGS_ALLOC, arglen);
        memcpy(args,rhs->args,arglen);
      }
      this->map_id = rhs->map_id;
      this->tag = rhs->tag;
      if (rhs->mapper_data_size > 0)
      {
#ifdef DEBUG_LEGION
        assert(rhs->mapper_data != NULL);
#endif
        this->mapper_data_size = rhs->mapper_data_size;
        this->mapper_data = malloc(this->mapper_data_size);
        memcpy(this->mapper_data, rhs->mapper_data, this->mapper_data_size);
      }
      this->is_index_space = rhs->is_index_space;
      this->orig_proc = rhs->orig_proc;
      this->current_proc = rhs->current_proc;
      this->steal_count = rhs->steal_count;
      this->stealable = can_steal;
      this->speculated = rhs->speculated;
      this->parent_task = rhs->parent_task;
      this->map_origin = rhs->map_origin;
      this->replicate = rhs->replicate;
      this->sharding_space = rhs->sharding_space;
      this->request_valid_instances = rhs->request_valid_instances;
      // From TaskOp
      this->atomic_locks = rhs->atomic_locks;
      this->early_mapped_regions = rhs->early_mapped_regions;
      this->parent_req_indexes = rhs->parent_req_indexes;
      this->current_proc = rhs->current_proc;
      this->target_proc = p;
      this->true_guard = rhs->true_guard;
      this->false_guard = rhs->false_guard;
    }

    //--------------------------------------------------------------------------
    void TaskOp::update_grants(const std::vector<Grant> &requested_grants)
    //--------------------------------------------------------------------------
    {
      grants = requested_grants;
      for (unsigned idx = 0; idx < grants.size(); idx++)
        grants[idx].impl->register_operation(get_task_completion());
    }

    //--------------------------------------------------------------------------
    void TaskOp::update_arrival_barriers(
                                const std::vector<PhaseBarrier> &phase_barriers)
    //--------------------------------------------------------------------------
    {
      ApEvent arrive_pre = get_task_completion();
      for (std::vector<PhaseBarrier>::const_iterator it = 
            phase_barriers.begin(); it != phase_barriers.end(); it++)
      {
        arrive_barriers.push_back(*it);
        Runtime::phase_barrier_arrive(*it, 1/*count*/, arrive_pre);
        if (runtime->legion_spy_enabled)
          LegionSpy::log_phase_barrier_arrival(unique_op_id, it->phase_barrier);
      }
    }

    //--------------------------------------------------------------------------
    void TaskOp::compute_point_region_requirements(void)
    //--------------------------------------------------------------------------
    {
      DETAILED_PROFILER(runtime, COMPUTE_POINT_REQUIREMENTS_CALL);
      // Update the region requirements for this point
      for (unsigned idx = 0; idx < regions.size(); idx++)
      {
        if (regions[idx].handle_type != SINGULAR)
        {
          ProjectionFunction *function = 
            runtime->find_projection_function(regions[idx].projection);
          if (function->is_invertible)
            assert(false); // TODO: implement dependent launches for inline
          regions[idx].region = function->project_point(this, idx, runtime, 
                                                index_domain, index_point);
          // Update the region requirement kind 
          regions[idx].handle_type = SINGULAR;
        }
        // Check to see if the region is a NO_REGION,
        // if it is then switch the privilege to NO_ACCESS
        if (regions[idx].region == LogicalRegion::NO_REGION)
        {
          regions[idx].privilege = NO_ACCESS;
          continue;
        }
      }
      complete_point_projection(); 
    }

    //--------------------------------------------------------------------------
    void TaskOp::complete_point_projection(void)
    //--------------------------------------------------------------------------
    {
      SingleTask *single_task = dynamic_cast<SingleTask*>(this);
      if (single_task != NULL)
        single_task->update_no_access_regions();
      // Log our requirements that we computed
      if (runtime->legion_spy_enabled)
      {
        UniqueID our_uid = get_unique_id();
        for (unsigned idx = 0; idx < regions.size(); idx++)
          log_requirement(our_uid, idx, regions[idx]);
      }
#ifdef DEBUG_LEGION
      {
        std::vector<RegionTreePath> privilege_paths(regions.size());
        for (unsigned idx = 0; idx < regions.size(); idx++)
          initialize_privilege_path(privilege_paths[idx], regions[idx]);
        perform_intra_task_alias_analysis(false/*tracing*/, NULL/*trace*/,
                                          privilege_paths);
      }
#endif
    } 

    //--------------------------------------------------------------------------
    bool TaskOp::prepare_steal(void)
    //--------------------------------------------------------------------------
    {
      if (is_origin_mapped())
        return false;
      if (!is_remote())
        early_map_task();
      return true;
    }

    //--------------------------------------------------------------------------
    void TaskOp::perform_intra_task_alias_analysis(bool is_tracing,
               LegionTrace *trace, std::vector<RegionTreePath> &privilege_paths)
    //--------------------------------------------------------------------------
    {
      DETAILED_PROFILER(runtime, INTRA_TASK_ALIASING_CALL);
#ifdef DEBUG_LEGION
      assert(regions.size() == privilege_paths.size());
#endif
      // Quick out if we've already traced this
      if (!is_tracing && (trace != NULL))
      {
        trace->replay_aliased_children(privilege_paths);
        return;
      }
      std::map<RegionTreeID,std::vector<unsigned> > tree_indexes;
      // Find the indexes of requirements with the same tree
      for (unsigned idx = 0; idx < regions.size(); idx++)
      {
        if (IS_NO_ACCESS(regions[idx]))
          continue;
        tree_indexes[regions[idx].parent.get_tree_id()].push_back(idx);
      }
      // Iterate over the trees with multiple requirements
      for (std::map<RegionTreeID,std::vector<unsigned> >::const_iterator 
            tree_it = tree_indexes.begin(); 
            tree_it != tree_indexes.end(); tree_it++)
      {
        const std::vector<unsigned> &indexes = tree_it->second;
        if (indexes.size() <= 1)
          continue;
        // Get the field masks for each of the requirements
        LegionVector<FieldMask>::aligned field_masks(indexes.size());
        std::vector<IndexTreeNode*> index_nodes(indexes.size());
        {
          FieldSpaceNode *field_space_node = 
           runtime->forest->get_node(regions[indexes[0]].parent)->column_source;
          for (unsigned idx = 0; idx < indexes.size(); idx++)
          {
            field_masks[idx] = field_space_node->get_field_mask(
                                        regions[indexes[idx]].privilege_fields);
            if (regions[indexes[idx]].handle_type == PART_PROJECTION)
              index_nodes[idx] = runtime->forest->get_node(
                        regions[indexes[idx]].partition.get_index_partition());
            else
              index_nodes[idx] = runtime->forest->get_node(
                        regions[indexes[idx]].region.get_index_space());
          }
        }
        // Find the sets of fields which are interfering
        for (unsigned i = 1; i < indexes.size(); i++)
        {
          RegionUsage usage1(regions[indexes[i]]);
          for (unsigned j = 0; j < i; j++)
          {
            FieldMask overlap = field_masks[i] & field_masks[j];
            // No field overlap, so there is nothing to do
            if (!overlap)
              continue;
            // No check for region overlap
            IndexTreeNode *common_ancestor = NULL;
            if (runtime->forest->are_disjoint_tree_only(index_nodes[i],
                  index_nodes[j], common_ancestor))
              continue;
#ifdef DEBUG_LEGION
            assert(common_ancestor != NULL); // should have a counterexample
#endif
            // Get the interference kind and report it if it is bad
            RegionUsage usage2(regions[indexes[j]]);
            DependenceType dtype = check_dependence_type(usage1, usage2);
            // We can only reporting interfering requirements precisely
            // if at least one of these is not a projection requireemnts
            if (((dtype == TRUE_DEPENDENCE) || (dtype == ANTI_DEPENDENCE)) &&
                ((regions[indexes[i]].handle_type == SINGULAR) ||
                 (regions[indexes[j]].handle_type == SINGULAR)))
              report_interfering_requirements(indexes[j], indexes[i]);
            // Special case, if the parents are not the same,
            // then we don't have to do anything cause their
            // path will not overlap
            if (regions[indexes[i]].parent != regions[indexes[j]].parent)
              continue;
            // Record it in the earlier path as the latter path doesn't matter
            privilege_paths[indexes[j]].record_aliased_children(
                                    common_ancestor->depth, overlap);
            // If we have a trace, record the aliased requirements
            if (trace != NULL)
              trace->record_aliased_children(indexes[j], 
                                             common_ancestor->depth, overlap);
          }
        }
      }
    }

    //--------------------------------------------------------------------------
    void TaskOp::compute_parent_indexes(void)
    //--------------------------------------------------------------------------
    {
      parent_req_indexes.resize(regions.size());
      for (unsigned idx = 0; idx < regions.size(); idx++)
      {
        int parent_index = 
          parent_ctx->find_parent_region_req(regions[idx]);
        if (parent_index < 0)
          REPORT_LEGION_ERROR(ERROR_PARENT_TASK_TASK,
                           "Parent task %s (ID %lld) of task %s "
                           "(ID %lld) does not have a region "
                           "requirement for region "
                           "(%x,%x,%x) as a parent of child task's "
                           "region requirement index %d",
                           parent_ctx->get_task_name(), 
                           parent_ctx->get_unique_id(),
                           get_task_name(), get_unique_id(),
                           regions[idx].parent.index_space.id,
                           regions[idx].parent.field_space.id, 
                           regions[idx].parent.tree_id, idx)
        parent_req_indexes[idx] = parent_index;
      }
    }

    //--------------------------------------------------------------------------
    void TaskOp::trigger_children_complete(void)
    //--------------------------------------------------------------------------
    {
      bool task_complete = false;
      {
        AutoLock o_lock(op_lock); 
#ifdef DEBUG_LEGION
        assert(!children_complete);
        // Small race condition here which is alright as
        // long as we haven't committed yet
        assert(!children_commit || !commit_received);
#endif
        children_complete = true;
        task_complete = complete_received;
      }
      if (task_complete)
        trigger_task_complete();
    }

    //--------------------------------------------------------------------------
    void TaskOp::trigger_children_committed(void)
    //--------------------------------------------------------------------------
    {
      bool task_commit = false;
      {
        AutoLock o_lock(op_lock);
#ifdef DEBUG_LEGION
        // There is a small race condition here which is alright
        // as long as we haven't committed yet
        assert(children_complete || !commit_received);
        assert(!children_commit);
#endif
        children_commit = true;
        task_commit = commit_received;
      }
      if (task_commit)
        trigger_task_commit();
    } 

    //--------------------------------------------------------------------------
    /*static*/ void TaskOp::handle_deferred_task_complete(const void *args)
    //--------------------------------------------------------------------------
    {
      const DeferredTaskCompleteArgs *dargs = 
        (const DeferredTaskCompleteArgs*)args;
      dargs->task->trigger_task_complete(true/*deferred*/);
    }

    //--------------------------------------------------------------------------
    /*static*/ void TaskOp::log_requirement(UniqueID uid, unsigned idx,
                                            const RegionRequirement &req)
    //--------------------------------------------------------------------------
    {
      const bool reg = (req.handle_type == SINGULAR) ||
                       (req.handle_type == REG_PROJECTION);
      const bool proj = (req.handle_type == REG_PROJECTION) ||
                        (req.handle_type == PART_PROJECTION); 

      LegionSpy::log_logical_requirement(uid, idx, reg,
          reg ? req.region.index_space.id :
                req.partition.index_partition.id,
          reg ? req.region.field_space.id :
                req.partition.field_space.id,
          reg ? req.region.tree_id : 
                req.partition.tree_id,
          req.privilege, req.prop, req.redop, req.parent.index_space.id);
      LegionSpy::log_requirement_fields(uid, idx, req.privilege_fields);
      if (proj)
        LegionSpy::log_requirement_projection(uid, idx, req.projection);
    }

    ///////////////////////////////////////////////////////////// 
    // Remote Task Op 
    /////////////////////////////////////////////////////////////

    //--------------------------------------------------------------------------
    RemoteTaskOp::RemoteTaskOp(Runtime *rt, Operation *ptr, AddressSpaceID src)
      : ExternalTask(), RemoteOp(rt, ptr, src)
    //--------------------------------------------------------------------------
    {
    }

    //--------------------------------------------------------------------------
    RemoteTaskOp::RemoteTaskOp(const RemoteTaskOp &rhs)
      : ExternalTask(), RemoteOp(rhs)
    //--------------------------------------------------------------------------
    {
      // should never be called
      assert(false);
    }

    //--------------------------------------------------------------------------
    RemoteTaskOp::~RemoteTaskOp(void)
    //--------------------------------------------------------------------------
    {
    }

    //--------------------------------------------------------------------------
    RemoteTaskOp& RemoteTaskOp::operator=(const RemoteTaskOp &rhs)
    //--------------------------------------------------------------------------
    {
      // should never be called
      assert(false);
      return *this;
    }

    //--------------------------------------------------------------------------
    UniqueID RemoteTaskOp::get_unique_id(void) const
    //--------------------------------------------------------------------------
    {
      return unique_op_id;
    }

    //--------------------------------------------------------------------------
    size_t RemoteTaskOp::get_context_index(void) const
    //--------------------------------------------------------------------------
    {
      return context_index;
    }

    //--------------------------------------------------------------------------
    void RemoteTaskOp::set_context_index(size_t index)
    //--------------------------------------------------------------------------
    {
      context_index = index;
    }

    //--------------------------------------------------------------------------
    int RemoteTaskOp::get_depth(void) const
    //--------------------------------------------------------------------------
    {
      return (parent_ctx->get_depth() + 1);
    }

    //--------------------------------------------------------------------------
    const char* RemoteTaskOp::get_task_name(void) const
    //--------------------------------------------------------------------------
    {
      TaskImpl *impl = runtime->find_or_create_task_impl(task_id);
      return impl->get_name();
    }

    //--------------------------------------------------------------------------
    const char* RemoteTaskOp::get_logging_name(void) const
    //--------------------------------------------------------------------------
    {
      return op_names[TASK_OP_KIND];
    }

    //--------------------------------------------------------------------------
    Operation::OpKind RemoteTaskOp::get_operation_kind(void) const
    //--------------------------------------------------------------------------
    {
      return TASK_OP_KIND;
    }

    //--------------------------------------------------------------------------
    void RemoteTaskOp::select_sources(const unsigned index,
                                      const InstanceRef &target,
                                      const InstanceSet &sources,
                                      std::vector<unsigned> &ranking)
    //--------------------------------------------------------------------------
    {
      if (source == runtime->address_space)
      {
        // If we're on the owner node we can just do this
        remote_ptr->select_sources(index, target, sources, ranking);
        return;
      }
      Mapper::SelectTaskSrcInput input;
      Mapper::SelectTaskSrcOutput output;
      prepare_for_mapping(sources, input.source_instances); 
      prepare_for_mapping(target, input.target);
      input.region_req_index = index;
      if (mapper == NULL)
        mapper = runtime->find_mapper(map_id);
      mapper->invoke_select_task_sources(this, &input, &output);
      compute_ranking(mapper, output.chosen_ranking, sources, ranking);
    }

    //--------------------------------------------------------------------------
    void RemoteTaskOp::pack_remote_operation(Serializer &rez,
                 AddressSpaceID target, std::set<RtEvent> &applied_events) const
    //--------------------------------------------------------------------------
    {
      pack_remote_base(rez);
      pack_external_task(rez, target);
      pack_profiling_requests(rez, applied_events);
    }

    //--------------------------------------------------------------------------
    void RemoteTaskOp::unpack(Deserializer &derez,
                              ReferenceMutator &mutator)
    //--------------------------------------------------------------------------
    {
      unpack_external_task(derez, runtime, &mutator);
      unpack_profiling_requests(derez);
    }

    /////////////////////////////////////////////////////////////
    // Single Task 
    /////////////////////////////////////////////////////////////

    //--------------------------------------------------------------------------
    SingleTask::SingleTask(Runtime *rt)
      : TaskOp(rt)
    //--------------------------------------------------------------------------
    {
    }
    
    //--------------------------------------------------------------------------
    SingleTask::~SingleTask(void)
    //--------------------------------------------------------------------------
    {
    }

    //--------------------------------------------------------------------------
    void SingleTask::activate_single(void)
    //--------------------------------------------------------------------------
    {
      DETAILED_PROFILER(runtime, ACTIVATE_SINGLE_CALL);
      activate_task();
      profiling_reported = RtUserEvent::NO_RT_USER_EVENT;
      profiling_priority = LG_THROUGHPUT_WORK_PRIORITY;
      outstanding_profiling_requests = 0;
      outstanding_profiling_reported = 0;
      selected_variant = 0;
      task_priority = 0;
      perform_postmap = false;
      first_mapping = true;
      execution_context = NULL;
      remote_trace_info = NULL;
      shard_manager = NULL;
      leaf_cached = false;
      inner_cached = false;
    }

    //--------------------------------------------------------------------------
    void SingleTask::deactivate_single(void)
    //--------------------------------------------------------------------------
    {
      DETAILED_PROFILER(runtime, DEACTIVATE_SINGLE_CALL);
      deactivate_task();
      target_processors.clear();
      physical_instances.clear();
      virtual_mapped.clear();
      no_access_regions.clear();
      version_infos.clear();
      intra_space_mapping_dependences.clear();
      map_applied_conditions.clear();
      task_profiling_requests.clear();
      copy_profiling_requests.clear();
      if (!profiling_info.empty())
      {
        for (unsigned idx = 0; idx < profiling_info.size(); idx++)
          free(profiling_info[idx].buffer);
        profiling_info.clear();
      }
      untracked_valid_regions.clear();
      if ((execution_context != NULL) && execution_context->remove_reference())
        delete execution_context;
      if (remote_trace_info != NULL)
        delete remote_trace_info;
      if ((shard_manager != NULL) && shard_manager->remove_reference())
        delete shard_manager;
#ifdef DEBUG_LEGION
      premapped_instances.clear();
      assert(!deferred_complete_mapping.exists());
#endif
    }

    //--------------------------------------------------------------------------
    bool SingleTask::is_leaf(void) const
    //--------------------------------------------------------------------------
    {
      if (!leaf_cached)
      {
        VariantImpl *var = runtime->find_variant_impl(task_id,selected_variant);
        is_leaf_result = var->is_leaf();
        leaf_cached = true;
      }
      return is_leaf_result;
    }

    //--------------------------------------------------------------------------
    bool SingleTask::is_inner(void) const
    //--------------------------------------------------------------------------
    {
      if (!inner_cached)
      {
        VariantImpl *var = runtime->find_variant_impl(task_id,selected_variant);
        is_inner_result = var->is_inner();
        inner_cached = true;
      }
      return is_inner_result;
    }

    //--------------------------------------------------------------------------
    bool SingleTask::is_created_region(unsigned index) const
    //--------------------------------------------------------------------------
    {
      return (index >= regions.size());
    }

    //--------------------------------------------------------------------------
    void SingleTask::update_no_access_regions(void)
    //--------------------------------------------------------------------------
    {
      no_access_regions.resize(regions.size());
      for (unsigned idx = 0; idx < regions.size(); idx++)
        no_access_regions[idx] = IS_NO_ACCESS(regions[idx]) || 
                                  regions[idx].privilege_fields.empty();
    } 

    //--------------------------------------------------------------------------
    void SingleTask::clone_single_from(SingleTask *rhs)
    //--------------------------------------------------------------------------
    {
      this->clone_task_op_from(rhs, this->target_proc, 
                               false/*stealable*/, true/*duplicate*/);
      this->virtual_mapped = rhs->virtual_mapped;
      this->no_access_regions = rhs->no_access_regions;
      this->target_processors = rhs->target_processors;
      this->physical_instances = rhs->physical_instances;
      // no need to copy the control replication map
      this->selected_variant  = rhs->selected_variant;
      this->task_priority     = rhs->task_priority;
      this->shard_manager     = rhs->shard_manager;
      // For now don't copy anything else below here
      // In the future we may need to copy the profiling requests
    }

    //--------------------------------------------------------------------------
    void SingleTask::pack_single_task(Serializer &rez, AddressSpaceID target)
    //--------------------------------------------------------------------------
    {
      DETAILED_PROFILER(runtime, PACK_SINGLE_TASK_CALL);
      RezCheck z(rez);
      pack_base_task(rez, target);
      if (map_origin)
      {
        rez.serialize(selected_variant);
        rez.serialize(task_priority);
        rez.serialize<size_t>(target_processors.size());
        for (unsigned idx = 0; idx < target_processors.size(); idx++)
          rez.serialize(target_processors[idx]);
        for (unsigned idx = 0; idx < regions.size(); idx++)
          rez.serialize<bool>(virtual_mapped[idx]);
        rez.serialize(deferred_complete_mapping);
        deferred_complete_mapping = RtUserEvent::NO_RT_USER_EVENT;
      }
      else
      {
        if (remote_trace_info == NULL)
        {
          const TraceInfo trace_info(this);
          trace_info.pack_remote_trace_info(rez, target,map_applied_conditions);
        }
        else
        {
#ifdef DEBUG_LEGION
          // Should be empty before
          assert(map_applied_conditions.empty());
#endif
          remote_trace_info->pack_remote_trace_info(rez, target, 
                                                    map_applied_conditions);
#ifdef DEBUG_LEGION
          // Should be empty after too
          assert(map_applied_conditions.empty());
#endif
        }
        rez.serialize<size_t>(copy_profiling_requests.size());
        for (unsigned idx = 0; idx < copy_profiling_requests.size(); idx++)
          rez.serialize(copy_profiling_requests[idx]);
        if (!deferred_complete_mapping.exists())
        {
#ifdef DEBUG_LEGION
          assert(!is_remote()); // should only happen on the owner
#endif
          // Make a user event to send remotely to serve as the 
          // mapping completion trigger
          RtUserEvent remote_deferred_complete_mapping = 
            Runtime::create_rt_user_event();
          rez.serialize(remote_deferred_complete_mapping);
          // We can do the trigger now and defer it
          complete_mapping(remote_deferred_complete_mapping);
        }
        else
        {
          rez.serialize(deferred_complete_mapping);
          // Clear it once we've packed it up
          deferred_complete_mapping = RtUserEvent::NO_RT_USER_EVENT;
        }
      }
      rez.serialize<size_t>(physical_instances.size());
      for (unsigned idx = 0; idx < physical_instances.size(); idx++)
        physical_instances[idx].pack_references(rez);
      rez.serialize<size_t>(task_profiling_requests.size());
      for (unsigned idx = 0; idx < task_profiling_requests.size(); idx++)
        rez.serialize(task_profiling_requests[idx]);
      if (!task_profiling_requests.empty() || !copy_profiling_requests.empty())
        rez.serialize(profiling_priority);
    }

    //--------------------------------------------------------------------------
    void SingleTask::unpack_single_task(Deserializer &derez,
                                        std::set<RtEvent> &ready_events)
    //--------------------------------------------------------------------------
    {
      DETAILED_PROFILER(runtime, UNPACK_SINGLE_TASK_CALL);
      DerezCheck z(derez);
      unpack_base_task(derez, ready_events);
#ifdef DEBUG_LEGION
      assert(!deferred_complete_mapping.exists());
#endif
      if (map_origin)
      {
        derez.deserialize(selected_variant);
        derez.deserialize(task_priority);
        size_t num_target_processors;
        derez.deserialize(num_target_processors);
        target_processors.resize(num_target_processors);
        for (unsigned idx = 0; idx < num_target_processors; idx++)
          derez.deserialize(target_processors[idx]);
        virtual_mapped.resize(regions.size());
        for (unsigned idx = 0; idx < regions.size(); idx++)
        {
          bool result;
          derez.deserialize(result);
          virtual_mapped[idx] = result;
        }
        derez.deserialize(deferred_complete_mapping);
        complete_mapping(deferred_complete_mapping);
      }
      else
      {
#ifdef DEBUG_LEGION
        assert(remote_trace_info == NULL);
#endif
        remote_trace_info = 
          TraceInfo::unpack_remote_trace_info(derez, this, runtime);
        size_t num_copy_requests;
        derez.deserialize(num_copy_requests);
        if (num_copy_requests > 0)
        {
          copy_profiling_requests.resize(num_copy_requests);
          for (unsigned idx = 0; idx < num_copy_requests; idx++)
            derez.deserialize(copy_profiling_requests[idx]);
        }
        derez.deserialize(deferred_complete_mapping);
      }
      size_t num_phy;
      derez.deserialize(num_phy);
      physical_instances.resize(num_phy);
      for (unsigned idx = 0; idx < num_phy; idx++)
        physical_instances[idx].unpack_references(runtime,
                                                  derez, ready_events);
      update_no_access_regions();
      size_t num_task_requests;
      derez.deserialize(num_task_requests);
      if (num_task_requests > 0)
      {
        task_profiling_requests.resize(num_task_requests);
        for (unsigned idx = 0; idx < num_task_requests; idx++)
          derez.deserialize(task_profiling_requests[idx]);
      }
      if (!task_profiling_requests.empty() || !copy_profiling_requests.empty())
        derez.deserialize(profiling_priority);
    } 

    //--------------------------------------------------------------------------
    void SingleTask::send_remote_context(AddressSpaceID remote_instance,
                                         RemoteTask *remote_ctx)
    //--------------------------------------------------------------------------
    {
#ifdef DEBUG_LEGION
      assert(remote_instance != runtime->address_space);
#endif
      Serializer rez;
      {
        RezCheck z(rez);
        rez.serialize(remote_ctx);
        execution_context->pack_remote_context(rez, remote_instance);
      }
      runtime->send_remote_context_response(remote_instance, rez);
      AutoLock o_lock(op_lock);
#ifdef DEBUG_LEGION
      assert(remote_instances.find(remote_instance) == remote_instances.end());
#endif
      remote_instances[remote_instance] = remote_ctx;
    }

    //--------------------------------------------------------------------------
    void SingleTask::shard_off(RtEvent mapped_precondition)
    //--------------------------------------------------------------------------
    {
      // Do the stuff to record that this is mapped and executed
      complete_mapping(mapped_precondition);
      complete_execution();
      trigger_children_complete();
      trigger_children_committed();
    }

    //--------------------------------------------------------------------------
    void SingleTask::trigger_mapping(void)
    //--------------------------------------------------------------------------
    {
      DETAILED_PROFILER(runtime, TRIGGER_SINGLE_CALL);
      if (is_remote())
      {
        if (distribute_task())
        {
          // Still local
          if (is_origin_mapped())
          {
            // Remote and origin mapped means
            // we were already mapped so we can
            // just launch the task
            launch_task();
          }
          else
          {
            // Remote but still need to map
            const RtEvent done_mapping = perform_mapping();
            if (done_mapping.exists() && !done_mapping.has_triggered())
              defer_launch_task(done_mapping);
            else
              launch_task();
          }
        }
        // otherwise it was sent away
      }
      else
      {
        // Not remote
        early_map_task();
        // See if we have a must epoch in which case
        // we can simply record ourselves and we are done
        if (must_epoch == NULL)
        {
#ifdef DEBUG_LEGION
          assert(target_proc.exists());
#endif
          // See if this task is going to be sent
          // remotely in which case we need to do the
          // mapping now, otherwise we can defer it
          // until the task ends up on the target processor
          if (is_origin_mapped())
          {
            if (first_mapping)
            {
              first_mapping = false;
              const RtEvent done_mapping = perform_mapping();
              if (!done_mapping.exists() || done_mapping.has_triggered())
              {
                if (distribute_task())
                  launch_task();
              }
              else
                defer_distribute_task(done_mapping);
            }
            else if (distribute_task())
              launch_task();
          }
          else
          {
            if (distribute_task())
            {
              // Still local so try mapping and launching
              const RtEvent done_mapping = perform_mapping();
              if (!done_mapping.exists() || done_mapping.has_triggered())
                launch_task();
              else
                defer_launch_task(done_mapping);
            }
          }
        }
        else
          must_epoch->register_single_task(this, must_epoch_index);
      }
    } 

    //--------------------------------------------------------------------------
    RtEvent SingleTask::perform_versioning_analysis(const bool post_mapper)
    //--------------------------------------------------------------------------
    {
      if (is_replaying())
        return RtEvent::NO_RT_EVENT;
      // If we're remote and origin mapped, then we are already done
      if (is_remote() && is_origin_mapped())
        return RtEvent::NO_RT_EVENT;
#ifdef DEBUG_LEGION
      assert(version_infos.empty() || (version_infos.size() == regions.size()));
#endif
      version_infos.resize(regions.size());
      std::set<RtEvent> ready_events;
      for (unsigned idx = 0; idx < regions.size(); idx++)
      {
        if (no_access_regions[idx] || 
            (post_mapper && virtual_mapped[idx]) ||
            (early_mapped_regions.find(idx) != early_mapped_regions.end()))
          continue;
        VersionInfo &version_info = version_infos[idx];
        if (version_info.has_version_info())
          continue;
        runtime->forest->perform_versioning_analysis(this, idx, regions[idx],
                                                 version_info, ready_events);
      }
      if (!ready_events.empty())
        return Runtime::merge_events(ready_events);
      return RtEvent::NO_RT_EVENT;
    }

    //--------------------------------------------------------------------------
    void SingleTask::initialize_map_task_input(Mapper::MapTaskInput &input,
                                               Mapper::MapTaskOutput &output,
                                               MustEpochOp *must_epoch_owner,
                                               std::vector<InstanceSet> &valid)
    //--------------------------------------------------------------------------
    {
      DETAILED_PROFILER(runtime, INITIALIZE_MAP_TASK_CALL);
      // Do the traversals for all the non-early mapped regions and find
      // their valid instances, then fill in the mapper input structure
      valid.resize(regions.size());
      input.valid_instances.resize(regions.size());
      output.chosen_instances.resize(regions.size());
      // If we have must epoch owner, we have to check for any 
      // constrained mappings which must be heeded
      if (must_epoch_owner != NULL)
        must_epoch_owner->must_epoch_map_task_callback(this, input, output);
      std::set<Memory> visible_memories;
      runtime->machine.get_visible_memories(target_proc, visible_memories);
      for (unsigned idx = 0; idx < regions.size(); idx++)
      {
        // Skip any early mapped regions
        std::map<unsigned,InstanceSet>::const_iterator early_mapped_finder = 
          early_mapped_regions.find(idx);
        if (early_mapped_finder != early_mapped_regions.end())
        {
          input.premapped_regions.push_back(idx);
          // Still fill in the valid regions so that mappers can use
          // the instance names for constraints
          prepare_for_mapping(early_mapped_finder->second, 
                              input.valid_instances[idx]);
          // We can also copy them over to the output too
          output.chosen_instances[idx] = input.valid_instances[idx];
          continue;
        }
        // Skip any NO_ACCESS or empty privilege field regions
        if (IS_NO_ACCESS(regions[idx]) || regions[idx].privilege_fields.empty())
          continue;
        InstanceSet &current_valid = valid[idx];
        if (request_valid_instances)
          runtime->forest->physical_premap_region(this, idx, regions[idx],
                version_infos[idx], current_valid, map_applied_conditions);
        // See if we've already got an output from a must-epoch mapping
        if (!output.chosen_instances[idx].empty())
        {
#ifdef DEBUG_LEGION
          assert(must_epoch_owner != NULL);
#endif
          // We can skip this since we already know the result
          continue;
        }
        // Now we can prepare this for mapping,
        // filter for visible memories if necessary
        if (regions[idx].is_no_access())
          prepare_for_mapping(current_valid, input.valid_instances[idx]);
        // There are no valid instances for reduction-only cases
        else if (regions[idx].privilege != REDUCE)
          prepare_for_mapping(current_valid, visible_memories,
                              input.valid_instances[idx]);
      }
#ifdef DEBUG_LEGION
      // Save the inputs for premapped regions so we can check them later
      if (!input.premapped_regions.empty())
      {
        for (std::vector<unsigned>::const_iterator it = 
              input.premapped_regions.begin(); it !=
              input.premapped_regions.end(); it++)
          premapped_instances[*it] = output.chosen_instances[*it];
      }
#endif
      // Prepare the output too
      output.chosen_variant = 0;
      output.postmap_task = false;
      output.task_priority = 0;
      output.postmap_task = false;
    }

    //--------------------------------------------------------------------------
    void SingleTask::finalize_map_task_output(Mapper::MapTaskInput &input,
                                              Mapper::MapTaskOutput &output,
                                              MustEpochOp *must_epoch_owner,
                                              std::vector<InstanceSet> &valid)
    //--------------------------------------------------------------------------
    {
      DETAILED_PROFILER(runtime, FINALIZE_MAP_TASK_CALL);
      if (mapper == NULL)
        mapper = runtime->find_mapper(current_proc, map_id);
      // first check the processors to make sure they are all on the
      // same node and of the same kind, if we know we have a must epoch
      // owner then we also know there is only one valid choice
      if (must_epoch_owner == NULL)
      {
        if (output.target_procs.empty())
        {
          REPORT_LEGION_WARNING(LEGION_WARNING_EMPTY_OUTPUT_TARGET,
                          "Empty output target_procs from call to 'map_task' "
                          "by mapper %s for task %s (ID %lld). Adding the "
                          "'target_proc' " IDFMT " as the default.",
                          mapper->get_mapper_name(), get_task_name(),
                          get_unique_id(), this->target_proc.id);
          output.target_procs.push_back(this->target_proc);
        }
        else if (runtime->separate_runtime_instances && 
                  (output.target_procs.size() > 1))
        {
          // Ignore additional processors in separate runtime instances
          output.target_procs.resize(1);
        }
        if (!runtime->unsafe_mapper)
          validate_target_processors(output.target_procs);
        // Save the target processors from the output
        target_processors = output.target_procs;
        target_proc = target_processors.front();
      }
      else
      {
        if (output.target_procs.size() > 1)
        {
          REPORT_LEGION_WARNING(LEGION_WARNING_IGNORING_SPURIOUS_TARGET,
                          "Ignoring spurious additional target processors "
                          "requested in 'map_task' for task %s (ID %lld) "
                          "by mapper %s because task is part of a must "
                          "epoch launch.", get_task_name(), get_unique_id(),
                          mapper->get_mapper_name());
        }
        if (!output.target_procs.empty() && 
                 (output.target_procs[0] != this->target_proc))
        {
          REPORT_LEGION_WARNING(LEGION_WARNING_IGNORING_PROCESSOR_REQUEST,
                          "Ignoring processor request of " IDFMT " for "
                          "task %s (ID %lld) by mapper %s because task "
                          "has already been mapped to processor " IDFMT
                          " as part of a must epoch launch.", 
                          output.target_procs[0].id, get_task_name(), 
                          get_unique_id(), mapper->get_mapper_name(),
                          this->target_proc.id);
        }
        // Only one valid choice in this case, ignore everything else
        target_processors.push_back(this->target_proc);
      }
      // Sort out any profiling requests that we need to perform
      if (!output.task_prof_requests.empty())
      {
        profiling_priority = output.profiling_priority;
        // If we do any legion specific checks, make sure we ask
        // Realm for the proc profiling info so that we can get
        // a callback to report our profiling information
        bool has_proc_request = false;
        // Filter profiling requests into those for copies and the actual task
        for (std::set<ProfilingMeasurementID>::const_iterator it = 
              output.task_prof_requests.requested_measurements.begin(); it !=
              output.task_prof_requests.requested_measurements.end(); it++)
        {
          if ((*it) > Mapping::PMID_LEGION_FIRST)
          {
            // If we haven't seen a proc usage yet, then add it
            // to the realm requests to ensure we get a callback
            // for this task. We know we'll see it before this
            // because the measurement IDs are in order
            if (!has_proc_request)
              task_profiling_requests.push_back(
                  (ProfilingMeasurementID)Realm::PMID_OP_PROC_USAGE);
            // These are legion profiling requests and currently
            // are only profiling task information
            task_profiling_requests.push_back(*it);
            continue;
          }
          switch ((Realm::ProfilingMeasurementID)*it)
          {
            case Realm::PMID_OP_PROC_USAGE:
              has_proc_request = true; // Then fall through
            case Realm::PMID_OP_STATUS:
            case Realm::PMID_OP_BACKTRACE:
            case Realm::PMID_OP_TIMELINE:
            case Realm::PMID_PCTRS_CACHE_L1I:
            case Realm::PMID_PCTRS_CACHE_L1D:
            case Realm::PMID_PCTRS_CACHE_L2:
            case Realm::PMID_PCTRS_CACHE_L3:
            case Realm::PMID_PCTRS_IPC:
            case Realm::PMID_PCTRS_TLB:
            case Realm::PMID_PCTRS_BP:
              {
                // Just task
                task_profiling_requests.push_back(*it);
                break;
              }
            default:
              {
                REPORT_LEGION_WARNING(LEGION_WARNING_MAPPER_REQUESTED_PROFILING,
                              "Mapper %s requested a profiling "
                    "measurement of type %d which is not applicable to "
                    "task %s (UID %lld) and will be ignored.",
                    mapper->get_mapper_name(), *it, get_task_name(),
                    get_unique_id());
              }
          }
        }
#ifdef DEBUG_LEGION
        assert(!profiling_reported.exists());
        assert(outstanding_profiling_requests == 0);
#endif
        profiling_reported = Runtime::create_rt_user_event();
        // Increment the number of profiling responses here since we
        // know that we're going to get one for launching the task
        // No need for the lock since no outstanding physical analyses
        // can be running yet
        outstanding_profiling_requests = 1;
      }
      if (!output.copy_prof_requests.empty())
      {
        filter_copy_request_kinds(mapper, 
            output.copy_prof_requests.requested_measurements,
            copy_profiling_requests, true/*warn*/);
        profiling_priority = output.profiling_priority;
        if (!profiling_reported.exists())
          profiling_reported = Runtime::create_rt_user_event();
      }
      // See whether the mapper picked a variant or a generator
      VariantImpl *variant_impl = NULL;
      if (output.chosen_variant > 0)
        variant_impl = runtime->find_variant_impl(task_id, 
                                output.chosen_variant, true/*can fail*/);
      else // TODO: invoke a generator if one exists
        REPORT_LEGION_ERROR(ERROR_INVALID_MAPPER_OUTPUT,
                      "Invalid mapper output from invocation of '%s' on "
                      "mapper %s. Mapper specified an invalid task variant "
                      "of ID 0 for task %s (ID %lld), but Legion does not yet "
                      "support task generators.", "map_task", 
                      mapper->get_mapper_name(), 
                      get_task_name(), get_unique_id())
      if (variant_impl == NULL)
        // If we couldn't find or make a variant that is bad
        REPORT_LEGION_ERROR(ERROR_INVALID_MAPPER_OUTPUT,
                      "Invalid mapper output from invocation of '%s' on "
                      "mapper %s. Mapper failed to specify a valid "
                      "task variant or generator capable of create a variant "
                      "implementation of task %s (ID %lld).",
                      "map_task", mapper->get_mapper_name(), get_task_name(),
                      get_unique_id())
      // Save variant validation until we know which instances we'll be using 
#ifdef DEBUG_LEGION
      // Check to see if any premapped region mappings changed
      if (!premapped_instances.empty())
      {
        for (std::map<unsigned,std::vector<Mapping::PhysicalInstance> >::
              const_iterator it = premapped_instances.begin(); it !=
              premapped_instances.end(); it++)
        {
          if (it->second.size() != output.chosen_instances[it->first].size())
            REPORT_LEGION_ERROR(ERROR_INVALID_MAPPER_OUTPUT,
                        "Invalid mapper output from invocation of '%s' on "
                        "mapper %s. Mapper modified the premapped output "
                        "for region requirement %d of task %s (ID %lld).",
                        "map_task", mapper->get_mapper_name(), it->first,
                        get_task_name(), get_unique_id())
          for (unsigned idx = 0; idx < it->second.size(); idx++)
            if (it->second[idx] != output.chosen_instances[it->first][idx])
              REPORT_LEGION_ERROR(ERROR_INVALID_MAPPER_OUTPUT,
                        "Invalid mapper output from invocation of '%s' on "
                        "mapper %s. Mapper modified the premapped output "
                        "for region requirement %d of task %s (ID %lld).",
                        "map_task", mapper->get_mapper_name(), it->first,
                        get_task_name(), get_unique_id())
        }
      }
#endif
      // fill in virtual_mapped
      virtual_mapped.resize(regions.size(),false);
      // Convert all the outputs into our set of physical instances and
      // validate them by checking the following properites:
      // - all are either pure virtual or pure physical 
      // - no missing fields
      // - all satisfy the region requirement
      // - all are visible from all the target processors
      physical_instances.resize(regions.size());
      // If we're doing safety checks, we need the set of memories
      // visible from all the target processors
      std::set<Memory> visible_memories;
      if (!runtime->unsafe_mapper)
      {
        if (target_processors.size() > 1)
        {
          // If we have multiple processor, we want the set of 
          // memories visible to all of them
          Machine::MemoryQuery visible_query(runtime->machine);
          for (std::vector<Processor>::const_iterator it = 
                target_processors.begin(); it != target_processors.end(); it++)
            visible_query.has_affinity_to(*it);
          for (Machine::MemoryQuery::iterator it = visible_query.begin();
                it != visible_query.end(); it++)
            visible_memories.insert(*it);
        }
        else
          runtime->find_visible_memories(target_proc, visible_memories);
      }
      for (unsigned idx = 0; idx < regions.size(); idx++)
      {
        // If it was early mapped then it is easy
        std::map<unsigned,InstanceSet>::const_iterator finder = 
          early_mapped_regions.find(idx);
        if (finder != early_mapped_regions.end())
        {
          physical_instances[idx] = finder->second;
          // Check to see if it is visible or not from the target processors
          if (!runtime->unsafe_mapper && !regions[idx].is_no_access())
          {
            InstanceSet &req_instances = physical_instances[idx];
            for (unsigned idx2 = 0; idx2 < req_instances.size(); idx2++)
            {
              Memory mem = req_instances[idx2].get_memory();
              if (visible_memories.find(mem) == visible_memories.end())
              {
                // Not visible from all target processors
                // Different error messages depending on the cause
                if (regions[idx].is_restricted()) 
                  REPORT_LEGION_ERROR(ERROR_INVALID_MAPPER_OUTPUT,
                                "Invalid mapper output from invocation of '%s' "
                                "on mapper %s. Mapper selected processor(s) "
                                "which restricted instance of region "
                                "requirement %d in memory " IDFMT " is not "
                                "visible for task %s (ID %lld).",
                                "map_task", mapper->get_mapper_name(), idx,
                                mem.id, get_task_name(), get_unique_id())
                else 
                  REPORT_LEGION_ERROR(ERROR_INVALID_MAPPER_OUTPUT,
                                "Invalid mapper output from invocation of '%s' "
                                "on mapper %s. Mapper selected processor(s) "
                                "for which premapped instance of region "
                                "requirement %d in memory " IDFMT " is not "
                                "visible for task %s (ID %lld).",
                                "map_task", mapper->get_mapper_name(), idx,
                                mem.id, get_task_name(), get_unique_id())
              }
            }
          }
          if (runtime->legion_spy_enabled)
            runtime->forest->log_mapping_decision(unique_op_id, parent_ctx, 
                                                  idx, regions[idx],
                                                  physical_instances[idx]);
          continue;
        }
        // Skip any NO_ACCESS or empty privilege field regions
        if (no_access_regions[idx])
          continue;
        // Do the conversion
        InstanceSet &result = physical_instances[idx];
        RegionTreeID bad_tree = 0;
        std::vector<FieldID> missing_fields;
        std::vector<PhysicalManager*> unacquired;
        bool free_acquired = false;
        std::map<PhysicalManager*,std::pair<unsigned,bool> > *acquired = NULL;
        // Get the acquired instances only if we are checking
        if (!runtime->unsafe_mapper)
        {
          if (this->must_epoch != NULL)
          {
            acquired = new std::map<PhysicalManager*,
                     std::pair<unsigned,bool> >(*get_acquired_instances_ref());
            free_acquired = true;
            // Merge the must epoch owners acquired instances too 
            // if we need to check for all our instances being acquired
            std::map<PhysicalManager*,std::pair<unsigned,bool> > 
              *epoch_acquired = this->must_epoch->get_acquired_instances_ref();
            if (epoch_acquired != NULL)
              acquired->insert(epoch_acquired->begin(), epoch_acquired->end());
          }
          else
            acquired = get_acquired_instances_ref();
        }
        int composite_idx = 
          runtime->forest->physical_convert_mapping(this, regions[idx],
                output.chosen_instances[idx], result, bad_tree, missing_fields,
                acquired, unacquired, !runtime->unsafe_mapper);
        if (free_acquired)
          delete acquired;
        if (bad_tree > 0)
          REPORT_LEGION_ERROR(ERROR_INVALID_MAPPER_OUTPUT,
                        "Invalid mapper output from invocation of '%s' on "
                        "mapper %s. Mapper specified an instance from region "
                        "tree %d for use with region requirement %d of task "
                        "%s (ID %lld) whose region is from region tree %d.",
                        "map_task",mapper->get_mapper_name(), bad_tree,
                        idx, get_task_name(), get_unique_id(),
                        regions[idx].region.get_tree_id())
        if (!missing_fields.empty())
        {
          for (std::vector<FieldID>::const_iterator it = 
                missing_fields.begin(); it != missing_fields.end(); it++)
          {
            const void *name; size_t name_size;
            if(!runtime->retrieve_semantic_information(
                regions[idx].region.get_field_space(), *it, NAME_SEMANTIC_TAG,
                name, name_size, true/*can fail*/, false))
	          name = "(no name)";
              log_run.error("Missing instance for field %s (FieldID: %d)",
                          static_cast<const char*>(name), *it);
          }
          REPORT_LEGION_ERROR(ERROR_MISSING_INSTANCE_FIELD,
                        "Invalid mapper output from invocation of '%s' on "
                        "mapper %s. Mapper failed to specify an instance for "
                        "%zd fields of region requirement %d on task %s "
                        "(ID %lld). The missing fields are listed below.",
                        "map_task", mapper->get_mapper_name(), 
                        missing_fields.size(), idx, get_task_name(), 
                        get_unique_id())
          
        }
        if (!unacquired.empty())
        {
          std::map<PhysicalManager*,std::pair<unsigned,bool> > 
            *acquired_instances = get_acquired_instances_ref();
          for (std::vector<PhysicalManager*>::const_iterator it = 
                unacquired.begin(); it != unacquired.end(); it++)
          {
            if (acquired_instances->find(*it) == acquired_instances->end())
              REPORT_LEGION_ERROR(ERROR_INVALID_MAPPER_OUTPUT,
                            "Invalid mapper output from 'map_task' "
                            "invocation on mapper %s. Mapper selected "
                            "physical instance for region requirement "
                            "%d of task %s (ID %lld) which has already "
                            "been collected. If the mapper had properly "
                            "acquired this instance as part of the mapper "
                            "call it would have detected this. Please "
                            "update the mapper to abide by proper mapping "
                            "conventions.", mapper->get_mapper_name(),
                            idx, get_task_name(), get_unique_id())
          }
          // Event if we did successfully acquire them, still issue the warning
          REPORT_LEGION_WARNING(LEGION_WARNING_MAPPER_FAILED_ACQUIRE,
                          "mapper %s failed to acquire instances "
                          "for region requirement %d of task %s (ID %lld) "
                          "in 'map_task' call. You may experience "
                          "undefined behavior as a consequence.",
                          mapper->get_mapper_name(), idx, 
                          get_task_name(), get_unique_id())
        }
        // See if they want a virtual mapping
        if (composite_idx >= 0)
        {
          // Everything better be all virtual or all real
          if (result.size() > 1)
            REPORT_LEGION_ERROR(ERROR_INVALID_MAPPER_OUTPUT,
                          "Invalid mapper output from invocation of '%s' on "
                          "mapper %s. Mapper specified mixed composite and "
                          "concrete instances for region requirement %d of "
                          "task %s (ID %lld). Only full concrete instances "
                          "or a single composite instance is supported.",
                          "map_task", mapper->get_mapper_name(), idx, 
                          get_task_name(), get_unique_id())
          if (IS_REDUCE(regions[idx]))
            REPORT_LEGION_ERROR(ERROR_INVALID_MAPPER_OUTPUT,
                          "Invalid mapper output from invocation of '%s' on "
                          "mapper %s. Illegal composite mapping requested on "
                          "region requirement %d of task %s (UID %lld) which "
                          "has only reduction privileges.", 
                          "map_task", mapper->get_mapper_name(), idx, 
                          get_task_name(), get_unique_id())
          if (!IS_EXCLUSIVE(regions[idx]))
            REPORT_LEGION_ERROR(ERROR_INVALID_MAPPER_OUTPUT,
                          "Invalid mapper output from invocation of '%s' on "
                          "mapper %s. Illegal composite instance requested "
                          "on region requirement %d of task %s (ID %lld) "
                          "which has a relaxed coherence mode. Virtual "
                          "mappings are only permitted for exclusive "
                          "coherence.", "map_task", mapper->get_mapper_name(),
                          idx, get_task_name(), get_unique_id())
          virtual_mapped[idx] = true;
        } 
        if (runtime->legion_spy_enabled)
          runtime->forest->log_mapping_decision(unique_op_id, parent_ctx, 
                                                idx, regions[idx],
                                                physical_instances[idx]);
        // Skip checks if the mapper promises it is safe
        if (runtime->unsafe_mapper)
          continue;
        // If this is anything other than a virtual mapping, check that
        // the instances align with the privileges
        if (!virtual_mapped[idx])
        {
          std::vector<LogicalRegion> regions_to_check(1, regions[idx].region);
          for (unsigned idx2 = 0; idx2 < result.size(); idx2++)
          {
            if (!result[idx2].get_manager()->meets_regions(regions_to_check))
              // Doesn't satisfy the region requirement
              REPORT_LEGION_ERROR(ERROR_INVALID_MAPPER_OUTPUT,
                            "Invalid mapper output from invocation of '%s' on "
                            "mapper %s. Mapper specified instance that does "
                            "not meet region requirement %d for task %s "
                            "(ID %lld). The index space for the instance has "
                            "insufficient space for the requested logical "
                            "region.", "map_task", mapper->get_mapper_name(),
                            idx, get_task_name(), get_unique_id())
          }
          if (!regions[idx].is_no_access() &&
              !variant_impl->is_no_access_region(idx))
          {
            for (unsigned idx2 = 0; idx2 < result.size(); idx2++)
            {
              Memory mem = result[idx2].get_memory();
              if (visible_memories.find(mem) == visible_memories.end())
                // Not visible from all target processors
                REPORT_LEGION_ERROR(ERROR_INVALID_MAPPER_OUTPUT,
                              "Invalid mapper output from invocation of '%s' "
                              "on mapper %s. Mapper selected an instance for "
                              "region requirement %d in memory " IDFMT " "
                              "which is not visible from the target processors "
                              "for task %s (ID %lld).", "map_task", 
                              mapper->get_mapper_name(), idx, mem.id, 
                              get_task_name(), get_unique_id())
            }
          }
          // If this is a reduction region requirement make sure all the 
          // managers are reduction instances
          if (IS_REDUCE(regions[idx]))
          {
            std::map<PhysicalManager*,std::pair<unsigned,bool> > 
              *acquired = get_acquired_instances_ref();
            for (unsigned idx2 = 0; idx2 < result.size(); idx2++)
            {
              if (!result[idx2].get_manager()->is_reduction_manager())
                REPORT_LEGION_ERROR(ERROR_INVALID_MAPPER_OUTPUT,
                              "Invalid mapper output from invocation of '%s' "
                              "on mapper %s. Mapper failed to choose a "
                              "specialized reduction instance for region "
                              "requirement %d of task %s (ID %lld) which has "
                              "reduction privileges.", "map_task", 
                              mapper->get_mapper_name(), idx,
                              get_task_name(), get_unique_id())
              std::map<PhysicalManager*,std::pair<unsigned,bool> >::
                const_iterator finder = acquired->find(
                    result[idx2].get_manager());
#ifdef DEBUG_LEGION
              assert(finder != acquired->end());
#endif
              // Permit this if we are doing replay mapping
              if (!finder->second.second && (runtime->replay_file.empty()))
                REPORT_LEGION_ERROR(ERROR_INVALID_MAPPER_OUTPUT,
                              "Invalid mapper output from invocation of '%s' "
                              "on mapper %s. Mapper made an illegal decision "
                              "to re-use a reduction instance for region "
                              "requirement %d of task %s (ID %lld). Reduction "
                              "instances are not currently permitted to be "
                              "recycled.", "map_task",mapper->get_mapper_name(),
                              idx, get_task_name(), get_unique_id())
            }
          }
          else
          {
            for (unsigned idx2 = 0; idx2 < result.size(); idx2++)
            {
              if (!result[idx2].get_manager()->is_instance_manager())
                REPORT_LEGION_ERROR(ERROR_INVALID_MAPPER_OUTPUT,
                              "Invalid mapper output from invocation of '%s' "
                              "on mapper %s. Mapper selected illegal "
                              "specialized reduction instance for region "
                              "requirement %d of task %s (ID %lld) which "
                              "does not have reduction privileges.", "map_task",
                              mapper->get_mapper_name(), idx, 
                              get_task_name(), get_unique_id())
            }
          }
        }
      }
      // Now that we have our physical instances we can validate the variant
      if (!runtime->unsafe_mapper)
      {
#ifdef DEBUG_LEGION
        assert(!target_processors.empty());
#endif
        validate_variant_selection(mapper, variant_impl, 
            target_processors.front().kind(), "map_task");
      }
      // Record anything else that needs to be recorded 
      selected_variant = output.chosen_variant;
      task_priority = output.task_priority;
      perform_postmap = output.postmap_task;
      if (!output.untracked_valid_regions.empty())
      {
        untracked_valid_regions.swap(output.untracked_valid_regions);
        for (std::set<unsigned>::iterator it = untracked_valid_regions.begin();
              it != untracked_valid_regions.end(); /*nothing*/)
        {
          // Remove it if it is too big or 
          if ((*it >= regions.size()) || !IS_READ_ONLY(regions[*it]))
          {
            std::set<unsigned>::iterator to_remove = it++;
            if (*to_remove < regions.size())
              REPORT_LEGION_WARNING(LEGION_WARNING_NON_READ_ONLY_UNTRACK_VALID,
                  "Ignoring request by mapper %s to not track valid instances "
                  "for region requirement %d of task %s (UID %lld) because "
                  "region requirement does not have read-only privileges.",
                  mapper->get_mapper_name(), *to_remove, 
                  get_task_name(), unique_op_id)
            untracked_valid_regions.erase(to_remove);
          }
          else
            it++;
        }
      }
    }

    //--------------------------------------------------------------------------
    void SingleTask::replay_map_task_output(void)
    //--------------------------------------------------------------------------
    {
      std::vector<Processor> procs;
      tpl->get_mapper_output(this, selected_variant,
          task_priority, perform_postmap, procs, physical_instances);

      if (runtime->separate_runtime_instances)
      {
        target_processors.resize(1);
        target_processors[0] = this->target_proc;
      }
      else // the common case
        target_processors = procs;

      virtual_mapped.resize(regions.size(), false);
      for (unsigned idx = 0; idx < regions.size(); idx++)
      {
        InstanceSet &instances = physical_instances[idx];
        if (IS_NO_ACCESS(regions[idx]))
          continue;
        if (instances.is_virtual_mapping())
          virtual_mapped[idx] = true;
        if (runtime->legion_spy_enabled)
          runtime->forest->log_mapping_decision(unique_op_id, parent_ctx,
                                                idx, regions[idx],
                                                instances);
      }
    }

    //--------------------------------------------------------------------------
    void SingleTask::set_effects_postcondition(ApEvent postcondition)
    //--------------------------------------------------------------------------
    {
      effects_postconditions.insert(postcondition);
    }

    //--------------------------------------------------------------------------
    InnerContext* SingleTask::create_implicit_context(void)
    //--------------------------------------------------------------------------
    {
      InnerContext *inner_ctx = new InnerContext(runtime, this, 
          get_depth(), false/*is inner*/, regions, 
          parent_req_indexes, virtual_mapped, unique_op_id);
      if (mapper == NULL)
        mapper = runtime->find_mapper(current_proc, map_id);
      inner_ctx->configure_context(mapper, task_priority);
      execution_context = inner_ctx;
      execution_context->add_reference();
      return inner_ctx;
    }

    //--------------------------------------------------------------------------
    void SingleTask::set_shard_manager(ShardManager *manager)
    //--------------------------------------------------------------------------
    {
#ifdef DEBUG_LEGION
      assert(shard_manager == NULL);
#endif
      shard_manager = manager;
      shard_manager->add_reference();
    }

    //--------------------------------------------------------------------------
    void SingleTask::validate_target_processors(
                                 const std::vector<Processor> &processors) const
    //--------------------------------------------------------------------------
    {
#ifdef DEBUG_LEGION
      assert(!processors.empty());
#endif
      // Make sure that they are all on the same node and of the same kind
      const Processor &first = processors.front();
      const Processor::Kind kind = first.kind();
      const AddressSpace space = first.address_space();
      for (unsigned idx = 0; idx < processors.size(); idx++)
      {
        const Processor &proc = processors[idx];
        if (!proc.exists())
          REPORT_LEGION_ERROR(ERROR_INVALID_MAPPER_OUTPUT,
                        "Invalid mapper output. Mapper %s requested an illegal "
                        "NO_PROC for a target processor when mapping task %s "
                        "(ID %lld).", mapper->get_mapper_name(), 
                        get_task_name(), get_unique_id())
        else if (proc.kind() != kind)
          REPORT_LEGION_ERROR(ERROR_INVALID_MAPPER_OUTPUT,
                        "Invalid mapper output. Mapper %s requested processor "
                        IDFMT " which is of kind %s when mapping task %s "
                        "(ID %lld), but the target processor " IDFMT " has "
                        "kind %s. Only one kind of processor is permitted.",
                        mapper->get_mapper_name(), proc.id, 
                        Processor::get_kind_name(proc.kind()), get_task_name(),
                        get_unique_id(), this->target_proc.id, 
                        Processor::get_kind_name(kind))
        if (proc.address_space() != space)
          REPORT_LEGION_ERROR(ERROR_INVALID_MAPPER_OUTPUT,
                        "Invalid mapper output. Mapper %s requested processor "
                        IDFMT " which is in address space %d when mapping "
                        "task %s (ID %lld) but the target processor " IDFMT 
                        "is in address space %d. All target processors must "
                        "be in the same address space.", 
                        mapper->get_mapper_name(), proc.id,
                        proc.address_space(), get_task_name(), get_unique_id(), 
                        this->target_proc.id, space)
      }
    }

    //--------------------------------------------------------------------------
    void SingleTask::validate_variant_selection(MapperManager *local_mapper,
    VariantImpl *impl, Processor::Kind kind, const char *mapper_call_name) const
    //--------------------------------------------------------------------------
    {
      DETAILED_PROFILER(runtime, VALIDATE_VARIANT_SELECTION_CALL);
      // Check the layout constraints first
      const TaskLayoutConstraintSet &layout_constraints = 
        impl->get_layout_constraints();
      for (std::multimap<unsigned,LayoutConstraintID>::const_iterator it = 
            layout_constraints.layouts.begin(); it != 
            layout_constraints.layouts.end(); it++)
      {
        // Might have constraints for extra region requirements
        if (it->first >= physical_instances.size())
          continue;
        const InstanceSet &instances = physical_instances[it->first]; 
        if (no_access_regions[it->first])
          continue;
        LayoutConstraints *constraints = 
          runtime->find_layout_constraints(it->second);
        // If we don't have any fields then this constraint isn't
        // going to apply to any actual instances
        const std::vector<FieldID> &field_vec = 
          constraints->field_constraint.field_set;
        FieldMask constraint_mask;
        if (!field_vec.empty())
        {
          FieldSpaceNode *field_node = runtime->forest->get_node(
                              regions[it->first].region.get_field_space());
          std::set<FieldID> field_set(field_vec.begin(), field_vec.end());
          constraint_mask = field_node->get_field_mask(field_set);
        }
        else
          constraint_mask = FieldMask(LEGION_FIELD_MASK_FIELD_ALL_ONES);
        const LayoutConstraint *conflict_constraint = NULL;
        for (unsigned idx = 0; idx < instances.size(); idx++)
        {
          const InstanceRef &ref = instances[idx];
          // Check to see if we have any fields which overlap
          const FieldMask overlap = constraint_mask & ref.get_valid_fields();
          if (!overlap)
            continue;
          PhysicalManager *manager = ref.get_manager();
          if (manager->conflicts(constraints, &conflict_constraint))
            break;
          // Check to see if we need an exact match on the layouts
          if (constraints->specialized_constraint.is_exact())
          {
            std::vector<LogicalRegion> regions_to_check(1, 
                                regions[it->first].region);
            if (!manager->meets_regions(regions_to_check,true/*tight*/))
            {
              conflict_constraint = &constraints->specialized_constraint;
              break;
            }
          }
        }
        if (conflict_constraint != NULL)
        {
          if (local_mapper == NULL)
            local_mapper = runtime->find_mapper(current_proc, map_id);
          const char *constraint_names[] = {
#define CONSTRAINT_NAMES(name, desc) desc,
            LEGION_LAYOUT_CONSTRAINT_KINDS(CONSTRAINT_NAMES)
#undef CONSTRAINT_NAMES
          };
          const char *constraint_name = 
            constraint_names[conflict_constraint->get_constraint_kind()];
          REPORT_LEGION_ERROR(ERROR_INVALID_MAPPER_OUTPUT,
                        "Invalid mapper output. Mapper %s selected variant "
                        "%d for task %s (ID %lld). But instance selected "
                        "for region requirement %d fails to satisfy the "
                        "corresponding %s layout constraint.", 
                        local_mapper->get_mapper_name(), impl->vid,
                        get_task_name(), get_unique_id(), it->first,
                        constraint_name)
        }
      }
      // Now we can test against the execution constraints
      const ExecutionConstraintSet &execution_constraints = 
        impl->get_execution_constraints();
      // TODO: Check ISA, resource, and launch constraints
      // First check the processor constraint
      if (execution_constraints.processor_constraint.is_valid())
      {
        // If the constraint is a no processor constraint we can ignore it
        if (!execution_constraints.processor_constraint.can_use(kind))
        {
          if (local_mapper == NULL)
            local_mapper = runtime->find_mapper(current_proc, map_id);
          REPORT_LEGION_ERROR(ERROR_INVALID_MAPPER_OUTPUT,
                      "Invalid mapper output. Mapper %s selected variant %d "
                      "for task %s (ID %lld). However, this variant does not "
                      "permit running on processors of kind %s.",
                      local_mapper->get_mapper_name(),
                      impl->vid, get_task_name(), get_unique_id(),
                      Processor::get_kind_name(kind))
        }
      }
      // Then check the colocation constraints
      for (std::vector<ColocationConstraint>::const_iterator con_it = 
            execution_constraints.colocation_constraints.begin(); con_it !=
            execution_constraints.colocation_constraints.end(); con_it++)
      {
        if (con_it->indexes.size() < 2)
          continue;
        if (con_it->fields.empty())
          continue;
        // First check to make sure that all these region requirements have
        // the same region tree ID.
        bool first = true;
        FieldSpace handle = FieldSpace::NO_SPACE;
        std::vector<InstanceSet*> instances(con_it->indexes.size());
        unsigned idx = 0;
        for (std::set<unsigned>::const_iterator it = con_it->indexes.begin();
              it != con_it->indexes.end(); it++, idx++)
        {
#ifdef DEBUG_LEGION
          assert(regions[*it].handle_type == SINGULAR);
          for (std::set<FieldID>::const_iterator fit = con_it->fields.begin();
                fit != con_it->fields.end(); fit++)
          {
            if (regions[*it].privilege_fields.find(*fit) ==
                regions[*it].privilege_fields.end())
            {
              REPORT_LEGION_ERROR(ERROR_INVALID_LOCATION_CONSTRAINT,
                            "Invalid location constraint. Location constraint "
                            "specifies field %d which is not included in "
                            "region requirement %d of task %s (ID %lld).",
                            *fit, *it, get_task_name(), get_unique_id());
              assert(false);
            }
          }
#endif
          if (first)
          {
            handle = regions[*it].region.get_field_space();
            first = false;
          }
          else
          {
            if (regions[*it].region.get_field_space() != handle)
            {
              if (local_mapper == NULL)
                local_mapper = runtime->find_mapper(current_proc, map_id);
              REPORT_LEGION_ERROR(ERROR_INVALID_MAPPER_OUTPUT,
                            "Invalid mapper output. Mapper %s selected variant "
                            "%d for task %s (ID %lld). However, this variant "
                            "has colocation constraints for indexes %d and %d "
                            "which have region requirements with different "
                            "field spaces which is illegal.",
                            local_mapper->get_mapper_name(), impl->vid, 
                            get_task_name(), get_unique_id(), 
                            *(con_it->indexes.begin()), *it)
            }
          }
          instances[idx] = const_cast<InstanceSet*>(&physical_instances[*it]);
        }
        // Now do the test for colocation
        unsigned bad1 = 0, bad2 = 0; 
        if (!runtime->forest->are_colocated(instances, handle, 
                                            con_it->fields, bad1, bad2))
        {
          // Used for translating the indexes back from their linearized form
          std::vector<unsigned> lin_indexes(con_it->indexes.begin(),
                                            con_it->indexes.end());
          if (local_mapper == NULL)
            local_mapper = runtime->find_mapper(current_proc, map_id);
          REPORT_LEGION_ERROR(ERROR_INVALID_MAPPER_OUTPUT,
                        "Invalid mapper output. Mapper %s selected variant "
                        "%d for task %s (ID %lld). However, this variant "
                        "requires that region requirements %d and %d be "
                        "co-located for some set of field, but they are not.",
                        local_mapper->get_mapper_name(), impl->vid, 
                        get_task_name(), get_unique_id(), lin_indexes[bad1],
                        lin_indexes[bad2])
        }
      }
    }

    //--------------------------------------------------------------------------
    void SingleTask::invoke_mapper(MustEpochOp *must_epoch_owner)
    //--------------------------------------------------------------------------
    {
      Mapper::MapTaskInput input;
      Mapper::MapTaskOutput output;
      output.profiling_priority = LG_THROUGHPUT_WORK_PRIORITY;
      // Initialize the mapping input which also does all the traversal
      // down to the target nodes
      std::vector<InstanceSet> valid_instances(regions.size());
      initialize_map_task_input(input, output, must_epoch_owner, 
                                valid_instances);
      // Now we can invoke the mapper to do the mapping
      if (mapper == NULL)
        mapper = runtime->find_mapper(current_proc, map_id);
      mapper->invoke_map_task(this, &input, &output);
      // Now we can convert the mapper output into our physical instances
      finalize_map_task_output(input, output, must_epoch_owner,valid_instances);

      if (is_recording())
      {
#ifdef DEBUG_LEGION
        assert(((tpl != NULL) && tpl->is_recording()) ||
               ((remote_trace_info != NULL) && remote_trace_info->recording));
#endif
        if (tpl != NULL)
          tpl->record_mapper_output(this, output, physical_instances);
        else
          remote_trace_info->record_mapper_output(this, output, 
                                                  physical_instances);
      }
    }

    //--------------------------------------------------------------------------
    void SingleTask::invoke_mapper_replicated(MustEpochOp *must_epoch_owner)
    //--------------------------------------------------------------------------
    {
      if (mapper == NULL)
        mapper = runtime->find_mapper(current_proc, map_id);
      if (must_epoch_owner != NULL)
        REPORT_LEGION_ERROR(ERROR_INVALID_MAPPER_OUTPUT,
                      "Mapper %s requested to replicate task %s (UID %lld) "
                      "which is part of a must epoch launch. Replication of "
                      "tasks in must epoch launches is not permitted.",
                      mapper->get_mapper_name(), get_task_name(),
                      get_unique_id())
      Mapper::MapTaskInput input;
      Mapper::MapTaskOutput default_output;
      Mapper::MapReplicateTaskOutput output;
      // Initialize the mapping input which also does all the traversal
      // down to the target nodes
      std::vector<InstanceSet> valid_instances(regions.size());
      initialize_map_task_input(input, default_output, 
                                must_epoch_owner, valid_instances);
      // Now we can invoke the mapper to do the mapping
      mapper->invoke_map_replicate_task(this, &input, &default_output, &output);
      if (output.task_mappings.empty())
        REPORT_LEGION_ERROR(ERROR_INVALID_MAPPER_OUTPUT,
                      "Mapper %s failed to provide any mappings for task %s "
                      "(UID %lld) in 'map_replicate_task' mapper call.",
                      mapper->get_mapper_name(), get_task_name(),
                      get_unique_id())
      // Quick test to see if there is only one output requested in which
      // case then there is no replication
      else if (output.task_mappings.size() == 1)
      {
        // Set replicate back to false since this is no longer replicated
        replicate = false;
        finalize_map_task_output(input, output.task_mappings[0], 
                                 must_epoch_owner, valid_instances);
        return;
      }
      else
      {
#ifdef DEBUG_LEGION
        assert(shard_manager == NULL);
#endif
        // First make a shard manager to handle the all the shard tasks
        const size_t total_shards = output.task_mappings.size();
        const ReplicationID repl_context = runtime->get_unique_replication_id();
        if (runtime->legion_spy_enabled)
          LegionSpy::log_replication(get_unique_id(), repl_context,
                                     !output.control_replication_map.empty());
        if (!output.control_replication_map.empty())
        {
          shard_manager = new ShardManager(runtime, repl_context, true/*cr*/,
              is_top_level_task(), total_shards, runtime->address_space, this);
          shard_manager->add_reference();
          if (output.control_replication_map.size() != total_shards)
            REPORT_LEGION_ERROR(ERROR_INVALID_MAPPER_OUTPUT,
                          "Mapper %s specified a non-empty control replication "
                          "map of size %zd that does not match the requested "
                          "number of %zd shards for task %s (UID %lld).",
                          mapper->get_mapper_name(), 
                          output.control_replication_map.size(), total_shards,
                          get_task_name(), get_unique_id())
          else
            shard_manager->set_shard_mapping(output.control_replication_map);
          if (!runtime->unsafe_mapper)
          {
            // Check to make sure that they all picked the same variant
            // and that it is a replicable variant
            VariantID chosen_variant = output.task_mappings[0].chosen_variant;
            for (unsigned idx = 1; idx < total_shards; idx++)
            {
              if (output.task_mappings[idx].chosen_variant != chosen_variant)
                REPORT_LEGION_ERROR(ERROR_INVALID_MAPPER_OUTPUT,
                              "Invalid mapper output from invocation of '%s' "
                              "on mapper %s. Mapper picked different variants "
                              "%d and %d for task %s (UID %lld) that was "
                              "designated to be control replicated.", 
                              "map_replicate_task", mapper->get_mapper_name(),
                              chosen_variant, 
                              output.task_mappings[idx].chosen_variant,
                              get_task_name(), get_unique_id())
            }
            VariantImpl *var_impl = runtime->find_variant_impl(task_id,
                                      chosen_variant, true/*can_fail*/);
            // If it's NULL we'll catch it later in the checks
            if ((var_impl != NULL) && !var_impl->is_replicable())
              REPORT_LEGION_ERROR(ERROR_INVALID_MAPPER_OUTPUT,
                            "Invalid mapper output from invocation of '%s' on "
                            "mapper %s. Mapper failed to pick a replicable "
                            "variant for task %s (UID %lld) that was designated"
                            " to be control replicated.", "map_replicate_task",
                            mapper->get_mapper_name(), get_task_name(),
                            get_unique_id())
          }
        }
        else
        {
          shard_manager = new ShardManager(runtime, repl_context, false/*cr*/,
              is_top_level_task(), total_shards, runtime->address_space, this);
          shard_manager->add_reference();
          if (!runtime->unsafe_mapper)
          {
            // Currently we only support non-control replication of 
            // leaf task variants because there is no way to guarantee
            // that the physical instances chosen by the sub-operations
            // launched by the replicated tasks are not the same and we
            // could end up with interfering sub-operations
            for (unsigned idx = 0; idx < total_shards; idx++)
            {
              VariantID variant = output.task_mappings[idx].chosen_variant;
              VariantImpl *var_impl = runtime->find_variant_impl(task_id,
                                                variant, true/*can_fail*/);
              // If it's NULL we'll catch it later in the checks
              if ((var_impl != NULL) && !var_impl->is_leaf())
                REPORT_LEGION_ERROR(ERROR_INVALID_MAPPER_OUTPUT,
                              "Invalid mapper output from invocation of '%s' "
                              "on mapper %s. Mapper failed to pick a leaf task "
                              "variant for task %s (UID %lld) that was chosen "
                              "to be replicated. Only leaf task variants are "
                              "currently permitted for non-control-replicated "
                              "task invocations.", "map_replicate_task",
                              mapper->get_mapper_name(), get_task_name(),
                              get_unique_id())
            }
          }
        }
        // We're going to store the needed instances locally so we can
        // do the mapping when we return on behalf of all the shards
        physical_instances.resize(regions.size());
        // Create the shard tasks and have them complete their mapping
        for (unsigned shard_idx = 0; shard_idx < total_shards; shard_idx++)
        {
          Processor target = output.control_replication_map.empty() ? 
            output.task_mappings[shard_idx].target_procs[0] : 
            output.control_replication_map[shard_idx];
          ShardTask *shard = shard_manager->create_shard(shard_idx, target);
          shard->clone_single_from(this);
          // Shard tasks are always effectively mapped locally
          shard->map_origin = true;
          // Finalize the mapping output
          shard->finalize_map_task_output(input,output.task_mappings[shard_idx],
                                          must_epoch_owner, valid_instances);
          // All shards can just record themselves as being done their 
          // mapping now, their mapping effects will actually come back
          // through the shard manager
          shard->complete_mapping();
          // Now record the instances that we need locally
          const std::deque<InstanceSet> &shard_instances = 
            shard->get_physical_instances();
          for (unsigned region_idx = 0; 
                region_idx < regions.size(); region_idx++)
          {
            if (no_access_regions[region_idx] || 
                !regions[region_idx].region.exists())
              continue;
            const InstanceSet &instances = shard_instances[region_idx];
            InstanceSet &local_instances = physical_instances[region_idx];
            const bool is_write = IS_WRITE(regions[region_idx]);
            // No virtual mappings are permitted
            if (instances.is_virtual_mapping())
              REPORT_LEGION_ERROR(ERROR_INVALID_MAPPER_OUTPUT,
                            "Invalid mapper output from invocation of '%s' on "
                            "mapper %s. Mapper selected a virtual mapping for "
                            "region %d of replicated copy %d of task %s "
                            "(UID %lld). Virtual mappings are not permitted "
                            "for replicated tasks.", "map_replicate_task",
                            mapper->get_mapper_name(), region_idx, shard_idx,
                            get_task_name(), get_unique_id())
            // For each of the shard instances
            for (unsigned idx1 = 0; idx1 < instances.size(); idx1++)
            {
              const InstanceRef &shard_ref = instances[idx1];
              bool found = false;
              for (unsigned idx2 = 0; idx2 < local_instances.size(); idx2++)
              {
                InstanceRef &local_ref = local_instances[idx2];
                if (shard_ref.get_manager() != local_ref.get_manager())
                  continue;
                // If this is a write then we need to check for 
                // overlapping fields to prevent common writes
                if (is_write && !(local_ref.get_valid_fields() * 
                                  shard_ref.get_valid_fields()))
                  REPORT_LEGION_ERROR(ERROR_INVALID_MAPPER_OUTPUT,
                                "Invalid mapper output from invocation of '%s' "
                                "on mapper %s. Mapper selected the same "
                                "physical instance for write privilege region "
                                "%d of two different replicated copies of task "
                                "%s (UID %lld). All regions with write "
                                "privileges must be mapped to different "
                                "physical instances for replicated tasks.",
                                "map_replicate_task", mapper->get_mapper_name(),
                                region_idx, get_task_name(), get_unique_id())
                // Update the set of needed fields
                local_ref.update_fields(shard_ref.get_valid_fields());
                found = true;
                break;
              }
              if (!found)
                local_instances.add_instance(shard_ref);
            }
          }
        }
      }
    }

    //--------------------------------------------------------------------------
    RtEvent SingleTask::map_all_regions(ApEvent local_termination_event,
                                        MustEpochOp *must_epoch_op,
                                        const DeferMappingArgs *defer_args)
    //--------------------------------------------------------------------------
    {
      DETAILED_PROFILER(runtime, MAP_ALL_REGIONS_CALL);
      // Only do this the first or second time through
      if ((defer_args == NULL) || (defer_args->invocation_count < 3))
      {
        if ((defer_args == NULL) || (defer_args->invocation_count < 2))
        {
          if (request_valid_instances)
          {
            // If the mapper wants valid instances we first need to do our
            // versioning analysis and then call the mapper
            if (defer_args == NULL/*first invocation*/)
            {
              const RtEvent version_ready_event = 
                perform_versioning_analysis(false/*post mapper*/);
              if (version_ready_event.exists() && 
                  !version_ready_event.has_triggered())
              return defer_perform_mapping(version_ready_event, must_epoch_op,
                                           defer_args, 1/*invocation count*/);
            }
            // Now do the mapping call
            if (is_replicated())
              invoke_mapper_replicated(must_epoch_op);
            else
              invoke_mapper(must_epoch_op);
          }
          else
          {
            // If the mapper doesn't need valid instances, we do the mapper
            // call first and then see if we need to do any versioning analysis
            if (defer_args == NULL/*first invocation*/)
            {
              if (is_replicated())
                invoke_mapper_replicated(must_epoch_op);
              else
                invoke_mapper(must_epoch_op);
              const RtEvent version_ready_event = 
                perform_versioning_analysis(true/*post mapper*/);
              if (version_ready_event.exists() && 
                  !version_ready_event.has_triggered())
              return defer_perform_mapping(version_ready_event, must_epoch_op,
                                           defer_args, 1/*invocation count*/);
            }
          }
        }
        // If we have any intra-space mapping dependences that haven't triggered
        // then we need to defer ourselves until they have occurred
        if (!intra_space_mapping_dependences.empty())
        {
          const RtEvent ready = 
            Runtime::merge_events(intra_space_mapping_dependences);
          intra_space_mapping_dependences.clear();
          if (ready.exists() && !ready.has_triggered())
            return defer_perform_mapping(ready, must_epoch_op,
                                         defer_args, 2/*invocation count*/);
        }
        // See if we have a remote trace info to use, if we don't then make
        // our trace info and do the initialization
        const TraceInfo trace_info = (remote_trace_info == NULL) ? 
          TraceInfo(this, true/*initialize*/) : 
          TraceInfo(*remote_trace_info, this);
        // Record the get term event here if we're remote since we didn't
        // do it automatically as part of the initialization
        if ((remote_trace_info != NULL) && remote_trace_info->recording)
          trace_info.record_get_term_event();
        ApEvent init_precondition = compute_init_precondition(trace_info);
#ifdef LEGION_SPY
        {
          ApEvent local_completion = get_completion_event();
          // Yes, these events actually trigger in the opposite order, but
          // it is the logical entailement that is important here
          if (local_completion != local_termination_event)
            LegionSpy::log_event_dependence(local_completion, 
                                            local_termination_event);
        }
#endif
        // After we've got our results, apply the state to the region tree
        if (!regions.empty())
        {
          const bool track_effects = 
            (!atomic_locks.empty() || !arrive_barriers.empty());
          if (regions.size() == 1)
          {
            if (early_mapped_regions.empty() && 
                !no_access_regions[0] && !virtual_mapped[0])
            {
              const bool record_valid = (untracked_valid_regions.find(0) == 
                                         untracked_valid_regions.end());
              const ApEvent effects = 
                runtime->forest->physical_perform_updates_and_registration(
                    regions[0], version_infos[0], this, 0, 
                    init_precondition, local_termination_event,
                    physical_instances[0], PhysicalTraceInfo(trace_info, 0),
                                          map_applied_conditions,
#ifdef DEBUG_LEGION
                                          get_logging_name(),
                                          unique_op_id,
#endif
                                          track_effects, record_valid);
              if (effects.exists())
                effects_postconditions.insert(effects);
#ifdef DEBUG_LEGION
              dump_physical_state(&regions[0], 0);
#endif
            }
          }
          else
          {
            std::vector<unsigned> performed_regions;
            std::set<RtEvent> registration_postconditions;
            std::vector<UpdateAnalysis*> analyses(regions.size(), NULL);
            std::vector<ApEvent> effects(regions.size(), ApEvent::NO_AP_EVENT);
            std::vector<RtEvent> reg_pre(regions.size(), RtEvent::NO_RT_EVENT);
            for (unsigned idx = 0; idx < regions.size(); idx++)
            {
              if (early_mapped_regions.find(idx) != early_mapped_regions.end())
              {
                if (runtime->legion_spy_enabled)
                  LegionSpy::log_task_premapping(unique_op_id, idx);
                continue;
              }
              if (no_access_regions[idx])
                continue;
              VersionInfo &local_info = get_version_info(idx);
              // If we virtual mapped it, there is nothing to do
              if (virtual_mapped[idx])
                continue;
              performed_regions.push_back(idx);
              const bool record_valid = (untracked_valid_regions.find(idx) ==
                                         untracked_valid_regions.end());
              // apply the results of the mapping to the tree
              reg_pre[idx] = runtime->forest->physical_perform_updates(
                                          regions[idx], local_info, 
                                          this, idx, init_precondition,
                                          local_termination_event,
                                          physical_instances[idx],
                                          PhysicalTraceInfo(trace_info, idx),
                                          map_applied_conditions,
                                          analyses[idx],
#ifdef DEBUG_LEGION
                                          get_logging_name(),
                                          unique_op_id,
#endif
                                          track_effects, record_valid);
            }
            for (std::vector<unsigned>::const_iterator it = 
                 performed_regions.begin(); it != performed_regions.end(); it++)
            {
              // If we have updates for either copy launcher then defer it
              // in order to avoid blocking here, otherwise we can just do
              // it here as we know that we won't block
              if (reg_pre[*it].exists() || analyses[*it]->has_output_updates())
              {
                const RtEvent registration_post = 
                  runtime->forest->defer_physical_perform_registration(
                                          reg_pre[*it], analyses[*it],
                                          physical_instances[*it],
                                          map_applied_conditions, effects[*it],
                                          PhysicalTraceInfo(trace_info, *it));
                registration_postconditions.insert(registration_post);
              }
              else
                effects[*it] = runtime->forest->physical_perform_registration(
                                          analyses[*it],physical_instances[*it],
                                          PhysicalTraceInfo(trace_info, *it),
                                          map_applied_conditions);
            }
            // Wait for all the registrations to be done
            if (!registration_postconditions.empty())
            {
              const RtEvent registration_post = 
                Runtime::merge_events(registration_postconditions);
              if (registration_post.exists() && 
                  !registration_post.has_triggered())
              {
                std::vector<unsigned> *performed_copy = 
                  new std::vector<unsigned>();
                performed_copy->swap(performed_regions);
                std::vector<ApEvent> *effects_copy = 
                  new std::vector<ApEvent>();
                effects_copy->swap(effects);
                // We'll restart down below with the third possible invocation
                return defer_perform_mapping(registration_post, must_epoch_op,
                                            defer_args, 3/*invocation count*/, 
                                            performed_copy, effects_copy);
              }
            }
            // Now we can do the registrations
            for (std::vector<unsigned>::const_iterator it =
                 performed_regions.begin(); it != performed_regions.end(); it++)
            {
              if (effects[*it].exists())
                effects_postconditions.insert(effects[*it]);
#ifdef DEBUG_LEGION
              dump_physical_state(&regions[*it], *it);
#endif
            }
          }
          if (perform_postmap)
            perform_post_mapping(trace_info);
        } // if (!regions.empty())
      }
      else // third invocation
      {
#ifdef DEBUG_LEGION
        assert(defer_args->invocation_count == 3);
        assert(defer_args->performed_regions != NULL);
        assert(defer_args->effects != NULL);
#endif
        // This is in case we had to defer the second part of the invocation
        for (std::vector<unsigned>::const_iterator it =
              defer_args->performed_regions->begin(); it !=
              defer_args->performed_regions->end(); it++)
        {
          if ((*(defer_args->effects))[*it].exists())
            effects_postconditions.insert((*(defer_args->effects))[*it]);
#ifdef DEBUG_LEGION
          dump_physical_state(&regions[*it], *it);
#endif
        }
        delete defer_args->performed_regions;
        delete defer_args->effects;
        if (perform_postmap)
        {
          const TraceInfo trace_info = (remote_trace_info == NULL) ?
            TraceInfo(this) : TraceInfo(*remote_trace_info, this);
          perform_post_mapping(trace_info);
        }
      }
      // If we are replicating the task then we have to extract the conditions
      // under which each of the instances will be ready to be used
      if (shard_manager != NULL)
        shard_manager->extract_event_preconditions(physical_instances);
      if (is_recording())
      {
        const TraceInfo trace_info = (remote_trace_info == NULL) ?
          TraceInfo(this) : TraceInfo(*remote_trace_info, this);
#ifdef DEBUG_LEGION
        assert(((tpl != NULL) && tpl->is_recording()) ||
               ((remote_trace_info != NULL) && remote_trace_info->recording));
#endif
        std::set<ApEvent> ready_events;
        for (unsigned idx = 0; idx < regions.size(); idx++)
        {
          if (!virtual_mapped[idx] && !no_access_regions[idx])
            physical_instances[idx].update_wait_on_events(ready_events);
        }
        if (tpl != NULL)
          tpl->get_reduction_ready_events(this, ready_events);
        else
          remote_trace_info->get_reduction_ready_events(this, ready_events);
        ApEvent ready_event = Runtime::merge_events(&trace_info, ready_events);
        if (tpl != NULL)
          tpl->record_complete_replay(this, ready_event);
        else
          remote_trace_info->record_complete_replay(this, ready_event);
      }
      return RtEvent::NO_RT_EVENT;
    }

    //--------------------------------------------------------------------------
    void SingleTask::perform_post_mapping(const TraceInfo &trace_info)
    //--------------------------------------------------------------------------
    {
      Mapper::PostMapInput input;
      Mapper::PostMapOutput output;
      input.mapped_regions.resize(regions.size());
      input.valid_instances.resize(regions.size());
      output.chosen_instances.resize(regions.size());
      std::vector<InstanceSet> postmap_valid(regions.size());
      for (unsigned idx = 0; idx < regions.size(); idx++)
      {
        if (early_mapped_regions.find(idx) != early_mapped_regions.end())
          continue;
        if (no_access_regions[idx] || virtual_mapped[idx])
          continue;
        // Don't need to actually traverse very far, but we do need the
        // valid instances for all the regions
        RegionTreePath path;
        initialize_mapping_path(path, regions[idx], regions[idx].region);
        if (request_valid_instances)
          runtime->forest->physical_premap_region(this, idx, regions[idx], 
                                                  get_version_info(idx),
                                                  postmap_valid[idx],
                                                  map_applied_conditions);
        // No need to filter these because they are on the way out
        prepare_for_mapping(postmap_valid[idx], input.valid_instances[idx]);  
        prepare_for_mapping(physical_instances[idx], input.mapped_regions[idx]);
      }
      // Now we can do the mapper call
      if (mapper == NULL)
        mapper = runtime->find_mapper(current_proc, map_id);
      mapper->invoke_post_map_task(this, &input, &output);
      // Check and register the results
      for (unsigned idx = 0; idx < regions.size(); idx++)
      {
        if (early_mapped_regions.find(idx) != early_mapped_regions.end())
          continue;
        if (no_access_regions[idx] || virtual_mapped[idx])
          continue;
        if (output.chosen_instances.empty())
          continue;
        RegionRequirement &req = regions[idx];
        if (req.is_restricted())
        {
          REPORT_LEGION_WARNING(LEGION_WARNING_MAPPER_REQUESTED_POST,
                          "Mapper %s requested post mapping "
                          "instances be created for region requirement %d "
                          "of task %s (ID %lld), but this region requirement "
                          "is restricted. The request is being ignored.",
                          mapper->get_mapper_name(), idx, 
                          get_task_name(), get_unique_id());
          continue;
        }
        if (IS_NO_ACCESS(req))
        {
          REPORT_LEGION_WARNING(LEGION_WARNING_MAPPER_REQUESTED_POST,
                          "Mapper %s requested post mapping "
                          "instances be created for region requirement %d "
                          "of task %s (ID %lld), but this region requirement "
                          "has NO_ACCESS privileges. The request is being "
                          "ignored.", mapper->get_mapper_name(), idx,
                          get_task_name(), get_unique_id());
          continue;
        }
        if (IS_REDUCE(req))
        {
          REPORT_LEGION_WARNING(LEGION_WARNING_MAPPER_REQUESTED_POST,
                          "Mapper %s requested post mapping "
                          "instances be created for region requirement %d "
                          "of task %s (ID %lld), but this region requirement "
                          "has REDUCE privileges. The request is being "
                          "ignored.", mapper->get_mapper_name(), idx,
                          get_task_name(), get_unique_id());
          continue;
        }
        // Convert the post-mapping  
        InstanceSet result;
        RegionTreeID bad_tree = 0;
        std::vector<PhysicalManager*> unacquired;
        bool had_composite = 
          runtime->forest->physical_convert_postmapping(this, req,
                              output.chosen_instances[idx], result, bad_tree,
                              runtime->unsafe_mapper ? NULL : 
                                get_acquired_instances_ref(),
                              unacquired, !runtime->unsafe_mapper);
        if (bad_tree > 0)
          REPORT_LEGION_ERROR(ERROR_INVALID_MAPPER_OUTPUT,
                        "Invalid mapper output from 'postmap_task' invocation "
                        "on mapper %s. Mapper provided an instance from region "
                        "tree %d for use in satisfying region requirement %d "
                        "of task %s (ID %lld) whose region is from region tree "
                        "%d.", mapper->get_mapper_name(), bad_tree,
                        idx, get_task_name(), get_unique_id(), 
                        regions[idx].region.get_tree_id())
        if (!unacquired.empty())
        {
          std::map<PhysicalManager*,std::pair<unsigned,bool> > 
            *acquired_instances = get_acquired_instances_ref();
          for (std::vector<PhysicalManager*>::const_iterator uit = 
                unacquired.begin(); uit != unacquired.end(); uit++)
          {
            if (acquired_instances->find(*uit) == acquired_instances->end())
              REPORT_LEGION_ERROR(ERROR_INVALID_MAPPER_OUTPUT,
                            "Invalid mapper output from 'postmap_task' "
                            "invocation on mapper %s. Mapper selected "
                            "physical instance for region requirement "
                            "%d of task %s (ID %lld) which has already "
                            "been collected. If the mapper had properly "
                            "acquired this instance as part of the mapper "
                            "call it would have detected this. Please "
                            "update the mapper to abide by proper mapping "
                            "conventions.", mapper->get_mapper_name(),
                            idx, get_task_name(), get_unique_id())
          }
          // If we did successfully acquire them, still issue the warning
          REPORT_LEGION_WARNING(LEGION_WARNING_MAPPER_FAILED_ACQUIRE,
                          "mapper %s failed to acquires instances "
                          "for region requirement %d of task %s (ID %lld) "
                          "in 'postmap_task' call. You may experience "
                          "undefined behavior as a consequence.",
                          mapper->get_mapper_name(), idx, 
                          get_task_name(), get_unique_id());
        }
        if (had_composite)
        {
          REPORT_LEGION_WARNING(LEGION_WARNING_MAPPER_REQUESTED_COMPOSITE,
                          "Mapper %s requested a composite "
                          "instance be created for region requirement %d "
                          "of task %s (ID %lld) for a post mapping. The "
                          "request is being ignored.",
                          mapper->get_mapper_name(), idx,
                          get_task_name(), get_unique_id());
          continue;
        }
        if (!runtime->unsafe_mapper)
        {
          std::vector<LogicalRegion> regions_to_check(1, 
                                        regions[idx].region);
          for (unsigned check_idx = 0; check_idx < result.size(); check_idx++)
          {
            if (!result[check_idx].get_manager()->meets_regions(
                                                      regions_to_check))
              REPORT_LEGION_ERROR(ERROR_INVALID_MAPPER_OUTPUT,
                            "Invalid mapper output from invocation of "
                            "'postmap_task' on mapper %s. Mapper specified an "
                            "instance region requirement %d of task %s "
                            "(ID %lld) that does not meet the logical region "
                            "requirement.", mapper->get_mapper_name(), idx, 
                            get_task_name(), get_unique_id())
          }
        }
        if (runtime->legion_spy_enabled)
          runtime->forest->log_mapping_decision(unique_op_id, parent_ctx, 
                                                idx, regions[idx], result,
                                                true/*postmapping*/);
        // TODO: Implement physical tracing for postmapped regions
        if (is_memoizing())
          assert(false);
        // Register this with a no-event so that the instance can
        // be used as soon as it is valid from the copy to it
        // We also use read-only privileges to ensure that it doesn't
        // invalidate the other valid instances
        const PrivilegeMode mode = regions[idx].privilege;
        regions[idx].privilege = READ_ONLY; 
        VersionInfo &local_version_info = get_version_info(idx);
        runtime->forest->physical_perform_updates_and_registration(
                          regions[idx], local_version_info, this, idx,
                          completion_event/*wait for task to be done*/,
                          ApEvent::NO_AP_EVENT/*done immediately*/, 
                          result, PhysicalTraceInfo(trace_info, idx), 
                          map_applied_conditions,
#ifdef DEBUG_LEGION
                          get_logging_name(), unique_op_id,
#endif
                          false/*track effects*/);
        regions[idx].privilege = mode; 
      }
    } 

    //--------------------------------------------------------------------------
    void SingleTask::launch_task(void)
    //--------------------------------------------------------------------------
    {
      DETAILED_PROFILER(runtime, LAUNCH_TASK_CALL);
#ifdef DEBUG_LEGION
      assert(regions.size() == physical_instances.size());
      assert(regions.size() == no_access_regions.size());
#endif 
      // If we have a shard manager that means we were replicated so
      // we just do the launch directly from the shard manager
      if ((shard_manager != NULL) && !is_shard_task())
      {
        shard_manager->launch();
        return;
      }
      // If we haven't computed our virtual mapping information
      // yet (e.g. because we origin mapped) then we have to
      // do that now
      if (virtual_mapped.size() != regions.size())
      {
        virtual_mapped.resize(regions.size());
        for (unsigned idx = 0; idx < regions.size(); idx++)
          virtual_mapped[idx] = physical_instances[idx].is_virtual_mapping();
      }
      VariantImpl *variant = 
        runtime->find_variant_impl(task_id, selected_variant);
      // STEP 1: Compute the precondition for the task launch
      std::set<ApEvent> wait_on_events;
      if (execution_fence_event.exists())
        wait_on_events.insert(execution_fence_event);
#ifdef LEGION_SPY
      // TODO: teach legion spy how to check the inner task optimization
      // for now we'll just turn it off whenever we are going to be
      // validating the runtime analysis
      const bool do_inner_task_optimization = false;
#else
      const bool do_inner_task_optimization = variant->is_inner();
#endif
      // Get the event to wait on unless we are 
      // doing the inner task optimization
      if (!do_inner_task_optimization)
      {
        std::set<ApEvent> ready_events;
        for (unsigned idx = 0; idx < regions.size(); idx++)
        {
          if (!virtual_mapped[idx] && !no_access_regions[idx])
            physical_instances[idx].update_wait_on_events(ready_events);
        }
        wait_on_events.insert(Runtime::merge_events(NULL, ready_events));
        for (unsigned idx = 0; idx < futures.size(); idx++)
        {
          FutureImpl *impl = futures[idx].impl; 
          wait_on_events.insert(impl->subscribe());
        }
      }
      // Now add get all the other preconditions for the launch
      for (unsigned idx = 0; idx < grants.size(); idx++)
      {
        GrantImpl *impl = grants[idx].impl;
        wait_on_events.insert(impl->acquire_grant());
      }
      for (unsigned idx = 0; idx < wait_barriers.size(); idx++)
      {
	ApEvent e = 
          Runtime::get_previous_phase(wait_barriers[idx].phase_barrier);
        wait_on_events.insert(e);
      }

      // STEP 2: Set up the task's context
      {
        if (!variant->is_leaf())
          execution_context = initialize_inner_execution_context(variant);
        else
          execution_context = new LeafContext(runtime, this);
        // Add a reference to our execution context
        execution_context->add_reference();
        std::vector<ApUserEvent> unmap_events(regions.size());
        std::vector<RegionRequirement> clone_requirements(regions.size());
        // Make physical regions for each our region requirements
        for (unsigned idx = 0; idx < regions.size(); idx++)
        {
#ifdef DEBUG_LEGION
          assert(regions[idx].handle_type == SINGULAR);
#endif
          // If it was virtual mapper so it doesn't matter anyway.
          if (virtual_mapped[idx] || no_access_regions[idx])
          {
            clone_requirements[idx] = regions[idx];
            localize_region_requirement(clone_requirements[idx]);
            execution_context->add_physical_region(clone_requirements[idx],
                false/*mapped*/, map_id, tag, unmap_events[idx],
                virtual_mapped[idx], physical_instances[idx]);
            // Don't switch coherence modes since we virtually
            // mapped it which means we will map in the parent's
            // context
          }
          else if (do_inner_task_optimization)
          {
            // If this is an inner task then we don't map
            // the region with a physical region, but instead
            // we mark that the unmap event which marks when
            // the region can be used by child tasks should
            // be the ready event.
            clone_requirements[idx] = regions[idx];
            localize_region_requirement(clone_requirements[idx]);
            // Also make the region requirement read-write to force
            // people to wait on the value
            if (!IS_REDUCE(regions[idx]))
              clone_requirements[idx].privilege = READ_WRITE;
            unmap_events[idx] = Runtime::create_ap_user_event();
            execution_context->add_physical_region(clone_requirements[idx],
                    false/*mapped*/, map_id, tag, unmap_events[idx],
                    false/*virtual mapped*/, physical_instances[idx]);
            // Trigger the user event when the region is 
            // actually ready to be used
            std::set<ApEvent> ready_events;
            physical_instances[idx].update_wait_on_events(ready_events);
            ApEvent precondition = Runtime::merge_events(NULL, ready_events);
            Runtime::trigger_event(unmap_events[idx], precondition);
          }
          else
          { 
            // If this is not virtual mapped, here is where we
            // switch coherence modes from whatever they are in
            // the enclosing context to exclusive within the
            // context of this task
            clone_requirements[idx] = regions[idx];
            localize_region_requirement(clone_requirements[idx]);
            unmap_events[idx] = Runtime::create_ap_user_event();
            execution_context->add_physical_region(clone_requirements[idx],
                    true/*mapped*/, map_id, tag, unmap_events[idx],
                    false/*virtual mapped*/, physical_instances[idx]);
            // We reset the reference below after we've
            // initialized the local contexts and received
            // back the local instance references
          }
        }
        // Initialize any region tree contexts
        execution_context->initialize_region_tree_contexts(clone_requirements,
            unmap_events, wait_on_events, map_applied_conditions);
      }
      // Merge together all the events for the start condition 
      ApEvent start_condition = Runtime::merge_events(NULL, wait_on_events);
      // Take all the locks in order in the proper way
      if (!atomic_locks.empty())
      {
        const ApEvent term_event = get_task_completion();
        for (std::map<Reservation,bool>::const_iterator it = 
              atomic_locks.begin(); it != atomic_locks.end(); it++)
        {
          start_condition = Runtime::acquire_ap_reservation(it->first, 
                                          it->second, start_condition);
          // We can also issue the release now dependent on this
          // task being complete, this way we do it before we launch
          // the task and the atomic_locks might be cleaned up
          Runtime::release_reservation(it->first, term_event);
        }
      }
      // STEP 3: Finally we get to launch the task
      // Mark that we have an outstanding task in this context 
      parent_ctx->increment_pending();
      // If this is a leaf task and we have no virtual instances
      // and the SingleTask sub-type says it is ok
      // we can trigger the task's completion event as soon as
      // the task is done running.  We first need to mark that this
      // is going to occur before actually launching the task to 
      // avoid the race.
      bool perform_chaining_optimization = false; 
      ApUserEvent chain_complete_event;
      if (variant->is_leaf() && can_early_complete(chain_complete_event))
        perform_chaining_optimization = true;
      // Note there is a potential scary race condition to be aware of here: 
      // once we launch this task it's possible for this task to run and 
      // clean up before we finish the execution of this function thereby
      // invalidating this SingleTask object's fields.  This means
      // that we need to save any variables we need for after the task
      // launch here on the stack before they can be invalidated.
#ifdef DEBUG_LEGION
      assert(!target_processors.empty());
#endif
      Processor launch_processor = target_processors[0];
      if (target_processors.size() > 1)
      {
        // Find the processor group for all the target processors
        launch_processor = runtime->find_processor_group(target_processors);
      }
      Realm::ProfilingRequestSet profiling_requests;
      // If the mapper requested profiling add that now too
      if (!task_profiling_requests.empty())
      {
        // See if we have any realm requests
        std::set<Realm::ProfilingMeasurementID> realm_measurements;
        for (std::vector<ProfilingMeasurementID>::const_iterator it = 
              task_profiling_requests.begin(); it != 
              task_profiling_requests.end(); it++)
        {
          if ((*it) < Mapping::PMID_LEGION_FIRST)
            realm_measurements.insert((Realm::ProfilingMeasurementID)(*it));
          else if ((*it) == Mapping::PMID_RUNTIME_OVERHEAD)
            execution_context->initialize_overhead_tracker();
          else
            assert(false); // should never get here
        }
        if (!realm_measurements.empty())
        {
          OpProfilingResponse response(this, 0, 0, false/*fill*/, true/*task*/);
          Realm::ProfilingRequest &request = profiling_requests.add_request(
              runtime->find_utility_group(), LG_LEGION_PROFILING_ID, 
              &response, sizeof(response));
          request.add_measurements(realm_measurements);
          // No need to increment the number of outstanding profiling
          // requests here since it was already done when we invoked
          // the mapper (see SingleTask::invoke_mapper)
        }
      }
      if (runtime->legion_spy_enabled)
      {
        LegionSpy::log_variant_decision(unique_op_id, selected_variant);
#ifdef LEGION_SPY
        if (perform_chaining_optimization)
          LegionSpy::log_operation_events(unique_op_id, start_condition, 
                                          chain_complete_event);
        else
          LegionSpy::log_operation_events(unique_op_id, start_condition, 
                                          get_task_completion());
#endif
        LegionSpy::log_task_priority(unique_op_id, task_priority);
        for (unsigned idx = 0; idx < futures.size(); idx++)
        {
          FutureImpl *impl = futures[idx].impl;
          if (impl->get_ready_event().exists())
            LegionSpy::log_future_use(unique_op_id, impl->get_ready_event());
        }
      }
      ApEvent task_launch_event = variant->dispatch_task(launch_processor, this,
                                 execution_context, start_condition, true_guard,
                                 task_priority, profiling_requests);
      // Finish the chaining optimization if we're doing it
      if (perform_chaining_optimization)
        Runtime::trigger_event(chain_complete_event, task_launch_event);
      // Finally if this is a predicated task and we have a speculative
      // guard then we need to launch a meta task to handle the case
      // where the task misspeculates
      if (false_guard.exists())
      {
        MisspeculationTaskArgs args(this);
        // Make sure this runs on an application processor where the
        // original task was going to go 
        runtime->issue_runtime_meta_task(args, LG_LATENCY_WORK_PRIORITY, 
                                         RtEvent(false_guard));
        // Fun little trick here: decrement the outstanding meta-task
        // counts for the mis-speculation task in case it doesn't run
        // If it does run, we'll increment the counts again
#ifdef DEBUG_LEGION
        runtime->decrement_total_outstanding_tasks(
            MisspeculationTaskArgs::TASK_ID, true/*meta*/);
#else
        runtime->decrement_total_outstanding_tasks();
#endif
#ifdef DEBUG_SHUTDOWN_HANG
        __sync_fetch_and_add(
            &runtime->outstanding_counts[MisspeculationTaskArgs::TASK_ID],-1);
#endif
      }
    }

    //--------------------------------------------------------------------------
    void SingleTask::pack_profiling_requests(Serializer &rez,
                                             std::set<RtEvent> &applied) const
    //--------------------------------------------------------------------------
    {
      rez.serialize<size_t>(copy_profiling_requests.size());
      if (!copy_profiling_requests.empty())
      {
        for (unsigned idx = 0; idx < copy_profiling_requests.size(); idx++)
          rez.serialize(copy_profiling_requests[idx]);
        rez.serialize(profiling_priority);
        rez.serialize(runtime->find_utility_group());
        // Send a message to the owner with an update for the extra counts
        const RtUserEvent done_event = Runtime::create_rt_user_event();
        rez.serialize<RtEvent>(done_event);
        applied.insert(done_event);
      }
    }

    //--------------------------------------------------------------------------
    void SingleTask::add_copy_profiling_request(unsigned src_index,
            unsigned dst_index, Realm::ProfilingRequestSet &requests, bool fill)
    //--------------------------------------------------------------------------
    {
      // Nothing to do if we don't have any copy profiling requests
      if (copy_profiling_requests.empty())
        return;
#ifdef DEBUG_LEGION
      assert(src_index == dst_index);
#endif
      OpProfilingResponse response(this, src_index, dst_index, fill);
      Realm::ProfilingRequest &request = requests.add_request(
        runtime->find_utility_group(), LG_LEGION_PROFILING_ID, 
        &response, sizeof(response));
      for (std::vector<ProfilingMeasurementID>::const_iterator it = 
            copy_profiling_requests.begin(); it != 
            copy_profiling_requests.end(); it++)
        request.add_measurement((Realm::ProfilingMeasurementID)(*it));
      handle_profiling_update(1/*count*/);
    }

    //--------------------------------------------------------------------------
    void SingleTask::handle_profiling_response(
                                       const ProfilingResponseBase *base,
                                       const Realm::ProfilingResponse &response,
                                       const void *orig, size_t orig_length)
    //--------------------------------------------------------------------------
    {
      if (mapper == NULL)
        mapper = runtime->find_mapper(current_proc, map_id); 
      const OpProfilingResponse *task_prof = 
            static_cast<const OpProfilingResponse*>(base);
      // First see if this is a task response for an origin-mapped task
      // on a remote node that needs to be sent back to the origin node
      if (task_prof->task && is_origin_mapped() && is_remote())
      {
        // We need to send this response back to the owner node along
        // with the overhead tracker
        SingleTask *orig_task = get_origin_task();
        Serializer rez;
        {
          RezCheck z(rez);
          rez.serialize(orig_task);
          rez.serialize(orig_length);
          rez.serialize(orig, orig_length);
          if (execution_context->overhead_tracker)
          {
            rez.serialize<bool>(true);
            rez.serialize(*execution_context->overhead_tracker);
          }
          else
            rez.serialize<bool>(false);
          
        }
        runtime->send_remote_task_profiling_response(orig_proc, rez);
        return;
      }
#ifdef DEBUG_LEGION
      assert(profiling_reported.exists());
#endif
      // Check to see if we are done mapping, if not then we need to defer
      // this until we are done mapping so we know how many
      if (!mapped_event.has_triggered())
      {
        // Take the lock and see if we lost the race
        AutoLock o_lock(op_lock);
        if (!mapped_event.has_triggered())
        {
          // Save this profiling response for later until we know the
          // full count of profiling responses
          profiling_info.resize(profiling_info.size() + 1);
          SingleProfilingInfo &info = profiling_info.back();
          info.task_response = task_prof->task; 
          info.region_requirement_index = task_prof->src;
          info.fill_response = task_prof->fill;
          info.buffer_size = orig_length;
          info.buffer = malloc(orig_length);
          memcpy(info.buffer, orig, orig_length);
          if (info.task_response)
          {
            // If we had an overhead tracker 
            // see if this is the callback for the task
            if (execution_context->overhead_tracker != NULL)
              // This is the callback for the task itself
              info.profiling_responses.attach_overhead(
                  execution_context->overhead_tracker);
          }
          return;
        }
      }
      // If we get here then we can handle the response now
      Mapping::Mapper::TaskProfilingInfo info;
      info.profiling_responses.attach_realm_profiling_response(response);
      info.task_response = task_prof->task; 
      info.region_requirement_index = task_prof->src;
      info.total_reports = outstanding_profiling_requests;
      info.fill_response = task_prof->fill;
      if (info.task_response)
      {
        // If we had an overhead tracker 
        // see if this is the callback for the task
        if (execution_context->overhead_tracker != NULL)
          // This is the callback for the task itself
          info.profiling_responses.attach_overhead(
              execution_context->overhead_tracker);
      }
      mapper->invoke_task_report_profiling(this, &info);
      const int count = __sync_add_and_fetch(&outstanding_profiling_reported,1);
#ifdef DEBUG_LEGION
      assert(count <= outstanding_profiling_requests);
#endif
      if (count == outstanding_profiling_requests)
        Runtime::trigger_event(profiling_reported);
    } 

    //--------------------------------------------------------------------------
    void SingleTask::handle_profiling_update(int count)
    //--------------------------------------------------------------------------
    {
#ifdef DEBUG_LEGION
      assert(count > 0);
      assert(!mapped_event.has_triggered());
#endif
      __sync_fetch_and_add(&outstanding_profiling_requests, count);
    }

    //--------------------------------------------------------------------------
    void SingleTask::finalize_single_task_profiling(void)
    //--------------------------------------------------------------------------
    {
#ifdef DEBUG_LEGION
      assert(profiling_reported.exists());
#endif
      if (mapper == NULL)
        mapper = runtime->find_mapper(current_proc, map_id);
      if (outstanding_profiling_requests > 0)
      {
#ifdef DEBUG_LEGION
        assert(mapped_event.has_triggered());
#endif
        std::vector<SingleProfilingInfo> to_perform;
        {
          AutoLock o_lock(op_lock);
          to_perform.swap(profiling_info);
        }
        if (!to_perform.empty())
        {
          for (unsigned idx = 0; idx < to_perform.size(); idx++)
          {
            SingleProfilingInfo &info = to_perform[idx];
            const Realm::ProfilingResponse resp(info.buffer,info.buffer_size);
            info.total_reports = outstanding_profiling_requests;
            info.profiling_responses.attach_realm_profiling_response(resp);
            mapper->invoke_task_report_profiling(this, &info);
            free(info.buffer);
          }
          const int count = __sync_add_and_fetch(
              &outstanding_profiling_reported, to_perform.size());
#ifdef DEBUG_LEGION
          assert(count <= outstanding_profiling_requests);
#endif
          if (count == outstanding_profiling_requests)
            Runtime::trigger_event(profiling_reported);
        }
      }
      else
      {
        // We're not expecting any profiling callbacks so we need to
        // do one ourself to inform the mapper that there won't be any
        Mapping::Mapper::TaskProfilingInfo info;
        info.total_reports = 0;
        info.task_response = true;
        info.region_requirement_index = 0;
        info.fill_response = false; // make valgrind happy
        mapper->invoke_task_report_profiling(this, &info);    
        Runtime::trigger_event(profiling_reported);
      }
    }

    //--------------------------------------------------------------------------
    void SingleTask::handle_remote_profiling_response(Deserializer &derez)
    //--------------------------------------------------------------------------
    {
      size_t buffer_size;
      derez.deserialize(buffer_size);
      const void *buffer = derez.get_current_pointer();
      derez.advance_pointer(buffer_size);
#ifdef DEBUG_LEGION
      // Realm needs this buffer to have 8-byte alignment so check that it does
      assert((uintptr_t(buffer) % 8) == 0);
#endif
      bool has_tracker;
      derez.deserialize(has_tracker);
      Mapping::ProfilingMeasurements::RuntimeOverhead tracker;
      if (has_tracker)
        derez.deserialize(tracker);
      const Realm::ProfilingResponse response(buffer, buffer_size);
      const OpProfilingResponse *task_prof = 
            static_cast<const OpProfilingResponse*>(response.user_data());
      Mapping::Mapper::TaskProfilingInfo info;
      info.profiling_responses.attach_realm_profiling_response(response);
      info.task_response = task_prof->task; 
      info.region_requirement_index = task_prof->src;
      info.total_reports = outstanding_profiling_requests;
      info.fill_response = task_prof->fill;
      if (has_tracker)
        info.profiling_responses.attach_overhead(&tracker);
      mapper->invoke_task_report_profiling(this, &info);
      const int count = __sync_add_and_fetch(&outstanding_profiling_reported,1);
#ifdef DEBUG_LEGION
      assert(count <= outstanding_profiling_requests);
#endif
      if (count == outstanding_profiling_requests)
        Runtime::trigger_event(profiling_reported);
    }

    //--------------------------------------------------------------------------
    /*static*/ void SingleTask::process_remote_profiling_response(
                                                            Deserializer &derez)
    //--------------------------------------------------------------------------
    {
      DerezCheck z(derez);
      SingleTask *target;
      derez.deserialize(target);
      target->handle_remote_profiling_response(derez);
    }

    //--------------------------------------------------------------------------
    InnerContext* SingleTask::initialize_inner_execution_context(VariantImpl *v)
    //--------------------------------------------------------------------------
    {
      InnerContext *inner_ctx = new InnerContext(runtime, this, 
          get_depth(), v->is_inner(), regions, parent_req_indexes, 
          virtual_mapped, unique_op_id);
      if (mapper == NULL)
        mapper = runtime->find_mapper(current_proc, map_id);
      inner_ctx->configure_context(mapper, task_priority);
      return inner_ctx;
    }

    /////////////////////////////////////////////////////////////
    // Multi Task 
    /////////////////////////////////////////////////////////////

    //--------------------------------------------------------------------------
    MultiTask::MultiTask(Runtime *rt)
      : TaskOp(rt)
    //--------------------------------------------------------------------------
    {
    }
    
    //--------------------------------------------------------------------------
    MultiTask::~MultiTask(void)
    //--------------------------------------------------------------------------
    {
    }

    //--------------------------------------------------------------------------
    void MultiTask::activate_multi(void)
    //--------------------------------------------------------------------------
    {
      DETAILED_PROFILER(runtime, ACTIVATE_MULTI_CALL);
      activate_task();
      launch_space = NULL;
      internal_space = IndexSpace::NO_SPACE;
      sliced = false;
      redop = 0;
      deterministic_redop = false;
      reduction_op = NULL;
      serdez_redop_fns = NULL;
      reduction_state_size = 0;
      reduction_state = NULL;
      first_mapping = true;
      children_complete_invoked = false;
      children_commit_invoked = false;
      predicate_false_result = NULL;
      predicate_false_size = 0;
    }

    //--------------------------------------------------------------------------
    void MultiTask::deactivate_multi(void)
    //--------------------------------------------------------------------------
    {
      DETAILED_PROFILER(runtime, DEACTIVATE_MULTI_CALL);
      if (runtime->profiler != NULL)
        runtime->profiler->register_multi_task(this, task_id);
      deactivate_task();
      if (remove_launch_space_reference(launch_space))
        delete launch_space;
      // Remove our reference to the future map
      future_map = FutureMap();
      if (reduction_state != NULL)
      {
        legion_free(REDUCTION_ALLOC, reduction_state, reduction_state_size);
        reduction_state = NULL;
        reduction_state_size = 0;
      }
      if (!temporary_futures.empty())
      {
        for (std::map<DomainPoint,std::pair<void*,size_t> >::const_iterator it =
              temporary_futures.begin(); it != temporary_futures.end(); it++)
        {
          legion_free(FUTURE_RESULT_ALLOC, it->second.first, it->second.second);
        }
        temporary_futures.clear();
      }
      // Remove our reference to the point arguments 
      point_arguments = FutureMap();
      point_futures.clear();
      slices.clear(); 
      if (predicate_false_result != NULL)
      {
        legion_free(PREDICATE_ALLOC, predicate_false_result, 
                    predicate_false_size);
        predicate_false_result = NULL;
        predicate_false_size = 0;
      }
      predicate_false_future = Future();
      intra_space_dependences.clear();
    }

    //--------------------------------------------------------------------------
    bool MultiTask::is_sliced(void) const
    //--------------------------------------------------------------------------
    {
      return sliced;
    }

    //--------------------------------------------------------------------------
    void MultiTask::slice_index_space(void)
    //--------------------------------------------------------------------------
    {
      DETAILED_PROFILER(runtime, SLICE_INDEX_SPACE_CALL);
#ifdef DEBUG_LEGION
      assert(!sliced);
#endif
      sliced = true;
      stealable = false; // cannot steal something that has been sliced
      Mapper::SliceTaskInput input;
      Mapper::SliceTaskOutput output;
      input.domain_is = internal_space;
      runtime->forest->find_launch_space_domain(internal_space, input.domain);
      output.verify_correctness = false;
      if (mapper == NULL)
        mapper = runtime->find_mapper(current_proc, map_id);
      mapper->invoke_slice_task(this, &input, &output);
      if (output.slices.empty())
        REPORT_LEGION_ERROR(ERROR_INVALID_MAPPER_OUTPUT,
                      "Invalid mapper output from invocation of 'slice_task' "
                      "call on mapper %s. Mapper failed to specify an slices "
                      "for task %s (ID %lld).", mapper->get_mapper_name(),
                      get_task_name(), get_unique_id())

#ifdef DEBUG_LEGION
      size_t total_points = 0;
#endif
      for (unsigned idx = 0; idx < output.slices.size(); idx++)
      {
        Mapper::TaskSlice &slice = output.slices[idx]; 
        if (!slice.proc.exists())
          REPORT_LEGION_ERROR(ERROR_INVALID_MAPPER_OUTPUT,
                        "Invalid mapper output from invocation of 'slice_task' "
                        "on mapper %s. Mapper returned a slice for task "
                        "%s (ID %lld) with an invalid processor " IDFMT ".",
                        mapper->get_mapper_name(), get_task_name(),
                        get_unique_id(), slice.proc.id)
        // Check to see if we need to get an index space for this domain
        if (!slice.domain_is.exists() && (slice.domain.get_volume() > 0))
          slice.domain_is = 
            runtime->find_or_create_index_slice_space(slice.domain,
                                    internal_space.get_type_tag());
        if (slice.domain_is.get_type_tag() != internal_space.get_type_tag())
          REPORT_LEGION_ERROR(ERROR_INVALID_MAPPER_OUTPUT,
                        "Invalid mapper output from invocation of 'slice_task' "
                        "on mapper %s. Mapper returned slice index space %d "
                        "for task %s (UID %lld) with a different type than "
                        "original index space to be sliced.",
                        mapper->get_mapper_name(), slice.domain_is.get_id(),
                        get_task_name(), get_unique_id());
#ifdef DEBUG_LEGION
        // Check to make sure the domain is not empty
        Domain &d = slice.domain;
        if ((d == Domain::NO_DOMAIN) && slice.domain_is.exists())
          runtime->forest->find_launch_space_domain(slice.domain_is, d);
        bool empty = false;
	size_t volume = d.get_volume();
	if (volume == 0)
	  empty = true;
	else
	  total_points += volume;
        if (empty)
          REPORT_LEGION_ERROR(ERROR_INVALID_MAPPER_OUTPUT,
                        "Invalid mapper output from invocation of 'slice_task' "
                        "on mapper %s. Mapper returned an empty slice for task "
                        "%s (ID %lld).", mapper->get_mapper_name(),
                        get_task_name(), get_unique_id())
#endif
        SliceTask *new_slice = this->clone_as_slice_task(slice.domain_is,
                                                         slice.proc,
                                                         slice.recurse,
                                                         slice.stealable);
        slices.push_back(new_slice);
      }
#ifdef DEBUG_LEGION
      // If the volumes don't match, then something bad happend in the mapper
      if (total_points != input.domain.get_volume())
        REPORT_LEGION_ERROR(ERROR_INVALID_MAPPER_OUTPUT,
                      "Invalid mapper output from invocation of 'slice_task' "
                      "on mapper %s. Mapper returned slices with a total "
                      "volume %ld that does not match the expected volume of "
                      "%zd when slicing task %s (ID %lld).", 
                      mapper->get_mapper_name(), long(total_points),
                      input.domain.get_volume(), 
                      get_task_name(), get_unique_id())
#endif
      if (output.verify_correctness)
      {
        std::vector<IndexSpace> slice_spaces(slices.size());
        for (unsigned idx = 0; idx < output.slices.size(); idx++)
          slice_spaces[idx] = output.slices[idx].domain_is;
        runtime->forest->validate_slicing(internal_space, slice_spaces,
                                          this, mapper);
      }
      trigger_slices(); 
      // If we succeeded and this is an intermediate slice task
      // then we can reclaim it, otherwise, if it is the original
      // index task then we want to keep it around. Note it is safe
      // to call get_task_kind here despite the cleanup race because
      // it is a static property of the object.
      if (get_task_kind() == SLICE_TASK_KIND)
        deactivate();
    }

    //--------------------------------------------------------------------------
    void MultiTask::trigger_slices(void)
    //--------------------------------------------------------------------------
    {
      // Add our slices back into the queue of things that are ready to map
      // or send it to its remote node if necessary
      // Watch out for the cleanup race with some acrobatics here
      // to handle the case where the iterator is invalidated
      std::set<RtEvent> wait_for;
      std::list<SliceTask*>::const_iterator it = slices.begin();
      while (true)
      {
        SliceTask *slice = *it;
        // Have to update this before launching the task to avoid 
        // the clean-up race
        it++;
        const bool done = (it == slices.end());
        // Dumb case for must epoch operations, we need these to 
        // be mapped immediately, mapper be damned
        if (must_epoch != NULL)
        {
          TriggerTaskArgs trigger_args(slice);
          RtEvent done = runtime->issue_runtime_meta_task(trigger_args, 
                                           LG_THROUGHPUT_WORK_PRIORITY);
          wait_for.insert(done);
        }
        // Figure out whether this task is local or remote
        else if (!runtime->is_local(slice->target_proc))
        {
          // We can only send it away if it is not origin mapped
          // otherwise it has to stay here until it is fully mapped
          if (!slice->is_origin_mapped())
            runtime->send_task(slice);
          else
            slice->enqueue_ready_task(false/*use target*/);
        }
        else
          slice->enqueue_ready_task(true/*use target*/);
        if (done)
          break;
      }
      // Must-epoch operations are nasty little beasts and have
      // to wait for the effects to finish before returning
      if (!wait_for.empty())
      {
        RtEvent wait_on = Runtime::merge_events(wait_for);
        wait_on.wait();
      }
    }

    //--------------------------------------------------------------------------
    void MultiTask::clone_multi_from(MultiTask *rhs, IndexSpace is,
                                     Processor p, bool recurse, bool stealable)
    //--------------------------------------------------------------------------
    {
      DETAILED_PROFILER(runtime, CLONE_MULTI_CALL);
#ifdef DEBUG_LEGION
      assert(this->launch_space == NULL);
#endif
      this->clone_task_op_from(rhs, p, stealable, false/*duplicate*/);
      this->index_domain = rhs->index_domain;
      this->launch_space = rhs->launch_space;
      add_launch_space_reference(this->launch_space);
      this->internal_space = is;
      this->future_map = rhs->future_map;
      this->must_epoch_task = rhs->must_epoch_task;
      this->sliced = !recurse;
      this->redop = rhs->redop;
      if (this->redop != 0)
      {
        this->deterministic_redop = rhs->deterministic_redop;
        if (!this->deterministic_redop)
        {
          // Only need to initialize this if we're not doing a 
          // deterministic reduction operation
          this->reduction_op = rhs->reduction_op;
          this->serdez_redop_fns = rhs->serdez_redop_fns;
          initialize_reduction_state();
        }
      }
      this->point_arguments = rhs->point_arguments;
      if (!rhs->point_futures.empty())
        this->point_futures = rhs->point_futures;
      this->predicate_false_future = rhs->predicate_false_future;
      this->predicate_false_size = rhs->predicate_false_size;
      if (this->predicate_false_size > 0)
      {
#ifdef DEBUG_LEGION
        assert(this->predicate_false_result == NULL);
#endif
        this->predicate_false_result = malloc(this->predicate_false_size);
        memcpy(this->predicate_false_result, rhs->predicate_false_result,
               this->predicate_false_size);
      }
    }

    //--------------------------------------------------------------------------
    void MultiTask::trigger_mapping(void)
    //--------------------------------------------------------------------------
    {
      DETAILED_PROFILER(runtime, MULTI_TRIGGER_EXECUTION_CALL);
      if (is_remote())
      {
        // distribute, slice, then map/launch
        if (distribute_task())
        {
          // Still local
          if (is_sliced())
          {
            if (is_origin_mapped())
              launch_task();
            else
              map_and_launch();
          }
          else
            slice_index_space();
        }
      }
      else
      {
        // Not remote
        // If we're doing a must epoch launch then we don't
        // need to early map any regions because any interfering
        // regions that would be handled by this will be handled
        // by the map_must_epoch call
        if (must_epoch == NULL)
          early_map_task();
        if (is_origin_mapped())
        {
          if (is_sliced())
          {
            if (must_epoch == NULL)
            {
              // See if we've done our first mapping yet or not
              if (first_mapping)
              {
                first_mapping = false;
                const RtEvent done_mapping = perform_mapping();
                if (!done_mapping.exists() || done_mapping.has_triggered())
                {
                  if (distribute_task())
                    launch_task();
                }
                else
                  defer_distribute_task(done_mapping);
              }
              else
              {
                // We know that it is staying on one
                // of our local processors.  If it is
                // still this processor then map and run it
                if (distribute_task())
                  // Still local so we can launch it
                  launch_task();
              }
            }
            else
              register_must_epoch();
          }
          else
            slice_index_space();
        }
        else
        {
          if (distribute_task())
          {
            // Still local try slicing, mapping, and launching
            if (is_sliced())
              map_and_launch();
            else
              slice_index_space();
          }
        }
      }
    } 

    //--------------------------------------------------------------------------
    void MultiTask::pack_multi_task(Serializer &rez, AddressSpaceID target)
    //--------------------------------------------------------------------------
    {
      DETAILED_PROFILER(runtime, PACK_MULTI_CALL);
      RezCheck z(rez);
      pack_base_task(rez, target);
      rez.serialize(launch_space->handle);
      rez.serialize(sliced);
      rez.serialize(redop);
      if (redop > 0)
        rez.serialize<bool>(deterministic_redop);
    }

    //--------------------------------------------------------------------------
    void MultiTask::unpack_multi_task(Deserializer &derez,
                                      std::set<RtEvent> &ready_events)
    //--------------------------------------------------------------------------
    {
      DETAILED_PROFILER(runtime, UNPACK_MULTI_CALL);
      DerezCheck z(derez);
      unpack_base_task(derez, ready_events); 
      IndexSpace launch_handle;
      derez.deserialize(launch_handle);
#ifdef DEBUG_LEGION
      assert(launch_space == NULL);
#endif
      launch_space = runtime->forest->get_node(launch_handle);
      WrapperReferenceMutator mutator(ready_events);
      launch_space->add_base_valid_ref(CONTEXT_REF, &mutator);
      derez.deserialize(sliced);
      derez.deserialize(redop);
      if (redop > 0)
      {
        derez.deserialize(deterministic_redop);
        // Only need to fill these in if we're not doing a 
        // deterministic reduction operation
        if (!deterministic_redop)
        {
          reduction_op = Runtime::get_reduction_op(redop);
          serdez_redop_fns = Runtime::get_serdez_redop_fns(redop);
          initialize_reduction_state();
        }
      }
    }

    //--------------------------------------------------------------------------
    void MultiTask::initialize_reduction_state(void)
    //--------------------------------------------------------------------------
    {
#ifdef DEBUG_LEGION
      assert(reduction_op != NULL);
      assert(reduction_op->is_foldable);
      assert(reduction_state == NULL);
#endif
      reduction_state_size = reduction_op->sizeof_rhs;
      reduction_state = legion_malloc(REDUCTION_ALLOC, reduction_state_size);
      // If we need to initialize specially, then we do that with a serdez fn
      if (serdez_redop_fns != NULL)
        (*(serdez_redop_fns->init_fn))(reduction_op, reduction_state, 
                                       reduction_state_size);
      else
        reduction_op->init(reduction_state, 1);
    }

    //--------------------------------------------------------------------------
    void MultiTask::fold_reduction_future(const void *result, 
                                          size_t result_size, 
                                          bool owner, bool exclusive)
    //--------------------------------------------------------------------------
    {
      // Apply the reduction operation
#ifdef DEBUG_LEGION
      assert(reduction_op != NULL);
      assert(reduction_op->is_foldable);
      assert(reduction_state != NULL);
#endif
      // Perform the reduction, see if we have to do serdez reductions
      if (serdez_redop_fns != NULL)
      {
        // Need to hold the lock to make the serialize/deserialize
        // process atomic
        AutoLock o_lock(op_lock);
        (*(serdez_redop_fns->fold_fn))(reduction_op, reduction_state,
                                       reduction_state_size, result);
      }
      else
        reduction_op->fold(reduction_state, result, 1, exclusive);

      // If we're the owner, then free the memory
      if (owner)
        free(const_cast<void*>(result));
    } 

    /////////////////////////////////////////////////////////////
    // Individual Task 
    /////////////////////////////////////////////////////////////

    //--------------------------------------------------------------------------
    IndividualTask::IndividualTask(Runtime *rt)
      : SingleTask(rt)
    //--------------------------------------------------------------------------
    {
    }

    //--------------------------------------------------------------------------
    IndividualTask::IndividualTask(const IndividualTask &rhs)
      : SingleTask(NULL)
    //--------------------------------------------------------------------------
    {
      // should never be called
      assert(false);
    }

    //--------------------------------------------------------------------------
    IndividualTask::~IndividualTask(void)
    //--------------------------------------------------------------------------
    {
    }

    //--------------------------------------------------------------------------
    IndividualTask& IndividualTask::operator=(const IndividualTask &rhs)
    //--------------------------------------------------------------------------
    {
      // should never be called
      assert(false);
      return *this;
    }

    //--------------------------------------------------------------------------
    void IndividualTask::activate(void)
    //--------------------------------------------------------------------------
    {
      DETAILED_PROFILER(runtime, ACTIVATE_INDIVIDUAL_CALL);
      activate_individual_task(); 
    }

    //--------------------------------------------------------------------------
    void IndividualTask::activate_individual_task(void)
    //--------------------------------------------------------------------------
    {
      activate_single();
      predicate_false_result = NULL;
      predicate_false_size = 0;
      orig_task = this;
      remote_owner_uid = 0;
      remote_completion_event = get_completion_event();
      remote_unique_id = get_unique_id();
      sent_remotely = false;
      top_level_task = false;
      implicit_top_level_task = false;
      need_intra_task_alias_analysis = true;
    }

    //--------------------------------------------------------------------------
    void IndividualTask::deactivate(void)
    //--------------------------------------------------------------------------
    {
      DETAILED_PROFILER(runtime, DEACTIVATE_INDIVIDUAL_CALL);
      deactivate_individual_task(); 
      runtime->free_individual_task(this);
    }

    //--------------------------------------------------------------------------
    void IndividualTask::deactivate_individual_task(void)
    //--------------------------------------------------------------------------
    {
      deactivate_single();
      if (predicate_false_result != NULL)
      {
        legion_free(PREDICATE_ALLOC, predicate_false_result, 
                    predicate_false_size);
        predicate_false_result = NULL;
        predicate_false_size = 0;
      }
      // Remove our reference on the future
      result = Future();
      predicate_false_future = Future();
      privilege_paths.clear();
      if (!acquired_instances.empty())
        release_acquired_instances(acquired_instances); 
      acquired_instances.clear();
    }

    //--------------------------------------------------------------------------
    Future IndividualTask::initialize_task(InnerContext *ctx,
                                           const TaskLauncher &launcher,
                                           bool track /*=true*/,
                                           bool top_level /*=false*/,
                                           bool implicit_top_level /*=false*/)
    //--------------------------------------------------------------------------
    {
      parent_ctx = ctx;
      task_id = launcher.task_id;
      indexes = launcher.index_requirements;
      regions = launcher.region_requirements;
      if (!launcher.futures.empty())
      {
        // Only allow non-empty futures on the way in
        for (std::vector<Future>::const_iterator it =
              launcher.futures.begin(); it != launcher.futures.end(); it++)
          if (it->impl != NULL)
            futures.push_back(*it);
      }
      // Can't update these here in case we get restricted postconditions
      grants = launcher.grants;
      wait_barriers = launcher.wait_barriers;
      arrive_barriers = launcher.arrive_barriers;
      arglen = launcher.argument.get_size();
      if (arglen > 0)
      {
        args = legion_malloc(TASK_ARGS_ALLOC, arglen);
        memcpy(args,launcher.argument.get_ptr(),arglen);
      }
      map_id = launcher.map_id;
      tag = launcher.tag;
      index_point = launcher.point;
      index_domain = Domain(index_point, index_point);
      sharding_space = launcher.sharding_space;
      is_index_space = false;
      initialize_base_task(ctx, track, launcher.static_dependences,
                           launcher.predicate, task_id);
      remote_owner_uid = ctx->get_unique_id();
      need_intra_task_alias_analysis = !launcher.independent_requirements;
      if (launcher.predicate != Predicate::TRUE_PRED)
      {
        if (launcher.predicate_false_future.impl != NULL)
          predicate_false_future = launcher.predicate_false_future;
        else
        {
          predicate_false_size = launcher.predicate_false_result.get_size();
          if (predicate_false_size == 0)
          {
            // TODO: Put this check back in
#if 0
            if (variants->return_size > 0)
              log_run.error("Predicated task launch for task %s "
                                  "in parent task %s (UID %lld) has non-void "
                                  "return type but no default value for its "
                                  "future if the task predicate evaluates to "
                                  "false.  Please set either the "
                                  "'predicate_false_result' or "
                                  "'predicate_false_future' fields of the "
                                  "TaskLauncher struct.",
                                  get_task_name(), ctx->get_task_name(),
                                  ctx->get_unique_id())
#endif
          }
          else
          {
            // TODO: Put this check back in
#ifdef PERFORM_PREDICATE_SIZE_CHECKS
            if (predicate_false_size != variants->return_size)
              REPORT_LEGION_ERROR(ERROR_PREDICATED_TASK_LAUNCH,
                            "Predicated task launch for task %s "
                                 "in parent task %s (UID %lld) has predicated "
                                 "false return type of size %ld bytes, but the "
                                 "expected return size is %ld bytes.",
                                 get_task_name(), parent_ctx->get_task_name(),
                                 parent_ctx->get_unique_id(),
                                 predicate_false_size, variants->return_size)
#endif
#ifdef DEBUG_LEGION
            assert(predicate_false_result == NULL);
#endif
            predicate_false_result = 
              legion_malloc(PREDICATE_ALLOC, predicate_false_size);
            memcpy(predicate_false_result, 
                   launcher.predicate_false_result.get_ptr(),
                   predicate_false_size);
          }
        }
      } 
      // Get a future from the parent context to use as the result
      result = Future(new FutureImpl(runtime, true/*register*/,
            runtime->get_available_distributed_id(), 
            runtime->address_space, get_completion_event(), this));
      check_empty_field_requirements(); 
      // If this is the top-level task we can record some extra properties
      if (top_level)
      {
        this->top_level_task = true;
        this->implicit_top_level_task = implicit_top_level;
        // Top-level tasks never do dependence analysis, so we
        // need to complete those stages now
        resolve_speculation();
      }
      if (runtime->legion_spy_enabled)
      {
        if (top_level)
          LegionSpy::log_top_level_task(task_id, parent_ctx->get_unique_id(),
                                        unique_op_id, get_task_name());
        LegionSpy::log_individual_task(parent_ctx->get_unique_id(),
                                       unique_op_id,
                                       task_id, get_task_name());
        for (std::vector<PhaseBarrier>::const_iterator it = 
              launcher.wait_barriers.begin(); it !=
              launcher.wait_barriers.end(); it++)
        {
          ApEvent e = Runtime::get_previous_phase(it->phase_barrier);
          LegionSpy::log_phase_barrier_wait(unique_op_id, e);
        }
        LegionSpy::log_future_creation(unique_op_id, 
              result.impl->get_ready_event(), index_point);
      }
      return result;
    }

    //--------------------------------------------------------------------------
    void IndividualTask::initialize_must_epoch(MustEpochOp *epoch, 
                                           unsigned index, bool do_registration)
    //--------------------------------------------------------------------------
    {
      set_must_epoch(epoch, index, do_registration);
      FutureMap map = epoch->get_future_map();
      result = map.impl->get_future(index_point, true/*internal only*/);
    }

    //--------------------------------------------------------------------------
    void IndividualTask::trigger_prepipeline_stage(void)
    //--------------------------------------------------------------------------
    {
      // First compute the parent indexes
      compute_parent_indexes();
      privilege_paths.resize(regions.size());
      for (unsigned idx = 0; idx < regions.size(); idx++)
        initialize_privilege_path(privilege_paths[idx], regions[idx]);
      update_no_access_regions();
      if (!options_selected)
      {
        const bool inline_task = select_task_options(false/*prioritize*/);
        if (inline_task) 
        {
          REPORT_LEGION_WARNING(LEGION_WARNING_MAPPER_REQUESTED_INLINE,
                          "Mapper %s requested to inline task %s "
                          "(UID %lld) but the 'enable_inlining' option was "
                          "not set on the task launcher so the request is "
                          "being ignored", mapper->get_mapper_name(),
                          get_task_name(), get_unique_id());
        }
      }
      // If we have a trace, it is unsound to do this until the dependence
      // analysis stage when all the operations are serialized in order
      if (need_intra_task_alias_analysis)
      {
        LegionTrace *local_trace = get_trace();
        if (local_trace == NULL)
          perform_intra_task_alias_analysis(false/*tracing*/, NULL/*trace*/,
                                            privilege_paths);
      }
      if (runtime->legion_spy_enabled)
      {
        for (unsigned idx = 0; idx < regions.size(); idx++)
        {
          log_requirement(unique_op_id, idx, regions[idx]);
        }
      }
    }

    //--------------------------------------------------------------------------
    void IndividualTask::trigger_dependence_analysis(void)
    //--------------------------------------------------------------------------
    {
      perform_base_dependence_analysis();
      ProjectionInfo projection_info;
      for (unsigned idx = 0; idx < regions.size(); idx++)
      {
        runtime->forest->perform_dependence_analysis(this, idx, regions[idx], 
                                                     projection_info,
                                                     privilege_paths[idx]);
      }
    }

    //--------------------------------------------------------------------------
    void IndividualTask::perform_base_dependence_analysis(void)
    //--------------------------------------------------------------------------
    {
#ifdef DEBUG_LEGION
      assert(memo_state != MEMO_REQ);
      assert(privilege_paths.size() == regions.size());
#endif
      if (runtime->check_privileges && !is_top_level_task())
        perform_privilege_checks();
      // If we have a trace we do our alias analysis now
      if (need_intra_task_alias_analysis)
      {
        LegionTrace *local_trace = get_trace();
        if (local_trace != NULL)
          perform_intra_task_alias_analysis(is_tracing(), local_trace,
                                            privilege_paths);
      }
      // To be correct with the new scheduler we also have to 
      // register mapping dependences on futures
      for (std::vector<Future>::const_iterator it = futures.begin();
            it != futures.end(); it++)
        it->impl->register_dependence(this);
      if (predicate_false_future.impl != NULL)
        predicate_false_future.impl->register_dependence(this);
      // Also have to register any dependences on our predicate
      register_predicate_dependence();
    }

    //--------------------------------------------------------------------------
    void IndividualTask::trigger_ready(void)
    //--------------------------------------------------------------------------
    {
      // Dumb case for must epoch operations, we need these to 
      // be mapped immediately, mapper be damned
      if (must_epoch != NULL)
      {
        TriggerTaskArgs trigger_args(this);
        runtime->issue_runtime_meta_task(trigger_args, 
                                         LG_THROUGHPUT_WORK_PRIORITY);
      }
      // Figure out whether this task is local or remote
      else if (!runtime->is_local(target_proc))
      {
        // We can only send it away if it is not origin mapped
        // otherwise it has to stay here until it is fully mapped
        if (!is_origin_mapped())
          runtime->send_task(this);
        else
          enqueue_ready_task(false/*use target*/);
      }
      else
        enqueue_ready_task(true/*use target*/);
    } 

    //--------------------------------------------------------------------------
    void IndividualTask::report_interfering_requirements(unsigned idx1, 
                                                         unsigned idx2)
    //--------------------------------------------------------------------------
    {
#if 1
      REPORT_LEGION_ERROR(ERROR_ALIASED_INTERFERING_REGION,
                    "Aliased and interfering region requirements for "
                    "individual tasks are not permitted. Region requirements "
                    "%d and %d of task %s (UID %lld) in parent task %s "
                    "(UID %lld) are interfering.", idx1, idx2, get_task_name(),
                    get_unique_id(), parent_ctx->get_task_name(),
                    parent_ctx->get_unique_id())
#else
      REPORT_LEGION_WARNING(LEGION_WARNING_REGION_REQUIREMENTS_INDIVIDUAL,
                      "Region requirements %d and %d of individual task "
                      "%s (UID %lld) in parent task %s (UID %lld) are "
                      "interfering.  This behavior is currently "
                      "undefined. You better really know what you are "
                      "doing.", idx1, idx2, get_task_name(), 
                      get_unique_id(), parent_ctx->get_task_name(), 
                      parent_ctx->get_unique_id())
#endif
    }

    //--------------------------------------------------------------------------
    std::map<PhysicalManager*,std::pair<unsigned,bool> >* 
                                IndividualTask::get_acquired_instances_ref(void)
    //--------------------------------------------------------------------------
    {
      return &acquired_instances;
    }

    //--------------------------------------------------------------------------
    void IndividualTask::resolve_false(bool speculated, bool launched)
    //--------------------------------------------------------------------------
    {
      // If we already launched, then return, otherwise continue
      // through and do the work to clean up the task 
      if (launched)
        return;
      // Set the future to the false result
      RtEvent execution_condition;
      if (predicate_false_future.impl != NULL)
      {
        ApEvent wait_on = predicate_false_future.impl->get_ready_event();
        if (wait_on.has_triggered())
        {
          const size_t result_size = 
            check_future_size(predicate_false_future.impl);
          if (result_size > 0)
            result.impl->set_result(
                predicate_false_future.impl->get_untyped_result(true,NULL,true),
                result_size, false/*own*/);
          else
            result.impl->set_result(NULL, 0, false/*own*/);
        }
        else
        {
          // Add references so they aren't garbage collected
          result.impl->add_base_gc_ref(DEFERRED_TASK_REF, this);
          predicate_false_future.impl->add_base_gc_ref(DEFERRED_TASK_REF, this);
          DeferredFutureSetArgs args(result.impl, 
                predicate_false_future.impl, this);
          execution_condition = 
            runtime->issue_runtime_meta_task(args,LG_LATENCY_WORK_PRIORITY,
                                             Runtime::protect_event(wait_on));
        }
      }
      else
      {
        if (predicate_false_size > 0)
          result.impl->set_result(predicate_false_result,
                                  predicate_false_size, false/*own*/);
        else
          result.impl->set_result(NULL, 0, false/*own*/);
      }
      // Then clean up this task instance
      complete_mapping();
      complete_execution(execution_condition);
      resolve_speculation();
      trigger_children_complete();
    }

    //--------------------------------------------------------------------------
    void IndividualTask::early_map_task(void)
    //--------------------------------------------------------------------------
    {
      // Nothing to do for now
    }

    //--------------------------------------------------------------------------
    bool IndividualTask::distribute_task(void)
    //--------------------------------------------------------------------------
    {
      if (target_proc.exists() && (target_proc != current_proc))
      {
        runtime->send_task(this);
        return false;
      }
      return true;
    }

    //--------------------------------------------------------------------------
    RtEvent IndividualTask::perform_mapping(
                                        MustEpochOp *must_epoch_owner/*=NULL*/, 
                                        const DeferMappingArgs *args/* =NULL*/)
    //--------------------------------------------------------------------------
    {
      DETAILED_PROFILER(runtime, INDIVIDUAL_PERFORM_MAPPING_CALL);
      // Now try to do the mapping, we can just use our completion
      // event since we know this task will object will be active
      // throughout the duration of the computation
      const RtEvent deferred = map_all_regions(get_task_completion(), 
                                               must_epoch_owner, args);
      if (deferred.exists())
        return deferred; 
      // If we mapped, then we are no longer stealable
      stealable = false;
      // We can now apply any arrives or releases
      if (!arrive_barriers.empty() || !grants.empty())
      {
        ApEvent done_event = get_task_completion();
        if (!effects_postconditions.empty())
        {
          const TraceInfo trace_info = (remote_trace_info == NULL) ?
            TraceInfo(this) : TraceInfo(*remote_trace_info, this);
          effects_postconditions.insert(done_event);
          done_event = 
            Runtime::merge_events(&trace_info, effects_postconditions);
          if (is_recording())
            trace_info.record_set_effects(this, done_event);
        }
        for (unsigned idx = 0; idx < grants.size(); idx++)
          grants[idx].impl->register_operation(done_event);
        for (std::vector<PhaseBarrier>::const_iterator it = 
              arrive_barriers.begin(); it != arrive_barriers.end(); it++)
          Runtime::phase_barrier_arrive(*it, 1/*count*/, done_event);
      }
      // If we succeeded in mapping and it's a leaf task
      // then we get to mark that we are done mapping
      RtEvent applied_condition;
      if (!is_replicated())
      { 
        // The common path
        if (is_leaf())
        {
          if (!map_applied_conditions.empty())
          {
            applied_condition = Runtime::merge_events(map_applied_conditions);
            map_applied_conditions.clear();
          }
          // If we mapped remotely we might have a deferred complete mapping
          // that we can trigger now
          if (deferred_complete_mapping.exists())
          {
#ifdef DEBUG_LEGION
            assert(is_remote());
#endif
            Runtime::trigger_event(deferred_complete_mapping,applied_condition);
            applied_condition = deferred_complete_mapping;
            deferred_complete_mapping = RtUserEvent::NO_RT_USER_EVENT;
          }
        }
        else if (!is_remote())
        {
          // We did this mapping on the owner
#ifdef DEBUG_LEGION
          assert(!deferred_complete_mapping.exists());
#endif
          deferred_complete_mapping = Runtime::create_rt_user_event();
          applied_condition = deferred_complete_mapping;
        }
        else
        {
          // We did this mapping remotely so there better be an event
#ifdef DEBUG_LEGION
          assert(deferred_complete_mapping.exists());
#endif
          applied_condition = deferred_complete_mapping;
        }
      }
      else
      {
        // Replciated case
#ifdef DEBUG_LEGION
        assert(!deferred_complete_mapping.exists());
#endif
        deferred_complete_mapping = Runtime::create_rt_user_event();
        applied_condition = deferred_complete_mapping;
#ifdef LEGION_SPY
        // Still need to do this for Legion Spy
        LegionSpy::log_operation_events(unique_op_id,
            ApEvent::NO_AP_EVENT, ApEvent::NO_AP_EVENT);
#endif
      }
      // Mark that we have completed mapping
      complete_mapping(applied_condition);
      return RtEvent::NO_RT_EVENT;
    }

    //--------------------------------------------------------------------------
    bool IndividualTask::is_stealable(void) const
    //--------------------------------------------------------------------------
    {
      return ((!map_origin) && stealable);
    }

    //--------------------------------------------------------------------------
    bool IndividualTask::can_early_complete(ApUserEvent &chain_event)
    //--------------------------------------------------------------------------
    {
      if (is_remote())
        return false;
      if (runtime->program_order_execution)
        return false;
      // Otherwise we're going to do it mark that we
      // don't need to trigger the underlying completion event.
      // Note we need to do this now to avoid any race condition.
      return request_early_complete_no_trigger(chain_event);
    }

    //--------------------------------------------------------------------------
    VersionInfo& IndividualTask::get_version_info(unsigned idx)
    //--------------------------------------------------------------------------
    {
#ifdef DEBUG_LEGION
      assert(idx < version_infos.size());
#endif
      return version_infos[idx];
    }

    //--------------------------------------------------------------------------
    const VersionInfo& IndividualTask::get_version_info(unsigned idx) const
    //--------------------------------------------------------------------------
    {
#ifdef DEBUG_LEGION
      assert(idx < version_infos.size());
#endif
      return version_infos[idx];
    }

    //--------------------------------------------------------------------------
    RegionTreePath& IndividualTask::get_privilege_path(unsigned idx)
    //--------------------------------------------------------------------------
    {
#ifdef DEBUG_LEGION
      assert(idx < privilege_paths.size());
#endif
      return privilege_paths[idx];
    }

    //--------------------------------------------------------------------------
    ApEvent IndividualTask::get_task_completion(void) const
    //--------------------------------------------------------------------------
    {
      if (is_remote())
        return remote_completion_event;
      else
        return completion_event;
    }

    //--------------------------------------------------------------------------
    TaskOp::TaskKind IndividualTask::get_task_kind(void) const
    //--------------------------------------------------------------------------
    {
      return INDIVIDUAL_TASK_KIND;
    } 

    //--------------------------------------------------------------------------
    void IndividualTask::trigger_task_complete(bool deferred /*=false*/)
    //--------------------------------------------------------------------------
    {
      DETAILED_PROFILER(runtime, INDIVIDUAL_TRIGGER_COMPLETE_CALL);
      // Release any acquired instances that we have
      if (!acquired_instances.empty())
        release_acquired_instances(acquired_instances);
      // Invalidate any state that we had if we didn't already
      // Do this before sending the complete message to avoid the
      // race condition in the remote case where the top-level
      // context cleans on the owner node while we still need it
      if (execution_context != NULL)
      {
        execution_context->invalidate_region_tree_contexts();
        if (runtime->legion_spy_enabled)
          execution_context->log_created_requirements();
      }
      // For remote cases we have to keep track of the events for
      // returning any created logical state, we can't commit until
      // it is returned or we might prematurely release the references
      // that we hold on the version state objects
      std::set<RtEvent> completion_preconditions;
      if (!is_remote())
      {
        // Pass back our created and deleted operations
        if (execution_context != NULL)
        {
          if (top_level_task)
            execution_context->report_leaks_and_duplicates(
                                  completion_preconditions);
          else
            execution_context->return_resources(parent_ctx, 
                                  completion_preconditions);
        }
      }
      else
      {
        Serializer rez;
        pack_remote_complete(rez);
        runtime->send_individual_remote_complete(orig_proc,rez);
      }
      // See if we need to trigger that our children are complete
      // Note it is only safe to do this if we were not sent remotely
      bool need_commit = false;
      if (!sent_remotely && (execution_context != NULL))
        need_commit = execution_context->attempt_children_commit();
      if (must_epoch != NULL)
      {
        if (!completion_preconditions.empty())
        {
          const RtEvent wait_on = 
            Runtime::merge_events(completion_preconditions);
          if (wait_on.exists() && !wait_on.has_triggered())
            wait_on.wait();
        }
        must_epoch->notify_subop_complete(this);
        complete_operation();
      }
      else
      {
        // Mark that this operation is complete
        if (!completion_preconditions.empty())
        {
          RtEvent complete_precondition =
            Runtime::merge_events(completion_preconditions);
          complete_operation(complete_precondition);
        }
        else
          complete_operation();
      }
      if (need_commit)
        trigger_children_committed();
    }

    //--------------------------------------------------------------------------
    void IndividualTask::trigger_task_commit(void)
    //--------------------------------------------------------------------------
    {
      DETAILED_PROFILER(runtime, INDIVIDUAL_TRIGGER_COMMIT_CALL);
      if (is_remote())
      {
        Serializer rez;
        pack_remote_commit(rez);
        runtime->send_individual_remote_commit(orig_proc,rez);
      }
      if (profiling_reported.exists())
        finalize_single_task_profiling();
      if (must_epoch != NULL)
      {
        if (profiling_reported.exists() && !profiling_reported.has_triggered())
          profiling_reported.wait();
        must_epoch->notify_subop_commit(this);
        commit_operation(true/*deactivate*/);
      }
      else
        commit_operation(true/*deactivate*/, profiling_reported);
    }

    //--------------------------------------------------------------------------
    void IndividualTask::handle_future(const void *res, size_t res_size,
                                       bool owned)
    //--------------------------------------------------------------------------
    {
      result.impl->set_result(res, res_size, owned);
    }

    //--------------------------------------------------------------------------
    void IndividualTask::handle_post_mapped(bool deferral,
                                            RtEvent mapped_precondition)
    //--------------------------------------------------------------------------
    {
      DETAILED_PROFILER(runtime, INDIVIDUAL_POST_MAPPED_CALL);
      if (deferred_complete_mapping.exists())
      {
        if (mapped_precondition.exists())
          map_applied_conditions.insert(mapped_precondition);
        // Little race condition here so pull it on the stack first
        RtUserEvent to_trigger = deferred_complete_mapping;
        deferred_complete_mapping = RtUserEvent::NO_RT_USER_EVENT;
        if (!map_applied_conditions.empty())
          Runtime::trigger_event(to_trigger, 
              Runtime::merge_events(map_applied_conditions)); 
        else
          Runtime::trigger_event(to_trigger);
      }
      // If we're an implicit top-level we do our complete mapping call here
      else if (top_level_task && implicit_top_level_task)
        complete_mapping(mapped_precondition);
#ifdef DEBUG_LEGION
#ifndef NDEBUG
      else
      {
        assert(!mapped_precondition.exists());
        assert(map_applied_conditions.empty());
      }
#endif
#endif
    } 

    //--------------------------------------------------------------------------
    void IndividualTask::handle_misspeculation(void)
    //--------------------------------------------------------------------------
    {
      // First thing: increment the meta-task counts since we decremented
      // them in case we didn't end up running
#ifdef DEBUG_LEGION
      runtime->increment_total_outstanding_tasks(
          MisspeculationTaskArgs::TASK_ID, true/*meta*/);
#else
      runtime->increment_total_outstanding_tasks();
#endif
#ifdef DEBUG_SHUTDOWN_HANG
      __sync_fetch_and_add(
            &runtime->outstanding_counts[MisspeculationTaskArgs::TASK_ID],1);
#endif
      // Pretend like we executed the task
      execution_context->begin_misspeculation();
      if (predicate_false_future.impl != NULL)
      {
        // Wait for the future to be ready
        ApEvent wait_on = predicate_false_future.impl->get_ready_event();
        wait_on.wait();
        void *ptr = 
          predicate_false_future.impl->get_untyped_result(true, NULL, true);
        size_t size = predicate_false_future.impl->get_untyped_size(true);
        execution_context->end_misspeculation(ptr, size); 
      }
      else
        execution_context->end_misspeculation(predicate_false_result,
                                              predicate_false_size);
    }

    //--------------------------------------------------------------------------
    void IndividualTask::record_reference_mutation_effect(RtEvent event)
    //--------------------------------------------------------------------------
    {
      map_applied_conditions.insert(event);
    }

    //--------------------------------------------------------------------------
    bool IndividualTask::pack_task(Serializer &rez, AddressSpaceID target)
    //--------------------------------------------------------------------------
    {
      DETAILED_PROFILER(runtime, INDIVIDUAL_PACK_TASK_CALL);
      // Check to see if we are stealable, if not and we have not
      // yet been sent remotely, then send the state now
      RezCheck z(rez);
      pack_single_task(rez, target);
      rez.serialize(orig_task);
      rez.serialize(remote_completion_event);
      rez.serialize(remote_unique_id);
      rez.serialize(remote_owner_uid);
      rez.serialize(top_level_task);
      rez.serialize(result.impl->did);
      if (predicate_false_future.impl != NULL)
        rez.serialize(predicate_false_future.impl->did);
      else
        rez.serialize<DistributedID>(0);
      rez.serialize(predicate_false_size);
      if (predicate_false_size > 0)
        rez.serialize(predicate_false_result, predicate_false_size);
      // Mark that we sent this task remotely
      sent_remotely = true;
      // If this task is remote, then deactivate it, otherwise
      // we're local so we don't want to be deactivated for when
      // return messages get sent back.
      return is_remote();
    }

    //--------------------------------------------------------------------------
    bool IndividualTask::unpack_task(Deserializer &derez, Processor current,
                                     std::set<RtEvent> &ready_events)
    //--------------------------------------------------------------------------
    {
      DETAILED_PROFILER(runtime, INDIVIDUAL_UNPACK_TASK_CALL);
      DerezCheck z(derez);
      unpack_single_task(derez, ready_events);
      derez.deserialize(orig_task);
      derez.deserialize(remote_completion_event);
      derez.deserialize(remote_unique_id);
      set_current_proc(current);
      derez.deserialize(remote_owner_uid);
      derez.deserialize(top_level_task);
      // Quick check to see if we've been sent back to our original node
      if (!is_remote())
      {
#ifdef DEBUG_LEGION
        // Need to make the deserializer happy in debug mode
        // 2 *sizeof(size_t) since we're two DerezChecks deep
        derez.advance_pointer(derez.get_remaining_bytes() - 2*sizeof(size_t));
#endif
        // If we were sent back then mark that we are no longer remote
        orig_task->sent_remotely = false;
        // Put the original instance back on the mapping queue and
        // deactivate this version of the task
        runtime->add_to_ready_queue(current_proc, orig_task);
        deactivate();
        return false;
      }
      DistributedID future_did;
      derez.deserialize(future_did);
      {
        WrapperReferenceMutator mutator(ready_events);
        FutureImpl *impl = 
          runtime->find_or_create_future(future_did, &mutator);
        impl->add_base_gc_ref(FUTURE_HANDLE_REF, &mutator);
        result = Future(impl, false/*need reference*/);
      }
      // Unpack the predicate false infos
      DistributedID pred_false_did;
      derez.deserialize(pred_false_did);
      if (pred_false_did != 0)
      {
        WrapperReferenceMutator mutator(ready_events);
        FutureImpl *impl = 
          runtime->find_or_create_future(pred_false_did, &mutator);
        impl->add_base_gc_ref(FUTURE_HANDLE_REF, &mutator);
        predicate_false_future = Future(impl, false/*need reference*/);
      }
      derez.deserialize(predicate_false_size);
      if (predicate_false_size > 0)
      {
#ifdef DEBUG_LEGION
        assert(predicate_false_result == NULL);
#endif
        predicate_false_result = malloc(predicate_false_size);
        derez.deserialize(predicate_false_result, predicate_false_size);
      }
      // Figure out what our parent context is
      RtEvent ctx_ready;
      parent_ctx = runtime->find_context(remote_owner_uid, false, &ctx_ready);
      if (ctx_ready.exists())
        ready_events.insert(ctx_ready);
      // Set our parent task for the user
      parent_task = parent_ctx->get_task();
      // Have to do this before resolving speculation in case
      // we get cleaned up after the resolve speculation call
      if (runtime->legion_spy_enabled)
      {
        LegionSpy::log_point_point(remote_unique_id, get_unique_id());
#ifdef LEGION_SPY
        LegionSpy::log_event_dependence(completion_event, 
                                        remote_completion_event);
#endif
      }
      // If we're remote, we've already resolved speculation for now
      resolve_speculation();
      // Return true to add ourselves to the ready queue
      return true;
    }

    //--------------------------------------------------------------------------
    void IndividualTask::pack_as_shard_task(Serializer &rez,AddressSpace target)
    //--------------------------------------------------------------------------
    {
      pack_single_task(rez, target);
      // Finally pack our context information
      rez.serialize(remote_owner_uid);
    }

    //--------------------------------------------------------------------------
    void IndividualTask::perform_inlining(void)
    //--------------------------------------------------------------------------
    {
      // See if there is anything that we need to wait on before running
      std::set<ApEvent> wait_on_events;
      for (unsigned idx = 0; idx < futures.size(); idx++)
      {
        FutureImpl *impl = futures[idx].impl; 
        wait_on_events.insert(impl->get_ready_event());
      }
      for (unsigned idx = 0; idx < grants.size(); idx++)
      {
        GrantImpl *impl = grants[idx].impl;
        wait_on_events.insert(impl->acquire_grant());
      }
      for (unsigned idx = 0; idx < wait_barriers.size(); idx++)
      {
        ApEvent e = 
          Runtime::get_previous_phase(wait_barriers[idx].phase_barrier);
        wait_on_events.insert(e);
      }
      // Merge together all the events for the start condition 
      ApEvent start_condition = Runtime::merge_events(NULL, wait_on_events);
      // Get the processor that we will be running on
      Processor current = parent_ctx->get_executing_processor();
      // Select the variant to use
      VariantImpl *variant = parent_ctx->select_inline_variant(this);
      if (!runtime->unsafe_mapper)
      {
        MapperManager *mapper = runtime->find_mapper(current, map_id);
        validate_variant_selection(mapper, variant, current.kind(), 
                                    "select_task_variant");
      }
      // Now make an inline context to use for the execution
      InlineContext *inline_ctx = new InlineContext(runtime, parent_ctx, this);
      // Save this for when we are done executing
      TaskContext *enclosing = parent_ctx;
      // Set the context to be the current inline context
      // parent_ctx = inline_ctx;
      // See if we need to wait for anything
      if (start_condition.exists())
        start_condition.wait();
      variant->dispatch_inline(current, inline_ctx); 
      // Return any created privilege state
      std::set<RtEvent> preconditions;
      inline_ctx->return_resources(enclosing, preconditions);
      if (!preconditions.empty())
      {
        const RtEvent wait_on = Runtime::merge_events(preconditions);
        if (wait_on.exists() && !wait_on.has_triggered())
          wait_on.wait();
      }
      // Then delete the inline context
      delete inline_ctx;
    }

    //--------------------------------------------------------------------------
    void IndividualTask::end_inline_task(const void *res, 
                                         size_t res_size, bool owned) 
    //--------------------------------------------------------------------------
    {
      // Save the future result and trigger it
      result.impl->set_result(res, res_size, owned);
      // Trigger our completion event
      Runtime::trigger_event(completion_event);
      // Now we're done, someone else will deactivate us
    }

    //--------------------------------------------------------------------------
    void IndividualTask::pack_remote_complete(Serializer &rez)
    //--------------------------------------------------------------------------
    {
      DETAILED_PROFILER(runtime, INDIVIDUAL_PACK_REMOTE_COMPLETE_CALL);
      AddressSpaceID target = runtime->find_address_space(orig_proc);
      if ((execution_context != NULL) &&
          execution_context->has_created_requirements())
        execution_context->send_back_created_state(target); 
      // Send back the pointer to the task instance, then serialize
      // everything else that needs to be sent back
      rez.serialize(orig_task);
      RezCheck z(rez);
      // Pack the privilege state
      if (execution_context != NULL)
      {
        rez.serialize<bool>(true);
        execution_context->pack_resources_return(rez, target);
      }
      else
        rez.serialize<bool>(false);
    }
    
    //--------------------------------------------------------------------------
    void IndividualTask::unpack_remote_complete(Deserializer &derez)
    //--------------------------------------------------------------------------
    {
      DETAILED_PROFILER(runtime, INDIVIDUAL_UNPACK_REMOTE_COMPLETE_CALL);
      DerezCheck z(derez);
      // First unpack the privilege state
      bool has_privilege_state;
      derez.deserialize(has_privilege_state);
      RtEvent resources_returned;
      if (has_privilege_state)
        resources_returned = 
          ResourceTracker::unpack_resources_return(derez, parent_ctx);
      // Mark that we have both finished executing and that our
      // children are complete
      complete_execution(resources_returned);
      trigger_children_complete();
    }

    //--------------------------------------------------------------------------
    void IndividualTask::pack_remote_commit(Serializer &rez)
    //--------------------------------------------------------------------------
    {
      // Only need to send back the pointer to the task instance
      rez.serialize(orig_task);
    }

    //--------------------------------------------------------------------------
    void IndividualTask::unpack_remote_commit(Deserializer &derez)
    //--------------------------------------------------------------------------
    {
      trigger_children_committed();
    }

    //--------------------------------------------------------------------------
    void IndividualTask::replay_analysis(void)
    //--------------------------------------------------------------------------
    {
#ifdef LEGION_SPY
      LegionSpy::log_replay_operation(unique_op_id);
#endif
      if (runtime->legion_spy_enabled)
      {
        for (unsigned idx = 0; idx < regions.size(); idx++)
          TaskOp::log_requirement(unique_op_id, idx, regions[idx]);
      }
      tpl->register_operation(this);
      complete_mapping();
    }

    //--------------------------------------------------------------------------
    void IndividualTask::complete_replay(ApEvent instance_ready_event)
    //--------------------------------------------------------------------------
    {
#ifdef DEBUG_LEGION
      assert(!target_processors.empty());
#endif
      const AddressSpaceID target_space = 
        runtime->find_address_space(target_processors.front());
      // Check to see if we're replaying this locally or remotely
      if (target_space != runtime->address_space)
      {
        // This is the remote case, pack it up and ship it over
        // Mark that we are effecitvely mapping this at the origin
        map_origin = true;
        // Pack this task up and send it to the remote node
        Serializer rez;
        {
          RezCheck z(rez);
          rez.serialize(instance_ready_event);
          rez.serialize(target_processors.front());
          rez.serialize(INDIVIDUAL_TASK_KIND);
          pack_task(rez, target_space);
        }
        runtime->send_remote_task_replay(target_space, rez);
        complete_execution();
        trigger_children_complete();
        trigger_children_committed();
      }
      else
      { 
        // This is the local case
        if (!arrive_barriers.empty())
        {
          ApEvent done_event = get_task_completion();
          if (effects_postconditions.size() > 0)
            // done_event is already included in effects_postconditions
            done_event = Runtime::merge_events(NULL, effects_postconditions);

          for (std::vector<PhaseBarrier>::const_iterator it =
               arrive_barriers.begin(); it !=
               arrive_barriers.end(); it++)
            Runtime::phase_barrier_arrive(*it, 1/*count*/, done_event);
        }
#ifdef DEBUG_LEGION
        assert(is_leaf());
#endif
        for (std::deque<InstanceSet>::iterator it = physical_instances.begin();
             it != physical_instances.end(); ++it)
          for (unsigned idx = 0; idx < it->size(); ++idx)
            (*it)[idx].set_ready_event(instance_ready_event);
        update_no_access_regions();
        launch_task();
      }
    }

    //--------------------------------------------------------------------------
    /*static*/ void IndividualTask::process_unpack_remote_complete(
                                                            Deserializer &derez)
    //--------------------------------------------------------------------------
    {
      IndividualTask *task;
      derez.deserialize(task);
      task->unpack_remote_complete(derez);
    }

    //--------------------------------------------------------------------------
    /*static*/ void IndividualTask::process_unpack_remote_commit(
                                                            Deserializer &derez)
    //--------------------------------------------------------------------------
    {
      IndividualTask *task;
      derez.deserialize(task);
      task->unpack_remote_commit(derez);
    }

    /////////////////////////////////////////////////////////////
    // Point Task 
    /////////////////////////////////////////////////////////////

    //--------------------------------------------------------------------------
    PointTask::PointTask(Runtime *rt)
      : SingleTask(rt)
    //--------------------------------------------------------------------------
    {
    }

    //--------------------------------------------------------------------------
    PointTask::PointTask(const PointTask &rhs)
      : SingleTask(NULL)
    //--------------------------------------------------------------------------
    {
      // should never be called
      assert(false);
    }

    //--------------------------------------------------------------------------
    PointTask::~PointTask(void)
    //--------------------------------------------------------------------------
    {
    }

    //--------------------------------------------------------------------------
    PointTask& PointTask::operator=(const PointTask &rhs)
    //--------------------------------------------------------------------------
    {
      // should never be called
      assert(false);
      return *this;
    }

    //--------------------------------------------------------------------------
    void PointTask::activate(void)
    //--------------------------------------------------------------------------
    {
      DETAILED_PROFILER(runtime, POINT_ACTIVATE_CALL);
      activate_single();
      // Point tasks never have to resolve speculation
      resolve_speculation();
      orig_task = this;
      slice_owner = NULL;
      point_termination = ApUserEvent::NO_AP_USER_EVENT;
      deferred_effects = ApUserEvent::NO_AP_USER_EVENT;
    }

    //--------------------------------------------------------------------------
    void PointTask::deactivate(void)
    //--------------------------------------------------------------------------
    {
      DETAILED_PROFILER(runtime, POINT_DEACTIVATE_CALL);
      if (runtime->profiler != NULL)
        runtime->profiler->register_slice_owner(
            this->slice_owner->get_unique_op_id(),
            this->get_unique_op_id());
      deactivate_single();
      if (!remote_instances.empty())
      {
        UniqueID local_uid = get_unique_id();
        Serializer rez;
        {
          RezCheck z(rez);
          rez.serialize(local_uid);
        }
        for (std::map<AddressSpaceID,RemoteTask*>::const_iterator it = 
              remote_instances.begin(); it != remote_instances.end(); it++)
        {
          runtime->send_remote_context_free(it->first, rez);
        }
        remote_instances.clear();
      }
      runtime->free_point_task(this);
    } 

    //--------------------------------------------------------------------------
    void PointTask::trigger_dependence_analysis(void)
    //--------------------------------------------------------------------------
    {
      // should never be called
      assert(false);
    }

    //--------------------------------------------------------------------------
    void PointTask::report_interfering_requirements(unsigned idx1,
                                                    unsigned idx2)
    //--------------------------------------------------------------------------
    {
      switch (index_point.get_dim())
      {
        case 1:
          {
            REPORT_LEGION_ERROR(ERROR_ALIASED_REGION_REQUIREMENTS,
                    "Aliased and interfering region requirements for "
                    "point tasks are not permitted. Region requirements "
                    "%d and %d of point %lld of index space task %s (UID %lld) "
                    "in parent task %s (UID %lld) are interfering.", 
                    idx1, idx2, index_point[0], get_task_name(),
                    get_unique_id(), parent_ctx->get_task_name(),
                    parent_ctx->get_unique_id());
            break;
          }
#if LEGION_MAX_DIM >= 2
        case 2:
          {
            REPORT_LEGION_ERROR(ERROR_ALIASED_REGION_REQUIREMENTS,
                    "Aliased and interfering region requirements for "
                    "point tasks are not permitted. Region requirements "
                    "%d and %d of point (%lld,%lld) of index space task %s "
                    "(UID %lld) in parent task %s (UID %lld) are interfering.",
                    idx1, idx2, index_point[0], index_point[1], 
                    get_task_name(), get_unique_id(), 
                    parent_ctx->get_task_name(), parent_ctx->get_unique_id());
            break;
          }
#endif
#if LEGION_MAX_DIM >= 3
        case 3:
          {
            REPORT_LEGION_ERROR(ERROR_ALIASED_REGION_REQUIREMENTS,
                    "Aliased and interfering region requirements for "
                    "point tasks are not permitted. Region requirements "
                    "%d and %d of point (%lld,%lld,%lld) of index space task %s"
                    " (UID %lld) in parent task %s (UID %lld) are interfering.",
                    idx1, idx2, index_point[0], index_point[1], 
                    index_point[2], get_task_name(), get_unique_id(), 
                    parent_ctx->get_task_name(), parent_ctx->get_unique_id());
            break;
          }
#endif
#if LEGION_MAX_DIM >= 4
        case 4:
          {
            REPORT_LEGION_ERROR(ERROR_ALIASED_REGION_REQUIREMENTS,
                    "Aliased and interfering region requirements for "
                    "point tasks are not permitted. Region requirements "
                    "%d and %d of point (%lld,%lld,%lld,%lld) of index space " 
                    "task %s (UID %lld) in parent task %s (UID %lld) are "
                    "interfering.", idx1, idx2, index_point[0], index_point[1],
                    index_point[2], index_point[3], get_task_name(), 
                    get_unique_id(), parent_ctx->get_task_name(), 
                    parent_ctx->get_unique_id());
            break;
          }
#endif
#if LEGION_MAX_DIM >= 5
        case 5:
          {
            REPORT_LEGION_ERROR(ERROR_ALIASED_REGION_REQUIREMENTS,
                    "Aliased and interfering region requirements for "
                    "point tasks are not permitted. Region requirements "
                    "%d and %d of point (%lld,%lld,%lld,%lld,%lld) of index "
                    "space task %s (UID %lld) in parent task %s (UID %lld) are "
                    "interfering.", idx1, idx2, index_point[0], index_point[1],
                    index_point[2], index_point[3], index_point[4], 
                    get_task_name(), get_unique_id(), 
                    parent_ctx->get_task_name(), parent_ctx->get_unique_id());
            break;
          }
#endif
#if LEGION_MAX_DIM >= 6
        case 6:
          {
            REPORT_LEGION_ERROR(ERROR_ALIASED_REGION_REQUIREMENTS,
                    "Aliased and interfering region requirements for "
                    "point tasks are not permitted. Region requirements "
                    "%d and %d of point (%lld,%lld,%lld,%lld,%lld,%lld) of "
                    "index space task %s (UID %lld) in parent task %s (UID "
                    "%lld) are interfering.", idx1, idx2, index_point[0], 
                    index_point[1], index_point[2], index_point[3], 
                    index_point[4], index_point[5], get_task_name(), 
                    get_unique_id(), parent_ctx->get_task_name(), 
                    parent_ctx->get_unique_id());
            break;
          }
#endif
#if LEGION_MAX_DIM >= 7
        case 7:
          {
            REPORT_LEGION_ERROR(ERROR_ALIASED_REGION_REQUIREMENTS,
                    "Aliased and interfering region requirements for "
                    "point tasks are not permitted. Region requirements "
                    "%d and %d of point (%lld,%lld,%lld,%lld,%lld,%lld,%lld) of"
                    " index space task %s (UID %lld) in parent task %s (UID "
                    "%lld) are interfering.", idx1, idx2, index_point[0], 
                    index_point[1], index_point[2], index_point[3], 
                    index_point[4], index_point[5], index_point[6],
                    get_task_name(), get_unique_id(), 
                    parent_ctx->get_task_name(), parent_ctx->get_unique_id());
            break;
          }
#endif
#if LEGION_MAX_DIM >= 8
        case 8:
          {
            REPORT_LEGION_ERROR(ERROR_ALIASED_REGION_REQUIREMENTS,
                    "Aliased and interfering region requirements for "
                    "point tasks are not permitted. Region requirements "
                    "%d and %d of point (%lld,%lld,%lld,%lld,%lld,%lld,%lld,"
                    "%lld) of index space task %s (UID %lld) in parent task "
                    "%s (UID %lld) are interfering.", idx1, idx2, 
                    index_point[0], index_point[1], index_point[2], 
                    index_point[3], index_point[4], index_point[5], 
                    index_point[6], index_point[7], get_task_name(), 
                    get_unique_id(), parent_ctx->get_task_name(), 
                    parent_ctx->get_unique_id());
            break;
          }
#endif
#if LEGION_MAX_DIM >= 9
        case 9:
          {
            REPORT_LEGION_ERROR(ERROR_ALIASED_REGION_REQUIREMENTS,
                    "Aliased and interfering region requirements for "
                    "point tasks are not permitted. Region requirements "
                    "%d and %d of point (%lld,%lld,%lld,%lld,%lld,%lld,%lld,"
                    "%lld,%lld) of index space task %s (UID %lld) in parent "
                    "task %s (UID %lld) are interfering.", idx1, idx2, 
                    index_point[0], index_point[1], index_point[2], 
                    index_point[3], index_point[4], index_point[5], 
                    index_point[6], index_point[7], index_point[8],
                    get_task_name(), get_unique_id(), 
                    parent_ctx->get_task_name(), parent_ctx->get_unique_id());
            break;
          }
#endif
        default:
          assert(false);
      }
    }

    //--------------------------------------------------------------------------
    void PointTask::resolve_false(bool speculated, bool launched)
    //--------------------------------------------------------------------------
    {
      // should never be called
      assert(false);
    }

    //--------------------------------------------------------------------------
    void PointTask::early_map_task(void)
    //--------------------------------------------------------------------------
    {
      // Point tasks are always done with early mapping
    }

    //--------------------------------------------------------------------------
    bool PointTask::distribute_task(void)
    //--------------------------------------------------------------------------
    {
      // Point tasks are never sent anywhere
      return true;
    }

    //--------------------------------------------------------------------------
    RtEvent PointTask::perform_mapping(MustEpochOp *must_epoch_owner/*=NULL*/,
                                       const DeferMappingArgs *args/*=NULL*/)
    //--------------------------------------------------------------------------
    {
      // For point tasks we use the point termination event which as the
      // end event for this task since point tasks can be moved and
      // the completion event is therefore not guaranteed to survive
      // the length of the task's execution
      const RtEvent deferred = 
        map_all_regions(point_termination, must_epoch_owner, args);
      if (deferred.exists())
        return deferred;
      RtEvent applied_condition;
      ApEvent effects_condition;
      // If we succeeded in mapping and we're a leaf so we are done mapping
      if (is_leaf() && !is_replicated())
      {
        if (!map_applied_conditions.empty())
        {
          applied_condition = Runtime::merge_events(map_applied_conditions);
          map_applied_conditions.clear();
        }
        if (!effects_postconditions.empty())
        {
          const TraceInfo trace_info = (remote_trace_info == NULL) ? 
            TraceInfo(this) : TraceInfo(*remote_trace_info, this);
          effects_condition = 
            Runtime::merge_events(&trace_info, effects_postconditions);
          if (is_recording())
            trace_info.record_set_effects(this, effects_condition);
          effects_postconditions.clear();
        }
        // If we mapped remotely we might have a deferred complete mapping
        // that we can trigger now
        if (deferred_complete_mapping.exists())
        {
#ifdef DEBUG_LEGION
          assert(is_remote());
#endif
          Runtime::trigger_event(deferred_complete_mapping, applied_condition);
          applied_condition = deferred_complete_mapping;
          deferred_complete_mapping = RtUserEvent::NO_RT_USER_EVENT;
        }
        if (deferred_effects.exists())
        {
#ifdef DEBUG_LEGION
          assert(is_remote());
#endif
          Runtime::trigger_event(deferred_effects, effects_condition);
          effects_condition = deferred_effects;
          deferred_effects = ApUserEvent::NO_AP_USER_EVENT;
        }
      }
      else
      {
#ifdef DEBUG_LEGION
        assert(!deferred_complete_mapping.exists());
        assert(!deferred_effects.exists());
#endif
        deferred_complete_mapping = Runtime::create_rt_user_event();
        applied_condition = deferred_complete_mapping;
        deferred_effects = Runtime::create_ap_user_event();
        effects_condition = deferred_effects;
      }
      slice_owner->record_child_mapped(applied_condition, effects_condition);
      complete_mapping(applied_condition);
      return RtEvent::NO_RT_EVENT;
    }

    //--------------------------------------------------------------------------
    void PointTask::shard_off(RtEvent mapped_precondition)
    //--------------------------------------------------------------------------
    {
      slice_owner->record_child_mapped(mapped_precondition, 
                                       ApEvent::NO_AP_EVENT);
      SingleTask::shard_off(mapped_precondition);
    }

    //--------------------------------------------------------------------------
    bool PointTask::is_stealable(void) const
    //--------------------------------------------------------------------------
    {
      // should never be called
      assert(false);
      return false;
    }

    //--------------------------------------------------------------------------
    bool PointTask::can_early_complete(ApUserEvent &chain_event)
    //--------------------------------------------------------------------------
    {
      chain_event = point_termination;
      return true;
    }

    //--------------------------------------------------------------------------
    VersionInfo& PointTask::get_version_info(unsigned idx)
    //--------------------------------------------------------------------------
    {
      // See if we've copied over the versions from our slice
      // if not we can just use our slice owner
      if (idx < version_infos.size())
        return version_infos[idx];
      return slice_owner->get_version_info(idx);
    }

    //--------------------------------------------------------------------------
    const VersionInfo& PointTask::get_version_info(unsigned idx) const
    //--------------------------------------------------------------------------
    {
      // See if we've copied over the versions from our slice
      // if not we can just use our slice owner
      if (idx < version_infos.size())
        return version_infos[idx];
      return slice_owner->get_version_info(idx);
    }

    //--------------------------------------------------------------------------
    ApEvent PointTask::get_task_completion(void) const
    //--------------------------------------------------------------------------
    {
      return point_termination;
    }

    //--------------------------------------------------------------------------
    TaskOp::TaskKind PointTask::get_task_kind(void) const
    //--------------------------------------------------------------------------
    {
      return POINT_TASK_KIND;
    }

    //--------------------------------------------------------------------------
    void PointTask::perform_inlining(void)
    //--------------------------------------------------------------------------
    {
      // Should never be called
      assert(false);
    }

    //--------------------------------------------------------------------------
    std::map<PhysicalManager*,std::pair<unsigned,bool> >* 
                                     PointTask::get_acquired_instances_ref(void)
    //--------------------------------------------------------------------------
    {
      return slice_owner->get_acquired_instances_ref();
    }

    //--------------------------------------------------------------------------
    void PointTask::trigger_task_complete(bool deferred /*=false*/)
    //--------------------------------------------------------------------------
    {
      DETAILED_PROFILER(runtime, POINT_TASK_COMPLETE_CALL);
      // Pass back our created and deleted operations 
      std::set<RtEvent> preconditions;
      if (execution_context != NULL)
      {
        slice_owner->return_privileges(execution_context, preconditions);
        if (runtime->legion_spy_enabled)
          execution_context->log_created_requirements();
        // Invalidate any context that we had so that the child
        // operations can begin committing
        execution_context->invalidate_region_tree_contexts();
        // Since this point is now complete we know
        // that we can trigger it. Note we don't need to do
        // this if we're a leaf task with no virtual mappings
        // because we would have performed the leaf task
        // early complete chaining operation.
        if (!is_leaf())
          Runtime::trigger_event(point_termination);
      }
      else
        Runtime::trigger_event(point_termination);
      if (!preconditions.empty())
        slice_owner->record_child_complete(
            Runtime::merge_events(preconditions));
      else
        slice_owner->record_child_complete(RtEvent::NO_RT_EVENT);
      // See if we need to trigger that our children are complete
      const bool need_commit = (execution_context != NULL) ? 
        execution_context->attempt_children_commit() : false;
      // Mark that this operation is now complete
      complete_operation();
      if (need_commit)
        trigger_children_committed();
    }

    //--------------------------------------------------------------------------
    void PointTask::trigger_task_commit(void)
    //--------------------------------------------------------------------------
    {
      DETAILED_PROFILER(runtime, POINT_TASK_COMMIT_CALL);
      if (profiling_reported.exists())
        finalize_single_task_profiling();
      // A little strange here, but we don't directly commit this
      // operation, instead we just tell our slice that we are commited
      // In the deactivation of the slice task is when we will actually
      // have our commit call done
      slice_owner->record_child_committed(profiling_reported);
    }

    //--------------------------------------------------------------------------
    bool PointTask::pack_task(Serializer &rez, AddressSpaceID target)
    //--------------------------------------------------------------------------
    {
      DETAILED_PROFILER(runtime, POINT_PACK_TASK_CALL);
      RezCheck z(rez);
      pack_single_task(rez, target);
      rez.serialize(orig_task);
      rez.serialize(point_termination); 
#ifdef DEBUG_LEGION
      assert(is_origin_mapped()); // should be origin mapped if we're here
#endif
      rez.serialize(deferred_effects);
      deferred_effects = ApUserEvent::NO_AP_USER_EVENT;
      // Return false since point tasks should always be deactivated
      // once they are sent to a remote node
      return false;
    }

    //--------------------------------------------------------------------------
    bool PointTask::unpack_task(Deserializer &derez, Processor current,
                                std::set<RtEvent> &ready_events)
    //--------------------------------------------------------------------------
    {
      DETAILED_PROFILER(runtime, POINT_UNPACK_TASK_CALL);
      DerezCheck z(derez);
      unpack_single_task(derez, ready_events);
      derez.deserialize(orig_task);
      derez.deserialize(point_termination);
#ifdef DEBUG_LEGION
      assert(!deferred_effects.exists());
#endif
      derez.deserialize(deferred_effects);
      set_current_proc(current);
      // Get the context information from our slice owner
      parent_ctx = slice_owner->get_context();
      parent_task = parent_ctx->get_task();
      // We should always just apply these things now since we were mapped 
      // on the owner node
#ifdef DEBUG_LEGION
      assert(is_origin_mapped());
#endif
      slice_owner->record_child_mapped(deferred_complete_mapping,
                                       deferred_effects);
#ifdef LEGION_SPY
      LegionSpy::log_event_dependence(completion_event, point_termination);
#endif
      return false;
    }

    //--------------------------------------------------------------------------
    void PointTask::pack_as_shard_task(Serializer &rez, AddressSpace target)
    //--------------------------------------------------------------------------
    {
      pack_single_task(rez, target);
      // Finally pack our context information
      rez.serialize(slice_owner->get_remote_owner_uid());
    }

    //--------------------------------------------------------------------------
    void PointTask::handle_future(const void *res, size_t res_size, bool owner)
    //--------------------------------------------------------------------------
    {
      slice_owner->handle_future(index_point, res, res_size, owner);
    }

    //--------------------------------------------------------------------------
    void PointTask::handle_post_mapped(bool deferral, 
                                       RtEvent mapped_precondition)
    //--------------------------------------------------------------------------
    {
      DETAILED_PROFILER(runtime, POINT_TASK_POST_MAPPED_CALL);
      if (deferred_effects.exists())
      {
        if (!effects_postconditions.empty())
        {
          const TraceInfo trace_info = (remote_trace_info == NULL) ?
            TraceInfo(this) : TraceInfo(*remote_trace_info, this);
          Runtime::trigger_event(deferred_effects,
            Runtime::merge_events(&trace_info, effects_postconditions));
        }
        else
          Runtime::trigger_event(deferred_effects);
        deferred_effects = ApUserEvent::NO_AP_USER_EVENT;
      }
#ifdef DEBUG_LEGION
#ifndef NDEBUG
      else
        assert(!effects_postconditions.empty()); 
#endif
#endif
      if (deferred_complete_mapping.exists())
      {
        if (mapped_precondition.exists())
          map_applied_conditions.insert(mapped_precondition);
        // Little race condition here so pull it on the stack first
        RtUserEvent to_trigger = deferred_complete_mapping;
        deferred_complete_mapping = RtUserEvent::NO_RT_USER_EVENT;
        if (!map_applied_conditions.empty())
          Runtime::trigger_event(to_trigger, 
              Runtime::merge_events(map_applied_conditions)); 
        else
          Runtime::trigger_event(to_trigger);
      }
#ifdef DEBUG_LEGION
#ifndef NDEBUG
      else
      {
        assert(!mapped_precondition.exists());
        assert(map_applied_conditions.empty());
      }
#endif
#endif
    }

    //--------------------------------------------------------------------------
    void PointTask::handle_misspeculation(void)
    //--------------------------------------------------------------------------
    {
      // First thing: increment the meta-task counts since we decremented
      // them in case we didn't end up running
#ifdef DEBUG_LEGION
      runtime->increment_total_outstanding_tasks(
          MisspeculationTaskArgs::TASK_ID, true/*meta*/);
#else
      runtime->increment_total_outstanding_tasks();
#endif
#ifdef DEBUG_SHUTDOWN_HANG
      __sync_fetch_and_add(
            &runtime->outstanding_counts[MisspeculationTaskArgs::TASK_ID],1);
#endif
      // Pretend like we executed the task
      execution_context->begin_misspeculation();
      size_t result_size;
      const void *result = slice_owner->get_predicate_false_result(result_size);
      execution_context->end_misspeculation(result, result_size);
    }

    //--------------------------------------------------------------------------
    void PointTask::record_reference_mutation_effect(RtEvent event)
    //--------------------------------------------------------------------------
    {
      map_applied_conditions.insert(event);
    }

    //--------------------------------------------------------------------------
    const DomainPoint& PointTask::get_domain_point(void) const
    //--------------------------------------------------------------------------
    {
      return index_point;
    }

    //--------------------------------------------------------------------------
    void PointTask::set_projection_result(unsigned idx, LogicalRegion result)
    //--------------------------------------------------------------------------
    {
#ifdef DEBUG_LEGION
      assert(idx < regions.size());
#endif
      RegionRequirement &req = regions[idx];
#ifdef DEBUG_LEGION
      assert(req.handle_type != SINGULAR);
#endif
      req.region = result;
      req.handle_type = SINGULAR;
      // Check to see if the region is a NO_REGION,
      // if it is then switch the privilege to NO_ACCESS
      if (req.region == LogicalRegion::NO_REGION)
        req.privilege = NO_ACCESS;
    }

    //--------------------------------------------------------------------------
    void PointTask::initialize_point(SliceTask *owner, const DomainPoint &point,
                                    const FutureMap &point_arguments,
                                    const std::vector<FutureMap> &point_futures)
    //--------------------------------------------------------------------------
    {
      slice_owner = owner;
      // Get our point
      index_point = point;
      // Get our argument
      if (point_arguments.impl != NULL)
      {
        Future f = point_arguments.impl->get_future(point, true/*internal*/);
        if (f.impl != NULL)
        {
          ApEvent ready = f.impl->get_ready_event();
          ready.wait();
          local_arglen = f.impl->get_untyped_size(true/*internal*/);
          // Have to make a local copy since the point takes ownership
          if (local_arglen > 0)
          {
            local_args = malloc(local_arglen);
            memcpy(local_args, 
                f.impl->get_untyped_result(true, NULL, true), local_arglen);
          }
        }
      }
      if (!point_futures.empty())
      {
        for (std::vector<FutureMap>::const_iterator it = 
              point_futures.begin(); it != point_futures.end(); it++)
          this->futures.push_back(it->impl->get_future(point,true/*internal*/));
      }
      // Really unusual case here, if we're going to be doing remote tracing
      // then we need to get an event from the owner node because some kinds
      // of tracing (e.g. those with control replication) don't work otherwise
      if ((remote_trace_info != NULL) && (remote_trace_info->recording))
        remote_trace_info->request_term_event(point_termination);
      else // Make a new termination event for this point
        point_termination = Runtime::create_ap_user_event();
    }

    //--------------------------------------------------------------------------
    void PointTask::send_back_created_state(AddressSpaceID target)
    //--------------------------------------------------------------------------
    {
      if (execution_context->has_created_requirements())
        execution_context->send_back_created_state(target);
    } 

    //--------------------------------------------------------------------------
    void PointTask::replay_analysis(void)
    //--------------------------------------------------------------------------
    {
#ifdef LEGION_SPY
      LegionSpy::log_replay_operation(unique_op_id);
#endif
      tpl->register_operation(this);
      complete_mapping();
    }

    //--------------------------------------------------------------------------
    void PointTask::complete_replay(ApEvent instance_ready_event)
    //--------------------------------------------------------------------------
    {
#ifdef DEBUG_LEGION
      assert(is_leaf());
      assert(is_origin_mapped());
      assert(!target_processors.empty());
#endif
      const AddressSpaceID target_space = 
        runtime->find_address_space(target_processors.front());
      if (target_space != runtime->address_space)
      {
#ifdef DEBUG_LEGION
        assert(!deferred_effects.exists());
#endif
        deferred_effects = Runtime::create_ap_user_event();
        // This is the remote case, pack it up and ship it over
        // Update our target_proc so that the sending code is correct 
        Serializer rez;
        {
          RezCheck z(rez);
          rez.serialize(instance_ready_event);
          rez.serialize(target_processors.front());
          rez.serialize(SLICE_TASK_KIND);
          slice_owner->pack_task(rez, target_space);
        }
        runtime->send_remote_task_replay(target_space, rez);
        // Record this slice as an origin-mapped slice so that it 
        // will be deactivated accordingly
        slice_owner->index_owner->record_origin_mapped_slice(slice_owner);
      }
      else
      {
        // This is the local case
        // Check to see if we're replaying this locally or remotely
        for (std::deque<InstanceSet>::iterator it = physical_instances.begin();
             it != physical_instances.end(); ++it)
          for (unsigned idx = 0; idx < it->size(); ++idx)
            (*it)[idx].set_ready_event(instance_ready_event);
        update_no_access_regions();
        launch_task();
        ApEvent postcondition = ApEvent::NO_AP_EVENT;
        if (effects_postconditions.size() > 0)
          postcondition = Runtime::merge_events(NULL, effects_postconditions);
        if (is_remote())
          Runtime::trigger_event(deferred_effects, postcondition);
        else
          slice_owner->record_child_mapped(RtEvent::NO_RT_EVENT, postcondition);
      }
    }

    //--------------------------------------------------------------------------
    TraceLocalID PointTask::get_trace_local_id(void) const
    //--------------------------------------------------------------------------
    {
      if (remote_trace_info != NULL)
      {
        TraceLocalID result = 
          slice_owner->remote_trace_info->memo->get_trace_local_id();
        result.second = get_domain_point();
        return result;
      }
      else
        return TraceLocalID(trace_local_id, get_domain_point());
    }

    //--------------------------------------------------------------------------
    void PointTask::record_intra_space_dependences(unsigned index,
                                    const std::vector<DomainPoint> &dependences)
    //--------------------------------------------------------------------------
    {
      // Scan through the list until we find ourself
      for (unsigned idx = 0; idx < dependences.size(); idx++)
      {
        if (dependences[idx] == index_point)
        {
          // If we've got a prior dependence then record it
          if (idx > 0)
          {
            const DomainPoint &prev = dependences[idx-1];
            const RtEvent pre = slice_owner->find_intra_space_dependence(prev);
            intra_space_mapping_dependences.insert(pre);
            if (runtime->legion_spy_enabled)
              LegionSpy::log_intra_space_dependence(unique_op_id, prev);
          }
          // If we're not the last dependence, then send our mapping event
          // so that others can record a dependence on us
          if (idx < (dependences.size()-1))
            slice_owner->record_intra_space_dependence(index_point,
                                                       dependences[idx+1], 
                                                       get_mapped_event());
          return;
        }
      }
      // We should never get here
      assert(false);
    }

    /////////////////////////////////////////////////////////////
    // Shard Task 
    /////////////////////////////////////////////////////////////

    //--------------------------------------------------------------------------
    ShardTask::ShardTask(Runtime *rt, ShardManager *manager,
                         ShardID id, Processor proc)
      : SingleTask(rt), shard_id(id)
    //--------------------------------------------------------------------------
    {
      activate_single();
      target_proc = proc;
      current_proc = proc;
      shard_manager = manager;
      if (manager->original_task != NULL)
        remote_owner_uid = 
          manager->original_task->get_context()->get_unique_id();
    }
    
    //--------------------------------------------------------------------------
    ShardTask::ShardTask(const ShardTask &rhs)
      : SingleTask(NULL), shard_id(0)
    //--------------------------------------------------------------------------
    {
      // should never be called
      assert(false);
    }

    //--------------------------------------------------------------------------
    ShardTask::~ShardTask(void)
    //--------------------------------------------------------------------------
    {
      // Set our shard manager to NULL since we are not supposed to delete it
      shard_manager = NULL;
      // We clear out instance top view here since we know that all
      // our sibling shards are done at this point too, this allows
      // us to remove any references to the context and hopefully to
      // delete it
      if ((execution_context != NULL) && execution_context->is_inner_context())
      {
#ifdef DEBUG_LEGION
        ReplicateContext *repl_ctx = 
          dynamic_cast<ReplicateContext*>(execution_context);
        assert(repl_ctx != NULL);
#else
        ReplicateContext *repl_ctx = 
          static_cast<ReplicateContext*>(execution_context);
#endif
        repl_ctx->clear_instance_top_views();
      }
      deactivate_single();
    }

    //--------------------------------------------------------------------------
    ShardTask& ShardTask::operator=(const ShardTask &rhs)
    //--------------------------------------------------------------------------
    {
      // should never be called
      assert(false);
      return *this;
    }

    //--------------------------------------------------------------------------
    void ShardTask::activate(void)
    //--------------------------------------------------------------------------
    {
      assert(false);
    }

    //--------------------------------------------------------------------------
    void ShardTask::deactivate(void)
    //--------------------------------------------------------------------------
    {
      assert(false);
    }

    //--------------------------------------------------------------------------
    bool ShardTask::is_top_level_task(void) const
    //--------------------------------------------------------------------------
    {
      return shard_manager->top_level_task;
    }

    //--------------------------------------------------------------------------
    void ShardTask::replay_analysis(void)
    //--------------------------------------------------------------------------
    {
      assert(false);
    }

    //--------------------------------------------------------------------------
    void ShardTask::trigger_dependence_analysis(void)
    //--------------------------------------------------------------------------
    {
      assert(false);
    }

    //--------------------------------------------------------------------------
    void ShardTask::resolve_false(bool speculated, bool launched)
    //--------------------------------------------------------------------------
    {
      assert(false);
    }

    //--------------------------------------------------------------------------
    void ShardTask::early_map_task(void)
    //--------------------------------------------------------------------------
    {
      assert(false);
    }

    //--------------------------------------------------------------------------
    bool ShardTask::distribute_task(void)
    //--------------------------------------------------------------------------
    {
      assert(false);
      return false;
    }

    //--------------------------------------------------------------------------
    RtEvent ShardTask::perform_must_epoch_version_analysis(MustEpochOp *own)
    //--------------------------------------------------------------------------
    {
      assert(false);
      return RtEvent::NO_RT_EVENT;
    }

    //--------------------------------------------------------------------------
    RtEvent ShardTask::perform_mapping(MustEpochOp *owner, 
                                       const DeferMappingArgs *args)
    //--------------------------------------------------------------------------
    {
      assert(false);
      return RtEvent::NO_RT_EVENT;
    }
    
    //--------------------------------------------------------------------------
    bool ShardTask::is_stealable(void) const
    //--------------------------------------------------------------------------
    {
      return false;
    }

    //--------------------------------------------------------------------------
    bool ShardTask::can_early_complete(ApUserEvent &chain_event)
    //--------------------------------------------------------------------------
    {
      // no point for early completion for shard tasks
      return false;
    }

    //--------------------------------------------------------------------------
    std::map<PhysicalManager*,std::pair<unsigned,bool> >*
                                     ShardTask::get_acquired_instances_ref(void)
    //--------------------------------------------------------------------------
    {
      // We shouldn't actually have any references for this kind of task
      return NULL;
    }

    //--------------------------------------------------------------------------
    ApEvent ShardTask::get_task_completion(void) const
    //--------------------------------------------------------------------------
    {
      return get_completion_event();
    }

    //--------------------------------------------------------------------------
    TaskOp::TaskKind ShardTask::get_task_kind(void) const
    //--------------------------------------------------------------------------
    {
      return SHARD_TASK_KIND;
    }

    //--------------------------------------------------------------------------
    void ShardTask::trigger_mapping(void)
    //--------------------------------------------------------------------------
    {
      assert(false);
    }

    //--------------------------------------------------------------------------
    void ShardTask::trigger_task_complete(bool deferred /*=false*/)
    //--------------------------------------------------------------------------
    {
      // First do the normal clean-up operations
      // Remove profiling our guard and trigger the profiling event if necessary
      if ((__sync_add_and_fetch(&outstanding_profiling_requests, -1) == 0) &&
          profiling_reported.exists())
        Runtime::trigger_event(profiling_reported);
      // Invalidate any context that we had so that the child
      // operations can begin committing
      execution_context->invalidate_region_tree_contexts();
      if (runtime->legion_spy_enabled)
        execution_context->log_created_requirements();
      // Then invoke the method on the shard manager 
      shard_manager->trigger_task_complete(true/*local*/);
      // See if we need to trigger that our children are complete
      const bool need_commit = execution_context->attempt_children_commit();
      // Mark that this operation is complete
      complete_operation();
      if (need_commit)
        trigger_children_committed();
    }

    //--------------------------------------------------------------------------
    void ShardTask::trigger_task_commit(void)
    //--------------------------------------------------------------------------
    {
      // Commit this operation
      // Dont' deactivate ourselves, the shard manager will do that for us
      commit_operation(false/*deactivate*/, profiling_reported);
      // If we still have to report profiling information then we must
      // block here to avoid a race with the shard manager deactivating
      // us before we are done with this object
      if (profiling_reported.exists() && !profiling_reported.has_triggered())
        profiling_reported.wait();
      // Lastly invoke the method on the shard manager, this could
      // delete us so it has to be last
      shard_manager->trigger_task_commit(true/*local*/);
    }

    //--------------------------------------------------------------------------
    VersionInfo& ShardTask::get_version_info(unsigned idx)
    //--------------------------------------------------------------------------
    {
#ifdef DEBUG_LEGION
      assert(idx < version_infos.size());
#endif
      return version_infos[idx];
    }

    //--------------------------------------------------------------------------
    void ShardTask::perform_physical_traversal(unsigned idx,
                                      RegionTreeContext ctx, InstanceSet &valid)
    //--------------------------------------------------------------------------
    {
      assert(false);
    }

    //--------------------------------------------------------------------------
    bool ShardTask::pack_task(Serializer &rez, AddressSpaceID target)
    //--------------------------------------------------------------------------
    {
      RezCheck z(rez);
      pack_single_task(rez, target);
      rez.serialize(remote_owner_uid);
      return false;
    }

    //--------------------------------------------------------------------------
    bool ShardTask::unpack_task(Deserializer &derez, Processor current,
                                std::set<RtEvent> &ready_events)
    //--------------------------------------------------------------------------
    {
      DerezCheck z(derez);
      unpack_single_task(derez, ready_events);
      derez.deserialize(remote_owner_uid);
      // Figure out what our parent context is
      RtEvent ctx_ready;
      parent_ctx = runtime->find_context(remote_owner_uid, false, &ctx_ready);
      if (ctx_ready.exists())
        ready_events.insert(ctx_ready);
      // Set our parent task for the user
      parent_task = parent_ctx->get_task();
      return false;
    }

    //--------------------------------------------------------------------------
    void ShardTask::pack_as_shard_task(Serializer &rez, AddressSpace target)
    //--------------------------------------------------------------------------
    {
      pack_single_task(rez, target);
      // Finally pack our context information
      rez.serialize(remote_owner_uid);
    }

    //--------------------------------------------------------------------------
    RtEvent ShardTask::unpack_shard_task(Deserializer &derez)
    //--------------------------------------------------------------------------
    {
      std::set<RtEvent> ready_events; 
      unpack_single_task(derez, ready_events);
      derez.deserialize(remote_owner_uid);
      // Figure out our parent context
      RtEvent ctx_ready;
      parent_ctx = runtime->find_context(remote_owner_uid, false, &ctx_ready);
      if (ctx_ready.exists())
        ready_events.insert(ctx_ready);
      // Set our parent task
      parent_task = parent_ctx->get_task();
      if (!ready_events.empty())
        return Runtime::merge_events(ready_events);
      else
        return RtEvent::NO_RT_EVENT;
    }

    //--------------------------------------------------------------------------
    void ShardTask::perform_inlining(void)
    //--------------------------------------------------------------------------
    {
      assert(false);
    }

    //--------------------------------------------------------------------------
    void ShardTask::handle_future(const void *res, size_t res_size, bool owned)
    //--------------------------------------------------------------------------
    {
      shard_manager->handle_post_execution(res, res_size, owned, true/*local*/);
    }

    //--------------------------------------------------------------------------
    void ShardTask::handle_post_mapped(bool deferral, 
                                       RtEvent mapped_precondition)
    //--------------------------------------------------------------------------
    {
      shard_manager->handle_post_mapped(true/*local*/, mapped_precondition);
    }

    //--------------------------------------------------------------------------
    void ShardTask::handle_misspeculation(void)
    //--------------------------------------------------------------------------
    {
      // TODO: figure out how misspeculation works with control replication
      assert(false);
    }

    //--------------------------------------------------------------------------
    InnerContext* ShardTask::initialize_inner_execution_context(VariantImpl *v)
    //--------------------------------------------------------------------------
    {
      if (runtime->legion_spy_enabled)
        LegionSpy::log_shard(shard_manager->repl_id, shard_id, get_unique_id());
      // Check to see if we are control replicated or not
      if (shard_manager->control_replicated)
      {
        // If we have a control replication context then we do the special path
        ReplicateContext *repl_ctx = new ReplicateContext(runtime, this,
            get_depth(), v->is_inner(), regions, parent_req_indexes,
            virtual_mapped, unique_op_id, shard_manager);
        if (mapper == NULL)
          mapper = runtime->find_mapper(current_proc, map_id);
        repl_ctx->configure_context(mapper, task_priority);
        // Save the execution context early since we'll need it
        execution_context = repl_ctx;
        // Wait until all the other shards are ready too
        shard_manager->complete_startup_initialization();
        // Hold a reference during this to prevent collectives 
        // from deleting the context prematurely
        repl_ctx->add_reference();
        // The replicate contexts all need to sync up to exchange resources 
        repl_ctx->exchange_common_resources();
        // Remove our reference, DO NOT CHECK FOR DELETION
        repl_ctx->remove_reference();
        return repl_ctx;
      }
      else // No control replication so do the normal thing
        return SingleTask::initialize_inner_execution_context(v);
    }

    //--------------------------------------------------------------------------
    InnerContext* ShardTask::create_implicit_context(void)
    //--------------------------------------------------------------------------
    {
      ReplicateContext *repl_ctx = new ReplicateContext(runtime, this,
          get_depth(), false/*is inner*/, regions, parent_req_indexes,
          virtual_mapped, unique_op_id, shard_manager);
      if (mapper == NULL)
        mapper = runtime->find_mapper(current_proc, map_id);
      repl_ctx->configure_context(mapper, task_priority);
      // Save the execution context early since we'll need it
      execution_context = repl_ctx;
      // Wait until all the other shards are ready too
      shard_manager->complete_startup_initialization();
      // Hold a reference during this to prevent collectives 
      // from deleting the context prematurely
      repl_ctx->add_reference();
      // The replicate contexts all need to sync up to exchange resources 
      repl_ctx->exchange_common_resources();
      return repl_ctx;
    }

    //--------------------------------------------------------------------------
    void ShardTask::launch_shard(void)
    //--------------------------------------------------------------------------
    {
      // If it is a leaf then we can mark it mapped right now, 
      // otherwise wait for the call back, note we already know
      // that it has no virtual instances because it is a 
      // replicated task
      if (is_leaf())
        shard_manager->handle_post_mapped(true/*local*/, RtEvent::NO_RT_EVENT);
      // Speculation can always be resolved here
      resolve_speculation();
      // Then launch the task for execution
      launch_task();
    }

    //--------------------------------------------------------------------------
    void ShardTask::extract_event_preconditions(
                                   const std::deque<InstanceSet> &all_instances)
    //--------------------------------------------------------------------------
    {
#ifdef DEBUG_LEGION
      assert(all_instances.size() == physical_instances.size());
#endif
      for (unsigned region_idx = 0; 
            region_idx < physical_instances.size(); region_idx++)
      {
        InstanceSet &local_instances = physical_instances[region_idx];
        const InstanceSet &instances = all_instances[region_idx];
        for (unsigned idx1 = 0; idx1 < local_instances.size(); idx1++)
        {
          InstanceRef &ref = local_instances[idx1];
#ifdef DEBUG_LEGION
          bool found = false;
#endif
          for (unsigned idx2 = 0; idx2 < instances.size(); idx2++)
          {
            const InstanceRef &other_ref = instances[idx2];
            if (ref.get_manager() != other_ref.get_manager())
              continue;
            ref.set_ready_event(other_ref.get_ready_event());
#ifdef DEBUG_LEGION
            found = true;
#endif
            break;
          }
#ifdef DEBUG_LEGION
          assert(found);
#endif
        }
      }
    }

    //--------------------------------------------------------------------------
    void ShardTask::return_resources(ResourceTracker *target,
                                     std::set<RtEvent> &preconditions)
    //--------------------------------------------------------------------------
    {
#ifdef DEBUG_LEGION
      assert(execution_context != NULL);
#endif
      execution_context->return_resources(target, preconditions);
    }

    //--------------------------------------------------------------------------
    void ShardTask::report_leaks_and_duplicates(
                                               std::set<RtEvent> &preconditions)
    //--------------------------------------------------------------------------
    {
#ifdef DEBUG_LEGION
      assert(execution_context != NULL);
#endif
      execution_context->report_leaks_and_duplicates(preconditions);
    }

    //--------------------------------------------------------------------------
    void ShardTask::handle_collective_message(Deserializer &derez)
    //--------------------------------------------------------------------------
    {
#ifdef DEBUG_LEGION
      assert(execution_context != NULL);
      ReplicateContext *repl_ctx = 
        dynamic_cast<ReplicateContext*>(execution_context);
      assert(repl_ctx != NULL);
#else
      ReplicateContext *repl_ctx = 
        static_cast<ReplicateContext*>(execution_context);
#endif
      repl_ctx->handle_collective_message(derez);
    }

    //--------------------------------------------------------------------------
    void ShardTask::handle_future_map_request(Deserializer &derez)
    //--------------------------------------------------------------------------
    {
#ifdef DEBUG_LEGION
      assert(execution_context != NULL);
      ReplicateContext *repl_ctx = 
        dynamic_cast<ReplicateContext*>(execution_context);
      assert(repl_ctx != NULL);
#else
      ReplicateContext *repl_ctx = 
        static_cast<ReplicateContext*>(execution_context);
#endif
      repl_ctx->handle_future_map_request(derez);
    }

    //--------------------------------------------------------------------------
    void ShardTask::handle_equivalence_set_request(Deserializer &derez)
    //--------------------------------------------------------------------------
    {
#ifdef DEBUG_LEGION
      assert(execution_context != NULL);
      ReplicateContext *repl_ctx = 
        dynamic_cast<ReplicateContext*>(execution_context);
      assert(repl_ctx != NULL);
#else
      ReplicateContext *repl_ctx = 
        static_cast<ReplicateContext*>(execution_context);
#endif
      repl_ctx->handle_equivalence_set_request(derez);
    }

    //--------------------------------------------------------------------------
    void ShardTask::handle_intra_space_dependence(Deserializer &derez)
    //--------------------------------------------------------------------------
    {
#ifdef DEBUG_LEGION
      assert(execution_context != NULL);
      ReplicateContext *repl_ctx = 
        dynamic_cast<ReplicateContext*>(execution_context);
      assert(repl_ctx != NULL);
#else
      ReplicateContext *repl_ctx = 
        static_cast<ReplicateContext*>(execution_context);
#endif
      repl_ctx->handle_intra_space_dependence(derez);
    }

    //--------------------------------------------------------------------------
    void ShardTask::handle_resource_update(Deserializer &derez,
                                           std::set<RtEvent> &applied)
    //--------------------------------------------------------------------------
    {
#ifdef DEBUG_LEGION
      assert(execution_context != NULL);
      ReplicateContext *repl_ctx = 
        dynamic_cast<ReplicateContext*>(execution_context);
      assert(repl_ctx != NULL);
#else
      ReplicateContext *repl_ctx = 
        static_cast<ReplicateContext*>(execution_context);
#endif
      repl_ctx->handle_resource_update(derez, applied);
    }

    //--------------------------------------------------------------------------
    void ShardTask::handle_trace_update(Deserializer &derez, 
                                        AddressSpaceID source)
    //--------------------------------------------------------------------------
    {
#ifdef DEBUG_LEGION
      assert(execution_context != NULL);
      ReplicateContext *repl_ctx = 
        dynamic_cast<ReplicateContext*>(execution_context);
      assert(repl_ctx != NULL);
#else
      ReplicateContext *repl_ctx = 
        static_cast<ReplicateContext*>(execution_context);
#endif
      repl_ctx->handle_trace_update(derez, source);
    }

    //--------------------------------------------------------------------------
    ApBarrier ShardTask::handle_find_trace_shard_event(size_t template_index,
                                            ApEvent event, ShardID remote_shard)
    //--------------------------------------------------------------------------
    {
#ifdef DEBUG_LEGION
      assert(execution_context != NULL);
      ReplicateContext *repl_ctx = 
        dynamic_cast<ReplicateContext*>(execution_context);
      assert(repl_ctx != NULL);
#else
      ReplicateContext *repl_ctx = 
        static_cast<ReplicateContext*>(execution_context);
#endif
<<<<<<< HEAD
      return repl_ctx->handle_find_trace_shard_event(template_index, event,
                                                     remote_shard);
=======
        deferred_effects = Runtime::create_ap_user_event();
        slice_owner->record_child_mapped(RtEvent::NO_RT_EVENT,deferred_effects);
        // This is the remote case, pack it up and ship it over
        // Update our target_proc so that the sending code is correct 
        Serializer rez;
        {
          RezCheck z(rez);
          rez.serialize(instance_ready_event);
          rez.serialize(target_processors.front());
          rez.serialize(SLICE_TASK_KIND);
          slice_owner->pack_task(rez, target_space);
        }
        runtime->send_remote_task_replay(target_space, rez);
        // Record this slice as an origin-mapped slice so that it 
        // will be deactivated accordingly
        slice_owner->index_owner->record_origin_mapped_slice(slice_owner);
      }
      else
      {
        // This is the local case
        // Check to see if we're replaying this locally or remotely
        for (std::deque<InstanceSet>::iterator it = physical_instances.begin();
             it != physical_instances.end(); ++it)
          for (unsigned idx = 0; idx < it->size(); ++idx)
            (*it)[idx].set_ready_event(instance_ready_event);
        update_no_access_regions();
        launch_task();
        ApEvent postcondition = ApEvent::NO_AP_EVENT;
        if (effects_postconditions.size() > 0)
          postcondition = Runtime::merge_events(NULL, effects_postconditions);
        if (is_remote())
          Runtime::trigger_event(deferred_effects, postcondition);
        else
          slice_owner->record_child_mapped(RtEvent::NO_RT_EVENT, postcondition);
      }
>>>>>>> a923f1b6
    }

    //--------------------------------------------------------------------------
    InstanceView* ShardTask::create_instance_top_view(PhysicalManager *manager,
                                                      AddressSpaceID source)
    //--------------------------------------------------------------------------
    {
#ifdef DEBUG_LEGION
      assert(execution_context != NULL);
      ReplicateContext *repl_ctx = 
        dynamic_cast<ReplicateContext*>(execution_context);
      assert(repl_ctx != NULL);
#else
      ReplicateContext *repl_ctx = 
        static_cast<ReplicateContext*>(execution_context);
#endif
      return repl_ctx->create_replicate_instance_top_view(manager, source);
    } 

    //--------------------------------------------------------------------------
    void ShardTask::initialize_implicit_task(InnerContext *context, TaskID tid,
                                             MapperID mid, Processor proxy)
    //--------------------------------------------------------------------------
    {
#ifdef DEBUG_LEGION
      assert(parent_ctx == NULL);
#endif
      parent_ctx = context;
      task_id = tid;
      map_id = mid;
      orig_proc = proxy;
      current_proc = proxy;
    }

    /////////////////////////////////////////////////////////////
    // Index Task 
    /////////////////////////////////////////////////////////////

    //--------------------------------------------------------------------------
    IndexTask::IndexTask(Runtime *rt)
      : MultiTask(rt)
    //--------------------------------------------------------------------------
    {
    }

    //--------------------------------------------------------------------------
    IndexTask::IndexTask(const IndexTask &rhs)
      : MultiTask(NULL)
    //--------------------------------------------------------------------------
    {
      // should never be called
      assert(false);
    }

    //--------------------------------------------------------------------------
    IndexTask::~IndexTask(void)
    //--------------------------------------------------------------------------
    {
    }

    //--------------------------------------------------------------------------
    IndexTask& IndexTask::operator=(const IndexTask &rhs)
    //--------------------------------------------------------------------------
    {
      // should never be called
      assert(false);
      return *this;
    }

    //--------------------------------------------------------------------------
    void IndexTask::activate(void)
    //--------------------------------------------------------------------------
    {
      DETAILED_PROFILER(runtime, INDEX_ACTIVATE_CALL);
      activate_index_task(); 
    }

    //--------------------------------------------------------------------------
    void IndexTask::activate_index_task(void)
    //--------------------------------------------------------------------------
    {
      activate_multi();
      serdez_redop_fns = NULL;
      total_points = 0;
      mapped_points = 0;
      complete_points = 0;
      committed_points = 0;
      need_intra_task_alias_analysis = true;
      profiling_reported = RtUserEvent::NO_RT_USER_EVENT;
      profiling_priority = LG_THROUGHPUT_WORK_PRIORITY;
      outstanding_profiling_requests = 0;
      outstanding_profiling_reported = 0;
    }

    //--------------------------------------------------------------------------
    void IndexTask::deactivate(void)
    //--------------------------------------------------------------------------
    {
      DETAILED_PROFILER(runtime, INDEX_DEACTIVATE_CALL);
      deactivate_index_task(); 
      runtime->free_index_task(this);
    }

    //--------------------------------------------------------------------------
    void IndexTask::deactivate_index_task(void)
    //--------------------------------------------------------------------------
    {
      deactivate_multi();
      privilege_paths.clear();
      if (!origin_mapped_slices.empty())
      {
        for (std::set<SliceTask*>::const_iterator it = 
              origin_mapped_slices.begin(); it != 
              origin_mapped_slices.end(); it++)
        {
          (*it)->deactivate();
        }
        origin_mapped_slices.clear();
      } 
      if (future_map_ready.exists() && !future_map_ready.has_triggered())
        Runtime::trigger_event(future_map_ready);
      // Remove our reference to the reduction future
      reduction_future = Future();
      map_applied_conditions.clear();
      complete_preconditions.clear();
      commit_preconditions.clear();
      version_infos.clear();
      if (!profiling_info.empty())
      {
        for (unsigned idx = 0; idx < profiling_info.size(); idx++)
          free(profiling_info[idx].buffer);
        profiling_info.clear();
      }
#ifdef DEBUG_LEGION
      interfering_requirements.clear();
      point_requirements.clear();
      assert(acquired_instances.empty());
      assert(pending_intra_space_dependences.empty());
#endif
      acquired_instances.clear();
    }

    //--------------------------------------------------------------------------
    FutureMap IndexTask::initialize_task(InnerContext *ctx,
                                         const IndexTaskLauncher &launcher,
                                         IndexSpace launch_sp,
                                         bool track /*= true*/)
    //--------------------------------------------------------------------------
    {
      parent_ctx = ctx;
      task_id = launcher.task_id;
      indexes = launcher.index_requirements;
      regions = launcher.region_requirements;
      if (!launcher.futures.empty())
      {
        // Only allow non-empty futures on the way in
        for (std::vector<Future>::const_iterator it =
              launcher.futures.begin(); it != launcher.futures.end(); it++)
          if (it->impl != NULL)
            futures.push_back(*it);
      }
      update_grants(launcher.grants);
      wait_barriers = launcher.wait_barriers;
      update_arrival_barriers(launcher.arrive_barriers);
      arglen = launcher.global_arg.get_size();
      if (arglen > 0)
      {
#ifdef DEBUG_LEGION
        assert(arg_manager == NULL);
#endif
        arg_manager = new AllocManager(arglen);
        arg_manager->add_reference();
        args = arg_manager->get_allocation();
        memcpy(args, launcher.global_arg.get_ptr(), arglen);
      }
      point_arguments = 
        FutureMap(launcher.argument_map.impl->freeze(parent_ctx));
      const size_t num_point_futures = launcher.point_futures.size();
      if (num_point_futures > 0)
      {
        point_futures.resize(num_point_futures);
        for (unsigned idx = 0; idx < num_point_futures; idx++)
          point_futures[idx] = 
            FutureMap(launcher.point_futures[idx].impl->freeze(parent_ctx));
      }
      map_id = launcher.map_id;
      tag = launcher.tag;
      is_index_space = true;
#ifdef DEBUG_LEGION
      assert(launch_sp.exists());
      assert(launch_space == NULL);
#endif
      launch_space = runtime->forest->get_node(launch_sp);
      add_launch_space_reference(launch_space);
      if (!launcher.launch_domain.exists())
        launch_space->get_launch_space_domain(index_domain);
      else
        index_domain = launcher.launch_domain;
      internal_space = launch_space->handle;
      sharding_space = launcher.sharding_space;
      need_intra_task_alias_analysis = !launcher.independent_requirements;
      initialize_base_task(ctx, track, launcher.static_dependences,
                           launcher.predicate, task_id);
      if (launcher.predicate != Predicate::TRUE_PRED)
        initialize_predicate(launcher.predicate_false_future,
                             launcher.predicate_false_result);
      future_map = FutureMap(
        create_future_map(ctx, launch_space->handle, launcher.sharding_space));
      check_empty_field_requirements(); 

      if (runtime->legion_spy_enabled)
      {
        LegionSpy::log_index_task(parent_ctx->get_unique_id(),
                                  unique_op_id, task_id,
                                  get_task_name());
        for (std::vector<PhaseBarrier>::const_iterator it = 
              launcher.wait_barriers.begin(); it !=
              launcher.wait_barriers.end(); it++)
        {
          ApEvent e = Runtime::get_previous_phase(it->phase_barrier);
          LegionSpy::log_phase_barrier_wait(unique_op_id, e);
        }
      }
      return future_map;
    }

    //--------------------------------------------------------------------------
    Future IndexTask::initialize_task(InnerContext *ctx,
                                      const IndexTaskLauncher &launcher,
                                      IndexSpace launch_sp,
                                      ReductionOpID redop_id, 
                                      bool deterministic,
                                      bool track /*= true*/)
    //--------------------------------------------------------------------------
    {
      parent_ctx = ctx;
      task_id = launcher.task_id;
      indexes = launcher.index_requirements;
      regions = launcher.region_requirements;
      if (!launcher.futures.empty())
      {
        // Only allow non-empty futures on the way in
        for (std::vector<Future>::const_iterator it =
              launcher.futures.begin(); it != launcher.futures.end(); it++)
          if (it->impl != NULL)
            futures.push_back(*it);
      }
      update_grants(launcher.grants);
      wait_barriers = launcher.wait_barriers;
      update_arrival_barriers(launcher.arrive_barriers);
      arglen = launcher.global_arg.get_size();
      if (arglen > 0)
      {
#ifdef DEBUG_LEGION
        assert(arg_manager == NULL);
#endif
        arg_manager = new AllocManager(arglen);
        arg_manager->add_reference();
        args = arg_manager->get_allocation();
        memcpy(args, launcher.global_arg.get_ptr(), arglen);
      }
      point_arguments = 
        FutureMap(launcher.argument_map.impl->freeze(parent_ctx));
      const size_t num_point_futures = launcher.point_futures.size();
      if (num_point_futures > 0)
      {
        point_futures.resize(num_point_futures);
        for (unsigned idx = 0; idx < num_point_futures; idx++)
          point_futures[idx] = 
            FutureMap(launcher.point_futures[idx].impl->freeze(parent_ctx));
      }
      map_id = launcher.map_id;
      tag = launcher.tag;
      is_index_space = true;
#ifdef DEBUG_LEGION
      assert(launch_sp.exists());
      assert(launch_space == NULL);
#endif
      launch_space = runtime->forest->get_node(launch_sp);
      add_launch_space_reference(launch_space);
      if (!launcher.launch_domain.exists())
        launch_space->get_launch_space_domain(index_domain);
      else
        index_domain = launcher.launch_domain;
      internal_space = launch_space->handle;
      sharding_space = launcher.sharding_space;
      need_intra_task_alias_analysis = !launcher.independent_requirements;
      redop = redop_id;
      reduction_op = Runtime::get_reduction_op(redop);
      deterministic_redop = deterministic;
      serdez_redop_fns = Runtime::get_serdez_redop_fns(redop);
      if (!reduction_op->is_foldable)
        REPORT_LEGION_ERROR(ERROR_REDUCTION_OPERATION_INDEX,
                      "Reduction operation %d for index task launch %s "
                      "(ID %lld) is not foldable.",
                      redop, get_task_name(), get_unique_id())
      else
        initialize_reduction_state();
      initialize_base_task(ctx, track, launcher.static_dependences,
                           launcher.predicate, task_id);
      if (launcher.predicate != Predicate::TRUE_PRED)
        initialize_predicate(launcher.predicate_false_future,
                             launcher.predicate_false_result);
      reduction_future = Future(new FutureImpl(runtime,
            true/*register*/, runtime->get_available_distributed_id(), 
            runtime->address_space, get_completion_event(), this));
      check_empty_field_requirements();
      if (runtime->legion_spy_enabled)
      {
        LegionSpy::log_index_task(parent_ctx->get_unique_id(),
                                  unique_op_id, task_id,
                                  get_task_name());
        for (std::vector<PhaseBarrier>::const_iterator it = 
              launcher.wait_barriers.begin(); it !=
              launcher.wait_barriers.end(); it++)
        {
          ApEvent e = Runtime::get_previous_phase(it->phase_barrier);
          LegionSpy::log_phase_barrier_wait(unique_op_id, e);
        }
        LegionSpy::log_future_creation(unique_op_id, 
              reduction_future.impl->get_ready_event(), index_point);
      }
      return reduction_future;
    }

    //--------------------------------------------------------------------------
    void IndexTask::initialize_predicate(const Future &pred_future,
                                         const TaskArgument &pred_arg)
    //--------------------------------------------------------------------------
    {
      if (pred_future.impl != NULL)
        predicate_false_future = pred_future;
      else
      {
        predicate_false_size = pred_arg.get_size();
        if (predicate_false_size == 0)
        {
          // TODO: Reenable this error if we want to track predicate defaults
#if 0
          if (variants->return_size > 0)
            log_run.error("Predicated index task launch for task %s "
                          "in parent task %s (UID %lld) has non-void "
                          "return type but no default value for its "
                          "future if the task predicate evaluates to "
                          "false.  Please set either the "
                          "'predicate_false_result' or "
                          "'predicate_false_future' fields of the "
                          "IndexTaskLauncher struct.",
                          get_task_name(), parent_ctx->get_task_name(),
                          parent_ctx->get_unique_id())
          }
#endif
        }
        else
        {
          // TODO: Reenable this error if we want to track predicate defaults
#ifdef PERFORM_PREDICATE_SIZE_CHECKS
          if (predicate_false_size != variants->return_size)
            REPORT_LEGION_ERROR(ERROR_PREDICATED_INDEX_TASK,
                          "Predicated index task launch for task %s "
                          "in parent task %s (UID %lld) has predicated "
                          "false return type of size %ld bytes, but the "
                          "expected return size is %ld bytes.",
                          get_task_name(), parent_ctx->get_task_name(),
                          parent_ctx->get_unique_id(),
                          predicate_false_size, variants->return_size)
#endif
#ifdef DEBUG_LEGION
          assert(predicate_false_result == NULL);
#endif
          predicate_false_result = 
            legion_malloc(PREDICATE_ALLOC, predicate_false_size);
          memcpy(predicate_false_result, pred_arg.get_ptr(),
                 predicate_false_size);
        }
      }
    }

    //--------------------------------------------------------------------------
    void IndexTask::initialize_must_epoch(MustEpochOp *epoch, 
                                          unsigned index, bool do_registration)
    //--------------------------------------------------------------------------
    {
      set_must_epoch(epoch, index, do_registration);
      future_map = epoch->get_future_map();
    }

    //--------------------------------------------------------------------------
    void IndexTask::trigger_prepipeline_stage(void)
    //--------------------------------------------------------------------------
    {
      // First compute the parent indexes
      compute_parent_indexes(); 
      // Count how many total points we need for this index space task
      total_points = index_domain.get_volume();
      // Annotate any regions which are going to need to be early mapped
      for (unsigned idx = 0; idx < regions.size(); idx++)
      {
        if (!IS_WRITE(regions[idx]))
          continue;
        if (regions[idx].handle_type == SINGULAR)
          regions[idx].flags |= MUST_PREMAP_FLAG;
        else if (regions[idx].handle_type == REG_PROJECTION)
        {
          ProjectionFunction *function = runtime->find_projection_function(
                                                    regions[idx].projection);
          if (function->depth == 0)
            regions[idx].flags |= MUST_PREMAP_FLAG;
        }
      }
      // Initialize the privilege paths
      privilege_paths.resize(regions.size());
      for (unsigned idx = 0; idx < regions.size(); idx++)
        initialize_privilege_path(privilege_paths[idx], regions[idx]);
      if (!options_selected)
      {
        const bool inline_task = select_task_options(false/*prioritize*/);
        if (inline_task) 
        {
          REPORT_LEGION_WARNING(LEGION_WARNING_MAPPER_REQUESTED_INLINE,
                          "Mapper %s requested to inline task %s "
                          "(UID %lld) but the 'enable_inlining' option was "
                          "not set on the task launcher so the request is "
                          "being ignored", mapper->get_mapper_name(),
                          get_task_name(), get_unique_id());
        }
      }
      if (need_intra_task_alias_analysis)
      {
        // If we don't have a trace, we do our alias analysis now
        LegionTrace *local_trace = get_trace();
        if (local_trace == NULL)
          perform_intra_task_alias_analysis(false/*tracing*/, NULL/*trace*/,
                                            privilege_paths);
      }
      if (runtime->legion_spy_enabled)
      { 
        for (unsigned idx = 0; idx < regions.size(); idx++)
          TaskOp::log_requirement(unique_op_id, idx, regions[idx]);
        runtime->forest->log_launch_space(launch_space->handle, unique_op_id);
      }
    }

    //--------------------------------------------------------------------------
    void IndexTask::trigger_dependence_analysis(void)
    //--------------------------------------------------------------------------
    {
      perform_base_dependence_analysis();
      for (unsigned idx = 0; idx < regions.size(); idx++)
      {
        ProjectionInfo projection_info(runtime, regions[idx], launch_space);
        runtime->forest->perform_dependence_analysis(this, idx, regions[idx], 
                                                     projection_info,
                                                     privilege_paths[idx]);
      }
    }

    //--------------------------------------------------------------------------
    void IndexTask::perform_base_dependence_analysis(void)
    //--------------------------------------------------------------------------
    {
#ifdef DEBUG_LEGION
      assert(memo_state != MEMO_REQ);
      assert(privilege_paths.size() == regions.size());
#endif 
      if (runtime->check_privileges)
        perform_privilege_checks();
      if (need_intra_task_alias_analysis)
      {
        // If we have a trace we do our alias analysis now
        LegionTrace *local_trace = get_trace();
        if (local_trace != NULL)
          perform_intra_task_alias_analysis(is_tracing(), local_trace,
                                            privilege_paths);
      }
      // To be correct with the new scheduler we also have to 
      // register mapping dependences on futures
      for (std::vector<Future>::const_iterator it = futures.begin();
            it != futures.end(); it++)
        it->impl->register_dependence(this);
      if (predicate_false_future.impl != NULL)
        predicate_false_future.impl->register_dependence(this);
      // Also have to register any dependences on our predicate
      register_predicate_dependence();
    }

    //--------------------------------------------------------------------------
    void IndexTask::report_interfering_requirements(unsigned idx1,unsigned idx2)
    //--------------------------------------------------------------------------
    {
#if 0
      REPORT_LEGION_ERROR(ERROR_ALIASED_REGION_REQUIREMENTS,
                          "Aliased region requirements for index tasks "
                          "are not permitted. Region requirements %d and %d "
                          "of task %s (UID %lld) in parent task %s (UID %lld) "
                          "are interfering.", idx1, idx2, get_task_name(),
                          get_unique_id(), parent_ctx->get_task_name(),
                          parent_ctx->get_unique_id())
#else
      REPORT_LEGION_WARNING(LEGION_WARNING_REGION_REQUIREMENTS_INDEX,
                      "Region requirements %d and %d of index task %s "
                      "(UID %lld) in parent task %s (UID %lld) are potentially "
                      "interfering.  It's possible that this is a false "
                      "positive if there are projection region requirements "
                      "and each of the point tasks are non-interfering. "
                      "If the runtime is built in debug mode then it will "
                      "check that the region requirements of all points are "
                      "actually non-interfering. If you see no further error "
                      "messages for this index task launch then everything "
                      "is good.", idx1, idx2, get_task_name(), get_unique_id(),
                      parent_ctx->get_task_name(), parent_ctx->get_unique_id())
#endif
#ifdef DEBUG_LEGION
      interfering_requirements.insert(std::pair<unsigned,unsigned>(idx1,idx2));
#endif
    }

    //--------------------------------------------------------------------------
    RegionTreePath& IndexTask::get_privilege_path(unsigned idx)
    //--------------------------------------------------------------------------
    {
#ifdef DEBUG_LEGION
      assert(idx < privilege_paths.size());
#endif
      return privilege_paths[idx];
    }

    //--------------------------------------------------------------------------
    void IndexTask::resolve_false(bool speculated, bool launched)
    //--------------------------------------------------------------------------
    {
      // If we already launched, then we can just return
      // otherwise continue through to do the cleanup work
      if (launched)
        return;
      RtEvent execution_condition;
      // Fill in the index task map with the default future value
      if (redop == 0)
      {
        // Only need to do this if the internal domain exists, it
        // might not in a control replication context
        if (internal_space.exists())
        {
          // Get the domain that we will have to iterate over
          Domain local_domain;
          runtime->forest->find_launch_space_domain(internal_space, 
                                                    local_domain);
          // Handling the future map case
          if (predicate_false_future.impl != NULL)
          {
            ApEvent wait_on = predicate_false_future.impl->get_ready_event();
            if (wait_on.has_triggered())
            {
              const size_t result_size = 
                check_future_size(predicate_false_future.impl);
              const void *result = 
                predicate_false_future.impl->get_untyped_result(true,NULL,true);
              for (Domain::DomainPointIterator itr(local_domain); itr; itr++)
              {
                Future f = future_map.impl->get_future(itr.p, true/*internal*/);
                if (result_size > 0)
                  f.impl->set_result(result, result_size, false/*own*/);
                else
                  f.impl->set_result(NULL, 0, false/*own*/);
              }
            }
            else
            {
              // Add references so things won't be prematurely collected
              future_map.impl->add_base_resource_ref(DEFERRED_TASK_REF);
              predicate_false_future.impl->add_base_gc_ref(DEFERRED_TASK_REF,
                                                           this);
              DeferredFutureMapSetArgs args(future_map.impl,
                  predicate_false_future.impl, local_domain, this);
              execution_condition = 
                runtime->issue_runtime_meta_task(args, LG_LATENCY_WORK_PRIORITY,
                                               Runtime::protect_event(wait_on));
            }
          }
          else
          {
            for (Domain::DomainPointIterator itr(local_domain); itr; itr++)
            {
              Future f = future_map.impl->get_future(itr.p, true/*internal*/);
              if (predicate_false_size > 0)
                f.impl->set_result(predicate_false_result,
                                   predicate_false_size, false/*own*/);
              else
                f.impl->set_result(NULL, 0, false/*own*/);
            }
          }
        }
      }
      else
      {
        // Handling a reduction case
        if (predicate_false_future.impl != NULL)
        {
          ApEvent wait_on = predicate_false_future.impl->get_ready_event();
          if (wait_on.has_triggered())
          {
            const size_t result_size = 
                        check_future_size(predicate_false_future.impl);
            if (result_size > 0)
              reduction_future.impl->set_result(
                predicate_false_future.impl->get_untyped_result(true,NULL,true),
                result_size, false/*own*/);
            else
              reduction_future.impl->set_result(NULL, 0, false/*own*/);
          }
          else
          {
            // Add references so they aren't garbage collected 
            reduction_future.impl->add_base_gc_ref(DEFERRED_TASK_REF, this);
            predicate_false_future.impl->add_base_gc_ref(DEFERRED_TASK_REF, 
                                                         this);
            DeferredFutureSetArgs args(reduction_future.impl,
                                    predicate_false_future.impl, this);
            execution_condition = 
              runtime->issue_runtime_meta_task(args, LG_LATENCY_WORK_PRIORITY,
                                               Runtime::protect_event(wait_on));
          }
        }
        else
        {
          if (predicate_false_size > 0)
            reduction_future.impl->set_result(predicate_false_result,
                                  predicate_false_size, false/*own*/);
          else
            reduction_future.impl->set_result(NULL, 0, false/*own*/);
        }
      }
      // Then clean up this task execution
      complete_mapping();
      complete_execution(execution_condition);
      resolve_speculation();
      trigger_children_complete();
      trigger_children_committed();
    }

    //--------------------------------------------------------------------------
    void IndexTask::early_map_task(void)
    //--------------------------------------------------------------------------
    {
      DETAILED_PROFILER(runtime, INDEX_EARLY_MAP_TASK_CALL);
      std::vector<unsigned> early_map_indexes;
      for (unsigned idx = 0; idx < regions.size(); idx++)
      {
        const RegionRequirement &req = regions[idx];
        if (req.must_premap())
          early_map_indexes.push_back(idx);
      }
      if (!early_map_indexes.empty())
      {
        early_map_regions(map_applied_conditions, early_map_indexes);
        if (!acquired_instances.empty())
          release_acquired_instances(acquired_instances);
      }
    }

    //--------------------------------------------------------------------------
    void IndexTask::early_map_regions(std::set<RtEvent> &applied_conditions,
                                      const std::vector<unsigned> &must_premap)
    //--------------------------------------------------------------------------
    {
      DETAILED_PROFILER(runtime, EARLY_MAP_REGIONS_CALL);
      // This always happens on the owner node so we can just do the 
      // normal trace info creation here without needing to check
      // whether we have a remote trace info
      const TraceInfo trace_info(this);
      ApEvent init_precondition = compute_init_precondition(trace_info);;
      // A little bit of suckinesss here, it's unclear if we have
      // our version infos with the proper versioning information
      // so we might need to "page" it in now.  We'll overlap it as
      // much as possible, but it will still suck. The common case is that
      // we don't have anything to premap though so we shouldn't be
      // doing this all that often.
      std::set<RtEvent> version_ready_events;
      for (std::vector<unsigned>::const_iterator it = must_premap.begin();
            it != must_premap.end(); it++)
      {
        VersionInfo &version_info = get_version_info(*it); 
        if (version_info.has_version_info())
          continue;
        runtime->forest->perform_versioning_analysis(this, *it, regions[*it],
                                         version_info, version_ready_events);
      }
      Mapper::PremapTaskInput input;
      Mapper::PremapTaskOutput output;
      // Initialize this to not have a new target processor
      output.new_target_proc = Processor::NO_PROC;
      output.profiling_priority = LG_THROUGHPUT_WORK_PRIORITY;
      // Set up the inputs and outputs 
      std::set<Memory> visible_memories;
      runtime->machine.get_visible_memories(target_proc, visible_memories);
      // At this point if we have any version ready events we need to wait
      if (!version_ready_events.empty())
      {
        RtEvent wait_on = Runtime::merge_events(version_ready_events);
        // This wait sucks but whatever for now
        wait_on.wait();
      }
      for (std::vector<unsigned>::const_iterator it = must_premap.begin();
            it != must_premap.end(); it++)
      {
        InstanceSet valid;    
        VersionInfo &version_info = get_version_info(*it);
        // Do the premapping
        if (request_valid_instances)
          runtime->forest->physical_premap_region(this, *it, regions[*it],
                                  version_info, valid, applied_conditions);
        // If we need visible instances, filter them as part of the conversion
        if (regions[*it].is_no_access())
          prepare_for_mapping(valid, input.valid_instances[*it]);
        else
          prepare_for_mapping(valid, visible_memories, 
                              input.valid_instances[*it]);
      }
      // Now invoke the mapper call
      if (mapper == NULL)
        mapper = runtime->find_mapper(current_proc, map_id);
      mapper->invoke_premap_task(this, &input, &output);
      // See if we need to update the new target processor
      if (output.new_target_proc.exists())
        this->target_proc = output.new_target_proc;
      // See if we have any profiling requests to handle
      if (!output.copy_prof_requests.empty())
      {
        filter_copy_request_kinds(mapper, 
            output.copy_prof_requests.requested_measurements,
            copy_profiling_requests, true/*warn*/);
        profiling_priority = output.profiling_priority;
#ifdef DEBUG_LEGION
        assert(!profiling_reported.exists());
#endif
        profiling_reported = Runtime::create_rt_user_event();
      }
      // Now do the registration
      for (std::vector<unsigned>::const_iterator it = must_premap.begin();
            it != must_premap.end(); it++)
      {
        VersionInfo &version_info = get_version_info(*it);
        InstanceSet &chosen_instances = early_mapped_regions[*it];
        std::map<unsigned,std::vector<MappingInstance> >::const_iterator 
          finder = output.premapped_instances.find(*it);
        if (finder == output.premapped_instances.end())
          REPORT_LEGION_ERROR(ERROR_INVALID_MAPPER_OUTPUT,
                        "Invalid mapper output from 'premap_task' invocation "
                        "on mapper %s. Mapper failed to map required premap "
                        "region requirement %d of task %s (ID %lld) launched "
                        "in parent task %s (ID %lld).", 
                        mapper->get_mapper_name(), *it, 
                        get_task_name(), get_unique_id(),
                        parent_ctx->get_task_name(), 
                        parent_ctx->get_unique_id())
        RegionTreeID bad_tree = 0;
        std::vector<FieldID> missing_fields;
        std::vector<PhysicalManager*> unacquired;
        int composite_index = runtime->forest->physical_convert_mapping(
            this, regions[*it], finder->second, 
            chosen_instances, bad_tree, missing_fields,
            runtime->unsafe_mapper ? NULL : get_acquired_instances_ref(),
            unacquired, !runtime->unsafe_mapper);
        if (bad_tree > 0)
          REPORT_LEGION_ERROR(ERROR_INVALID_MAPPER_OUTPUT,
                        "Invalid mapper output from 'premap_task' invocation "
                        "on mapper %s. Mapper provided an instance from "
                        "region tree %d for use in satisfying region "
                        "requirement %d of task %s (ID %lld) whose region "
                        "is from region tree %d.", mapper->get_mapper_name(),
                        bad_tree, *it,get_task_name(),get_unique_id(),
                        regions[*it].region.get_tree_id())
        if (!missing_fields.empty())
        {
          for (std::vector<FieldID>::const_iterator fit = 
                missing_fields.begin(); fit != missing_fields.end(); fit++)
          {
            const void *name; size_t name_size;
            if (!runtime->retrieve_semantic_information(
                regions[*it].region.get_field_space(), *fit,
                NAME_SEMANTIC_TAG, name, name_size, true, false))
              name = "(no name)";
            log_run.error("Missing instance for field %s (FieldID: %d)",
                          static_cast<const char*>(name), *it);
          }
          REPORT_LEGION_ERROR(ERROR_MISSING_INSTANCE_FIELD,
                        "Invalid mapper output from 'premap_task' invocation "
                        "on mapper %s. Mapper failed to specify instances "
                        "for %zd fields of region requirement %d of task %s "
                        "(ID %lld) launched in parent task %s (ID %lld). "
                        "The missing fields are listed below.",
                        mapper->get_mapper_name(), missing_fields.size(),
                        *it, get_task_name(), get_unique_id(),
                        parent_ctx->get_task_name(), 
                        parent_ctx->get_unique_id())
          
        }
        if (!unacquired.empty())
        {
          std::map<PhysicalManager*,std::pair<unsigned,bool> > 
            *acquired_instances = get_acquired_instances_ref();
          for (std::vector<PhysicalManager*>::const_iterator uit = 
                unacquired.begin(); uit != unacquired.end(); uit++)
          {
            if (acquired_instances->find(*uit) == acquired_instances->end())
              REPORT_LEGION_ERROR(ERROR_INVALID_MAPPER_OUTPUT,
                            "Invalid mapper output from 'premap_task' "
                            "invocation on mapper %s. Mapper selected "
                            "physical instance for region requirement "
                            "%d of task %s (ID %lld) which has already "
                            "been collected. If the mapper had properly "
                            "acquired this instance as part of the mapper "
                            "call it would have detected this. Please "
                            "update the mapper to abide by proper mapping "
                            "conventions.", mapper->get_mapper_name(),
                            (*it), get_task_name(), get_unique_id())
          }
          // If we did successfully acquire them, still issue the warning
          REPORT_LEGION_WARNING(LEGION_WARNING_MAPPER_FAILED_ACQUIRE,
                          "mapper %s failed to acquire instances "
                          "for region requirement %d of task %s (ID %lld) "
                          "in 'premap_task' call. You may experience "
                          "undefined behavior as a consequence.",
                          mapper->get_mapper_name(), *it, 
                          get_task_name(), get_unique_id());
        }
        if (composite_index >= 0)
          REPORT_LEGION_ERROR(ERROR_INVALID_MAPPER_OUTPUT,
                        "Invalid mapper output from 'premap_task' invocation "
                        "on mapper %s. Mapper requested composite instance "
                        "creation on region requirement %d of task %s "
                        "(ID %lld) launched in parent task %s (ID %lld).",
                        mapper->get_mapper_name(), *it,
                        get_task_name(), get_unique_id(),
                        parent_ctx->get_task_name(),
                        parent_ctx->get_unique_id())
        if (runtime->legion_spy_enabled)
          runtime->forest->log_mapping_decision(unique_op_id, parent_ctx, 
                                                *it, regions[*it],
                                                chosen_instances);
        if (!runtime->unsafe_mapper)
        {
          std::vector<LogicalRegion> regions_to_check(1, 
                                        regions[*it].region);
          for (unsigned check_idx = 0; 
                check_idx < chosen_instances.size(); check_idx++)
          {
            if (!chosen_instances[check_idx].get_manager()->meets_regions(
                                                          regions_to_check))
              REPORT_LEGION_ERROR(ERROR_INVALID_MAPPER_OUTPUT,
                            "Invalid mapper output from invocation of "
                            "'premap_task' on mapper %s. Mapper specified an "
                            "instance region requirement %d of task %s "
                            "(ID %lld) that does not meet the logical region "
                            "requirement. Task was launched in task %s "
                            "(ID %lld).", mapper->get_mapper_name(), *it, 
                            get_task_name(), get_unique_id(), 
                            parent_ctx->get_task_name(), 
                            parent_ctx->get_unique_id())
          }
        }
        // TODO: Implement physical tracing for premapped regions
        if (is_memoizing())
          assert(false);
        // Passed all the error checking tests so register it
        // Always defer the users, the point tasks will do that
        // for themselves when they map their regions
        const bool track_effects = 
          (!atomic_locks.empty() || !arrive_barriers.empty());
        ApEvent effects_done = 
          runtime->forest->physical_perform_updates_and_registration(
                              regions[*it], version_info, 
                              this, *it, init_precondition, completion_event,
                              chosen_instances, 
                              PhysicalTraceInfo(trace_info, *it), 
                              applied_conditions,
#ifdef DEBUG_LEGION
                              get_logging_name(), unique_op_id,
#endif
                              track_effects);
        if (effects_done.exists())
          effects_postconditions.insert(effects_done);
      }
    }

    //--------------------------------------------------------------------------
    bool IndexTask::distribute_task(void)
    //--------------------------------------------------------------------------
    {
      DETAILED_PROFILER(runtime, INDEX_DISTRIBUTE_CALL);
      if (is_origin_mapped())
      {
        // This will only get called if we had slices that couldn't map, but
        // they have now all mapped
#ifdef DEBUG_LEGION
        assert(slices.empty());
#endif
        // We're never actually run
        return false;
      }
      else
      {
        if (!is_sliced() && target_proc.exists() && 
            (target_proc != current_proc))
        {
          // Make a slice copy and send it away
          SliceTask *clone = clone_as_slice_task(internal_space, target_proc,
                                                 true/*needs slice*/,
                                                 stealable);
          runtime->send_task(clone);
          return false; // We have now been sent away
        }
        else
          return true; // Still local so we can be sliced
      }
    }

    //--------------------------------------------------------------------------
    RtEvent IndexTask::perform_mapping(MustEpochOp *owner/*=NULL*/,
                                       const DeferMappingArgs *args/*=NULL*/)
    //--------------------------------------------------------------------------
    {
      DETAILED_PROFILER(runtime, INDEX_PERFORM_MAPPING_CALL);
      // This will only get called if we had slices that failed to origin map 
#ifdef DEBUG_LEGION
      assert(!slices.empty());
      // Should never get duplicate invocations here
      assert(args == NULL);
#endif
      for (std::list<SliceTask*>::iterator it = slices.begin();
            it != slices.end(); /*nothing*/)
      {
        (*it)->trigger_mapping();
        it = slices.erase(it);
      }
      return RtEvent::NO_RT_EVENT;
    }

    //--------------------------------------------------------------------------
    void IndexTask::launch_task(void)
    //--------------------------------------------------------------------------
    {
      // should never be called
      assert(false);
    }

    //--------------------------------------------------------------------------
    bool IndexTask::is_stealable(void) const
    //--------------------------------------------------------------------------
    {
      // Index space tasks are never stealable, they must first be
      // split into slices which can then be stolen.  Note that slicing
      // always happens after premapping so we know stealing is safe.
      return false;
    }

    //--------------------------------------------------------------------------
    void IndexTask::map_and_launch(void)
    //--------------------------------------------------------------------------
    {
      // This should only ever be called if we had slices which failed to map
#ifdef DEBUG_LEGION
      assert(is_sliced());
      assert(!slices.empty());
#endif
      trigger_slices();
    }

    //--------------------------------------------------------------------------
    ApEvent IndexTask::get_task_completion(void) const
    //--------------------------------------------------------------------------
    {
      return get_completion_event();
    }

    //--------------------------------------------------------------------------
    TaskOp::TaskKind IndexTask::get_task_kind(void) const
    //--------------------------------------------------------------------------
    {
      return INDEX_TASK_KIND;
    }

    //--------------------------------------------------------------------------
    void IndexTask::trigger_task_complete(bool deferred /*=false*/)
    //--------------------------------------------------------------------------
    {
      DETAILED_PROFILER(runtime, INDEX_COMPLETE_CALL);
      // Trigger all the futures or set the reduction future result
      // and then trigger it
      if (redop != 0)
      {
        // Set the future if we actually ran the task or we speculated
        if ((speculation_state != RESOLVE_FALSE_STATE) || false_guard.exists())
        {
          // If we're doing a deterministic reduction this is the point
          // at which we can collapse all the futures down to a single
          // value since we know we have them all in the temporary futures
          if (deterministic_redop)
          {
            for (std::map<DomainPoint,std::pair<void*,size_t> >::const_iterator
                  it = temporary_futures.begin();
                  it != temporary_futures.end(); it++)
              fold_reduction_future(it->second.first, it->second.second,
                                    false/*owner*/, true/*exclusive*/);
          }
          reduction_future.impl->set_result(reduction_state,
                                            reduction_state_size, 
                                            false/*owner*/);
        }
      }
      else
        Runtime::trigger_event(future_map_ready);
      if (must_epoch != NULL)
      {
        if (!complete_preconditions.empty())
        {
          const RtEvent wait_on = Runtime::merge_events(complete_preconditions);
          if (wait_on.exists() && !wait_on.has_triggered())
            wait_on.wait();
        }
        must_epoch->notify_subop_complete(this);
      } 
#ifdef LEGION_SPY
      LegionSpy::log_operation_events(unique_op_id, ApEvent::NO_AP_EVENT,
                                      completion_event);
#endif
      // This will only be non-empty if we're doing program order execution
      if (!effects_postconditions.empty())
      {
#ifdef DEBUG_LEGION
        assert(runtime->program_order_execution);
#endif
        const RtEvent done = 
          Runtime::protect_merge_events(effects_postconditions);
        complete_preconditions.insert(done);
      }
      if (!complete_preconditions.empty())
        complete_operation(Runtime::merge_events(complete_preconditions));
      else
        complete_operation();
    }

    //--------------------------------------------------------------------------
    void IndexTask::trigger_task_commit(void)
    //--------------------------------------------------------------------------
    {
      DETAILED_PROFILER(runtime, INDEX_COMMIT_CALL);
      if (profiling_reported.exists())
      {
        if (outstanding_profiling_requests > 0)
        {
#ifdef DEBUG_LEGION
          assert(mapped_event.has_triggered());
#endif
          std::vector<IndexProfilingInfo> to_perform;
          {
            AutoLock o_lock(op_lock);
            to_perform.swap(profiling_info);
          }
          if (!to_perform.empty())
          {
            for (unsigned idx = 0; idx < to_perform.size(); idx++)
            {
              IndexProfilingInfo &info = to_perform[idx];
              const Realm::ProfilingResponse resp(info.buffer,info.buffer_size);
              info.total_reports = outstanding_profiling_requests;
              info.profiling_responses.attach_realm_profiling_response(resp);
              mapper->invoke_task_report_profiling(this, &info);
              free(info.buffer);
            }
            const int count = __sync_add_and_fetch(
                &outstanding_profiling_reported, to_perform.size());
#ifdef DEBUG_LEGION
            assert(count <= outstanding_profiling_requests);
#endif
            if (count == outstanding_profiling_requests)
              Runtime::trigger_event(profiling_reported);
          }
        }
        else
        {
          // We're not expecting any profiling callbacks so we need to
          // do one ourself to inform the mapper that there won't be any
          Mapping::Mapper::TaskProfilingInfo info;
          info.total_reports = 0;
          info.task_response = true;
          info.region_requirement_index = 0;
          info.fill_response = false; // make valgrind happy
          mapper->invoke_task_report_profiling(this, &info);    
          Runtime::trigger_event(profiling_reported);
        }
        commit_preconditions.insert(profiling_reported);
      }
      // If we have an origin-mapped slices then we need to check to see
      // if we're waiting on any profiling reports from them
      if (!origin_mapped_slices.empty())
      {
        for (std::set<SliceTask*>::const_iterator it = 
              origin_mapped_slices.begin(); it != 
              origin_mapped_slices.end(); it++)
          (*it)->find_profiling_reported(commit_preconditions);
      }
      if (must_epoch != NULL)
      {
        if (!commit_preconditions.empty())
        {
          const RtEvent wait_on = Runtime::merge_events(commit_preconditions);
          if (wait_on.exists() && !wait_on.has_triggered())
            wait_on.wait();
        }
        must_epoch->notify_subop_commit(this);
        commit_operation(true/*deactivate*/);
      }
      else
      {
        // Mark that this operation is now committed
        if (!commit_preconditions.empty())
          commit_operation(true/*deactivate*/, 
              Runtime::merge_events(commit_preconditions));
        else
          commit_operation(true/*deactivate*/);
      }
    }

    //--------------------------------------------------------------------------
    bool IndexTask::pack_task(Serializer &rez, AddressSpaceID target)
    //--------------------------------------------------------------------------
    {
      // should never be called
      assert(false);
      return false;
    }

    //--------------------------------------------------------------------------
    bool IndexTask::unpack_task(Deserializer &derez, Processor current,
                                std::set<RtEvent> &ready_events)
    //--------------------------------------------------------------------------
    {
      // should never be called
      assert(false);
      return false;
    }

    //--------------------------------------------------------------------------
    void IndexTask::perform_inlining(void)
    //--------------------------------------------------------------------------
    {
      DETAILED_PROFILER(runtime, INDEX_PERFORM_INLINING_CALL);
      // See if there is anything to wait for
      std::set<ApEvent> wait_on_events;
      for (unsigned idx = 0; idx < futures.size(); idx++)
      {
        FutureImpl *impl = futures[idx].impl; 
        wait_on_events.insert(impl->get_ready_event());
      }
      for (unsigned idx = 0; idx < grants.size(); idx++)
      {
        GrantImpl *impl = grants[idx].impl;
        wait_on_events.insert(impl->acquire_grant());
      }
      for (unsigned idx = 0; idx < wait_barriers.size(); idx++)
      {
	ApEvent e = 
          Runtime::get_previous_phase(wait_barriers[idx].phase_barrier);
        wait_on_events.insert(e);
      }
      // Merge together all the events for the start condition 
      ApEvent start_condition = Runtime::merge_events(NULL, wait_on_events);
      // Enumerate all of the points of our index space and run
      // the task for each one of them either saving or reducing their futures
      Processor current = parent_ctx->get_executing_processor();
      // Select the variant to use
      VariantImpl *variant = parent_ctx->select_inline_variant(this);
      // See if we need to wait for anything
      if (start_condition.exists())
        start_condition.wait();
      // Save this for when things are being returned
      TaskContext *enclosing = parent_ctx;
      // Make a copy of our region requirements
      std::vector<RegionRequirement> copy_requirements(regions.size());
      for (unsigned idx = 0; idx < regions.size(); idx++)
        copy_requirements[idx] = regions[idx];
      bool first = true;
      for (Domain::DomainPointIterator itr(index_domain); itr; itr++)
      {
        // If this is not the first we have to restore the region
        // requirements from copy that we made before hand
        if (!first)
        {
          for (unsigned idx = 0; idx < regions.size(); idx++)
            regions[idx] = copy_requirements[idx];
        }
        else
          first = false;
        index_point = itr.p; 
        // Get our local args
        if (point_arguments.impl != NULL)
        {
          Future local_arg = 
            point_arguments.impl->get_future(index_point, false/*internal*/);
          if (local_arg.impl != NULL)
          {
            local_args = local_arg.impl->get_untyped_result(true, NULL, true);
            local_arglen = local_arg.impl->get_untyped_size(true);
          }
          else
          {
            local_args = NULL;
            local_arglen = 0;
          }
        }
        else
        {
          local_args = NULL;
          local_arglen = 0;
        }
        compute_point_region_requirements();
        InlineContext *inline_ctx = new InlineContext(runtime, enclosing, this);
        // Save the inner context as the parent ctx
        // parent_ctx = inline_ctx;
        variant->dispatch_inline(current, inline_ctx);
        // Return any created privilege state
        std::set<RtEvent> preconditions;
        inline_ctx->return_resources(enclosing, preconditions);
        if (!preconditions.empty())
        {
          const RtEvent wait_on = Runtime::merge_events(preconditions);
          if (wait_on.exists() && !wait_on.has_triggered())
            wait_on.wait();
        }
        // Then we can delete the inline context
        delete inline_ctx;
      }
      if (redop != 0)
        reduction_future.impl->set_result(reduction_state,
                                          reduction_state_size,false/*owner*/);
      // Trigger all our events event
      Runtime::trigger_event(completion_event);
    }

    //--------------------------------------------------------------------------
    void IndexTask::end_inline_task(const void *res, size_t res_size,bool owned)
    //--------------------------------------------------------------------------
    {
      if (redop == 0)
      {
        Future f = future_map.impl->get_future(index_point, true/*internal*/);
        f.impl->set_result(res, res_size, owned);
      }
      else
        fold_reduction_future(res, res_size, owned, true/*exclusive*/);
    }

    //--------------------------------------------------------------------------
    VersionInfo& IndexTask::get_version_info(unsigned idx)
    //--------------------------------------------------------------------------
    {
      return version_infos[idx];
    }

    //--------------------------------------------------------------------------
    std::map<PhysicalManager*,std::pair<unsigned,bool> >* 
                                     IndexTask::get_acquired_instances_ref(void)
    //--------------------------------------------------------------------------
    {
      return &acquired_instances;
    }

    //--------------------------------------------------------------------------
    SliceTask* IndexTask::clone_as_slice_task(IndexSpace is, Processor p,
                                              bool recurse, bool stealable)
    //--------------------------------------------------------------------------
    {
      DETAILED_PROFILER(runtime, INDEX_CLONE_AS_SLICE_CALL);
      SliceTask *result = runtime->get_available_slice_task(); 
      result->initialize_base_task(parent_ctx, false/*track*/, NULL/*deps*/,
                                   Predicate::TRUE_PRED, this->task_id);
      result->clone_multi_from(this, is, p, recurse, stealable);
      result->index_complete = this->completion_event;
      result->index_owner = this;
      result->remote_owner_uid = parent_ctx->get_unique_id();
      result->tpl = tpl;
      result->memo_state = memo_state;
      if (runtime->legion_spy_enabled)
        LegionSpy::log_index_slice(get_unique_id(), 
                                   result->get_unique_id());
      if (runtime->profiler != NULL)
        runtime->profiler->register_slice_owner(get_unique_op_id(),
                                                result->get_unique_op_id());
      return result;
    }

    //--------------------------------------------------------------------------
    void IndexTask::handle_future(const DomainPoint &point, const void *result,
                                  size_t result_size, bool owner)
    //--------------------------------------------------------------------------
    {
      DETAILED_PROFILER(runtime, INDEX_HANDLE_FUTURE);
#ifdef DEBUG_LEGION
      assert(reduction_op != NULL);
#endif
      // If we're doing a deterministic reduction then we need to 
      // buffer up these future values until we get all of them so
      // that we can fold them in a deterministic way
      if (deterministic_redop)
      {
        // Store it in our temporary futures
        if (owner)
        {
          // Hold the lock to protect the data structure
          AutoLock o_lock(op_lock);
#ifdef DEBUG_LEGION
          assert(temporary_futures.find(point) == temporary_futures.end());
#endif
          temporary_futures[point] = 
            std::pair<void*,size_t>(const_cast<void*>(result),result_size);
        }
        else
        {
          void *copy = legion_malloc(FUTURE_RESULT_ALLOC, result_size);
          memcpy(copy,result,result_size);
          // Hold the lock to protect the data structure
          AutoLock o_lock(op_lock);
#ifdef DEBUG_LEGION
          assert(temporary_futures.find(point) == temporary_futures.end());
#endif
          temporary_futures[point] = 
            std::pair<void*,size_t>(copy,result_size);
        }
      }
      else
        fold_reduction_future(result, result_size, owner, false/*exclusive*/);
    }

    //--------------------------------------------------------------------------
    void IndexTask::pack_profiling_requests(Serializer &rez,
                                            std::set<RtEvent> &applied) const
    //--------------------------------------------------------------------------
    {
      rez.serialize<size_t>(copy_profiling_requests.size());
      if (!copy_profiling_requests.empty())
      {
        for (unsigned idx = 0; idx < copy_profiling_requests.size(); idx++)
          rez.serialize(copy_profiling_requests[idx]);
        rez.serialize(profiling_priority);
        rez.serialize(runtime->find_utility_group());
        // Send a message to the owner with an update for the extra counts
        const RtUserEvent done_event = Runtime::create_rt_user_event();
        rez.serialize<RtEvent>(done_event);
        applied.insert(done_event);
      }
    }

    //--------------------------------------------------------------------------
    void IndexTask::add_copy_profiling_request(unsigned src_index,
            unsigned dst_index, Realm::ProfilingRequestSet &requests, bool fill)
    //--------------------------------------------------------------------------
    {
      // Nothing to do if we don't have any copy profiling requests
      if (copy_profiling_requests.empty())
        return;
#ifdef DEBUG_LEGION
      assert(src_index == dst_index);
#endif
      OpProfilingResponse response(this, src_index, dst_index, fill);
      Realm::ProfilingRequest &request = requests.add_request(
        runtime->find_utility_group(), LG_LEGION_PROFILING_ID, 
        &response, sizeof(response));
      for (std::vector<ProfilingMeasurementID>::const_iterator it = 
            copy_profiling_requests.begin(); it != 
            copy_profiling_requests.end(); it++)
        request.add_measurement((Realm::ProfilingMeasurementID)(*it));
      handle_profiling_update(1/*count*/);
    }

    //--------------------------------------------------------------------------
    void IndexTask::handle_profiling_response(
                                       const ProfilingResponseBase *base,
                                       const Realm::ProfilingResponse &response,
                                       const void *orig, size_t orig_length)
    //--------------------------------------------------------------------------
    {
      const OpProfilingResponse *task_prof = 
            static_cast<const OpProfilingResponse*>(base);
      // Check to see if we are done mapping, if not then we need to defer
      // this until we are done mapping so we know how many
      if (!mapped_event.has_triggered())
      {
        // Take the lock and see if we lost the race
        AutoLock o_lock(op_lock);
        if (!mapped_event.has_triggered())
        {
          // Save this profiling response for later until we know the
          // full count of profiling responses
          profiling_info.resize(profiling_info.size() + 1);
          IndexProfilingInfo &info = profiling_info.back();
          info.task_response = task_prof->task; 
          info.region_requirement_index = task_prof->src;
          info.fill_response = task_prof->fill;
          info.buffer_size = orig_length;
          info.buffer = malloc(orig_length);
          memcpy(info.buffer, orig, orig_length);
          return;
        }
      }
      // If we get here then we can handle the response now
      Mapping::Mapper::TaskProfilingInfo info;
      info.profiling_responses.attach_realm_profiling_response(response);
      info.task_response = task_prof->task; 
      info.region_requirement_index = task_prof->src;
      info.total_reports = outstanding_profiling_requests;
      info.fill_response = task_prof->fill;
      mapper->invoke_task_report_profiling(this, &info);
      const int count = __sync_add_and_fetch(&outstanding_profiling_reported,1);
#ifdef DEBUG_LEGION
      assert(count <= outstanding_profiling_requests);
#endif
      if (count == outstanding_profiling_requests)
        Runtime::trigger_event(profiling_reported);
    } 

    //--------------------------------------------------------------------------
    void IndexTask::handle_profiling_update(int count)
    //--------------------------------------------------------------------------
    {
#ifdef DEBUG_LEGION
      assert(count > 0);
      assert(!mapped_event.has_triggered());
#endif
      __sync_fetch_and_add(&outstanding_profiling_requests, count);
    }

    //--------------------------------------------------------------------------
    void IndexTask::register_must_epoch(void)
    //--------------------------------------------------------------------------
    {
      // should never be called
      assert(false);
    }

    //--------------------------------------------------------------------------
    FutureMapImpl* IndexTask::create_future_map(TaskContext *ctx,
                             IndexSpace launch_space, IndexSpace sharding_space) 
    //--------------------------------------------------------------------------
    {
#ifdef DEBUG_LEGION
      assert(!future_map_ready.exists() || future_map_ready.has_triggered());
#endif
      future_map_ready = Runtime::create_rt_user_event();
      return new FutureMapImpl(ctx, this, future_map_ready,index_domain,runtime,
            runtime->get_available_distributed_id(), runtime->address_space);
    }

    //--------------------------------------------------------------------------
    RtEvent IndexTask::find_intra_space_dependence(const DomainPoint &point)
    //--------------------------------------------------------------------------
    {
      AutoLock o_lock(op_lock);
      // Check to see if we already have it
      std::map<DomainPoint,RtEvent>::const_iterator finder = 
        intra_space_dependences.find(point);
      if (finder != intra_space_dependences.end())
        return finder->second;
      // Otherwise make a temporary one and record it for now
      const RtUserEvent pending_event = Runtime::create_rt_user_event();
      intra_space_dependences[point] = pending_event;
      pending_intra_space_dependences[point] = pending_event;
      return pending_event;
    }
    
    //--------------------------------------------------------------------------
    void IndexTask::record_intra_space_dependence(const DomainPoint &point,
                                                  const DomainPoint &next,
                                                  RtEvent point_mapped)
    //--------------------------------------------------------------------------
    {
      AutoLock o_lock(op_lock);
      std::map<DomainPoint,RtEvent>::iterator finder = 
        intra_space_dependences.find(point);
      if (finder != intra_space_dependences.end())
      {
        if (finder->second != point_mapped)
        {
          std::map<DomainPoint,RtUserEvent>::iterator pending_finder = 
            pending_intra_space_dependences.find(point);
#ifdef DEBUG_LEGION
          assert(pending_finder != pending_intra_space_dependences.end());
#endif
          Runtime::trigger_event(pending_finder->second, point_mapped);
          pending_intra_space_dependences.erase(pending_finder);
          finder->second = point_mapped;
        }
      }
      else
        intra_space_dependences[point] = point_mapped;
    }

    //--------------------------------------------------------------------------
    void IndexTask::record_reference_mutation_effect(RtEvent event)
    //--------------------------------------------------------------------------
    {
      AutoLock o_lock(op_lock);
      map_applied_conditions.insert(event);
    }

    //--------------------------------------------------------------------------
    void IndexTask::record_origin_mapped_slice(SliceTask *local_slice)
    //--------------------------------------------------------------------------
    {
      AutoLock o_lock(op_lock);
      origin_mapped_slices.insert(local_slice);
    }

    //--------------------------------------------------------------------------
    void IndexTask::return_slice_mapped(unsigned points,
                                RtEvent applied_condition, ApEvent effects_done)
    //--------------------------------------------------------------------------
    {
      DETAILED_PROFILER(runtime, INDEX_RETURN_SLICE_MAPPED_CALL);
      bool need_trigger = false;
      bool trigger_children_completed = false;
      bool trigger_children_commit = false;
      {
        AutoLock o_lock(op_lock);
        mapped_points += points;
        if (applied_condition.exists())
          map_applied_conditions.insert(applied_condition);
        if (effects_done.exists())
          effects_postconditions.insert(effects_done);
        // Already know that mapped points is the same as total points
        if (mapped_points == total_points)
        {
          need_trigger = true;
          if ((complete_points == total_points) &&
              !children_complete_invoked)
          {
            trigger_children_completed = true;
            children_complete_invoked = true;
          }
          if ((committed_points == total_points) &&
              !children_commit_invoked)
          {
            trigger_children_commit = true;
            children_commit_invoked = true;
          }
        }
      }
      if (need_trigger)
      {
        // Do this before we record ourselves as being mapped or bad
        // things can happen with regards to tracing
        if (!effects_postconditions.empty())
        {
          ApUserEvent to_trigger;
          if (request_early_complete_no_trigger(to_trigger))
          {
            const TraceInfo trace_info(this);
            const ApEvent done = 
              Runtime::merge_events(&trace_info, effects_postconditions);
            effects_postconditions.clear();
            Runtime::trigger_event(to_trigger, done);
          }
          // Don't worry about the else case because that only happens
          // with inorder execution and we'll wait for it before completing
          // See IndexTask::trigger_task_complete
        }
        // Get the mapped precondition note we can now access this
        // without holding the lock because we know we've seen
        // all the responses so no one else will be mutating it.
        if (!map_applied_conditions.empty())
        {
          RtEvent map_condition = Runtime::merge_events(map_applied_conditions);
          complete_mapping(map_condition);
        }
        else
          complete_mapping();
      }
      if (trigger_children_completed)
        trigger_children_complete();
      if (trigger_children_commit)
        trigger_children_committed();
    }

    //--------------------------------------------------------------------------
    void IndexTask::return_slice_complete(unsigned points, 
                                          RtEvent slice_complete)
    //--------------------------------------------------------------------------
    {
      DETAILED_PROFILER(runtime, INDEX_RETURN_SLICE_COMPLETE_CALL);
      bool trigger_execution = false;
      bool need_trigger = false;
      {
        AutoLock o_lock(op_lock);
        if (slice_complete.exists())
          complete_preconditions.insert(slice_complete);
        complete_points += points;
#ifdef DEBUG_LEGION
        assert(!complete_received);
        assert(complete_points <= total_points);
#endif
        if (complete_points == total_points)
        {
          trigger_execution = true;
          if (!children_complete_invoked)
          {
            need_trigger = true;
            children_complete_invoked = true;
          }
        }
      }
      if (trigger_execution)
        complete_execution();
      if (need_trigger)
        trigger_children_complete();
    }

    //--------------------------------------------------------------------------
    void IndexTask::return_slice_commit(unsigned points, 
                                        RtEvent commit_precondition)
    //--------------------------------------------------------------------------
    {
      DETAILED_PROFILER(runtime, INDEX_RETURN_SLICE_COMMIT_CALL);
      bool need_trigger = false;
      {
        AutoLock o_lock(op_lock);
        if (commit_precondition.exists())
          commit_preconditions.insert(commit_precondition);
        committed_points += points;
#ifdef DEBUG_LEGION
        assert(committed_points <= total_points);
#endif
        if ((committed_points == total_points) && !children_commit_invoked)
        {
          need_trigger = true;
          children_commit_invoked = true;
        }
      }
      if (need_trigger)
        trigger_children_committed();
    } 

    //--------------------------------------------------------------------------
    void IndexTask::unpack_slice_mapped(Deserializer &derez, 
                                        AddressSpaceID source)
    //--------------------------------------------------------------------------
    {
      DerezCheck z(derez);
      size_t points;
      derez.deserialize(points);
      RtEvent applied_condition;
      derez.deserialize(applied_condition);
      ApEvent restrict_postcondition;
      derez.deserialize(restrict_postcondition);
#ifdef DEBUG_LEGION
      if (!is_origin_mapped())
      {
        std::map<DomainPoint,std::vector<LogicalRegion> > local_requirements;
        for (unsigned idx = 0; idx < points; idx++)
        {
          DomainPoint point;
          derez.deserialize(point);
          std::vector<LogicalRegion> &reqs = local_requirements[point];
          reqs.resize(regions.size());
          for (unsigned idx2 = 0; idx2 < regions.size(); idx2++)
            derez.deserialize(reqs[idx2]);
        }
        check_point_requirements(local_requirements);
      }
#endif
      return_slice_mapped(points, applied_condition, restrict_postcondition);
    }

    //--------------------------------------------------------------------------
    void IndexTask::unpack_slice_complete(Deserializer &derez)
    //--------------------------------------------------------------------------
    {
      DerezCheck z(derez);
      size_t points;
      derez.deserialize(points);
      RtEvent complete_precondition;
      derez.deserialize(complete_precondition);
      const RtEvent resources_returned =
        ResourceTracker::unpack_resources_return(derez, parent_ctx);
      if (redop > 0)
      {
        if (deterministic_redop)
        {
#ifdef DEBUG_LEGION
          assert(reduction_op != NULL);
#endif
          // Unpack these futures and save them so we can do a
          // deterministic reduction fold operation later
          for (unsigned idx = 0; idx < points; idx++)
          {
            DomainPoint p;
            derez.deserialize(p);
            size_t size;
            derez.deserialize(size);
            const void *ptr = derez.get_current_pointer();
            handle_future(p, ptr, size, false/*owner*/);
            derez.advance_pointer(size);
          }
        }
        else
        {
#ifdef DEBUG_LEGION
          assert(reduction_op != NULL);
#endif
          size_t reduc_size;
          derez.deserialize(reduc_size);
          const void *reduc_ptr = derez.get_current_pointer();
          fold_reduction_future(reduc_ptr, reduc_size,
                                false /*owner*/, false/*exclusive*/);
          // Advance the pointer on the deserializer
          derez.advance_pointer(reduc_size);
        }
      }
      if (resources_returned.exists())
      {
        if (complete_precondition.exists())
          return_slice_complete(points,
              Runtime::merge_events(complete_precondition, resources_returned));
        else
          return_slice_complete(points, resources_returned);
      }
      else
        return_slice_complete(points, complete_precondition);
    }

    //--------------------------------------------------------------------------
    void IndexTask::unpack_slice_commit(Deserializer &derez)
    //--------------------------------------------------------------------------
    {
      DerezCheck z(derez);
      size_t points;
      derez.deserialize(points);
      RtEvent commit_precondition;
      derez.deserialize(commit_precondition);
      return_slice_commit(points, commit_precondition);
    }

    //--------------------------------------------------------------------------
    void IndexTask::replay_analysis(void)
    //--------------------------------------------------------------------------
    {
#ifdef DEBUG_LEGION
      assert(is_replaying());
      assert(current_proc.exists());
#endif
#ifdef LEGION_SPY
      LegionSpy::log_replay_operation(unique_op_id);
#endif
      if (runtime->legion_spy_enabled)
      {
        for (unsigned idx = 0; idx < regions.size(); idx++)
          TaskOp::log_requirement(unique_op_id, idx, regions[idx]);
      }
      // Mark that this is origin mapped effectively in case we
      // have any remote tasks, do this before we clone it
      map_origin = true;
      SliceTask *new_slice = this->clone_as_slice_task(internal_space,
                                                       current_proc,
                                                       false, false);
      // Count how many total points we need for this index space task
      total_points = new_slice->enumerate_points();
      // We need to make one slice per point here in case we need to move
      // points to remote nodes. The way we do slicing right now prevents
      // us from knowing which point tasks are going remote until later in
      // the replay so we have to be pessimistic here
      new_slice->expand_replay_slices(slices);
      // Then do the replay on all the slices
      for (std::list<SliceTask*>::const_iterator it = 
            slices.begin(); it != slices.end(); it++)
        (*it)->replay_analysis();
    }

    //--------------------------------------------------------------------------
    /*static*/ void IndexTask::process_slice_mapped(Deserializer &derez,
                                                    AddressSpaceID source)
    //--------------------------------------------------------------------------
    {
      IndexTask *task;
      derez.deserialize(task);
      task->unpack_slice_mapped(derez, source);
    }

    //--------------------------------------------------------------------------
    /*static*/ void IndexTask::process_slice_complete(Deserializer &derez)
    //--------------------------------------------------------------------------
    {
      IndexTask *task;
      derez.deserialize(task);
      task->unpack_slice_complete(derez);
    }

    //--------------------------------------------------------------------------
    /*static*/ void IndexTask::process_slice_commit(Deserializer &derez)
    //--------------------------------------------------------------------------
    {
      IndexTask *task;
      derez.deserialize(task);
      task->unpack_slice_commit(derez);
    }

    //--------------------------------------------------------------------------
    /*static*/ void IndexTask::process_slice_find_intra_dependence(
                                                            Deserializer &derez)
    //--------------------------------------------------------------------------
    {
      IndexTask *task;
      derez.deserialize(task);
      DomainPoint point;
      derez.deserialize(point);
      RtUserEvent to_trigger;
      derez.deserialize(to_trigger);
      const RtEvent result = task->find_intra_space_dependence(point);
      Runtime::trigger_event(to_trigger, result);
    }

    //--------------------------------------------------------------------------
    /*static*/ void IndexTask::process_slice_record_intra_dependence(
                                                            Deserializer &derez)
    //--------------------------------------------------------------------------
    {
      IndexTask *task;
      derez.deserialize(task);
      DomainPoint point, next;
      derez.deserialize(point);
      derez.deserialize(next);
      RtEvent mapped_event;
      derez.deserialize(mapped_event);
      task->record_intra_space_dependence(point, next, mapped_event);
    }

#ifdef DEBUG_LEGION
    //--------------------------------------------------------------------------
    void IndexTask::check_point_requirements(
            const std::map<DomainPoint,std::vector<LogicalRegion> > &point_reqs)
    //--------------------------------------------------------------------------
    {
      std::set<std::pair<unsigned,unsigned> > local_interfering = 
        interfering_requirements;
      // Handle any region requirements that interfere with itself
      for (unsigned idx = 0; idx < regions.size(); idx++)
      {
        const RegionRequirement &req = regions[idx];
        if (!IS_WRITE(req) || (req.must_premap() && !IS_EXCLUSIVE(req)))
          continue;
        local_interfering.insert(std::pair<unsigned,unsigned>(idx,idx));
      }
      // If the projection functions are invertible then we don't have to 
      // worry about interference because the runtime knows how to hook
      // up those kinds of dependences
      for (std::set<std::pair<unsigned,unsigned> >::iterator it = 
            local_interfering.begin(); it != local_interfering.end(); /*none*/)
      {
        if (it->first == it->second)
        {
          const RegionRequirement &req = regions[it->first];
          if (req.handle_type != SINGULAR)
          {
            ProjectionFunction *func = 
              runtime->find_projection_function(req.projection);   
            if (func->is_invertible)
            {
              std::set<std::pair<unsigned,unsigned> >::iterator to_del = it++;
              local_interfering.erase(to_del); 
              continue;
            }
          }
        }
        // If we make it here then keep going
        it++;
      }
      // Nothing to do if there are no interfering requirements
      if (local_interfering.empty())
        return;
      // Make sure that all the slices coming back here are serialized
      AutoLock o_lock(op_lock);
      for (std::map<DomainPoint,std::vector<LogicalRegion> >::const_iterator 
            pit = point_reqs.begin(); pit != point_reqs.end(); pit++)
      { 
        const std::vector<LogicalRegion> &point_reqs = pit->second;
        for (std::map<DomainPoint,std::vector<LogicalRegion> >::const_iterator
              oit = point_requirements.begin(); 
              oit != point_requirements.end(); oit++)
        {
          const std::vector<LogicalRegion> &other_reqs = oit->second;
          const bool same_point = (pit->first == oit->first);
          // Now check for interference with any other points
          for (std::set<std::pair<unsigned,unsigned> >::const_iterator it =
                local_interfering.begin(); it !=
                local_interfering.end(); it++)
          {
            // Skip same region requireemnt for same point
            if (same_point && (it->first == it->second))
              continue;
            // If either one are the NO_REGION then there is no interference
            if (!point_reqs[it->first].exists() || 
                !other_reqs[it->second].exists())
              continue;
            if (!runtime->forest->are_disjoint(
                  point_reqs[it->first].get_index_space(), 
                  other_reqs[it->second].get_index_space()))
            {
              switch (pit->first.get_dim())
              {
                case 1:
                  {
                    REPORT_LEGION_ERROR(ERROR_INDEX_SPACE_TASK,
                              "Index space task launch has intefering "
                              "region requirements %d of point %lld and region "
                              "requirement %d of point %lld of %s (UID %lld) "
                              "in parent task %s (UID %lld) are interfering.",
                              it->first, pit->first[0], it->second,
                              oit->first[0], get_task_name(), get_unique_id(),
                              parent_ctx->get_task_name(),
                              parent_ctx->get_unique_id());
                    break;
                  }
#if LEGION_MAX_DIM >= 2
                case 2:
                  {
                    REPORT_LEGION_ERROR(ERROR_INDEX_SPACE_TASK,
                              "Index space task launch has intefering "
                              "region requirements %d of point (%lld,%lld) and "
                              "region requirement %d of point (%lld,%lld) of "
                              "%s (UID %lld) in parent task %s (UID %lld) are "
                              "interfering.", it->first, pit->first[0],
                              pit->first[1], it->second, oit->first[0],
                              oit->first[1], get_task_name(), get_unique_id(),
                              parent_ctx->get_task_name(),
                              parent_ctx->get_unique_id());
                    break;
                  }
#endif
#if LEGION_MAX_DIM >= 3
                case 3:
                  {
                    REPORT_LEGION_ERROR(ERROR_INDEX_SPACE_TASK,
                              "Index space task launch has intefering "
                              "region requirements %d of point (%lld,%lld,%lld)"
                              " and region requirement %d of point "
                              "(%lld,%lld,%lld) of %s (UID %lld) in parent "
                              "task %s (UID %lld) are interfering.", it->first,
                              pit->first[0], pit->first[1], pit->first[2],
                              it->second, oit->first[0], oit->first[1],
                              oit->first[2], get_task_name(), get_unique_id(),
                              parent_ctx->get_task_name(),
                              parent_ctx->get_unique_id());
                    break;
                  }
#endif
#if LEGION_MAX_DIM >= 4
                case 4:
                  {
                    REPORT_LEGION_ERROR(ERROR_INDEX_SPACE_TASK,
                              "Index space task launch has intefering "
                              "region requirements %d of point "
                              "(%lld,%lld,%lld,%lld)"
                              " and region requirement %d of point "
                              "(%lld,%lld,%lld,%lld) of %s (UID %lld) in parent"
                              " task %s (UID %lld) are interfering.", it->first,
                              pit->first[0], pit->first[1], pit->first[2],
                              pit->first[3], it->second, oit->first[0], 
                              oit->first[1], oit->first[2], oit->first[3],
                              get_task_name(), get_unique_id(),
                              parent_ctx->get_task_name(),
                              parent_ctx->get_unique_id());
                    break;
                  }
#endif
#if LEGION_MAX_DIM >= 5
                case 5:
                  {
                    REPORT_LEGION_ERROR(ERROR_INDEX_SPACE_TASK,
                              "Index space task launch has intefering "
                              "region requirements %d of point "
                              "(%lld,%lld,%lld,%lld,%lld)"
                              " and region requirement %d of point "
                              "(%lld,%lld,%lld,%lld,%lld) of %s (UID %lld) "
                              "in parent task %s (UID %lld) are interfering.",
                              it->first, pit->first[0], pit->first[1], 
                              pit->first[2], pit->first[3], pit->first[4],
                              it->second, oit->first[0], oit->first[1], 
                              oit->first[2], oit->first[3], oit->first[4],
                              get_task_name(), get_unique_id(),
                              parent_ctx->get_task_name(),
                              parent_ctx->get_unique_id());
                    break;
                  }
#endif
#if LEGION_MAX_DIM >= 6
                case 6:
                  {
                    REPORT_LEGION_ERROR(ERROR_INDEX_SPACE_TASK,
                              "Index space task launch has intefering "
                              "region requirements %d of point "
                              "(%lld,%lld,%lld,%lld,%lld,%lld)"
                              " and region requirement %d of point "
                              "(%lld,%lld,%lld,%lld,%lld,%lld) of %s " 
                              "(UID %lld) in parent task %s (UID %lld) "
                              "are interfering.",
                              it->first, pit->first[0], pit->first[1], 
                              pit->first[2], pit->first[3], pit->first[4],
                              pit->first[5], it->second, oit->first[0], 
                              oit->first[1], oit->first[2], oit->first[3], 
                              oit->first[4], oit->first[5],
                              get_task_name(), get_unique_id(),
                              parent_ctx->get_task_name(),
                              parent_ctx->get_unique_id());
                    break;
                  }
#endif
#if LEGION_MAX_DIM >= 7
                case 7:
                  {
                    REPORT_LEGION_ERROR(ERROR_INDEX_SPACE_TASK,
                              "Index space task launch has intefering "
                              "region requirements %d of point "
                              "(%lld,%lld,%lld,%lld,%lld,%lld,%lld)"
                              " and region requirement %d of point "
                              "(%lld,%lld,%lld,%lld,%lld,%lld,%lld) of %s "
                              "(UID %lld) in parent task %s (UID %lld) "
                              "are interfering.",
                              it->first, pit->first[0], pit->first[1], 
                              pit->first[2], pit->first[3], pit->first[4],
                              pit->first[5], pit->first[6], it->second, 
                              oit->first[0], oit->first[1], oit->first[2], 
                              oit->first[3], oit->first[4], oit->first[5],
                              oit->first[6], get_task_name(), get_unique_id(),
                              parent_ctx->get_task_name(),
                              parent_ctx->get_unique_id());
                    break;
                  }
#endif
#if LEGION_MAX_DIM >= 8
                case 8:
                  {
                    REPORT_LEGION_ERROR(ERROR_INDEX_SPACE_TASK,
                              "Index space task launch has intefering "
                              "region requirements %d of point "
                              "(%lld,%lld,%lld,%lld,%lld,%lld,%lld,%lld)"
                              " and region requirement %d of point "
                              "(%lld,%lld,%lld,%lld,%lld,%lld,%lld,%lld) "
                              "of %s (UID %lld) in parent task %s (UID %lld) "
                              "are interfering.",
                              it->first, pit->first[0], pit->first[1], 
                              pit->first[2], pit->first[3], pit->first[4],
                              pit->first[5], pit->first[6], pit->first[7],
                              it->second, oit->first[0], oit->first[1], 
                              oit->first[2], oit->first[3], oit->first[4], 
                              oit->first[5], oit->first[6], oit->first[7],
                              get_task_name(), get_unique_id(),
                              parent_ctx->get_task_name(),
                              parent_ctx->get_unique_id());
                    break;
                  }
#endif
#if LEGION_MAX_DIM >= 9
                case 9:
                  {
                    REPORT_LEGION_ERROR(ERROR_INDEX_SPACE_TASK,
                              "Index space task launch has intefering "
                              "region requirements %d of point "
                              "(%lld,%lld,%lld,%lld,%lld,%lld,%lld,%lld,%lld)"
                              " and region requirement %d of point "
                              "(%lld,%lld,%lld,%lld,%lld,%lld,%lld,%lld,%lld) "
                              "of %s (UID %lld) in parent task %s (UID %lld) "
                              "are interfering.",
                              it->first, pit->first[0], pit->first[1], 
                              pit->first[2], pit->first[3], pit->first[4],
                              pit->first[5], pit->first[6], pit->first[7],
                              pit->first[8], it->second, oit->first[0], 
                              oit->first[1], oit->first[2], oit->first[3], 
                              oit->first[4], oit->first[5], oit->first[6], 
                              oit->first[7], oit->first[8],
                              get_task_name(), get_unique_id(),
                              parent_ctx->get_task_name(),
                              parent_ctx->get_unique_id());
                    break;
                  }
#endif
                default:
                  assert(false);
              }
            }
          }
        }
        // Add it to the set of point requirements
        point_requirements.insert(*pit);
      }
    }
#endif

    /////////////////////////////////////////////////////////////
    // Slice Task 
    /////////////////////////////////////////////////////////////

    //--------------------------------------------------------------------------
    SliceTask::SliceTask(Runtime *rt)
      : MultiTask(rt)
    //--------------------------------------------------------------------------
    {
    }

    //--------------------------------------------------------------------------
    SliceTask::SliceTask(const SliceTask &rhs)
      : MultiTask(NULL)
    //--------------------------------------------------------------------------
    {
      // should never be called
      assert(false);
    }

    //--------------------------------------------------------------------------
    SliceTask::~SliceTask(void)
    //--------------------------------------------------------------------------
    {
    }

    //--------------------------------------------------------------------------
    SliceTask& SliceTask::operator=(const SliceTask &rhs)
    //--------------------------------------------------------------------------
    {
      // should never be called
      assert(false);
      return *this;
    }

    //--------------------------------------------------------------------------
    void SliceTask::activate(void)
    //--------------------------------------------------------------------------
    {
      DETAILED_PROFILER(runtime, SLICE_ACTIVATE_CALL);
      activate_multi();
      // Slice tasks never have to resolve speculation
      resolve_speculation();
      index_complete = ApEvent::NO_AP_EVENT;
      num_unmapped_points = 0;
      num_uncomplete_points = 0;
      num_uncommitted_points = 0;
      index_owner = NULL;
      remote_owner_uid = 0;
      remote_trace_info = NULL;
      remote_unique_id = get_unique_id();
      origin_mapped = false;
    }

    //--------------------------------------------------------------------------
    void SliceTask::deactivate(void)
    //--------------------------------------------------------------------------
    {
      DETAILED_PROFILER(runtime, SLICE_DEACTIVATE_CALL);
      deactivate_multi();
      // Deactivate all our points 
      for (std::vector<PointTask*>::const_iterator it = points.begin();
            it != points.end(); it++)
      {
        // Check to see if we are origin mapped or not which 
        // determines whether we should commit this operation or
        // just deactivate it like normal
        if (is_origin_mapped() && !is_remote())
          (*it)->deactivate();
        else
          (*it)->commit_operation(true/*deactivate*/);
      }
      points.clear(); 
      if (remote_trace_info != NULL)
        delete remote_trace_info;
      if (!acquired_instances.empty())
        release_acquired_instances(acquired_instances);
#ifdef DEBUG_LEGION
      assert(local_regions.empty());
      assert(local_fields.empty());
#endif
      acquired_instances.clear();
      map_applied_conditions.clear();
      complete_preconditions.clear();
      commit_preconditions.clear();
      created_regions.clear();
      created_fields.clear();
      created_field_spaces.clear();
      created_index_spaces.clear();
      created_index_partitions.clear();
      unique_intra_space_deps.clear();
      runtime->free_slice_task(this);
    }

    //--------------------------------------------------------------------------
    void SliceTask::trigger_dependence_analysis(void)
    //--------------------------------------------------------------------------
    {
      // should never be called
      assert(false);
    }

    //--------------------------------------------------------------------------
    void SliceTask::resolve_false(bool speculated, bool launched)
    //--------------------------------------------------------------------------
    {
      // should never be called
      assert(false);
    }

    //--------------------------------------------------------------------------
    void SliceTask::early_map_task(void)
    //--------------------------------------------------------------------------
    {
      // Slices are already done with early mapping 
    }

    //--------------------------------------------------------------------------
    std::map<PhysicalManager*,std::pair<unsigned,bool> >* 
                                     SliceTask::get_acquired_instances_ref(void)
    //--------------------------------------------------------------------------
    {
      return &acquired_instances;
    }

    //--------------------------------------------------------------------------
    void SliceTask::check_target_processors(void) const
    //--------------------------------------------------------------------------
    {
#ifdef DEBUG_LEGION
      assert(!points.empty());
#endif
      if (points.size() == 1)
        return;
      const AddressSpaceID target_space = 
        runtime->find_address_space(points[0]->target_proc);
      for (unsigned idx = 1; idx < points.size(); idx++)
      {
        if (target_space != 
            runtime->find_address_space(points[idx]->target_proc))
          REPORT_LEGION_ERROR(ERROR_INVALID_MAPPER_OUTPUT,
                      "Invalid mapper output: two different points in one "
                      "slice of %s (UID %lld) mapped to processors in two"
                      "different address spaces (%d and %d) which is illegal.",
                      get_task_name(), get_unique_id(), target_space,
                      runtime->find_address_space(points[idx]->target_proc))
      }
    }

    //--------------------------------------------------------------------------
    void SliceTask::update_target_processor(void)
    //--------------------------------------------------------------------------
    {
      if (points.empty())
        return;
#ifdef DEBUG_LEGION
      check_target_processors();
#endif
      this->target_proc = points[0]->target_proc;
    }

    //--------------------------------------------------------------------------
    bool SliceTask::distribute_task(void)
    //--------------------------------------------------------------------------
    {
      DETAILED_PROFILER(runtime, SLICE_DISTRIBUTE_CALL);
      update_target_processor();
      if (target_proc.exists() && (target_proc != current_proc))
      {
        runtime->send_task(this);
        // The runtime will deactivate this task
        // after it has been sent
        return false;
      }
      return true;
    }

    //--------------------------------------------------------------------------
    RtEvent SliceTask::perform_mapping(MustEpochOp *epoch_owner/*=NULL*/,
                                       const DeferMappingArgs *args/*=NULL*/)
    //--------------------------------------------------------------------------
    {
      DETAILED_PROFILER(runtime, SLICE_PERFORM_MAPPING_CALL);
#ifdef DEBUG_LEGION
      // Should never get duplicate invocations here
      assert(args == NULL);
#endif
      // Check to see if we already enumerated all the points, if
      // not then do so now
      if (points.empty())
        enumerate_points();
      // Once we start mapping then we are no longer stealable
      stealable = false;
      std::set<RtEvent> mapped_events;
      for (std::vector<PointTask*>::const_iterator it = 
            points.begin(); it != points.end(); it++)
      {
        const RtEvent map_event = (*it)->perform_mapping(epoch_owner);
        if (map_event.exists())
          mapped_events.insert(map_event);
      }
      if (!mapped_events.empty())
        return Runtime::merge_events(mapped_events);
      return RtEvent::NO_RT_EVENT;
    }

    //--------------------------------------------------------------------------
    void SliceTask::launch_task(void)
    //--------------------------------------------------------------------------
    {
      DETAILED_PROFILER(runtime, SLICE_LAUNCH_CALL);
#ifdef DEBUG_LEGION
      assert(!points.empty());
#endif
      // Launch all of our child points
      for (unsigned idx = 0; idx < points.size(); idx++)
        points[idx]->launch_task();
    }

    //--------------------------------------------------------------------------
    bool SliceTask::is_stealable(void) const
    //--------------------------------------------------------------------------
    {
      return ((!map_origin) && stealable);
    }

    //--------------------------------------------------------------------------
    void SliceTask::map_and_launch(void)
    //--------------------------------------------------------------------------
    {
      DETAILED_PROFILER(runtime, SLICE_MAP_AND_LAUNCH_CALL);
      // First enumerate all of our points if we haven't already done so
      if (points.empty())
        enumerate_points();
      // Mark that this task is no longer stealable.  Once we start
      // executing things onto a specific processor slices cannot move.
      stealable = false;
#ifdef DEBUG_LEGION
      assert(!points.empty());
#endif
      const size_t num_points = points.size();
      for (unsigned idx = 0; idx < num_points; idx++)
      {
        PointTask *point = points[idx];
        const RtEvent map_event = point->perform_mapping();
        if (map_event.exists() && !map_event.has_triggered())
          point->defer_launch_task(map_event);
        else
          point->launch_task();
      }
    }

    //--------------------------------------------------------------------------
    ApEvent SliceTask::get_task_completion(void) const
    //--------------------------------------------------------------------------
    {
      return index_complete;
    }

    //--------------------------------------------------------------------------
    TaskOp::TaskKind SliceTask::get_task_kind(void) const
    //--------------------------------------------------------------------------
    {
      return SLICE_TASK_KIND;
    }

    //--------------------------------------------------------------------------
    bool SliceTask::pack_task(Serializer &rez, AddressSpaceID target)
    //--------------------------------------------------------------------------
    {
      DETAILED_PROFILER(runtime, SLICE_PACK_TASK_CALL);
      // Check to see if we are stealable or not yet fully sliced,
      // if both are false and we're not remote, then we can send the state
      // now or check to see if we are remotely mapped
      RezCheck z(rez);
      // Preamble used in TaskOp::unpack
      rez.serialize(points.size());
      pack_multi_task(rez, target);
      rez.serialize(index_owner);
      rez.serialize(index_complete);
      rez.serialize(remote_unique_id);
      rez.serialize(origin_mapped);
      rez.serialize(remote_owner_uid);
      rez.serialize(internal_space);
      if (redop == 0)
      {
#ifdef DEBUG_LEGION
        assert(future_map.impl != NULL);
#endif
        rez.serialize(future_map.impl->did);
        rez.serialize(future_map.impl->future_map_domain);
        rez.serialize(future_map.impl->get_ready_event());
      }
      if (predicate_false_future.impl != NULL)
        rez.serialize(predicate_false_future.impl->did);
      else
        rez.serialize<DistributedID>(0);
      rez.serialize(predicate_false_size);
      if (predicate_false_size > 0)
        rez.serialize(predicate_false_result, predicate_false_size);
      for (unsigned idx = 0; idx < points.size(); idx++)
      {
        points[idx]->pack_task(rez, target);
      }
      // If we don't have any points, we have to pack up the argument map
      // and any trace info that we need for doing remote tracing
      if (points.empty())
      {
        if (remote_trace_info == NULL)
        {
          const TraceInfo trace_info = (remote_trace_info == NULL) ?
            TraceInfo(this) : *remote_trace_info; 
          std::set<RtEvent> applied;
          trace_info.pack_remote_trace_info(rez, target, applied);
          // Pass any applied events back to the index owner
          if (!applied.empty())
          {
            for (std::set<RtEvent>::const_iterator it =
                  applied.begin(); it != applied.end(); it++)
              index_owner->record_reference_mutation_effect(*it);
          }
        }
        else
        {
#ifdef DEBUG_LEGION
          // Should be empty before
          assert(map_applied_conditions.empty());
#endif
          remote_trace_info->pack_remote_trace_info(rez, target, 
                                                    map_applied_conditions);
#ifdef DEBUG_LEGION
          // Should be empty after too
          assert(map_applied_conditions.empty());
#endif
        }
        if (point_arguments.impl != NULL)
        {
          rez.serialize(point_arguments.impl->did);
          rez.serialize(point_arguments.impl->future_map_domain);
          rez.serialize(point_arguments.impl->get_ready_event());
        }
        else
          rez.serialize<DistributedID>(0);
        rez.serialize<size_t>(point_futures.size());
        for (unsigned idx = 0; idx < point_futures.size(); idx++)
        {
          FutureMapImpl *impl = point_futures[idx].impl;
          rez.serialize(impl->did);
          rez.serialize(impl->future_map_domain);
          rez.serialize(impl->get_ready_event());
        }
      }
      if (is_origin_mapped())
      {
        // If we're not remote and origin mapped then we need
        // to hold onto these version infos until we are done
        // with the whole index space task, so tell our owner
        // Similarly for slices being removed remotely but are
        // origin mapped we may need to receive profiling feedback
        // to this node so also hold onto these slices until the
        // index space is done
        index_owner->record_origin_mapped_slice(this);
        return false;
      }
      // Always return true for slice tasks since they should
      // always be deactivated after they are sent somewhere else
      return true;
    }
    
    //--------------------------------------------------------------------------
    bool SliceTask::unpack_task(Deserializer &derez, Processor current,
                                std::set<RtEvent> &ready_events)
    //--------------------------------------------------------------------------
    {
      DETAILED_PROFILER(runtime, SLICE_UNPACK_TASK_CALL);
      DerezCheck z(derez);
      size_t num_points;
      derez.deserialize(num_points);
      unpack_multi_task(derez, ready_events);
      set_current_proc(current);
      derez.deserialize(index_owner);
      derez.deserialize(index_complete);
      derez.deserialize(remote_unique_id); 
      derez.deserialize(origin_mapped);
      derez.deserialize(remote_owner_uid);
      derez.deserialize(internal_space);
      if (runtime->legion_spy_enabled)
        LegionSpy::log_slice_slice(remote_unique_id, get_unique_id());
      if (runtime->profiler != NULL)
        runtime->profiler->register_slice_owner(remote_unique_id,
            get_unique_op_id());
      num_unmapped_points = num_points;
      num_uncomplete_points = num_points;
      num_uncommitted_points = num_points;
      // Check to see if we ended up back on the original node
      // We have to do this before unpacking the points
      if (is_remote())
      {
        RtEvent ctx_ready;
        parent_ctx = runtime->find_context(remote_owner_uid, false, &ctx_ready);
        if (ctx_ready.exists())
          ready_events.insert(ctx_ready);
      }
      else
        parent_ctx = index_owner->parent_ctx;
      if (redop == 0)
      {
        DistributedID future_map_did;
        derez.deserialize(future_map_did);
        Domain future_map_domain;
        derez.deserialize(future_map_domain);
        RtEvent ready_event;
        derez.deserialize(ready_event);
        WrapperReferenceMutator mutator(ready_events);
        future_map = FutureMap(
            runtime->find_or_create_future_map(future_map_did, parent_ctx, 
                                future_map_domain, ready_event, &mutator)); 
      }
      // Unpack the predicate false infos
      DistributedID pred_false_did;
      derez.deserialize(pred_false_did);
      if (pred_false_did != 0)
      {
        WrapperReferenceMutator mutator(ready_events);
        FutureImpl *impl = 
          runtime->find_or_create_future(pred_false_did, &mutator);
        impl->add_base_gc_ref(FUTURE_HANDLE_REF, &mutator);
        predicate_false_future = Future(impl, false/*need reference*/);
      }
      derez.deserialize(predicate_false_size);
      if (predicate_false_size > 0)
      {
#ifdef DEBUG_LEGION
        assert(predicate_false_result == NULL);
#endif
        predicate_false_result = malloc(predicate_false_size);
        derez.deserialize(predicate_false_result, predicate_false_size);
      }
      for (unsigned idx = 0; idx < num_points; idx++)
      {
        PointTask *point = runtime->get_available_point_task(); 
        point->slice_owner = this;
        point->unpack_task(derez, current, ready_events);
        point->parent_ctx = parent_ctx;
        points.push_back(point);
        if (runtime->legion_spy_enabled)
          LegionSpy::log_slice_point(get_unique_id(), 
                                     point->get_unique_id(),
                                     point->index_point);
      }
      if (num_points == 0)
      {
#ifdef DEBUG_LEGION
        assert(remote_trace_info == NULL);
#endif
        remote_trace_info = 
          TraceInfo::unpack_remote_trace_info(derez, this, runtime);
        DistributedID future_map_did;
        derez.deserialize(future_map_did);
        if (future_map_did > 0)
        {
          Domain future_map_domain;
          derez.deserialize(future_map_domain);
          RtEvent ready_event;
          derez.deserialize(ready_event);
          WrapperReferenceMutator mutator(ready_events);
          FutureMapImpl *impl = runtime->find_or_create_future_map(
              future_map_did, parent_ctx, future_map_domain, 
              ready_event, &mutator);
          impl->add_base_gc_ref(FUTURE_HANDLE_REF, &mutator);
          point_arguments = FutureMap(impl, false/*need reference*/);
        }
        size_t num_point_futures;
        derez.deserialize(num_point_futures);
        if (num_point_futures > 0)
        {
          RtEvent ready_event;
          Domain future_map_domain;
          point_futures.resize(num_point_futures);
          WrapperReferenceMutator mutator(ready_events);
          for (unsigned idx = 0; idx < num_point_futures; idx++)
          {
            derez.deserialize(future_map_did);
            derez.deserialize(future_map_domain);
            derez.deserialize(ready_event);
            FutureMapImpl *impl = runtime->find_or_create_future_map(
                    future_map_did, parent_ctx, future_map_domain,
                    ready_event, &mutator);
            impl->add_base_gc_ref(FUTURE_HANDLE_REF, &mutator);
            point_futures[idx] = FutureMap(impl, false/*need reference*/);
          }
        }
        // Set the first mapping to false since we know things are mapped
        first_mapping = false;
      }
      // Return true to add this to the ready queue
      return true;
    }

    //--------------------------------------------------------------------------
    void SliceTask::perform_inlining(void)
    //--------------------------------------------------------------------------
    {
      // should never be called
      assert(false);
    }

    //--------------------------------------------------------------------------
    SliceTask* SliceTask::clone_as_slice_task(IndexSpace is, Processor p,
                                              bool recurse, bool stealable)
    //--------------------------------------------------------------------------
    {
      DETAILED_PROFILER(runtime, SLICE_CLONE_AS_SLICE_CALL);
      SliceTask *result = runtime->get_available_slice_task(); 
      result->initialize_base_task(parent_ctx,  false/*track*/, NULL/*deps*/,
                                   Predicate::TRUE_PRED, this->task_id);
      result->clone_multi_from(this, is, p, recurse, stealable);
      result->index_complete = this->index_complete;
      result->index_owner = this->index_owner;
      result->remote_owner_uid = this->remote_owner_uid;
      result->tpl = tpl;
      result->memo_state = memo_state;
      if (runtime->legion_spy_enabled)
        LegionSpy::log_slice_slice(get_unique_id(), 
                                   result->get_unique_id());
      if (runtime->profiler != NULL)
        runtime->profiler->register_slice_owner(get_unique_op_id(),
            result->get_unique_op_id());
      return result;
    }

    //--------------------------------------------------------------------------
    void SliceTask::handle_future(const DomainPoint &point, const void *result,
                                  size_t result_size, bool owner)
    //--------------------------------------------------------------------------
    {
      DETAILED_PROFILER(runtime, SLICE_HANDLE_FUTURE_CALL);
      if (redop > 0)
      {
        if (is_remote())
        {
          // Store the future result in our temporary futures unless we're 
          // doing a non-deterministic reduction in which case we can eagerly
          // fold this now into our reduction buffer
          if (deterministic_redop)
          {
            // Store it in our temporary futures
            if (owner)
            {
              // Hold the lock to protect the data structure
              AutoLock o_lock(op_lock);
#ifdef DEBUG_LEGION
              assert(temporary_futures.find(point) == temporary_futures.end());
#endif
              temporary_futures[point] = 
                std::pair<void*,size_t>(const_cast<void*>(result),result_size);
            }
            else
            {
              void *copy = legion_malloc(FUTURE_RESULT_ALLOC, result_size);
              memcpy(copy,result,result_size);
              // Hold the lock to protect the data structure
              AutoLock o_lock(op_lock);
#ifdef DEBUG_LEGION
              assert(temporary_futures.find(point) == temporary_futures.end());
#endif
              temporary_futures[point] = 
                std::pair<void*,size_t>(copy,result_size);
            }
          }
          else
            fold_reduction_future(result, result_size,owner,false/*exclusive*/);
        }
        else
          index_owner->handle_future(point, result, result_size, owner);
      }
      else
      {
        Future f = future_map.impl->get_future(point, true/*internal only*/);
        f.impl->set_result(result, result_size, owner);
      }
    }

    //--------------------------------------------------------------------------
    void SliceTask::register_must_epoch(void)
    //--------------------------------------------------------------------------
    {
#ifdef DEBUG_LEGION
      assert(must_epoch != NULL);
#endif
      if (points.empty())
        enumerate_points();
      must_epoch->register_slice_task(this);
      for (unsigned idx = 0; idx < points.size(); idx++)
      {
        PointTask *point = points[idx];
        must_epoch->register_single_task(point, must_epoch_index);
      }
    }

    //--------------------------------------------------------------------------
    PointTask* SliceTask::clone_as_point_task(const DomainPoint &point)
    //--------------------------------------------------------------------------
    {
      DETAILED_PROFILER(runtime, SLICE_CLONE_AS_POINT_CALL);
      PointTask *result = runtime->get_available_point_task();
      result->initialize_base_task(parent_ctx, false/*track*/, NULL/*deps*/,
                                   Predicate::TRUE_PRED, this->task_id);
      result->clone_task_op_from(this, this->target_proc, 
                                 false/*stealable*/, true/*duplicate*/);
      result->is_index_space = true;
      result->must_epoch_task = this->must_epoch_task;
      result->index_domain = this->index_domain;
      result->tpl = tpl;
      result->memo_state = memo_state;
      // Grab any remote trace info that we need from the slice
      if (remote_trace_info != NULL)
      {
#ifdef DEBUG_LEGION
        assert(result->remote_trace_info == NULL);
#endif
        result->remote_trace_info = new TraceInfo(*remote_trace_info, result);
      }
      // Now figure out our local point information
      result->initialize_point(this, point, point_arguments, point_futures);
      if (runtime->legion_spy_enabled)
        LegionSpy::log_slice_point(get_unique_id(), 
                                   result->get_unique_id(),
                                   result->index_point);
      return result;
    }

    //--------------------------------------------------------------------------
    size_t SliceTask::enumerate_points(void)
    //--------------------------------------------------------------------------
    {
      DETAILED_PROFILER(runtime, SLICE_ENUMERATE_POINTS_CALL);
      Domain internal_domain;
      runtime->forest->find_launch_space_domain(internal_space,internal_domain);
      const size_t num_points = internal_domain.get_volume();
#ifdef DEBUG_LEGION
      assert(num_points > 0);
#endif
      unsigned point_idx = 0;
      points.resize(num_points);
      // Enumerate all the points in our slice and make point tasks
      for (Domain::DomainPointIterator itr(internal_domain); 
            itr; itr++, point_idx++)
        points[point_idx] = clone_as_point_task(itr.p);
      // Compute any projection region requirements
      for (unsigned idx = 0; idx < regions.size(); idx++)
      {
        if (regions[idx].handle_type == SINGULAR)
          continue;
        else 
        {
          ProjectionFunction *function = 
            runtime->find_projection_function(regions[idx].projection);
          function->project_points(regions[idx], idx, runtime, 
                                   index_domain, points);
        }
      }
      // Update the no access regions
      for (unsigned idx = 0; idx < num_points; idx++)
        points[idx]->complete_point_projection();
      // Mark how many points we have
      num_unmapped_points = num_points;
      num_uncomplete_points = num_points;
      num_uncommitted_points = num_points;
      return num_points;
    } 

    //--------------------------------------------------------------------------
    const void* SliceTask::get_predicate_false_result(size_t &result_size)
    //--------------------------------------------------------------------------
    {
      if (predicate_false_future.impl != NULL)
      {
        // Wait for the future to be ready
        ApEvent wait_on = predicate_false_future.impl->get_ready_event();
        wait_on.wait(); 
        result_size = predicate_false_future.impl->get_untyped_size(true);
        return predicate_false_future.impl->get_untyped_result(true,NULL,true);
      }
      else
      {
        result_size = predicate_false_size;
        return predicate_false_result;
      }
    }

    //--------------------------------------------------------------------------
    void SliceTask::trigger_task_complete(bool deferred /*=false*/)
    //--------------------------------------------------------------------------
    {
      trigger_slice_complete();
    }

    //--------------------------------------------------------------------------
    void SliceTask::trigger_task_commit(void)
    //--------------------------------------------------------------------------
    {
      trigger_slice_commit();
    } 

    //--------------------------------------------------------------------------
    void SliceTask::record_reference_mutation_effect(RtEvent event)
    //--------------------------------------------------------------------------
    {
      map_applied_conditions.insert(event);
    }

    //--------------------------------------------------------------------------
    void SliceTask::return_privileges(TaskContext *point_context,
                                      std::set<RtEvent> &preconditions)
    //--------------------------------------------------------------------------
    {
      // If we're remote, pass our privileges back to ourself
      // otherwise pass them directly back to the index owner
      if (is_remote())
        point_context->return_resources(this, preconditions);
      else
        point_context->return_resources(parent_ctx, preconditions);
    }

    //--------------------------------------------------------------------------
    void SliceTask::record_child_mapped(RtEvent child_complete,
                                        ApEvent effects_done)
    //--------------------------------------------------------------------------
    {
      bool needs_trigger = false;
      {
        AutoLock o_lock(op_lock);
        if (child_complete.exists())
          map_applied_conditions.insert(child_complete);
        if (effects_done.exists())
          effects_postconditions.insert(effects_done);
#ifdef DEBUG_LEGION
        assert(num_unmapped_points > 0);
#endif
        num_unmapped_points--;
        if (num_unmapped_points == 0)
          needs_trigger = true;
      }
      if (needs_trigger)
        trigger_slice_mapped();
    }

    //--------------------------------------------------------------------------
    void SliceTask::record_child_complete(RtEvent child_complete)
    //--------------------------------------------------------------------------
    {
      bool needs_trigger = false;
      {
        AutoLock o_lock(op_lock);
        if (child_complete.exists())
          complete_preconditions.insert(child_complete);
#ifdef DEBUG_LEGION
        assert(num_uncomplete_points > 0);
#endif
        num_uncomplete_points--;
        if ((num_uncomplete_points == 0) && !children_complete_invoked)
        {
          needs_trigger = true;
          children_complete_invoked = true;
        }
      }
      if (needs_trigger)
        trigger_children_complete();
    }

    //--------------------------------------------------------------------------
    void SliceTask::record_child_committed(RtEvent commit_precondition)
    //--------------------------------------------------------------------------
    {
      bool needs_trigger = false;
      {
        AutoLock o_lock(op_lock);
#ifdef DEBUG_LEGION
        assert(num_uncommitted_points > 0);
#endif
        if (commit_precondition.exists())
          commit_preconditions.insert(commit_precondition);
        num_uncommitted_points--;
        if ((num_uncommitted_points == 0) && !children_commit_invoked)
        {
          needs_trigger = true;
          children_commit_invoked = true;
        }
      }
      if (needs_trigger)
        trigger_children_committed();
    }

    //--------------------------------------------------------------------------
    void SliceTask::trigger_slice_mapped(void)
    //--------------------------------------------------------------------------
    {
      DETAILED_PROFILER(runtime, SLICE_MAPPED_CALL);
      RtEvent applied_condition;
      if (!map_applied_conditions.empty())
        applied_condition = Runtime::merge_events(map_applied_conditions);
      // Include all the points in the effects postcondition
      // since they all need to be merged into the summary for the index task
      for (unsigned idx = 0; idx < points.size(); idx++)
      {
        const ApEvent point_completion = points[idx]->get_task_completion();
        // Always record this for tracing purposes
        if (((tpl != NULL) && tpl->is_recording()) ||
            ((remote_trace_info != NULL) && remote_trace_info->recording))
        {
          effects_postconditions.insert(point_completion);
        }
        else
        {
#ifndef LEGION_SPY
          if (!point_completion.has_triggered())
#endif
            effects_postconditions.insert(point_completion);
        }
      }
      if (is_remote())
      {
        // Only need to send something back if this wasn't origin mapped 
        if (!is_origin_mapped())
        {
          Serializer rez;
          pack_remote_mapped(rez, applied_condition);
          runtime->send_slice_remote_mapped(orig_proc, rez);
        }
      }
      else
      {
#ifdef DEBUG_LEGION
        // In debug mode, get all our point region requirements and
        // then pass them back to the index space task
        std::map<DomainPoint,std::vector<LogicalRegion> > local_requirements;
        for (std::vector<PointTask*>::const_iterator it = 
              points.begin(); it != points.end(); it++)
        {
          std::vector<LogicalRegion> &reqs = 
            local_requirements[(*it)->index_point];
          reqs.resize(regions.size());
          for (unsigned idx = 0; idx < regions.size(); idx++)
            reqs[idx] = (*it)->regions[idx].region;
        }
        index_owner->check_point_requirements(local_requirements);
#endif
        if (!effects_postconditions.empty())
        {
          const TraceInfo trace_info = (remote_trace_info == NULL) ?
            TraceInfo(this) : *remote_trace_info;
          ApEvent effects_done = 
            Runtime::merge_events(&trace_info, effects_postconditions);
          index_owner->return_slice_mapped(points.size(),
                                           applied_condition, effects_done);
        }
        else
          index_owner->return_slice_mapped(points.size(),
                             applied_condition, ApEvent::NO_AP_EVENT);
      }
      complete_mapping(applied_condition); 
      complete_execution();
    }

    //--------------------------------------------------------------------------
    void SliceTask::trigger_slice_complete(void)
    //--------------------------------------------------------------------------
    {
      DETAILED_PROFILER(runtime, SLICE_COMPLETE_CALL);
      RtEvent complete_precondition;
      if (!complete_preconditions.empty())
        complete_precondition = Runtime::merge_events(complete_preconditions);
      // For remote cases we have to keep track of the events for
      // returning any created logical state, we can't commit until
      // it is returned or we might prematurely release the references
      // that we hold on the version state objects
      if (is_remote())
      {
#ifdef DEBUG_LEGION
        // Should have no resource return preconditions
        assert(complete_preconditions.empty());
#endif
        // Send back the message saying that this slice is complete
        Serializer rez;
        pack_remote_complete(rez, complete_precondition);
        runtime->send_slice_remote_complete(orig_proc, rez);
      }
      else
      {
        index_owner->return_slice_complete(points.size(),complete_precondition);
      }
      if (!acquired_instances.empty())
        release_acquired_instances(acquired_instances);
      complete_operation();
    }

    //--------------------------------------------------------------------------
    void SliceTask::trigger_slice_commit(void)
    //--------------------------------------------------------------------------
    {
      DETAILED_PROFILER(runtime, SLICE_COMMIT_CALL);
      RtEvent commit_precondition;
      if (!commit_preconditions.empty())
        commit_precondition = Runtime::merge_events(commit_preconditions);
      if (is_remote())
      {
        Serializer rez;
        pack_remote_commit(rez, commit_precondition);
        runtime->send_slice_remote_commit(orig_proc, rez);
      }
      else
      {
        // created and deleted privilege information already passed back
        // futures already sent back
        index_owner->return_slice_commit(points.size(), commit_precondition);
      }
      if (!commit_preconditions.empty())
        commit_operation(true/*deactivate*/, commit_precondition);
      else
        commit_operation(true/*deactivate*/);
    }

    //--------------------------------------------------------------------------
    void SliceTask::pack_remote_mapped(Serializer &rez, 
                                       RtEvent applied_condition)
    //--------------------------------------------------------------------------
    {
      rez.serialize(index_owner);
      RezCheck z(rez);
      rez.serialize(points.size());
      rez.serialize(applied_condition);
      if (!effects_postconditions.empty())
      {
        const TraceInfo trace_info = (remote_trace_info == NULL) ?
          TraceInfo(this) : *remote_trace_info;
        ApEvent effects_done =
          Runtime::merge_events(&trace_info, effects_postconditions);
        rez.serialize(effects_done);
      }
      else
        rez.serialize(ApEvent::NO_AP_EVENT);
#ifdef DEBUG_LEGION
      if (!is_origin_mapped())
      {
        for (std::vector<PointTask*>::const_iterator it = 
              points.begin(); it != points.end(); it++)
        {
          rez.serialize((*it)->index_point);
          for (unsigned idx = 0; idx < regions.size(); idx++)
            rez.serialize((*it)->regions[idx].region);
        }
      }
#endif
    }

    //--------------------------------------------------------------------------
    void SliceTask::pack_remote_complete(Serializer &rez, 
                                         RtEvent applied_condition)
    //--------------------------------------------------------------------------
    {
      // Send back any created state that our point tasks made
      AddressSpaceID target = runtime->find_address_space(orig_proc);
      for (std::vector<PointTask*>::const_iterator it = points.begin();
            it != points.end(); it++)
        (*it)->send_back_created_state(target);
      rez.serialize(index_owner);
      RezCheck z(rez);
      rez.serialize<size_t>(points.size());
      rez.serialize(applied_condition);
      // Serialize the privilege state
      pack_resources_return(rez, target); 
      // Now pack up the future results
      if (redop > 0)
      {
        if (deterministic_redop)
        {
          // Same as above but without the extra rez check
#ifdef DEBUG_LEGION
          assert(temporary_futures.size() == points.size());
#endif
          for (std::map<DomainPoint,std::pair<void*,size_t> >::const_iterator 
                it = temporary_futures.begin(); 
                it != temporary_futures.end(); it++)
          {
            rez.serialize(it->first);
            rez.serialize(it->second.second);
            rez.serialize(it->second.first,it->second.second);
          }
        }
        else
        {
          rez.serialize<size_t>(reduction_state_size);
          rez.serialize(reduction_state,reduction_state_size);
        }
      }
    }

    //--------------------------------------------------------------------------
    void SliceTask::pack_remote_commit(Serializer &rez, 
                                       RtEvent applied_condition)
    //--------------------------------------------------------------------------
    {
      rez.serialize(index_owner);
      RezCheck z(rez);
      rez.serialize(points.size());
      rez.serialize(applied_condition);
    }

    //--------------------------------------------------------------------------
    /*static*/ void SliceTask::handle_slice_return(Runtime *rt, 
                                                   Deserializer &derez)
    //--------------------------------------------------------------------------
    {
      DerezCheck z(derez);
      RtUserEvent ready_event;
      derez.deserialize(ready_event);
      Runtime::trigger_event(ready_event);
    }

    //--------------------------------------------------------------------------
    void SliceTask::register_region_creations(std::set<LogicalRegion> &regs)
    //--------------------------------------------------------------------------
    {
      AutoLock o_lock(op_lock);
      if (!created_regions.empty())
      {
        for (std::set<LogicalRegion>::const_iterator it = regs.begin();
              it != regs.end(); it++)
        {
#ifdef DEBUG_LEGION
          assert(created_regions.find(*it) == created_regions.end());
#endif
          created_regions.insert(*it);
        }
      }
      else
        created_regions.swap(regs);
    }

    //--------------------------------------------------------------------------
    void SliceTask::register_region_deletions(std::vector<LogicalRegion> &regs,
                                              std::set<RtEvent> &preconditions)
    //--------------------------------------------------------------------------
    {
      AutoLock o_lock(op_lock);
      if (!deleted_regions.empty())
        deleted_regions.insert(deleted_regions.end(), regs.begin(), regs.end());
      else
        deleted_regions.swap(regs);
    }

    //--------------------------------------------------------------------------
    void SliceTask::register_field_creations(
                               std::set<std::pair<FieldSpace,FieldID> > &fields)
    //--------------------------------------------------------------------------
    {
      AutoLock o_lock(op_lock);
      if (!created_fields.empty())
      {
        for (std::set<std::pair<FieldSpace,FieldID> >::const_iterator it = 
              fields.begin(); it != fields.end(); it++)
        {
#ifdef DEBUG_LEGION
          assert(created_fields.find(*it) == created_fields.end());
#endif
          created_fields.insert(*it);
        }
      }
      else
        created_fields.swap(fields);
    }

    //--------------------------------------------------------------------------
    void SliceTask::register_field_deletions(
                            std::vector<std::pair<FieldSpace,FieldID> > &fields,
                            std::set<RtEvent> &preconditions)
    //--------------------------------------------------------------------------
    {
      AutoLock o_lock(op_lock);
      if (!deleted_fields.empty())
        deleted_fields.insert(deleted_fields.end(), 
                              fields.begin(), fields.end());
      else
        deleted_fields.swap(fields);
    }

    //--------------------------------------------------------------------------
    void SliceTask::register_field_space_creations(std::set<FieldSpace> &spaces)
    //--------------------------------------------------------------------------
    {
      AutoLock o_lock(op_lock);
      if (!created_field_spaces.empty())
      {
        for (std::set<FieldSpace>::const_iterator it = spaces.begin();
              it != spaces.end(); it++)
        {
#ifdef DEBUG_LEGION
          assert(created_field_spaces.find(*it) == created_field_spaces.end());
#endif
          created_field_spaces.insert(*it);
        }
      }
      else
        created_field_spaces.swap(spaces);
    }

    //--------------------------------------------------------------------------
    void SliceTask::register_latent_field_spaces(
                                          std::map<FieldSpace,unsigned> &spaces)
    //--------------------------------------------------------------------------
    {
      AutoLock o_lock(op_lock);
      if (!latent_field_spaces.empty())
      {
        for (std::map<FieldSpace,unsigned>::const_iterator it = 
              spaces.begin(); it != spaces.end(); it++)
        {
          std::map<FieldSpace,unsigned>::iterator finder = 
            latent_field_spaces.find(it->first);
          if (finder == latent_field_spaces.end())
            latent_field_spaces.insert(*it);
          else
            finder->second += it->second;
        }
      }
      else
        latent_field_spaces.swap(spaces);
    }

    //--------------------------------------------------------------------------
    void SliceTask::register_field_space_deletions(std::vector<FieldSpace> &sps,
                                               std::set<RtEvent> &preconditions)
    //--------------------------------------------------------------------------
    {
      AutoLock o_lock(op_lock);
      if (!deleted_field_spaces.empty())
        deleted_field_spaces.insert(deleted_field_spaces.end(), 
                                    sps.begin(), sps.end());
      else
        deleted_field_spaces.swap(sps);
    }

    //--------------------------------------------------------------------------
    void SliceTask::register_index_space_creations(std::set<IndexSpace> &spaces)
    //--------------------------------------------------------------------------
    {
      AutoLock o_lock(op_lock);
      if (!created_index_spaces.empty())
      {
        for (std::set<IndexSpace>::const_iterator it = spaces.begin();
              it != spaces.end(); it++)
        {
#ifdef DEBUG_LEGION
          assert(created_index_spaces.find(*it) == created_index_spaces.end());
#endif
          created_index_spaces.insert(*it);
        }
      }
      else
        created_index_spaces.swap(spaces);
    }

    //--------------------------------------------------------------------------
    void SliceTask::register_index_space_deletions(std::vector<IndexSpace> &sps,
                                               std::set<RtEvent> &preconditions)
    //--------------------------------------------------------------------------
    {
      AutoLock o_lock(op_lock);
      if (!deleted_index_spaces.empty())
        deleted_index_spaces.insert(deleted_index_spaces.end(), 
                                    sps.begin(), sps.end());
      else
        deleted_index_spaces.swap(sps);
    }

    //--------------------------------------------------------------------------
    void SliceTask::register_index_partition_creations(
                                                std::set<IndexPartition> &parts)
    //--------------------------------------------------------------------------
    {
      AutoLock o_lock(op_lock);
      if (!created_index_partitions.empty())
      {
        for (std::set<IndexPartition>::const_iterator it = parts.begin();
              it != parts.end(); it++)
        {
#ifdef DEBUG_LEGION
          assert(created_index_partitions.find(*it) == 
                 created_index_partitions.end());
#endif
          created_index_partitions.insert(*it);
        }
      }
      else
        created_index_partitions.swap(parts);
    }

    //--------------------------------------------------------------------------
    void SliceTask::register_index_partition_deletions(
           std::vector<IndexPartition> &parts, std::set<RtEvent> &preconditions)
    //--------------------------------------------------------------------------
    {
      AutoLock o_lock(op_lock);
      if (!deleted_index_partitions.empty())
        deleted_index_partitions.insert(deleted_index_partitions.end(),
                                        parts.begin(), parts.end());
      else
        deleted_index_partitions.swap(parts);
    }

    //--------------------------------------------------------------------------
    void SliceTask::expand_replay_slices(std::list<SliceTask*> &slices)
    //--------------------------------------------------------------------------
    {
#ifdef DEBUG_LEGION
      assert(!points.empty());
      assert(is_origin_mapped());
#endif
      // For each point give it its own slice owner in case we need to
      // to move it remotely as part of the replay
      while (points.size() > 1)
      {
        PointTask *point = points.back();
        points.pop_back();
        SliceTask *new_owner = clone_as_slice_task(internal_space,
                current_proc, false/*recurse*/, false/*stealable*/);
        point->slice_owner = new_owner;
        new_owner->points.push_back(point);
        new_owner->num_unmapped_points = 1;
        new_owner->num_uncomplete_points = 1;
        new_owner->num_uncommitted_points = 1;
        slices.push_back(new_owner);
      }
      // Always add ourselves as the last point
      slices.push_back(this);
      num_unmapped_points = points.size();
      num_uncomplete_points = points.size();
      num_uncommitted_points = points.size();
    }

    //--------------------------------------------------------------------------
    void SliceTask::replay_analysis(void)
    //--------------------------------------------------------------------------
    {
      for (unsigned idx = 0; idx < points.size(); idx++)
      {
        PointTask *point = points[idx];
        point->replay_analysis();
      }
    }

    //--------------------------------------------------------------------------
    void SliceTask::complete_replay(ApEvent instance_ready_event)
    //--------------------------------------------------------------------------
    {
      for (unsigned idx = 0; idx < points.size(); idx++)
        points[idx]->complete_replay(instance_ready_event);
    }

    //--------------------------------------------------------------------------
    void SliceTask::find_profiling_reported(std::set<RtEvent> &preconditions)
    //--------------------------------------------------------------------------
    {
      for (std::vector<PointTask*>::const_iterator it = 
            points.begin(); it != points.end(); it++)
      {
        const RtEvent profiling_reported = (*it)->get_profiling_reported();
        if (profiling_reported.exists())
          preconditions.insert(profiling_reported);
      }
    }

    //--------------------------------------------------------------------------
    RtEvent SliceTask::find_intra_space_dependence(const DomainPoint &point)
    //--------------------------------------------------------------------------
    {
      // See if we can find or make it
      {
        AutoLock o_lock(op_lock);
        std::map<DomainPoint,RtEvent>::const_iterator finder = 
          intra_space_dependences.find(point);
        // If we've already got it then we're done
        if (finder != intra_space_dependences.end())
          return finder->second;
#ifdef DEBUG_LEGION
        assert(!points.empty());
#endif
        // Next see if it is one of our local points
        for (std::vector<PointTask*>::const_iterator it = 
              points.begin(); it != points.end(); it++)
        {
          if ((*it)->index_point != point)
            continue;
          // Don't save this in our intra_space_dependences data structure!
          // Doing so could mess up our optimization for detecting when 
          // we need to send dependences back to the origin
          // See SliceTask::record_intra_space_dependence
          return (*it)->get_mapped_event();
        }
        // If we're remote, make up an event and send a message to go find it
        if (is_remote())
        {
          const RtUserEvent temp_event = Runtime::create_rt_user_event();
          // Send the message to the owner to go find it
          Serializer rez;
          rez.serialize(index_owner);
          rez.serialize(point);
          rez.serialize(temp_event);
          runtime->send_slice_find_intra_space_dependence(orig_proc, rez);
          // Save this is for ourselves
          intra_space_dependences[point] = temp_event;
          return temp_event;
        }
      }
      // If we make it down here then we're on the same node as the 
      // index_owner so we can just as it what the answer and save it
      const RtEvent result = index_owner->find_intra_space_dependence(point);
      AutoLock o_lock(op_lock);
      intra_space_dependences[point] = result;
      return result;
    }

    //--------------------------------------------------------------------------
    void SliceTask::record_intra_space_dependence(const DomainPoint &point,
                                                  const DomainPoint &next,
                                                  RtEvent point_mapped)
    //--------------------------------------------------------------------------
    {
      // Check to see if we already sent it already
      {
        const std::pair<DomainPoint,DomainPoint> key(point, next);
        AutoLock o_lock(op_lock);
        std::map<DomainPoint,RtEvent>::const_iterator finder = 
          intra_space_dependences.find(point);
        if (finder != intra_space_dependences.end())
        {
#ifdef DEBUG_LEGION
          assert(finder->second == point_mapped);
#endif
          // For control replication we need the index owner to see all
          // the unique sets of dependences, see if we've seen this 
          // combination before, if not, allow it to be sent back
          // to the index owner for it's own visibility
          std::set<std::pair<DomainPoint,DomainPoint> >::const_iterator
            key_finder = unique_intra_space_deps.find(key);
          if (key_finder != unique_intra_space_deps.end())
            return;
        }
        else
          // Otherwise save it and then let it flow back to the index owner
          intra_space_dependences[point] = point_mapped;
        // Always save this if we make it here
        unique_intra_space_deps.insert(key);
      }
      if (is_remote())
      {
        Serializer rez;
        {
          RezCheck z(rez);
          rez.serialize(index_owner);
          rez.serialize(point);
          rez.serialize(next);
          rez.serialize(point_mapped);
        }
        runtime->send_slice_record_intra_space_dependence(orig_proc, rez);
      }
      else
        index_owner->record_intra_space_dependence(point, next, point_mapped);
    }

  }; // namespace Internal 
}; // namespace Legion 

#undef PRINT_REG

// EOF
<|MERGE_RESOLUTION|>--- conflicted
+++ resolved
@@ -6931,6 +6931,7 @@
         assert(!deferred_effects.exists());
 #endif
         deferred_effects = Runtime::create_ap_user_event();
+        slice_owner->record_child_mapped(RtEvent::NO_RT_EVENT,deferred_effects);
         // This is the remote case, pack it up and ship it over
         // Update our target_proc so that the sending code is correct 
         Serializer rez;
@@ -7582,46 +7583,8 @@
       ReplicateContext *repl_ctx = 
         static_cast<ReplicateContext*>(execution_context);
 #endif
-<<<<<<< HEAD
       return repl_ctx->handle_find_trace_shard_event(template_index, event,
                                                      remote_shard);
-=======
-        deferred_effects = Runtime::create_ap_user_event();
-        slice_owner->record_child_mapped(RtEvent::NO_RT_EVENT,deferred_effects);
-        // This is the remote case, pack it up and ship it over
-        // Update our target_proc so that the sending code is correct 
-        Serializer rez;
-        {
-          RezCheck z(rez);
-          rez.serialize(instance_ready_event);
-          rez.serialize(target_processors.front());
-          rez.serialize(SLICE_TASK_KIND);
-          slice_owner->pack_task(rez, target_space);
-        }
-        runtime->send_remote_task_replay(target_space, rez);
-        // Record this slice as an origin-mapped slice so that it 
-        // will be deactivated accordingly
-        slice_owner->index_owner->record_origin_mapped_slice(slice_owner);
-      }
-      else
-      {
-        // This is the local case
-        // Check to see if we're replaying this locally or remotely
-        for (std::deque<InstanceSet>::iterator it = physical_instances.begin();
-             it != physical_instances.end(); ++it)
-          for (unsigned idx = 0; idx < it->size(); ++idx)
-            (*it)[idx].set_ready_event(instance_ready_event);
-        update_no_access_regions();
-        launch_task();
-        ApEvent postcondition = ApEvent::NO_AP_EVENT;
-        if (effects_postconditions.size() > 0)
-          postcondition = Runtime::merge_events(NULL, effects_postconditions);
-        if (is_remote())
-          Runtime::trigger_event(deferred_effects, postcondition);
-        else
-          slice_owner->record_child_mapped(RtEvent::NO_RT_EVENT, postcondition);
-      }
->>>>>>> a923f1b6
     }
 
     //--------------------------------------------------------------------------
