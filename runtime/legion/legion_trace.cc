--- conflicted
+++ resolved
@@ -4261,16 +4261,11 @@
 #ifdef DEBUG_LEGION
       assert(is_recording());
 #endif
-<<<<<<< HEAD
       const unsigned lhs_ = find_event(lhs, tpl_lock);
-      record_fill_views(tracing_srcs, applied_events);
-=======
-      const unsigned lhs_ = find_event(lhs);
       // Don't record fill views for initializing reduction 
       // istances since since we don't need to track them
       if (!reduction_initialization)
-        record_fill_views(tracing_srcs);
->>>>>>> 6cc76736
+        record_fill_views(tracing_srcs, applied_events);
       record_views(lhs_, expr, RegionUsage(LEGION_WRITE_ONLY, 
             LEGION_EXCLUSIVE, 0), tracing_dsts, eqs, applied_events);
       record_copy_views(lhs_, expr, tracing_dsts);
