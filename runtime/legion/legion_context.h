--- conflicted
+++ resolved
@@ -669,15 +669,11 @@
                                   const RegionRequirement &req,
                                   bool check_privileges = true) const;
     public:
-<<<<<<< HEAD
       void add_output_region(const OutputRequirement &req,
                              InstanceSet instances,
                              bool global_indexing, bool valid);
       void finalize_output_regions(void);
-      void initialize_overhead_tracker(void);
-=======
       void initialize_overhead_profiler(void);
->>>>>>> f9ba4cb6
       inline void begin_runtime_call(void);
       inline void end_runtime_call(void);
       inline void begin_wait(void);
@@ -2014,7 +2010,6 @@
     protected:
       // Resources that can build up over a task's lifetime
       LegionDeque<Reservation,TASK_RESERVATION_ALLOC> context_locks;
-<<<<<<< HEAD
       LegionDeque<ApBarrier,TASK_BARRIER_ALLOC> context_barriers;
     protected:
       // Collective instance rendezvous data structures
@@ -2027,9 +2022,6 @@
       RtEvent inorder_concurrent_replay_analysis;
       RtEvent total_hack_function_for_inorder_concurrent_replay_analysis(
                                                             RtEvent mapped);
-=======
-      LegionDeque<ApBarrier,TASK_BARRIER_ALLOC> context_barriers; 
->>>>>>> f9ba4cb6
     };
 
     /**
