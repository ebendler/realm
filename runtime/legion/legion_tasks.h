/* Copyright 2022 Stanford University, NVIDIA Corporation
 *
 * Licensed under the Apache License, Version 2.0 (the "License");
 * you may not use this file except in compliance with the License.
 * You may obtain a copy of the License at
 *
 *     http://www.apache.org/licenses/LICENSE-2.0
 *
 * Unless required by applicable law or agreed to in writing, software
 * distributed under the License is distributed on an "AS IS" BASIS,
 * WITHOUT WARRANTIES OR CONDITIONS OF ANY KIND, either express or implied.
 * See the License for the specific language governing permissions and
 * limitations under the License.
 */


#ifndef __LEGION_TASKS_H__
#define __LEGION_TASKS_H__

#include "legion.h"
#include "legion/runtime.h"
#include "legion/legion_ops.h"
#include "legion/region_tree.h"
#include "legion/legion_mapping.h"
#include "legion/legion_utilities.h"
#include "legion/legion_allocation.h"

namespace Legion {
  namespace Internal { 

    /**
     * \class ExternalTask
     * An extention of the external-facing Task to help
     * with packing and unpacking them
     */
    class ExternalTask : public Task, public ExternalMappable {
    public:
      ExternalTask(void);
    public:
      void pack_external_task(Serializer &rez, AddressSpaceID target) const;
      void unpack_external_task(Deserializer &derez, Runtime *runtime,
                                ReferenceMutator *mutator);
    public:
      static void pack_output_requirement(
          const OutputRequirement &req, Serializer &rez);
    public:
      static void unpack_output_requirement(
          OutputRequirement &req, Deserializer &derez);
    public:
      virtual void set_context_index(size_t index) = 0;
    protected:
      AllocManager *arg_manager;
    };

    /**
     * \class TaskRegions
     * This is a helper class for accessing the region requirements of a task
     */
    class TaskRequirements {
    public:
      TaskRequirements(Task &t) : task(t) { }
    public:
      inline size_t size(void) const 
        { return task.regions.size() + task.output_regions.size(); }
      inline bool is_output_created(unsigned idx) const
        { if (idx < task.regions.size()) return false;
          return (task.output_regions[idx-task.regions.size()].flags &
                        LEGION_CREATED_OUTPUT_REQUIREMENT_FLAG); }
      inline RegionRequirement& operator[](unsigned idx)
        { return (idx < task.regions.size()) ? task.regions[idx] :
                        task.output_regions[idx - task.regions.size()]; }
      inline const RegionRequirement& operator[](unsigned idx) const
        { return (idx < task.regions.size()) ? task.regions[idx] : 
                        task.output_regions[idx - task.regions.size()]; }
    private:
      Task &task;
    };

    /**
     * \class TaskOp
     * This is the base task operation class for all
     * kinds of tasks in the system.
     */
    class TaskOp : public ExternalTask, public MemoizableOp<SpeculativeOp> {
    public:
      enum TaskKind {
        INDIVIDUAL_TASK_KIND,
        POINT_TASK_KIND,
        INDEX_TASK_KIND,
        SLICE_TASK_KIND,
        SHARD_TASK_KIND,
      };
    public:
      struct TriggerTaskArgs : public LgTaskArgs<TriggerTaskArgs> {
      public:
        static const LgTaskID TASK_ID = LG_TRIGGER_TASK_ID;
      public:
        TriggerTaskArgs(TaskOp *t)
          : LgTaskArgs<TriggerTaskArgs>(t->get_unique_op_id()), op(t) { }
      public:
        TaskOp *const op;
      };
      struct DeferMappingArgs : public LgTaskArgs<DeferMappingArgs> {
      public:
        static const LgTaskID TASK_ID = LG_DEFER_PERFORM_MAPPING_TASK_ID;
      public:
        DeferMappingArgs(TaskOp *op, MustEpochOp *owner,
                         RtUserEvent done, unsigned cnt,
                         std::vector<unsigned> *performed,
                         std::vector<ApEvent> *eff)
          : LgTaskArgs<DeferMappingArgs>(op->get_unique_op_id()),
            proxy_this(op), must_op(owner), done_event(done),
            invocation_count(cnt), performed_regions(performed),
            effects(eff) { }
      public:
        TaskOp *const proxy_this;
        MustEpochOp *const must_op;
        const RtUserEvent done_event;
        const unsigned invocation_count;
        std::vector<unsigned> *const performed_regions;
        std::vector<ApEvent> *const effects;
      };
<<<<<<< HEAD
      struct DeferLaunchArgs : public LgTaskArgs<DeferLaunchArgs> {
      public:
        static const LgTaskID TASK_ID = LG_DEFER_LAUNCH_TASK_ID;
      public:
        DeferLaunchArgs(TaskOp *op)
          : LgTaskArgs<DeferLaunchArgs>(op->get_unique_op_id()),
            proxy_this(op) { }
      public:
        TaskOp *const proxy_this;
      };
      struct DeferredEnqueueArgs : public LgTaskArgs<DeferredEnqueueArgs> {
      public:
        static const LgTaskID TASK_ID = LG_DEFERRED_ENQUEUE_TASK_ID;
      public:
        DeferredEnqueueArgs(ProcessorManager *man, TaskOp *t, bool select)
          : LgTaskArgs<DeferredEnqueueArgs>(t->get_unique_op_id()),
            manager(man), task(t), select_options(select) { }
      public:
        ProcessorManager *const manager;
        TaskOp *const task;
        const bool select_options;
=======
      struct DeferredFutureSetArgs : public LgTaskArgs<DeferredFutureSetArgs> {
      public:
        static const LgTaskID TASK_ID = LG_DEFERRED_FUTURE_SET_ID;
      public:
        DeferredFutureSetArgs(FutureImpl *tar, FutureImpl *res, TaskOp *t)
          : LgTaskArgs<DeferredFutureSetArgs>(t->get_unique_op_id()),
            target(tar), result(res), task_op(t) { }
      public:
        FutureImpl *const target;
        FutureImpl *const result;
        TaskOp *const task_op;
      };
      struct DeferredFutureMapSetArgs :
        public LgTaskArgs<DeferredFutureMapSetArgs> {
      public:
        static const LgTaskID TASK_ID = LG_DEFERRED_FUTURE_MAP_SET_ID;
      public:
        DeferredFutureMapSetArgs(FutureMapImpl *map, FutureImpl *res,
                                 Domain d, TaskOp *t)
          : LgTaskArgs<DeferredFutureMapSetArgs>(t->get_unique_op_id()),
            future_map(map), result(res), domain(d), task_op(t) { }
      public:
        FutureMapImpl *const future_map;
        FutureImpl *const result;
        const Domain domain;
        TaskOp *const task_op;
>>>>>>> e63605a9
      };
    public:
      TaskOp(Runtime *rt);
      virtual ~TaskOp(void);
    public:
      virtual UniqueID get_unique_id(void) const;
      virtual size_t get_context_index(void) const;
      virtual void set_context_index(size_t index);
      virtual bool has_parent_task(void) const;
      virtual const Task* get_parent_task(void) const;
      virtual const char* get_task_name(void) const;
      virtual bool is_reducing_future(void) const;
      virtual void pack_remote_operation(Serializer &rez, AddressSpaceID target,
                                         std::set<RtEvent> &applied) const;
      virtual void pack_profiling_requests(Serializer &rez,
                                           std::set<RtEvent> &applied) const;
    public:
      bool is_remote(void) const;
      inline bool is_stolen(void) const { return (steal_count > 0); }
      inline bool is_origin_mapped(void) const { return map_origin; }
      inline bool is_replicated(void) const { return replicate; }
      int get_depth(void) const;
    public:
      void set_current_proc(Processor current);
      inline void set_origin_mapped(bool origin) { map_origin = origin; }
      inline void set_replicated(bool repl) { replicate = repl; }
      inline void set_target_proc(Processor next) { target_proc = next; }
    protected:
      void activate_task(void);
      void deactivate_task(void);
    public:
      void set_must_epoch(MustEpochOp *epoch, unsigned index,
                          bool do_registration);
    public:
      void pack_base_task(Serializer &rez, AddressSpaceID target);
      void unpack_base_task(Deserializer &derez,
                            std::set<RtEvent> &ready_events);
      void pack_base_external_task(Serializer &rez, AddressSpaceID target);
      void unpack_base_external_task(Deserializer &derez,
                                     ReferenceMutator *mutator);
    public:
      void mark_stolen(void);
      void initialize_base_task(InnerContext *ctx, bool track,
            const std::vector<StaticDependence> *dependences,
            const Predicate &p, Processor::TaskFuncID tid);
      void check_empty_field_requirements(void);
    public:
      bool select_task_options(bool prioritize);
    public:
      virtual void activate(void) = 0;
      virtual void deactivate(void) = 0;
      virtual const char* get_logging_name(void) const;
      virtual OpKind get_operation_kind(void) const;
      virtual size_t get_region_count(void) const;
      virtual Mappable* get_mappable(void);
      virtual bool invalidates_physical_trace_template(bool &exec_fence) const
        { exec_fence = false; return !regions.empty(); }
    public:
      virtual void trigger_dependence_analysis(void) = 0;
      virtual void trigger_complete(void);
      virtual void trigger_commit(void);
    public:
      virtual bool query_speculate(bool &value, bool &mapping_only);
      virtual void resolve_true(bool speculated, bool launched);
      virtual void resolve_false(bool speculated, bool launched) = 0;
    public:
      virtual void select_sources(const unsigned index,
                                  const InstanceRef &target,
                                  const InstanceSet &sources,
                                  std::vector<unsigned> &ranking);
      virtual void update_atomic_locks(const unsigned index,
                                       Reservation lock, bool exclusive);
      virtual unsigned find_parent_index(unsigned idx);
      virtual VersionInfo& get_version_info(unsigned idx);
      virtual const VersionInfo& get_version_info(unsigned idx) const;
      virtual RegionTreePath& get_privilege_path(unsigned idx);
      virtual ApEvent compute_sync_precondition(const TraceInfo *info) const;
      virtual std::map<PhysicalManager*,unsigned>*
                                            get_acquired_instances_ref(void);
    public:
      virtual bool distribute_task(void) = 0;
      virtual RtEvent perform_mapping(MustEpochOp *owner = NULL,
                                      const DeferMappingArgs *args = NULL) = 0;
      virtual void launch_task(bool inline_task = false) = 0;
      virtual bool is_stealable(void) const = 0;
      virtual bool is_output_global(unsigned idx) const { return false; }
      virtual bool is_output_valid(unsigned idx) const { return false; }
    public:
      virtual TaskKind get_task_kind(void) const = 0;
    public:
      // Returns true if the task should be deactivated
      virtual bool pack_task(Serializer &rez, AddressSpaceID target) = 0;
      virtual bool unpack_task(Deserializer &derez, Processor current,
                               std::set<RtEvent> &ready_events) = 0;
      virtual void perform_inlining(VariantImpl *variant,
                    const std::deque<InstanceSet> &parent_regions) = 0;
    public:
      void defer_distribute_task(RtEvent precondition);
      RtEvent defer_perform_mapping(RtEvent precondition, MustEpochOp *op,
                                    const DeferMappingArgs *args,
                                    unsigned invocation_count,
                                    std::vector<unsigned> *performed = NULL,
                                    std::vector<ApEvent> *effects = NULL);
      void defer_launch_task(RtEvent precondition);
      void enqueue_ready_task(bool use_target_processor,
                              RtEvent wait_on = RtEvent::NO_RT_EVENT);
    public:
      // Tell the parent context that this task is in a ready queue
      void activate_outstanding_task(void);
      void deactivate_outstanding_task(void);
    public:
      void perform_privilege_checks(void);
    public:
      void clone_task_op_from(TaskOp *rhs, Processor p,
                              bool stealable, bool duplicate_args);
      void update_grants(const std::vector<Grant> &grants);
      void update_arrival_barriers(const std::vector<PhaseBarrier> &barriers);
      void compute_point_region_requirements(void);
      void complete_point_projection(void);
      bool prepare_steal(void);
    public:
      void compute_parent_indexes(TaskContext *alt_context = NULL);
      void perform_intra_task_alias_analysis(bool is_tracing,
          LegionTrace *trace, std::vector<RegionTreePath> &privilege_paths);
    public:
      // From Memoizable
      virtual const RegionRequirement& get_requirement(unsigned idx) const
        { return logical_regions[idx]; }
    public: // helper for mapping, here because of inlining
      void validate_variant_selection(MapperManager *local_mapper,
                          VariantImpl *impl, Processor::Kind kind, 
                          const std::deque<InstanceSet> &physical_instances,
                          const char *call_name) const;
    public:
      // These methods get called once the task has executed
      // and all the children have either mapped, completed,
      // or committed.
      void trigger_children_complete(void);
      void trigger_children_committed(void);
    protected:
      // Tasks have two requirements to complete:
      // - all speculation must be resolved
      // - all children must be complete
      virtual void trigger_task_complete(void) = 0;
      // Tasks have two requirements to commit:
      // - all commit dependences must be satisfied (trigger_commit)
      // - all children must commit (children_committed)
      virtual void trigger_task_commit(void) = 0;
    protected:
      TaskRequirements                          logical_regions;
      // A map of any locks that we need to take for this task
      std::map<Reservation,bool/*exclusive*/>   atomic_locks;
      // Set of acquired instances for this task
      std::map<PhysicalManager*,unsigned/*ref count*/> acquired_instances;
    protected:
      std::vector<unsigned>                     parent_req_indexes;
      // The version infos for this task
      LegionVector<VersionInfo>                 version_infos;
    protected:
      bool complete_received;
      bool commit_received;
    protected:
      bool options_selected;
      bool memoize_selected;
      bool map_origin;
      bool request_valid_instances;
      bool elide_future_return;
      bool replicate;
    protected:
      // For managing predication
      PredEvent true_guard;
      PredEvent false_guard;
    private:
      mutable bool is_local;
      mutable bool local_cached;
    protected:
      bool children_complete;
      bool children_commit;
    protected:
      MapperManager *mapper;
    public:
      // Index for this must epoch op
      unsigned must_epoch_index;
    public:
      // Static methods
      static void process_unpack_task(Runtime *rt, Deserializer &derez);
      static void process_remote_replay(Runtime *rt, Deserializer &derez);
    public:
      static void log_requirement(UniqueID uid, unsigned idx,
                                 const RegionRequirement &req);
    };

    /**
     * \class RemoteTaskOp
     * This is a remote copy of a TaskOp to be used
     * for mapper calls and other operations
     */
    class RemoteTaskOp : public ExternalTask, public RemoteOp {
    public:
      RemoteTaskOp(Runtime *rt, Operation *ptr, AddressSpaceID src);
      RemoteTaskOp(const RemoteTaskOp &rhs);
      virtual ~RemoteTaskOp(void);
    public:
      RemoteTaskOp& operator=(const RemoteTaskOp &rhs);
    public:
      virtual UniqueID get_unique_id(void) const;
      virtual size_t get_context_index(void) const;
      virtual int get_depth(void) const;
      virtual bool has_parent_task(void) const;
      virtual const Task* get_parent_task(void) const;
      virtual const char* get_task_name(void) const;
      virtual Domain get_slice_domain(void) const;
      virtual ShardID get_shard_id(void) const;
      virtual size_t get_total_shards(void) const;
      virtual DomainPoint get_shard_point(void) const;
      virtual Domain get_shard_domain(void) const;
      virtual void set_context_index(size_t index);
    public:
      virtual const char* get_logging_name(void) const;
      virtual OpKind get_operation_kind(void) const;
      virtual void select_sources(const unsigned index,
                                  const InstanceRef &target,
                                  const InstanceSet &sources,
                                  std::vector<unsigned> &ranking);
      virtual void pack_remote_operation(Serializer &rez, AddressSpaceID target,
                                         std::set<RtEvent> &applied) const;
      virtual void unpack(Deserializer &derez, ReferenceMutator &mutator);
    };

    /**
     * \class SingleTask
     * This is the parent type for each of the single class
     * kinds of classes.  It also serves as the type that
     * represents a context for each application level task.
     */
    class SingleTask : public TaskOp {
    public:
      struct MisspeculationTaskArgs :
        public LgTaskArgs<MisspeculationTaskArgs> {
      public:
        static const LgTaskID TASK_ID = LG_MISSPECULATE_TASK_ID;
      public:
        MisspeculationTaskArgs(SingleTask *t)
          : LgTaskArgs<MisspeculationTaskArgs>(t->get_unique_op_id()),
            task(t) { }
      public:
        SingleTask *const task;
      };
      struct DeferTriggerTaskCompleteArgs :
        public LgTaskArgs<DeferTriggerTaskCompleteArgs> {
      public:
        static const LgTaskID TASK_ID = LG_DEFER_TRIGGER_TASK_COMPLETE_TASK_ID;
      public:
        DeferTriggerTaskCompleteArgs(SingleTask *t)
          : LgTaskArgs<DeferTriggerTaskCompleteArgs>(t->get_unique_op_id()),
            task(t) { }
      public:
        SingleTask *const task;
      };
    public:
      SingleTask(Runtime *rt);
      virtual ~SingleTask(void);
    protected:
      void activate_single(void);
      void deactivate_single(void);
    public:
      virtual void trigger_dependence_analysis(void) = 0;
    public:
      // These two functions are only safe to call after
      // the task has had its variant selected
      bool is_leaf(void) const;
      bool is_inner(void) const;
      bool is_created_region(unsigned index) const;
      void update_no_access_regions(void);
      void clone_single_from(SingleTask *task);
    public:
      inline void clone_virtual_mapped(std::vector<bool> &target) const
        { target = virtual_mapped; }
      inline void clone_parent_req_indexes(std::vector<unsigned> &target) const
        { target = parent_req_indexes; }
      inline const std::deque<InstanceSet>&
        get_physical_instances(void) const { return physical_instances; }
      inline const std::vector<bool>& get_no_access_regions(void) const
        { return no_access_regions; }
      inline VariantID get_selected_variant(void) const
        { return selected_variant; }
      inline const std::set<RtEvent>& get_map_applied_conditions(void) const
        { return map_applied_conditions; }
      inline RtEvent get_profiling_reported(void) const
        { return profiling_reported; }
    public:
      RtEvent perform_versioning_analysis(const bool post_mapper);
      void initialize_map_task_input(Mapper::MapTaskInput &input,
                                     Mapper::MapTaskOutput &output,
                                     MustEpochOp *must_epoch_owner,
                                     std::vector<InstanceSet> &valid_instances);
      void finalize_map_task_output(Mapper::MapTaskInput &input,
                                    Mapper::MapTaskOutput &output,
                                    MustEpochOp *must_epoch_owner,
                                    std::vector<InstanceSet> &valid_instances);
    protected:
      void prepare_output_instance(unsigned index,
                                   InstanceSet &instance_set,
                                   const RegionRequirement &req,
                                   Memory target,
                                   const LayoutConstraintSet &constraints);
      void finalize_output_regions(void);
    public:
      void replay_map_task_output(void);
      virtual InnerContext* create_implicit_context(void);
      void set_shard_manager(ShardManager *manager);
    protected: // mapper helper call
      void validate_target_processors(const std::vector<Processor> &prcs) const;
    protected:
      void invoke_mapper(MustEpochOp *must_epoch_owner);
      void invoke_mapper_replicated(MustEpochOp *must_epoch_owner);
      RtEvent map_all_regions(MustEpochOp *must_epoch_owner,
                              const DeferMappingArgs *defer_args);
      void perform_post_mapping(const TraceInfo &trace_info);
      void replicate_task(void);
    protected:
      void pack_single_task(Serializer &rez, AddressSpaceID target);
      void unpack_single_task(Deserializer &derez,
                              std::set<RtEvent> &ready_events);
      void send_remote_context(AddressSpaceID target, RemoteTask *dst);
    public:
      virtual void pack_profiling_requests(Serializer &rez,
                                           std::set<RtEvent> &applied) const;
      virtual void add_copy_profiling_request(const PhysicalTraceInfo &info,
                               Realm::ProfilingRequestSet &requests,
                               bool fill, unsigned count = 1);
      virtual void handle_profiling_response(const ProfilingResponseBase *base,
                                      const Realm::ProfilingResponse &respone,
                                      const void *orig, size_t orig_length);
      virtual void handle_profiling_update(int count);
      void finalize_single_task_profiling(void);
    public:
      virtual void activate(void) = 0;
      virtual void deactivate(void) = 0;
      virtual bool is_top_level_task(void) const { return false; }
#ifdef DEBUG_LEGION
      virtual bool is_implicit_top_level_task(void) const { return false; }
#endif
      virtual bool is_shard_task(void) const { return false; }
      virtual SingleTask* get_origin_task(void) const = 0;
    public:
      virtual void resolve_false(bool speculated, bool launched) = 0;
      virtual void launch_task(bool inline_task = false);
      virtual bool distribute_task(void) = 0;
      virtual RtEvent perform_mapping(MustEpochOp *owner = NULL,
                                      const DeferMappingArgs *args = NULL) = 0;
      virtual void handle_future_size(size_t return_type_size,
                                      bool has_return_type_size,
                                      std::set<RtEvent> &applied_events) = 0;
      virtual void trigger_replay(void);
      // For tasks that are sharded off by control replication
      virtual void shard_off(RtEvent mapped_precondition);
      virtual bool is_stealable(void) const = 0;
    public:
      virtual TaskKind get_task_kind(void) const = 0;
    public:
      // Override these methods from operation class
      virtual void trigger_mapping(void);
    protected:
      friend class ShardManager;
      virtual void trigger_task_complete(void) = 0;
      virtual void trigger_task_commit(void) = 0;
    public:
      virtual bool pack_task(Serializer &rez, AddressSpaceID target) = 0;
      virtual bool unpack_task(Deserializer &derez, Processor current,
                               std::set<RtEvent> &ready_events) = 0; 
      virtual void perform_inlining(VariantImpl *variant,
                    const std::deque<InstanceSet> &parent_regions);
    public:
      virtual void handle_future(FutureInstance *instance,
                                 void *metadata, size_t metasize,
                                 FutureFunctor *functor,
                                 Processor future_proc,
                                 bool own_functor) = 0;
      virtual void handle_post_mapped(bool deferral,
                          RtEvent pre = RtEvent::NO_RT_EVENT) = 0;
      virtual void handle_misspeculation(void) = 0;
    public:
      // From Memoizable
      virtual ApEvent get_memo_completion(void) const;
      virtual void replay_mapping_output(void) { replay_map_task_output(); }
      virtual void set_effects_postcondition(ApEvent postcondition);
    public:
      void handle_remote_profiling_response(Deserializer &derez);
      static void process_remote_profiling_response(Deserializer &derez);
    public:
      void trigger_children_complete(ApEvent all_children_complete);
    protected:
      virtual InnerContext* initialize_inner_execution_context(VariantImpl *v,
                                                            bool inline_task);
      virtual EquivalenceSet* create_initial_equivalence_set(unsigned idx);
    public:
      static void handle_deferred_task_complete(const void *args);
    protected:
      // Boolean for each region saying if it is virtual mapped
      std::vector<bool>                           virtual_mapped;
      // Regions which are NO_ACCESS or have no privilege fields
      std::vector<bool>                           no_access_regions; 
    protected:
      std::vector<Processor>                      target_processors;
      // Hold the result of the mapping 
      std::deque<InstanceSet>                     physical_instances;
      std::vector<std::vector<PhysicalManager*> > source_instances;
      std::vector<Memory>                         future_memories;
    protected: // Mapper choices 
      std::set<unsigned>                          untracked_valid_regions;
      VariantID                                   selected_variant;
      TaskPriority                                task_priority;
      bool                                        perform_postmap;
    protected:
      // origin-mapped cases need to know if they've been mapped or not yet
      bool                                  first_mapping;
      std::set<RtEvent>                     intra_space_mapping_dependences;
      // Events that must be triggered before we are done mapping
      std::set<RtEvent>                     map_applied_conditions;
      RtUserEvent                           deferred_complete_mapping;
      // The single task termination event encapsulates the exeuction of the
      // task being done and all child operations and their effects being done
      // It does NOT encapsulate the 'effects_complete' of this task
      // Only the actual operation completion event captures that
      ApUserEvent                           single_task_termination;
      // Event recording when all "effects" are complete
      // The effects of the task include the following:
      // 1. the execution of the task
      // 2. the execution of all child ops of the task
      // 3. all copy-out operations of child ops
      // 4. all copy-out operations of the task itself
      // Note that this definition is recursive
      ApEvent                               task_effects_complete;
    protected:
      TaskContext*                          execution_context;
      RemoteTraceRecorder*                  remote_trace_recorder;
      RtEvent                               remote_collect_event;
      // For replication of this task
      ShardManager*                         shard_manager;
    protected:
      std::map<AddressSpaceID,RemoteTask*>  remote_instances;
    protected:
      mutable bool leaf_cached, is_leaf_result;
      mutable bool inner_cached, is_inner_result;
    protected:
      // Profiling information
      struct SingleProfilingInfo : public Mapping::Mapper::TaskProfilingInfo {
      public:
        void *buffer;
        size_t buffer_size;
      };
      std::vector<ProfilingMeasurementID>      task_profiling_requests;
      std::vector<ProfilingMeasurementID>      copy_profiling_requests;
      std::vector<SingleProfilingInfo>                  profiling_info;
      RtUserEvent                                   profiling_reported;
      int                                           profiling_priority;
      std::atomic<int>                  outstanding_profiling_requests;
      std::atomic<int>                  outstanding_profiling_reported;
#ifdef DEBUG_LEGION
    protected:
      // For checking that premapped instances didn't change during mapping
      std::map<unsigned/*index*/,
               std::vector<Mapping::PhysicalInstance> > premapped_instances;
#endif
    };

    /**
     * \class MultiTask
     * This is the parent type for each of the multi-task
     * kinds of classes.
     */
    class MultiTask : public TaskOp {
    public:
      class OutputOptions {
      public:
        OutputOptions(void) : store(0) { }
        OutputOptions(bool global, bool valid)
          : store((global ? 1 : 0) | (valid ? 2 : 0)) { } 
      public:
        inline bool global_indexing(void) const { return (store & 1); }
        inline bool valid_requirement(void) const { return (store & 2); }
      private:
        unsigned char store;
      };
      struct FutureHandles : public Collectable {
      public:
        std::map<DomainPoint,DistributedID> handles;
      };
    public:
      MultiTask(Runtime *rt);
      virtual ~MultiTask(void);
    protected:
      void activate_multi(void);
      void deactivate_multi(void);
    public:
      bool is_sliced(void) const;
      void slice_index_space(void);
      void trigger_slices(void);
      void clone_multi_from(MultiTask *task, IndexSpace is, Processor p,
                            bool recurse, bool stealable);
    public:
      virtual void activate(void) = 0;
      virtual void deactivate(void) = 0;
      virtual bool is_reducing_future(void) const { return (redop > 0); }
      virtual Domain get_slice_domain(void) const;
      virtual ShardID get_shard_id(void) const { return 0; }
      virtual size_t get_total_shards(void) const { return 1; }
      virtual DomainPoint get_shard_point(void) const { return DomainPoint(0); }
      virtual Domain get_shard_domain(void) const 
        { return Domain(DomainPoint(0),DomainPoint(0)); }
    public:
      virtual void trigger_dependence_analysis(void) = 0;
    public:
      virtual void resolve_false(bool speculated, bool launched) = 0;
      virtual void premap_task(void) = 0;
      virtual bool distribute_task(void) = 0;
      virtual RtEvent perform_mapping(MustEpochOp *owner = NULL,
                                      const DeferMappingArgs *args = NULL) = 0;
      virtual void launch_task(bool inline_task = false) = 0;
      virtual bool is_stealable(void) const = 0;
      virtual void map_and_launch(void) = 0;
    public:
      virtual TaskKind get_task_kind(void) const = 0;
    public:
      virtual void trigger_mapping(void);
    protected:
      virtual void trigger_task_complete(void) = 0;
      virtual void trigger_task_commit(void) = 0;
    public:
      virtual bool pack_task(Serializer &rez, AddressSpaceID target) = 0;
      virtual bool unpack_task(Deserializer &derez, Processor current,
                               std::set<RtEvent> &ready_events) = 0;
      virtual void perform_inlining(VariantImpl *variant,
                    const std::deque<InstanceSet> &parent_regions) = 0;
    public:
      virtual SliceTask* clone_as_slice_task(IndexSpace is,
                      Processor p, bool recurse, bool stealable) = 0;
      virtual void reduce_future(const DomainPoint &point,
                                 FutureInstance *instance) = 0;
      virtual void register_must_epoch(void) = 0;
    public:
      // Methods for supporting intra-index-space mapping dependences
      virtual RtEvent find_intra_space_dependence(const DomainPoint &point) = 0;
      virtual void record_intra_space_dependence(const DomainPoint &point,
                                                 const DomainPoint &next,
                                                 RtEvent point_mapped) = 0;
    public:
      void pack_multi_task(Serializer &rez, AddressSpaceID target);
      void unpack_multi_task(Deserializer &derez,
                             std::set<RtEvent> &ready_events);
    public:
      // Return true if it is safe to delete the future
      bool fold_reduction_future(FutureInstance *instance, 
          std::vector<ApEvent> &applied_effects, bool exclusive);
    protected:
      std::list<SliceTask*> slices;
      bool sliced;
    protected:
      IndexSpaceNode *launch_space; // global set of points
      IndexSpace internal_space; // local set of points
      FutureMap future_map;
      FutureHandles *future_handles;
      ReductionOpID redop;
      bool deterministic_redop;
      const ReductionOp *reduction_op;
      FutureMap point_arguments;
      std::vector<FutureMap> point_futures;
      std::vector<OutputOptions> output_region_options;
      // For handling reductions of types with serdez methods
      const SerdezRedopFns *serdez_redop_fns;
      FutureInstance *reduction_instance;
      ApEvent reduction_inst_precondition;
      std::vector<ApEvent> reduction_effects;
      // Only for handling serdez reductions
      void *serdez_redop_state;
      size_t serdez_redop_state_size;
      // Reduction metadata
      void *reduction_metadata;
      size_t reduction_metasize;
      // Temporary storage for future results
      std::map<DomainPoint,FutureInstance*> temporary_futures;
      // used for detecting cases where we've already mapped a mutli task
      // on the same node but moved it to a different processor
      bool first_mapping;
    protected:
      bool children_complete_invoked;
      bool children_commit_invoked;
    protected:
      Future predicate_false_future;
      void *predicate_false_result;
      size_t predicate_false_size;
    protected:
      std::map<DomainPoint,RtEvent> intra_space_dependences;
    };

    /**
     * \class IndividualTask
     * This class serves as the basis for all individual task
     * launch calls performed by the runtime.
     */
    class IndividualTask : public SingleTask,
                           public LegionHeapify<IndividualTask> {
    public:
      static const AllocationType alloc_type = INDIVIDUAL_TASK_ALLOC;
    public:
      IndividualTask(Runtime *rt);
      IndividualTask(const IndividualTask &rhs);
      virtual ~IndividualTask(void);
    public:
      IndividualTask& operator=(const IndividualTask &rhs);
    public:
      virtual void activate(void);
      virtual void deactivate(void);
    protected:
      void activate_individual_task(void);
      void deactivate_individual_task(void);
      virtual SingleTask* get_origin_task(void) const { return orig_task; }
      virtual Domain get_slice_domain(void) const { return Domain::NO_DOMAIN; }
      virtual ShardID get_shard_id(void) const { return 0; }
      virtual size_t get_total_shards(void) const { return 1; }
      virtual DomainPoint get_shard_point(void) const { return DomainPoint(0); }
      virtual Domain get_shard_domain(void) const
        { return Domain(DomainPoint(0),DomainPoint(0)); }
    public:
      Future initialize_task(InnerContext *ctx,
                             const TaskLauncher &launcher,
                             bool track = true, bool top_level=false,
                             bool implicit_top_level = false,
                             std::vector<OutputRequirement> *outputs = NULL);
      void perform_base_dependence_analysis(void);
    protected:
      void create_output_regions(std::vector<OutputRequirement> &outputs);
    public:
      virtual bool has_prepipeline_stage(void) const
        { return need_prepipeline_stage; }
      virtual void trigger_prepipeline_stage(void);
      virtual void trigger_dependence_analysis(void);
      virtual void trigger_ready(void);
      virtual void report_interfering_requirements(unsigned idx1,unsigned idx2); 
    public:
      virtual void resolve_false(bool speculated, bool launched);
      virtual bool distribute_task(void);
      virtual RtEvent perform_mapping(MustEpochOp *owner = NULL,
                                      const DeferMappingArgs *args = NULL);
      virtual void handle_future_size(size_t return_type_size,
                                      bool has_return_type_size,
                                      std::set<RtEvent> &applied_events);
      virtual void perform_inlining(VariantImpl *variant,
                    const std::deque<InstanceSet> &parent_regions);
      virtual bool is_stealable(void) const;
      virtual RegionTreePath& get_privilege_path(unsigned idx);
    public:
      virtual bool is_output_valid(unsigned idx) const;
    public:
      virtual TaskKind get_task_kind(void) const;
    public:
      virtual void trigger_task_complete(void);
      virtual void trigger_task_commit(void);
    public:
      virtual void handle_future(FutureInstance *instance,
                                 void *metadata, size_t metasize,
                                 FutureFunctor *functor,
                                 Processor future_proc,
                                 bool own_functor);
      virtual void handle_post_mapped(bool deferral, 
                          RtEvent pre = RtEvent::NO_RT_EVENT);
      virtual void handle_misspeculation(void);
      virtual void prepare_map_must_epoch(void);
    public:
      virtual void record_reference_mutation_effect(RtEvent event);
    public:
      virtual bool pack_task(Serializer &rez, AddressSpaceID target);
      virtual bool unpack_task(Deserializer &derez, Processor current,
                               std::set<RtEvent> &ready_events);
      virtual bool is_top_level_task(void) const { return top_level_task; }
#ifdef DEBUG_LEGION
      virtual bool is_implicit_top_level_task(void) const 
        { return implicit_top_level_task; }
#endif
    protected:
      void pack_remote_versions(Serializer &rez);
      void pack_remote_complete(Serializer &rez, RtEvent precondition);
      void pack_remote_commit(Serializer &rez);
      void unpack_remote_complete(Deserializer &derez);
      void unpack_remote_commit(Deserializer &derez);
    public:
      // From MemoizableOp
      virtual void trigger_replay(void);
      virtual void complete_replay(ApEvent completion_event);
    public:
      static void process_unpack_remote_future_size(Deserializer &derez);
      static void process_unpack_remote_complete(Deserializer &derez);
      static void process_unpack_remote_commit(Deserializer &derez);
    protected: 
      Future result; 
      std::vector<RegionTreePath> privilege_paths;
    protected:
      std::vector<bool> valid_output_regions;
    protected:
      // Information for remotely executing task
      IndividualTask *orig_task; // Not a valid pointer when remote
      UniqueID remote_unique_id;
      UniqueID remote_owner_uid;
    protected:
      Future predicate_false_future;
      void *predicate_false_result;
      size_t predicate_false_size;
    protected:
      bool sent_remotely;
    protected:
      friend class Internal;
      // Special field for the top level task
      bool top_level_task;
      bool implicit_top_level_task;
      // Whether we have to do intra-task alias analysis
      bool need_intra_task_alias_analysis;
    };

    /**
     * \class PointTask
     * A point task is a single point of an index space task
     * launch.  It will primarily be managed by its enclosing
     * slice task owner.
     */
    class PointTask : public SingleTask, public ProjectionPoint,
                      public LegionHeapify<PointTask> {
    public:
      static const AllocationType alloc_type = POINT_TASK_ALLOC;
    public:
      PointTask(Runtime *rt);
      PointTask(const PointTask &rhs);
      virtual ~PointTask(void);
    public:
      PointTask& operator=(const PointTask &rhs);
    public:
      virtual void activate(void);
      virtual void deactivate(void);
      virtual SingleTask* get_origin_task(void) const { return orig_task; }
      virtual Domain get_slice_domain(void) const 
        { return Domain(index_point,index_point); }
      virtual ShardID get_shard_id(void) const { return 0; }
      virtual size_t get_total_shards(void) const { return 1; }
      virtual DomainPoint get_shard_point(void) const { return DomainPoint(0); }
      virtual Domain get_shard_domain(void) const
        { return Domain(DomainPoint(0),DomainPoint(0)); }
      virtual bool is_reducing_future(void) const;
    public:
      virtual void trigger_dependence_analysis(void);
      virtual void report_interfering_requirements(unsigned idx1,unsigned idx2);
    public:
      virtual void resolve_false(bool speculated, bool launched);
      virtual bool distribute_task(void);
      virtual RtEvent perform_mapping(MustEpochOp *owner = NULL,
                                      const DeferMappingArgs *args = NULL);
      virtual void handle_future_size(size_t return_type_size,
                                      bool has_return_type_size,
                                      std::set<RtEvent> &applied_events);
      virtual void shard_off(RtEvent mapped_precondition);
      virtual bool is_stealable(void) const;
      virtual VersionInfo& get_version_info(unsigned idx);
      virtual const VersionInfo& get_version_info(unsigned idx) const;
      virtual bool is_output_global(unsigned idx) const; 
      virtual bool is_output_valid(unsigned idx) const;
    public:
      virtual TaskKind get_task_kind(void) const;
    public:
      virtual void trigger_task_complete(void);
      virtual void trigger_task_commit(void);
    public:
      virtual bool pack_task(Serializer &rez, AddressSpaceID target);
      virtual bool unpack_task(Deserializer &derez, Processor current,
                               std::set<RtEvent> &ready_events);
    public:
      virtual void handle_future(FutureInstance *instance,
                                 void *metadata, size_t metasize,
                                 FutureFunctor *functor,
                                 Processor future_proc,
                                 bool own_functor);
      virtual void handle_post_mapped(bool deferral,
                          RtEvent pre = RtEvent::NO_RT_EVENT);
      virtual void handle_misspeculation(void);
    public:
      // ProjectionPoint methods
      virtual const DomainPoint& get_domain_point(void) const;
      virtual void set_projection_result(unsigned idx, LogicalRegion result);
      virtual void record_intra_space_dependences(unsigned index,
             const std::vector<DomainPoint> &dependences);
      virtual const Mappable* as_mappable(void) const { return this; }
    public:
      void initialize_point(SliceTask *owner, const DomainPoint &point,
                            const FutureMap &point_arguments, bool eager,
                            const std::vector<FutureMap> &point_futures);
    public:
      virtual void record_reference_mutation_effect(RtEvent event);
    public:
      // From MemoizableOp
      virtual void complete_replay(ApEvent completion_event);
    public:
      // From Memoizable
      virtual TraceLocalID get_trace_local_id(void) const;
    public:
      // For collective instance creation
      virtual CollectiveManager* find_or_create_collective_instance(
                                  MappingCallKind mapper_call, unsigned index,
                                  const LayoutConstraintSet &constraints,
                                  const std::vector<LogicalRegion> &regions,
                                  Memory::Kind kind, size_t *footprint,
                                  LayoutConstraintKind *unsat_kind,
                                  unsigned *unsat_index,
                                  DomainPoint &collective_point);
      virtual bool finalize_collective_instance(MappingCallKind mapper_call,
                                                unsigned index, bool success);
      virtual void report_total_collective_instance_calls(MappingCallKind call,
                                                          unsigned total_calls);
    public: 
      bool has_remaining_inlining_dependences(
            std::map<PointTask*,unsigned> &remaining,
            std::map<RtEvent,std::vector<PointTask*> > &event_deps) const;
    protected:
      friend class SliceTask;
      PointTask                   *orig_task;
      SliceTask                   *slice_owner;
    protected:
      std::map<AddressSpaceID,RemoteTask*> remote_instances;
    };

    /**
     * \class ShardTask
     * A shard task is copy of a single task that is used for
     * executing a single copy of a control replicated task.
     * It implements the functionality of a single task so that 
     * we can use it mostly transparently for the execution of 
     * a single shard.
     */
    class ShardTask : public SingleTask {
    public:
      ShardTask(Runtime *rt, ShardManager *manager, 
                ShardID shard_id, Processor target);
      ShardTask(const ShardTask &rhs);
      virtual ~ShardTask(void);
    public:
      ShardTask& operator=(const ShardTask &rhs);
    public:
      virtual void activate(void); 
      virtual void deactivate(void);
      virtual Domain get_slice_domain(void) const;
      virtual ShardID get_shard_id(void) const { return shard_id; }
      virtual size_t get_total_shards(void) const;
      virtual DomainPoint get_shard_point(void) const;
      virtual Domain get_shard_domain(void) const;
      virtual SingleTask* get_origin_task(void) const 
        { assert(false); return NULL; }
      virtual bool is_shard_task(void) const { return true; }
      virtual bool is_top_level_task(void) const; 
      // Set this to true so we always eagerly evaluate future functors
      // at the end of a task to get an actual future instance to pass back
      virtual bool is_reducing_future(void) const { return true; }
    public:
      // From MemoizableOp
      virtual void trigger_replay(void);
    public:
      virtual void trigger_dependence_analysis(void);
      virtual void resolve_false(bool speculated, bool launched);
      virtual bool distribute_task(void);
      virtual RtEvent perform_must_epoch_version_analysis(MustEpochOp *own);
      virtual RtEvent perform_mapping(MustEpochOp *owner = NULL,
                                      const DeferMappingArgs *args = NULL);
      virtual void handle_future_size(size_t return_type_size,
                                      bool has_return_type_size,
                                      std::set<RtEvent> &applied_events);
      virtual bool is_stealable(void) const;
      virtual bool can_early_complete(ApUserEvent &chain_event);
      virtual std::map<PhysicalManager*,unsigned>*
                                       get_acquired_instances_ref(void);
    public:
      virtual ApEvent get_task_completion(void) const;
      virtual TaskKind get_task_kind(void) const;
    public:
      // Override these methods from operation class
      virtual void trigger_mapping(void); 
    protected:
      virtual void trigger_task_complete(void);
      virtual void trigger_task_commit(void);
    public:
      virtual void perform_physical_traversal(unsigned idx,
                                RegionTreeContext ctx, InstanceSet &valid);
      virtual bool pack_task(Serializer &rez, AddressSpaceID target);
      virtual bool unpack_task(Deserializer &derez, Processor current,
                               std::set<RtEvent> &ready_events); 
      virtual void perform_inlining(VariantImpl *variant,
              const std::deque<InstanceSet> &parent_regions);
    public:
      virtual void handle_future(FutureInstance *instance,
                                 void *metadata, size_t metasize,
                                 FutureFunctor *functor,
                                 Processor future_proc,
                                 bool own_functor); 
      virtual void handle_post_mapped(bool deferral,
                          RtEvent pre = RtEvent::NO_RT_EVENT);
      virtual void handle_misspeculation(void);
    protected:
      virtual InnerContext* initialize_inner_execution_context(VariantImpl *v,
                                                            bool inline_task);
      virtual EquivalenceSet* create_initial_equivalence_set(unsigned idx);
    public:
      virtual InnerContext* create_implicit_context(void);
    public:
      void launch_shard(void);
      void extract_event_preconditions(const std::deque<InstanceSet> &insts);
      void return_resources(ResourceTracker *target,
                            std::set<RtEvent> &preconditions);
      void report_leaks_and_duplicates(std::set<RtEvent> &preconditions);
      void handle_collective_message(Deserializer &derez);
      void handle_future_map_request(Deserializer &derez);
      void handle_disjoint_complete_request(Deserializer &derez);
      void handle_intra_space_dependence(Deserializer &derez);
      void handle_resource_update(Deserializer &derez,
                                  std::set<RtEvent> &applied);
      void handle_created_region_contexts(Deserializer &derez,
                                          std::set<RtEvent> &applied);
      void handle_trace_update(Deserializer &derez, AddressSpaceID source);
      ApBarrier handle_find_trace_shard_event(size_t temp_index, ApEvent event,
                                              ShardID remote_shard);
      ApBarrier handle_find_trace_shard_frontier(size_t temp_index, ApEvent event,
                                                 ShardID remote_shard);
      ReplicateContext* get_shard_execution_context(void) const;
    public:
      void initialize_implicit_task(InnerContext *context, TaskID tid,
                                    MapperID mid, Processor proxy);
      void complete_startup_initialization(void);
    public:
      const ShardID shard_id;
    protected:
      UniqueID remote_owner_uid;
      RtBarrier shard_barrier;
      bool all_shards_complete;
    };

    /**
     * \class IndexTask
     * An index task is used to represent an index space task
     * launch performed by the runtime.  It will only live
     * on the node on which it was created.  Eventually the
     * mapper will slice the index space, and the corresponding
     * slice tasks for the index space will be distributed around
     * the machine and eventually returned to this index space task.
     */
    class IndexTask : public CollectiveInstanceCreator<MultiTask>,
                      public LegionHeapify<IndexTask> {
    private:
      struct OutputRegionTagCreator {
      public:
        OutputRegionTagCreator(TypeTag *_type_tag, int _launch_ndim)
          : type_tag(_type_tag), launch_ndim(_launch_ndim) { }
        template<typename DIM, typename COLOR_T>
        static inline void demux(OutputRegionTagCreator *creator)
        {
          switch (DIM::N + creator->launch_ndim)
          {
#define DIMFUNC(DIM)                                             \
            case DIM:                                            \
              {                                                  \
                *creator->type_tag =                             \
                  NT_TemplateHelper::encode_tag<DIM, COLOR_T>(); \
                break;                                           \
              }
            LEGION_FOREACH_N(DIMFUNC)
#undef DIMFUNC
            default:
              assert(false);
          }
        }
      private:
        TypeTag *type_tag;
        int launch_ndim;
      };
    public:
      static const AllocationType alloc_type = INDEX_TASK_ALLOC;
    public:
      IndexTask(Runtime *rt);
      IndexTask(const IndexTask &rhs);
      virtual ~IndexTask(void);
    public:
      IndexTask& operator=(const IndexTask &rhs);
    public:
      FutureMap initialize_task(InnerContext *ctx,
                                const IndexTaskLauncher &launcher,
                                IndexSpace launch_space,
                                bool track = true,
                                std::vector<OutputRequirement> *outputs = NULL);
      Future initialize_task(InnerContext *ctx,
                             const IndexTaskLauncher &launcher,
                             IndexSpace launch_space,
                             ReductionOpID redop,
                             bool deterministic,
                             bool track = true,
                             std::vector<OutputRequirement> *outputs = NULL);
      void initialize_predicate(const Future &pred_future,
                                const UntypedBuffer &pred_arg);
      void perform_base_dependence_analysis(void);
    protected:
      void create_output_regions(std::vector<OutputRequirement> &outputs,
                                 IndexSpace launch_space);
    public:
      virtual void activate(void);
      virtual void deactivate(void);
    protected:
      void activate_index_task(void);
      void deactivate_index_task(void);
    public:
      virtual void prepare_map_must_epoch(void);
    protected:
      typedef std::map<DomainPoint,DomainPoint> SizeMap;
      Domain compute_global_output_ranges(IndexSpaceNode *parent,
                                          IndexPartNode *part,
                                          const SizeMap& output_sizes,
                                          const SizeMap& local_sizes);
      virtual void finalize_output_regions(void);
    public:
      virtual bool has_prepipeline_stage(void) const
        { return need_prepipeline_stage; }
      virtual void trigger_prepipeline_stage(void);
      virtual void trigger_dependence_analysis(void);
      virtual void report_interfering_requirements(unsigned idx1,unsigned idx2);
      virtual RegionTreePath& get_privilege_path(unsigned idx);
    public:
      virtual void trigger_ready(void);
      virtual void resolve_false(bool speculated, bool launched);
      virtual void premap_task(void);
      virtual bool distribute_task(void);
      virtual RtEvent perform_mapping(MustEpochOp *owner = NULL,
                                      const DeferMappingArgs *args = NULL);
      virtual void launch_task(bool inline_task = false);
      virtual bool is_stealable(void) const;
      virtual void map_and_launch(void);
    public:
      virtual TaskKind get_task_kind(void) const;
    protected:
      virtual void trigger_task_complete(void);
      virtual void trigger_task_commit(void);
    public:
      virtual bool pack_task(Serializer &rez, AddressSpaceID target);
      virtual bool unpack_task(Deserializer &derez, Processor current,
                               std::set<RtEvent> &ready_events);
      virtual void perform_inlining(VariantImpl *variant,
                    const std::deque<InstanceSet> &parent_regions);
    public:
      virtual SliceTask* clone_as_slice_task(IndexSpace is,
                  Processor p, bool recurse, bool stealable);
    public:
      virtual void reduce_future(const DomainPoint &point, 
                                 FutureInstance *instance);
    public:
      virtual void pack_profiling_requests(Serializer &rez,
                                           std::set<RtEvent> &applied) const;
      virtual void add_copy_profiling_request(const PhysicalTraceInfo &info,
                               Realm::ProfilingRequestSet &requests,
                               bool fill, unsigned count = 1);
      virtual void handle_profiling_response(const ProfilingResponseBase *base,
                                      const Realm::ProfilingResponse &respone,
                                      const void *orig, size_t orig_length);
      virtual void handle_profiling_update(int count);
    public:
      virtual void register_must_epoch(void);
    public:
      // Make this a virtual method so for control replication we can 
      // create a different type of future map for the task
      virtual FutureMapImpl* create_future_map(TaskContext *ctx,
                    IndexSpace launch_space, IndexSpace shard_space);
    public:
      // Methods for supporting intra-index-space mapping dependences
      virtual RtEvent find_intra_space_dependence(const DomainPoint &point);
      virtual void record_intra_space_dependence(const DomainPoint &point,
                                                 const DomainPoint &next,
                                                 RtEvent point_mapped);
    public:
      virtual void record_reference_mutation_effect(RtEvent event);
      void record_origin_mapped_slice(SliceTask *local_slice);
    protected:
      // Virtual so can be overridden by ReplIndexTask
      virtual void create_future_instances(std::vector<Memory> &target_mems);
      // Callback for control replication to perform reduction for sizes
      // and provide an event for when the result is ready
      virtual void finish_index_task_reduction(void);
      virtual RtEvent finish_index_task_complete(void);
    public:
      void return_slice_mapped(unsigned points, RtEvent applied_condition,
                               ApEvent slice_complete);
      void return_slice_complete(unsigned points, RtEvent applied_condition,
                             const std::map<unsigned,SizeMap> &output_sizes,
                             void *metadata = NULL, size_t metasize = 0);
      void return_slice_commit(unsigned points, RtEvent applied_condition);
    public:
      void unpack_slice_mapped(Deserializer &derez, AddressSpaceID source);
      void unpack_slice_complete(Deserializer &derez);
      void unpack_slice_commit(Deserializer &derez);
    public:
      // From MemoizableOp
      virtual void trigger_replay(void);
    public:
      // From CollectiveInstanceCreator
      virtual IndexSpaceNode *get_collective_space(void) const
        { return launch_space; }
    public:
      void enumerate_futures(const Domain &domain);
    public:
      static void process_slice_mapped(Deserializer &derez,
                                       AddressSpaceID source);
      static void process_slice_complete(Deserializer &derez);
      static void process_slice_commit(Deserializer &derez);
      static void process_slice_find_intra_dependence(Deserializer &derez);
      static void process_slice_record_intra_dependence(Deserializer &derez);
    protected:
      friend class SliceTask;
      Future reduction_future;
      unsigned total_points;
      unsigned mapped_points;
      unsigned complete_points;
      unsigned committed_points;
      RtUserEvent future_map_ready;
    protected:
      std::vector<RegionTreePath> privilege_paths;
      std::set<SliceTask*> origin_mapped_slices;
      std::vector<FutureInstance*> reduction_instances;
      std::vector<ApUserEvent> reduction_instances_ready;
      std::vector<Memory> serdez_redop_targets;
    protected:
      std::set<RtEvent> map_applied_conditions;
      std::set<ApEvent> complete_effects;
      std::set<RtEvent> complete_preconditions;
      std::set<RtEvent> commit_preconditions;
    protected:
      std::map<DomainPoint,RtUserEvent> pending_intra_space_dependences;
    protected:
      // Profiling information
      struct IndexProfilingInfo : public Mapping::Mapper::TaskProfilingInfo {
      public:
        void *buffer;
        size_t buffer_size;
      };
      std::vector<ProfilingMeasurementID>      task_profiling_requests;
      std::vector<ProfilingMeasurementID>      copy_profiling_requests;
      std::vector<IndexProfilingInfo>                   profiling_info;
      RtUserEvent                                   profiling_reported;
      int                                           profiling_priority;
      std::atomic<int>                  outstanding_profiling_requests;
      std::atomic<int>                  outstanding_profiling_reported;
    protected:
      // Whether we have to do intra-task alias analysis
      bool need_intra_task_alias_analysis;
#ifdef DEBUG_LEGION
    protected:
      // For checking aliasing of points in debug mode only
      std::set<std::pair<unsigned,unsigned> > interfering_requirements;
      std::map<DomainPoint,std::vector<LogicalRegion> > point_requirements;
    public:
      void check_point_requirements(
          const std::map<DomainPoint,std::vector<LogicalRegion> > &point_reqs);
#endif
    protected:
      // Sizes of subspaces for globally indexed output regions
      std::map<unsigned, SizeMap> all_output_sizes;
    };

    /**
     * \class SliceTask
     * A slice task is a (possibly whole) fraction of an index
     * space task launch.  Once slice task object is made for
     * each slice created by the mapper when (possibly recursively)
     * slicing up the domain of the index space task launch.
     */
    class SliceTask : public MultiTask, public ResourceTracker,
                      public LegionHeapify<SliceTask> {
    public:
      static const AllocationType alloc_type = SLICE_TASK_ALLOC;
    public:
      enum CollectiveInstMessage {
        SLICE_COLLECTIVE_FIND_OR_CREATE,
        SLICE_COLLECTIVE_FINALIZE,
        SLICE_COLLECTIVE_REPORT,
      };
    public:
      SliceTask(Runtime *rt);
      SliceTask(const SliceTask &rhs);
      virtual ~SliceTask(void);
    public:
      SliceTask& operator=(const SliceTask &rhs);
    public:
      inline UniqueID get_remote_owner_uid(void) const 
        { return remote_owner_uid; }
    public:
      virtual void activate(void);
      virtual void deactivate(void);
    public:
      virtual void trigger_dependence_analysis(void);
    public:
      virtual void resolve_false(bool speculated, bool launched);
      virtual void premap_task(void);
      virtual bool distribute_task(void);
      virtual VersionInfo& get_version_info(unsigned idx);
      virtual const VersionInfo& get_version_info(unsigned idx) const;
      virtual RtEvent perform_mapping(MustEpochOp *owner = NULL,
                                      const DeferMappingArgs *args = NULL);
      virtual void launch_task(bool inline_task = false);
      virtual bool is_stealable(void) const;
      virtual void map_and_launch(void);
      virtual bool is_output_global(unsigned idx) const;
      virtual bool is_output_valid(unsigned idx) const;
    public:
      virtual TaskKind get_task_kind(void) const;
    public:
      virtual bool pack_task(Serializer &rez, AddressSpaceID target);
      virtual bool unpack_task(Deserializer &derez, Processor current,
                               std::set<RtEvent> &ready_events);
      virtual void perform_inlining(VariantImpl *variant,
                    const std::deque<InstanceSet> &parent_regions);
    public:
      virtual SliceTask* clone_as_slice_task(IndexSpace is,
                  Processor p, bool recurse, bool stealable);
      virtual void reduce_future(const DomainPoint &point,
                                 FutureInstance *instance);
      void handle_future(const DomainPoint &point,
                         FutureInstance *instance, void *metadata, 
                         size_t metasize, FutureFunctor *functor,
                         Processor future_proc, bool own_functor); 
    public:
      virtual void register_must_epoch(void);
      PointTask* clone_as_point_task(const DomainPoint &point,
                                     bool inline_task);
      size_t enumerate_points(bool inline_task);
      FutureInstance* get_predicate_false_result(Processor point_proc,
                              const void *&metadata, size_t &metasize);
    public:
      void check_target_processors(void) const;
      void update_target_processor(void);
      void expand_replay_slices(std::list<SliceTask*> &slices);
      void find_commit_preconditions(std::set<RtEvent> &preconditions);
    protected:
      virtual void trigger_complete(void);
      virtual void trigger_task_complete(void);
      virtual void trigger_task_commit(void);
    public:
      virtual void record_reference_mutation_effect(RtEvent event);
    public:
      void return_privileges(TaskContext *point_context,
                             std::set<RtEvent> &preconditions);
      void record_point_mapped(RtEvent child_mapped, ApEvent child_complete,
          std::map<PhysicalManager*,unsigned> &child_acquired);
      void record_point_complete(RtEvent child_complete);
      void record_point_committed(RtEvent commit_precondition =
                                  RtEvent::NO_RT_EVENT);
    public:
      void handle_future_size(size_t future_size, const DomainPoint &p,
                              std::set<RtEvent> &applied_conditions);
      void record_output_sizes(const DomainPoint &point,
                               const std::vector<OutputRegion> &output_regions);
    protected:
      void trigger_slice_mapped(void);
      void trigger_slice_complete(void);
      void trigger_slice_commit(void);
    protected:
      void pack_remote_mapped(Serializer &rez, RtEvent applied_condition,
                              ApEvent all_points_complete);
      void pack_remote_complete(Serializer &rez, RtEvent applied_condition);
      void pack_remote_commit(Serializer &rez, RtEvent applied_condition);
    public:
      static void handle_slice_return(Runtime *rt, Deserializer &derez);
    public: // Privilege tracker methods
      virtual void receive_resources(size_t return_index,
              std::map<LogicalRegion,unsigned> &created_regions,
              std::vector<LogicalRegion> &deleted_regions,
              std::set<std::pair<FieldSpace,FieldID> > &created_fields,
              std::vector<std::pair<FieldSpace,FieldID> > &deleted_fields,
              std::map<FieldSpace,unsigned> &created_field_spaces,
              std::map<FieldSpace,std::set<LogicalRegion> > &latent_spaces,
              std::vector<FieldSpace> &deleted_field_spaces,
              std::map<IndexSpace,unsigned> &created_index_spaces,
              std::vector<std::pair<IndexSpace,bool> > &deleted_index_spaces,
              std::map<IndexPartition,unsigned> &created_partitions,
              std::vector<std::pair<IndexPartition,bool> > &deleted_partitions,
              std::set<RtEvent> &preconditions);
    public:
      // From MemoizableOp
      virtual void trigger_replay(void);
      virtual void complete_replay(ApEvent instance_ready_event);
    public:
      // Methods for supporting intra-index-space mapping dependences
      virtual RtEvent find_intra_space_dependence(const DomainPoint &point);
      virtual void record_intra_space_dependence(const DomainPoint &point,
                                                 const DomainPoint &next,
                                                 RtEvent point_mapped);
    public:
      // For collective instance creation
      virtual CollectiveManager* find_or_create_collective_instance(
                                  MappingCallKind mapper_call, unsigned index,
                                  const LayoutConstraintSet &constraints,
                                  const std::vector<LogicalRegion> &regions,
                                  Memory::Kind kind, size_t *footprint,
                                  LayoutConstraintKind *unsat_kind,
                                  unsigned *unsat_index,
                                  DomainPoint &collective_point);
      virtual bool finalize_collective_instance(MappingCallKind mapper_call,
                                                unsigned index, bool success);
      virtual void report_total_collective_instance_calls(MappingCallKind call,
                                                          unsigned total_calls);
      static void handle_collective_instance_request(Deserializer &derez,
                                       AddressSpaceID source, Runtime *rutime);
      static void handle_collective_instance_response(Deserializer &derez,
                                                      Runtime *runtime);
    protected:
      friend class IndexTask;
      friend class PointTask;
      friend class ReplMustEpochOp;
      std::vector<PointTask*> points;
    protected:
      unsigned num_unmapped_points;
      unsigned num_uncomplete_points;
      unsigned num_uncommitted_points;
    protected:
      IndexTask *index_owner;
      UniqueID remote_unique_id;
      bool origin_mapped;
      UniqueID remote_owner_uid;
      DomainPoint reduction_instance_point;
      // An event for tracking when origin-mapped slices on the owner
      // node have committed so we can trigger things appropriately
      RtUserEvent origin_mapped_complete;
    protected:
      std::set<RtEvent> map_applied_conditions;
      std::set<ApEvent> point_completions;
      std::set<RtEvent> complete_preconditions;
      std::set<RtEvent> commit_preconditions;
    protected:
      std::set<std::pair<DomainPoint,DomainPoint> > unique_intra_space_deps;
    protected:
      // Sizes of subspaces for globally indexed output regions
      std::map<unsigned,std::map<DomainPoint,DomainPoint> > all_output_sizes;
    };

  }; // namespace Internal
}; // namespace Legion

#endif // __LEGION_TASKS_H__<|MERGE_RESOLUTION|>--- conflicted
+++ resolved
@@ -119,57 +119,6 @@
         const unsigned invocation_count;
         std::vector<unsigned> *const performed_regions;
         std::vector<ApEvent> *const effects;
-      };
-<<<<<<< HEAD
-      struct DeferLaunchArgs : public LgTaskArgs<DeferLaunchArgs> {
-      public:
-        static const LgTaskID TASK_ID = LG_DEFER_LAUNCH_TASK_ID;
-      public:
-        DeferLaunchArgs(TaskOp *op)
-          : LgTaskArgs<DeferLaunchArgs>(op->get_unique_op_id()),
-            proxy_this(op) { }
-      public:
-        TaskOp *const proxy_this;
-      };
-      struct DeferredEnqueueArgs : public LgTaskArgs<DeferredEnqueueArgs> {
-      public:
-        static const LgTaskID TASK_ID = LG_DEFERRED_ENQUEUE_TASK_ID;
-      public:
-        DeferredEnqueueArgs(ProcessorManager *man, TaskOp *t, bool select)
-          : LgTaskArgs<DeferredEnqueueArgs>(t->get_unique_op_id()),
-            manager(man), task(t), select_options(select) { }
-      public:
-        ProcessorManager *const manager;
-        TaskOp *const task;
-        const bool select_options;
-=======
-      struct DeferredFutureSetArgs : public LgTaskArgs<DeferredFutureSetArgs> {
-      public:
-        static const LgTaskID TASK_ID = LG_DEFERRED_FUTURE_SET_ID;
-      public:
-        DeferredFutureSetArgs(FutureImpl *tar, FutureImpl *res, TaskOp *t)
-          : LgTaskArgs<DeferredFutureSetArgs>(t->get_unique_op_id()),
-            target(tar), result(res), task_op(t) { }
-      public:
-        FutureImpl *const target;
-        FutureImpl *const result;
-        TaskOp *const task_op;
-      };
-      struct DeferredFutureMapSetArgs :
-        public LgTaskArgs<DeferredFutureMapSetArgs> {
-      public:
-        static const LgTaskID TASK_ID = LG_DEFERRED_FUTURE_MAP_SET_ID;
-      public:
-        DeferredFutureMapSetArgs(FutureMapImpl *map, FutureImpl *res,
-                                 Domain d, TaskOp *t)
-          : LgTaskArgs<DeferredFutureMapSetArgs>(t->get_unique_op_id()),
-            future_map(map), result(res), domain(d), task_op(t) { }
-      public:
-        FutureMapImpl *const future_map;
-        FutureImpl *const result;
-        const Domain domain;
-        TaskOp *const task_op;
->>>>>>> e63605a9
       };
     public:
       TaskOp(Runtime *rt);
