--- conflicted
+++ resolved
@@ -424,27 +424,17 @@
       template<typename FUNCTOR>
       inline void map_over_remote_instances(FUNCTOR &functor);
     public:
-<<<<<<< HEAD
-      // This is for the owner node only
       void register_with_runtime(ReferenceMutator *mutator,
                                  bool notify_remote = true);
-    protected:
-      void unregister_with_runtime(void) const;
-      RtEvent send_unregister_messages(void) const;
-      void send_unregister_mapping(std::set<RtEvent> &done_events) const;
-    public:
-      // This for remote nodes only
-      void unregister_collectable(std::set<RtEvent> &done_events);
-=======
-      void register_with_runtime(ReferenceMutator *mutator);
       bool confirm_deletion(void);
     protected:
       bool try_unregister(void);
       bool unregister_with_runtime(void) const;
       void send_unregister_messages(void) const;
+      void send_unregister_mapping(void) const;
     public:
       // This for remote nodes only
->>>>>>> 81f7f690
+      void unregister_collectable(std::set<RtEvent> &done_events);
       static void handle_unregister_collectable(Runtime *runtime,
                                                 Deserializer &derez);
     public:
