/* Copyright 2022 Stanford University, NVIDIA Corporation
 *
 * Licensed under the Apache License, Version 2.0 (the "License");
 * you may not use this file except in compliance with the License.
 * You may obtain a copy of the License at
 *
 *     http://www.apache.org/licenses/LICENSE-2.0
 *
 * Unless required by applicable law or agreed to in writing, software
 * distributed under the License is distributed on an "AS IS" BASIS,
 * WITHOUT WARRANTIES OR CONDITIONS OF ANY KIND, either express or implied.
 * See the License for the specific language governing permissions and
 * limitations under the License.
 */


#ifndef __LEGION_UTILITIES_H__
#define __LEGION_UTILITIES_H__

#include <assert.h>
#include <stdlib.h>
#include <string.h>

#include "legion.h"
#include "legion/bitmask.h"
#include "legion/legion_allocation.h"

// Useful macros
#define IS_NO_ACCESS(req) \
  (((req).privilege & LEGION_READ_WRITE) == LEGION_NO_ACCESS)
#define IS_READ_ONLY(req) \
  (((req).privilege & LEGION_READ_WRITE) <= LEGION_READ_PRIV)
#define HAS_READ(req) \
  ((req).privilege & LEGION_READ_PRIV)
#define HAS_WRITE(req) \
  ((req).privilege & (LEGION_WRITE_PRIV | LEGION_REDUCE))
#define IS_WRITE(req) \
  ((req).privilege & LEGION_WRITE_PRIV)
#define HAS_WRITE_DISCARD(req) \
  (((req).privilege & LEGION_WRITE_ONLY) == LEGION_WRITE_ONLY)
#define IS_DISCARD(req) \
  (((req).privilege & LEGION_DISCARD_MASK) == LEGION_DISCARD_MASK)
#define PRIV_ONLY(req) \
  ((req).privilege & LEGION_READ_WRITE)
#define IS_REDUCE(req) \
  (((req).privilege & LEGION_READ_WRITE) == LEGION_REDUCE)
#define IS_EXCLUSIVE(req) \
  ((req).prop == LEGION_EXCLUSIVE)
#define IS_ATOMIC(req) \
  ((req).prop == LEGION_ATOMIC)
#define IS_SIMULT(req) \
  ((req).prop == LEGION_SIMULTANEOUS)
#define IS_RELAXED(req) \
  ((req).prop == LEGION_RELAXED)

namespace Legion {

    /////////////////////////////////////////////////////////////
    // Serializer 
    /////////////////////////////////////////////////////////////
    class Serializer {
    public:
      Serializer(size_t base_bytes = 4096)
        : total_bytes(base_bytes), buffer((char*)malloc(base_bytes)), 
          index(0) 
#ifdef DEBUG_LEGION
          , context_bytes(0)
#endif
      { }
      Serializer(const Serializer &rhs)
      {
        // should never be called
        assert(false);
      }
    public:
      ~Serializer(void)
      {
        free(buffer);
      }
    public:
      inline Serializer& operator=(const Serializer &rhs);
    public:
      template<typename T>
      inline void serialize(const T &element);
      // we need special serializers for bit masks
      template<typename T, unsigned int MAX, unsigned SHIFT, unsigned MASK>
      inline void serialize(const BitMask<T,MAX,SHIFT,MASK> &mask);
      template<typename T, unsigned int MAX, unsigned SHIFT, unsigned MASK>
      inline void serialize(const TLBitMask<T,MAX,SHIFT,MASK> &mask);
#ifdef __SSE2__
      template<unsigned int MAX>
      inline void serialize(const SSEBitMask<MAX> &mask);
      template<unsigned int MAX>
      inline void serialize(const SSETLBitMask<MAX> &mask);
#endif
#ifdef __AVX__
      template<unsigned int MAX>
      inline void serialize(const AVXBitMask<MAX> &mask);
      template<unsigned int MAX>
      inline void serialize(const AVXTLBitMask<MAX> &mask);
#endif
#ifdef __ALTIVEC__
      template<unsigned int MAX>
      inline void serialize(const PPCBitMask<MAX> &mask);
      template<unsigned int MAX>
      inline void serialize(const PPCTLBitMask<MAX> &mask);
#endif
      template<typename DT, unsigned BLOAT, bool BIDIR>
      inline void serialize(const CompoundBitMask<DT,BLOAT,BIDIR> &mask);
      inline void serialize(const Domain &domain);
      inline void serialize(const DomainPoint &dp);
      inline void serialize(const void *src, size_t bytes);
    public:
      inline void begin_context(void);
      inline void end_context(void);
    public:
      inline size_t get_index(void) const { return index; }
      inline const void* get_buffer(void) const { return buffer; }
      inline size_t get_buffer_size(void) const { return total_bytes; }
      inline size_t get_used_bytes(void) const { return index; }
      inline void* reserve_bytes(size_t size);
      inline void reset(void);
    private:
      inline void resize(void);
    private:
      size_t total_bytes;
      char *buffer;
      size_t index;
#ifdef DEBUG_LEGION
      size_t context_bytes;
#endif
    };

    /////////////////////////////////////////////////////////////
    // Deserializer 
    /////////////////////////////////////////////////////////////
    class Deserializer {
    public:
      Deserializer(const void *buf, size_t buffer_size
#ifdef DEBUG_LEGION
          , size_t ctx_bytes = 0
#endif
          )
        : total_bytes(buffer_size), buffer((const char*)buf), index(0)
#ifdef DEBUG_LEGION
          , context_bytes(ctx_bytes)
#endif
      { }
      Deserializer(const Deserializer &rhs)
        : total_bytes(0)
      {
        // should never be called
        assert(false);
      }
    public:
      ~Deserializer(void)
      {
#ifdef DEBUG_LEGION
        // should have used the whole buffer
        assert(index == total_bytes); 
#endif
      }
    public:
      inline Deserializer& operator=(const Deserializer &rhs);
    public:
      template<typename T>
      inline void deserialize(T &element);
      // We need specialized deserializers for bit masks
      template<typename T, unsigned int MAX, unsigned SHIFT, unsigned MASK>
      inline void deserialize(BitMask<T,MAX,SHIFT,MASK> &mask);
      template<typename T, unsigned int MAX, unsigned SHIFT, unsigned MASK>
      inline void deserialize(TLBitMask<T,MAX,SHIFT,MASK> &mask);
#ifdef __SSE2__
      template<unsigned int MAX>
      inline void deserialize(SSEBitMask<MAX> &mask);
      template<unsigned int MAX>
      inline void deserialize(SSETLBitMask<MAX> &mask);
#endif
#ifdef __AVX__
      template<unsigned int MAX>
      inline void deserialize(AVXBitMask<MAX> &mask);
      template<unsigned int MAX>
      inline void deserialize(AVXTLBitMask<MAX> &mask);
#endif
#ifdef __ALTIVEC__
      template<unsigned int MAX>
      inline void deserialize(PPCBitMask<MAX> &mask);
      template<unsigned int MAX>
      inline void deserialize(PPCTLBitMask<MAX> &mask);
#endif
      template<typename DT, unsigned BLOAT, bool BIDIR>
      inline void deserialize(CompoundBitMask<DT,BLOAT,BIDIR> &mask);
      inline void deserialize(Domain &domain);
      inline void deserialize(DomainPoint &dp);
      inline void deserialize(void *dst, size_t bytes);
    public:
      inline void begin_context(void);
      inline void end_context(void);
    public:
      inline size_t get_remaining_bytes(void) const;
      inline const void* get_current_pointer(void) const;
      inline void advance_pointer(size_t bytes);
    private:
      const size_t total_bytes;
      const char *buffer;
      size_t index;
#ifdef DEBUG_LEGION
      size_t context_bytes;
    public:
      inline size_t get_context_bytes(void) const { return context_bytes; }
#endif
    };

  namespace Internal {
    /**
     * \struct RegionUsage
     * A minimal structure for performing dependence analysis.
     */
    struct RegionUsage {
    public:
      RegionUsage(void)
        : privilege(LEGION_NO_ACCESS), prop(LEGION_EXCLUSIVE), redop(0) { }
      RegionUsage(PrivilegeMode p, CoherenceProperty c, ReductionOpID r)
        : privilege(p), prop(c), redop(r) { }
      RegionUsage(const RegionRequirement &req)
        : privilege(req.privilege), prop(req.prop), redop(req.redop) { }
    public:
      inline bool operator==(const RegionUsage &rhs) const
      { return ((privilege == rhs.privilege) && (prop == rhs.prop) 
                && (redop == rhs.redop)); }
      inline bool operator!=(const RegionUsage &rhs) const
      { return !((*this) == rhs); }
    public:
      PrivilegeMode     privilege;
      CoherenceProperty prop;
      ReductionOpID     redop;
    };

    // The following two methods define the dependence analysis
    // for all of Legion.  Modifying them can have enormous
    // consequences on how programs execute.

    //--------------------------------------------------------------------------
    static inline DependenceType check_for_anti_dependence(
            const RegionUsage &u1, const RegionUsage &u2, DependenceType actual)
    //--------------------------------------------------------------------------
    {
      // Check for WAR or WAW with write-only
      if (IS_READ_ONLY(u1))
      {
#ifdef DEBUG_LEGION
        // We know at least req1 or req2 is a writers, so if req1 is not...
        assert(HAS_WRITE(u2)); 
#endif
        return LEGION_ANTI_DEPENDENCE;
      }
      else
      {
        if (HAS_WRITE_DISCARD(u2))
        {
          // WAW with a write-only
          return LEGION_ANTI_DEPENDENCE;
        }
        else
        {
          // This defaults to whatever the actual dependence is
          return actual;
        }
      }
    }

    //--------------------------------------------------------------------------
    template<bool REDUCTIONS_INTERFERE>
    static inline DependenceType check_dependence_type(const RegionUsage &u1,
                                                       const RegionUsage &u2)
    //--------------------------------------------------------------------------
    {
      // Two readers are never a dependence
      if (IS_READ_ONLY(u1) && IS_READ_ONLY(u2))
      {
        return LEGION_NO_DEPENDENCE;
      }
      else if (!REDUCTIONS_INTERFERE && IS_REDUCE(u1) && IS_REDUCE(u2))
      {
        // If they are the same kind of reduction, no dependence, 
        // otherwise true dependence
        if (u1.redop == u2.redop)
          return LEGION_NO_DEPENDENCE;
        else
          return LEGION_TRUE_DEPENDENCE;
      }
      else
      {
        // Everything in here has at least one write
#ifdef DEBUG_LEGION
        assert(HAS_WRITE(u1) || HAS_WRITE(u2));
#endif
        // If anything exclusive 
        if (IS_EXCLUSIVE(u1) || IS_EXCLUSIVE(u2))
        {
          return check_for_anti_dependence(u1,u2,LEGION_TRUE_DEPENDENCE);
        }
        // Anything atomic (at least one is a write)
        else if (IS_ATOMIC(u1) || IS_ATOMIC(u2))
        {
          // If they're both atomics, return an atomic dependence
          if (IS_ATOMIC(u1) && IS_ATOMIC(u2))
          {
            return check_for_anti_dependence(u1,u2,LEGION_ATOMIC_DEPENDENCE); 
          }
          // If the one that is not an atomic is a read, we're also ok
          // We still need a simultaneous dependence if we don't have an
          // actual dependence
          else if ((!IS_ATOMIC(u1) && IS_READ_ONLY(u1)) ||
                   (!IS_ATOMIC(u2) && IS_READ_ONLY(u2)))
          {
            return LEGION_SIMULTANEOUS_DEPENDENCE;
          }
          // Everything else is a dependence
          return check_for_anti_dependence(u1,u2,LEGION_TRUE_DEPENDENCE);
        }
        // If either is simultaneous we have a simultaneous dependence
        else if (IS_SIMULT(u1) || IS_SIMULT(u2))
        {
          return LEGION_SIMULTANEOUS_DEPENDENCE;
        }
        else if (IS_RELAXED(u1) && IS_RELAXED(u2))
        {
          // TODO: Make this truly relaxed, right now it is the 
          // same as simultaneous
          return LEGION_SIMULTANEOUS_DEPENDENCE;
          // This is what it should be: return NO_DEPENDENCE;
          // What needs to be done:
          // - RegionNode::update_valid_instances needs to allow multiple 
          //               outstanding writers
          // - RegionNode needs to detect relaxed case and make copies from all 
          //              relaxed instances to non-relaxed instance
        }
        // We should never make it here
        assert(false);
        return LEGION_NO_DEPENDENCE;
      }
    } 

    //--------------------------------------------------------------------------
    static inline bool configure_collective_settings(const int participants,
                                                     const int local_space,
                                                     int &collective_radix,
                                                     int &collective_log_radix,
                                                     int &collective_stages,
                                                     int &participating_spaces,
                                                     int &collective_last_radix)
    //--------------------------------------------------------------------------
    {
#ifdef DEBUG_LEGION
      assert(collective_radix > 0);
#endif
      const int MultiplyDeBruijnBitPosition[32] = 
      {
        0, 9, 1, 10, 13, 21, 2, 29, 11, 14, 16, 18, 22, 25, 3, 30,
          8, 12, 20, 28, 15, 17, 24, 7, 19, 27, 23, 6, 26, 5, 4, 31
      };
      // First adjust the radix based on the number of nodes if necessary
      if (collective_radix > participants)
        collective_radix = participants;
      // Adjust the radix to the next smallest power of 2
      uint32_t radix_copy = collective_radix;
      for (int i = 0; i < 5; i++)
        radix_copy |= radix_copy >> (1 << i);
      collective_log_radix = 
        MultiplyDeBruijnBitPosition[(uint32_t)(radix_copy * 0x07C4ACDDU) >> 27];
      if (collective_radix != (1 << collective_log_radix))
        collective_radix = (1 << collective_log_radix);

      // Compute the number of stages
      uint32_t node_copy = participants;
      for (int i = 0; i < 5; i++)
        node_copy |= node_copy >> (1 << i);
      // Now we have it log 2
      int log_nodes = 
        MultiplyDeBruijnBitPosition[(uint32_t)(node_copy * 0x07C4ACDDU) >> 27];

      // Stages round up in case of incomplete stages
      collective_stages = 
        (log_nodes + collective_log_radix - 1) / collective_log_radix;
      int log_remainder = log_nodes % collective_log_radix;
      if (log_remainder > 0)
      {
        // We have an incomplete last stage
        collective_last_radix = 1 << log_remainder;
        // Now we can compute the number of participating stages
        participating_spaces = 
          1 << ((collective_stages - 1) * collective_log_radix +
                 log_remainder);
      }
      else
      {
        collective_last_radix = collective_radix;
        participating_spaces = 1 << (collective_stages * collective_log_radix);
      }
#ifdef DEBUG_LEGION
      assert((participating_spaces % collective_radix) == 0);
#endif
      const bool participant = (local_space < participating_spaces);
      return participant;
    }

    /////////////////////////////////////////////////////////////
    // Semantic Info 
    /////////////////////////////////////////////////////////////

    /**
     * \struct SemanticInfo
     * A struct for storing semantic information for various things
     */
    struct SemanticInfo {
    public:
      SemanticInfo(void)
        : buffer(NULL), size(0) { }  
      SemanticInfo(void *buf, size_t s, bool is_mut = true) 
        : buffer(buf), size(s), is_mutable(is_mut) { }
      SemanticInfo(RtUserEvent ready)
        : buffer(NULL), size(0), ready_event(ready), is_mutable(true) { }
    public:
      inline bool is_valid(void) const { return ready_event.has_triggered(); }
    public:
      void *buffer;
      size_t size;
      RtUserEvent ready_event;
      bool is_mutable;
    }; 

    /////////////////////////////////////////////////////////////
    // Rez Checker 
    /////////////////////////////////////////////////////////////
    /*
     * Helps in making the calls to begin and end context for
     * both Serializer and Deserializer classes.
     */
    class RezCheck {
    public:
      RezCheck(Serializer &r) : rez(r) { rez.begin_context(); }
      RezCheck(RezCheck &rhs) : rez(rhs.rez) { assert(false); }
      ~RezCheck(void) { rez.end_context(); }
    public:
      inline RezCheck& operator=(const RezCheck &rhs)
        { assert(false); return *this; }
    private:
      Serializer &rez;
    };
    // Same thing except for deserializers, yes we could template
    // it, but then we have to type out to explicitly instantiate
    // the template on the constructor call and that is a lot of
    // unnecessary typing.
    class DerezCheck {
    public:
      DerezCheck(Deserializer &r) : derez(r) { derez.begin_context(); }
      DerezCheck(DerezCheck &rhs) : derez(rhs.derez) { assert(false); }
      ~DerezCheck(void) { derez.end_context(); }
    public:
      inline DerezCheck& operator=(const DerezCheck &rhs)
        { assert(false); return *this; }
    private:
      Deserializer &derez;
    };

    /////////////////////////////////////////////////////////////
    // Fraction 
    /////////////////////////////////////////////////////////////
    template<typename T>
    class Fraction {
    public:
      Fraction(void);
      Fraction(T num, T denom);
      Fraction(const Fraction<T> &f);
    public:
      void divide(T factor);
      void add(const Fraction<T> &rhs);
      void subtract(const Fraction<T> &rhs);
      // Return a fraction that can be taken from this fraction 
      // such that it leaves at least 1/ways parts local after (ways-1) portions
      // are taken from this instance
      Fraction<T> get_part(T ways);
    public:
      bool is_whole(void) const;
      bool is_empty(void) const;
    public:
      inline T get_num(void) const { return numerator; }
      inline T get_denom(void) const { return denominator; }
    public:
      Fraction<T>& operator=(const Fraction<T> &rhs);
    private:
      T numerator;
      T denominator;
    };

    /////////////////////////////////////////////////////////////
    // Bit Permutation 
    /////////////////////////////////////////////////////////////
    /*
     * This is a class used for storing and performing fast 
     * permutations of bit mask objects.  It is based on sections
     * 7.4 and 7.5 of the first edition of Hacker's Delight.
     * The bit mask MAX field must be a power of 2 and the
     * second template parameter passed to this class must be
     * the log2(MAX) from the bit mask's type.
     *
     * The permutation initially begins as the identity partition
     * and is modified by the send_to command.  The send_to
     * command maintains the invariant that a partition is 
     * always represented for correctness.
     *
     *
     */
    template<typename BITMASK, unsigned LOG2MAX>
    class BitPermutation : 
      public Internal::LegionHeapify<BitPermutation<BITMASK,LOG2MAX> > {
    public:
      BitPermutation(void);
      BitPermutation(const BitPermutation &rhs);
    public:
      inline bool is_identity(bool retest = false);
      inline void send_to(unsigned src, unsigned dst);
    public:
      inline BITMASK generate_permutation(const BITMASK &mask);
      inline void permute(BITMASK &mask);
    protected:
      inline BITMASK sheep_and_goats(const BITMASK &x, const BITMASK &m);
      inline BITMASK compress_left(BITMASK x, BITMASK m);
      inline BITMASK compress_right(BITMASK x, BITMASK m);
    protected:
      inline void set_edge(unsigned src, unsigned dst);
      inline unsigned get_src(unsigned dst);
      inline unsigned get_dst(unsigned src);
    protected:
      void compress_representation(void);
      void test_identity(void);
    protected:
      bool dirty;
      bool identity;
      BITMASK p[LOG2MAX];
      BITMASK comp[LOG2MAX];
    }; 

    /////////////////////////////////////////////////////////////
    // Murmur3Hasher
    /////////////////////////////////////////////////////////////

    /**
     * \class Murmur3Hasher
     * This class implements an object-oriented version of the
     * MurmurHash3 hashing algorithm for computing a 128-bit 
     * hash value. It is taken from the public domain here:
     * https://github.com/aappleby/smhasher/blob/master/src/MurmurHash3.cpp
     */
    class Murmur3Hasher {
    public:
      class HashVerifier {
      public:
        virtual bool verify_hash(const uint64_t hash[2],
                                 const char *description, bool every) = 0;
      };
    public:
      Murmur3Hasher(HashVerifier *verifier, bool precise,
                    bool verify_every_call, uint64_t seed = 0xCC892563);
      Murmur3Hasher(const Murmur3Hasher&) = delete;
      Murmur3Hasher& operator=(const Murmur3Hasher&) = delete;
    public:
      template<typename T>
      inline void hash(const T &value, const char *description);
      inline void hash(const void *values, size_t size,const char *description);
      inline bool verify(const char *description, bool every_call = false);
    protected:
      template<typename T>
      inline void hash(const T &value);
      inline void hash(const void *value, size_t size);
      inline uint64_t rotl64(uint64_t x, uint8_t r);
      inline uint64_t fmix64(uint64_t k);
    protected:
      HashVerifier *const verifier;
      uint8_t blocks[16];
      uint64_t h1, h2, len;
      uint8_t bytes;
      const bool precise;
      const bool verify_every_call;
    public:
      static constexpr uint64_t c1 = 0x87c37b91114253d5ULL;
      static constexpr uint64_t c2 = 0x4cf5ad432745937fULL;
    private:
      struct IndexSpaceHasher {
      public:
        IndexSpaceHasher(const Domain &d, Murmur3Hasher &h)
          : domain(d), hasher(h) { }
      public:
        template<typename N, typename T>
        static inline void demux(IndexSpaceHasher *functor)
        {
          const DomainT<N::N,T> is = functor->domain;
          for (RectInDomainIterator<N::N,T> itr(is); itr(); itr.step())
          {
            const Rect<N::N,T> rect = *itr;
            for (int d = 0; d < N::N; d++)
            {
              functor->hasher.hash(rect.lo[d]);
              functor->hasher.hash(rect.hi[d]);
            }
          }
        }
      public:
        const Domain &domain;
        Murmur3Hasher &hasher;
      };
    };

    /////////////////////////////////////////////////////////////
    // Dynamic Table 
    /////////////////////////////////////////////////////////////
    template<typename IT>
    struct DynamicTableNodeBase {
    public:
      DynamicTableNodeBase(int _level, IT _first_index, IT _last_index)
        : level(_level), first_index(_first_index), 
          last_index(_last_index) { }
      virtual ~DynamicTableNodeBase(void) { }
    public:
      const int level;
      const IT first_index, last_index;
      mutable LocalLock lock;
    };

    template<typename ET, size_t _SIZE, typename IT>
    struct DynamicTableNode : public DynamicTableNodeBase<IT> {
    public:
      static const size_t SIZE = _SIZE;
    public:
      DynamicTableNode(int _level, IT _first_index, IT _last_index)
        : DynamicTableNodeBase<IT>(_level, _first_index, _last_index) 
      { 
        for (size_t i = 0; i < SIZE; i++)
          elems[i].store(NULL);
      }
      DynamicTableNode(const DynamicTableNode &rhs) { assert(false); }
      virtual ~DynamicTableNode(void)
      {
        for (size_t i = 0; i < SIZE; i++)
        {
          ET *elem = elems[i].load();
          if (elem != NULL)
            delete elem;
        }
      }
    public:
      DynamicTableNode& operator=(const DynamicTableNode &rhs)
        { assert(false); return *this; }
    public:
      std::atomic<ET*> elems[SIZE];
    };

    template<typename ET, size_t _SIZE, typename IT>
    struct LeafTableNode : public DynamicTableNodeBase<IT> {
    public:
      static const size_t SIZE = _SIZE;
    public:
      LeafTableNode(int _level, IT _first_index, IT _last_index)
        : DynamicTableNodeBase<IT>(_level, _first_index, _last_index) 
      { 
        for (size_t i = 0; i < SIZE; i++)
          elems[i].store(NULL);
      }
      LeafTableNode(const LeafTableNode &rhs) { assert(false); }
      virtual ~LeafTableNode(void)
      {
        for (size_t i = 0; i < SIZE; i++)
        {
          ET *elem = elems[i].load();
          if (elem != NULL)
            delete elem;
        }
      }
    public:
      LeafTableNode& operator=(const LeafTableNode &rhs)
        { assert(false); return *this; }
    public:
      std::atomic<ET*> elems[SIZE];
    };

    template<typename ALLOCATOR>
    class DynamicTable {
    public:
      typedef typename ALLOCATOR::IT IT;
      typedef typename ALLOCATOR::ET ET;
      typedef DynamicTableNodeBase<IT> NodeBase;
    public:
      DynamicTable(void);
      DynamicTable(const DynamicTable &rhs);
      ~DynamicTable(void);
    public:
      DynamicTable& operator=(const DynamicTable &rhs);
    public:
      size_t max_entries(void) const;
      bool has_entry(IT index) const;
      ET* lookup_entry(IT index);
      template<typename T>
      ET* lookup_entry(IT index, const T &arg);
      template<typename T1, typename T2>
      ET* lookup_entry(IT index, const T1 &arg1, const T2 &arg2);
    protected:
      NodeBase* new_tree_node(int level, IT first_index, IT last_index);
      NodeBase* lookup_leaf(IT index);
    protected:
      std::atomic<NodeBase*> root;
      mutable LocalLock lock; 
    };

    template<typename _ET, size_t _INNER_BITS, size_t _LEAF_BITS>
    class DynamicTableAllocator {
    public:
      typedef _ET ET;
      static const size_t INNER_BITS = _INNER_BITS;
      static const size_t LEAF_BITS = _LEAF_BITS;

      typedef LocalLock LT;
      typedef int IT;
      typedef DynamicTableNode<DynamicTableNodeBase<IT>,
                               1 << INNER_BITS, IT> INNER_TYPE;
      typedef LeafTableNode<ET, 1 << LEAF_BITS, IT> LEAF_TYPE;

      static LEAF_TYPE* new_leaf_node(IT first_index, IT last_index)
      {
        return new LEAF_TYPE(0/*level*/, first_index, last_index);
      }
    };

    /////////////////////////////////////////////////////////////
    // BasicRangeAllocator
    /////////////////////////////////////////////////////////////
    // manages a basic free list of ranges (using range type RT) and allocated
    //  ranges, which are tagged (tag type TT)
    // NOT thread-safe - must be protected from outside
    template <typename RT, typename TT>
    class BasicRangeAllocator {
    public:
      struct Range {
        //Range(RT _first, RT _last);

        RT first, last;  // half-open range: [first, last)
        unsigned prev, next;  // double-linked list of all ranges (by index)
        unsigned prev_free, next_free; // double-linked list of just free ranges
      };

      std::map<TT, unsigned> allocated;// direct lookup allocated ranges by tag
#ifdef DEBUG_LEGION
      std::map<RT, unsigned> by_first; // direct lookup of all ranges by first
      // TODO: sized-based lookup of free ranges
#endif

      static const unsigned SENTINEL = 0;
      // TODO: small (medium?) vector opt
      std::vector<Range> ranges;

      BasicRangeAllocator(void);
      ~BasicRangeAllocator(void);

      void swap(BasicRangeAllocator<RT, TT>& swap_with);

      void add_range(RT first, RT last);
      bool can_allocate(TT tag, RT size, RT alignment);
      bool allocate(TT tag, RT size, RT alignment, RT& first);
      void deallocate(TT tag, bool missing_ok = false);
      bool lookup(TT tag, RT& first, RT& size);
      size_t get_size(TT tag);
      void dump_all_free_ranges(Realm::Logger logger);

    protected:
      unsigned first_free_range;
      unsigned alloc_range(RT first, RT last);
      void free_range(unsigned index);
    };
  }; // namspace Internal

    //--------------------------------------------------------------------------
    // Give the implementations here so the templates get instantiated
    //--------------------------------------------------------------------------

    //--------------------------------------------------------------------------
    inline Serializer& Serializer::operator=(const Serializer &rhs)
    //--------------------------------------------------------------------------
    {
      // should never be called
      assert(false);
      return *this;
    }

    //--------------------------------------------------------------------------
    template<typename T>
    inline void Serializer::serialize(const T &element)
    //--------------------------------------------------------------------------
    {
      // Old versions of g++ don't have support for all of c++11
#if !defined(__GNUC__) || (__GNUC__ >= 5)
      static_assert(std::is_trivially_copyable<T>::value, "unserializable");
#endif
      while ((index + sizeof(T)) > total_bytes)
        resize();
      memcpy(buffer+index, (const void*)&element, sizeof(T));
      index += sizeof(T);
#ifdef DEBUG_LEGION
      context_bytes += sizeof(T);
#endif
    }

    //--------------------------------------------------------------------------
    template<>
    inline void Serializer::serialize<bool>(const bool &element)
    //--------------------------------------------------------------------------
    {
      const uint32_t flag = element ? 1 : 0;
      serialize<uint32_t>(flag);
    }

    //--------------------------------------------------------------------------
    template<typename T, unsigned int MAX, unsigned SHIFT, unsigned MASK>
    inline void Serializer::serialize(const BitMask<T,MAX,SHIFT,MASK> &mask)
    //--------------------------------------------------------------------------
    {
      mask.serialize(*this);
    }

    //--------------------------------------------------------------------------
    template<typename T, unsigned int MAX, unsigned SHIFT, unsigned MASK>
    inline void Serializer::serialize(const TLBitMask<T,MAX,SHIFT,MASK> &mask)
    //--------------------------------------------------------------------------
    {
      mask.serialize(*this);
    }

#ifdef __SSE2__
    //--------------------------------------------------------------------------
    template<unsigned int MAX>
    inline void Serializer::serialize(const SSEBitMask<MAX> &mask)
    //--------------------------------------------------------------------------
    {
      mask.serialize(*this);
    }

    //--------------------------------------------------------------------------
    template<unsigned int MAX>
    inline void Serializer::serialize(const SSETLBitMask<MAX> &mask)
    //--------------------------------------------------------------------------
    {
      mask.serialize(*this);
    }
#endif

#ifdef __AVX__
    //--------------------------------------------------------------------------
    template<unsigned int MAX>
    inline void Serializer::serialize(const AVXBitMask<MAX> &mask)
    //--------------------------------------------------------------------------
    {
      mask.serialize(*this);
    }

    //--------------------------------------------------------------------------
    template<unsigned int MAX>
    inline void Serializer::serialize(const AVXTLBitMask<MAX> &mask)
    //--------------------------------------------------------------------------
    {
      mask.serialize(*this);
    }
#endif

#ifdef __ALTIVEC__
    //--------------------------------------------------------------------------
    template<unsigned int MAX>
    inline void Serializer::serialize(const PPCBitMask<MAX> &mask)
    //--------------------------------------------------------------------------
    {
      mask.serialize(*this);
    }

    //--------------------------------------------------------------------------
    template<unsigned int MAX>
    inline void Serializer::serialize(const PPCTLBitMask<MAX> &mask)
    //--------------------------------------------------------------------------
    {
      mask.serialize(*this);
    }
#endif

    //--------------------------------------------------------------------------
    template<typename DT, unsigned BLOAT, bool BIDIR>
    inline void Serializer::serialize(const CompoundBitMask<DT,BLOAT,BIDIR> &m)
    //--------------------------------------------------------------------------
    {
      m.serialize(*this);
    }

    //--------------------------------------------------------------------------
    inline void Serializer::serialize(const Domain &dom)
    //--------------------------------------------------------------------------
    {
      serialize(dom.is_id);
      if (dom.is_id > 0)
        serialize(dom.is_type);
      serialize(dom.dim);
      for (int i = 0; i < 2*dom.dim; i++)
        serialize(dom.rect_data[i]);
    }

    //--------------------------------------------------------------------------
    inline void Serializer::serialize(const DomainPoint &dp)
    //--------------------------------------------------------------------------
    {
      serialize(dp.dim);
      if (dp.dim == 0)
        serialize(dp.point_data[0]);
      else
      {
        for (int idx = 0; idx < dp.dim; idx++)
          serialize(dp.point_data[idx]);
      }
    }

    //--------------------------------------------------------------------------
    inline void Serializer::serialize(const void *src, size_t bytes)
    //--------------------------------------------------------------------------
    {
      while ((index + bytes) > total_bytes)
        resize();
      memcpy(buffer+index,src,bytes);
      index += bytes;
#ifdef DEBUG_LEGION
      context_bytes += bytes;
#endif
    }

    //--------------------------------------------------------------------------
    inline void Serializer::begin_context(void)
    //--------------------------------------------------------------------------
    {
#ifdef DEBUG_LEGION
      while ((index + sizeof(size_t)) > total_bytes)
        resize();
      *((size_t*)(buffer+index)) = context_bytes;
      index += sizeof(size_t);
      context_bytes = 0;
#endif
    }

    //--------------------------------------------------------------------------
    inline void Serializer::end_context(void)
    //--------------------------------------------------------------------------
    {
#ifdef DEBUG_LEGION
      // Save the size into the buffer
      while ((index + sizeof(size_t)) > total_bytes)
        resize();
      *((size_t*)(buffer+index)) = context_bytes;
      index += sizeof(size_t);
      context_bytes = 0;
#endif
    }

    //--------------------------------------------------------------------------
    inline void* Serializer::reserve_bytes(size_t bytes)
    //--------------------------------------------------------------------------
    {
      while ((index + bytes) > total_bytes)
        resize();
      void *result = buffer+index;
      index += bytes;
#ifdef DEBUG_LEGION
      context_bytes += bytes;
#endif
      return result;
    }

    //--------------------------------------------------------------------------
    inline void Serializer::reset(void)
    //--------------------------------------------------------------------------
    {
      index = 0;
#ifdef DEBUG_LEGION
      context_bytes = 0;
#endif
    }

    //--------------------------------------------------------------------------
    inline void Serializer::resize(void)
    //--------------------------------------------------------------------------
    {
      // Double the buffer size
      total_bytes *= 2;
#ifdef DEBUG_LEGION
      assert(total_bytes != 0); // this would cause deallocation
#endif
      char *next = (char*)realloc(buffer,total_bytes);
#ifdef DEBUG_LEGION
      assert(next != NULL);
#endif
      buffer = next;
    }

    //--------------------------------------------------------------------------
    inline Deserializer& Deserializer::operator=(const Deserializer &rhs)
    //--------------------------------------------------------------------------
    {
      // should never be called
      assert(false);
      return *this;
    }

    //--------------------------------------------------------------------------
    template<typename T>
    inline void Deserializer::deserialize(T &element)
    //--------------------------------------------------------------------------
    {
      // Old versions of g++ don't have support for all of c++11
#if !defined(__GNUC__) || (__GNUC__ >= 5)
      static_assert(std::is_trivially_copyable<T>::value, "unserializable");
#endif
#ifdef DEBUG_LEGION
      // Check to make sure we don't read past the end
      assert((index+sizeof(T)) <= total_bytes);
#endif
      memcpy(&element, buffer+index, sizeof(T));
      index += sizeof(T);
#ifdef DEBUG_LEGION
      context_bytes += sizeof(T);
#endif
    }

    //--------------------------------------------------------------------------
    template<>
    inline void Deserializer::deserialize<bool>(bool &element)
    //--------------------------------------------------------------------------
    {
      uint32_t flag;
      deserialize<uint32_t>(flag);
      element = (flag != 0);
    }

    //--------------------------------------------------------------------------
    template<typename T, unsigned int MAX, unsigned SHIFT, unsigned MASK>
    inline void Deserializer::deserialize(BitMask<T,MAX,SHIFT,MASK> &mask)
    //--------------------------------------------------------------------------
    {
      mask.deserialize(*this);
    }

    //--------------------------------------------------------------------------
    template<typename T, unsigned int MAX, unsigned SHIFT, unsigned MASK>
    inline void Deserializer::deserialize(TLBitMask<T,MAX,SHIFT,MASK> &mask)
    //--------------------------------------------------------------------------
    {
      mask.deserialize(*this);
    }

#ifdef __SSE2__
    //--------------------------------------------------------------------------
    template<unsigned int MAX>
    inline void Deserializer::deserialize(SSEBitMask<MAX> &mask)
    //--------------------------------------------------------------------------
    {
      mask.deserialize(*this);
    }

    //--------------------------------------------------------------------------
    template<unsigned int MAX>
    inline void Deserializer::deserialize(SSETLBitMask<MAX> &mask)
    //--------------------------------------------------------------------------
    {
      mask.deserialize(*this);
    }
#endif

#ifdef __AVX__
    //--------------------------------------------------------------------------
    template<unsigned int MAX>
    inline void Deserializer::deserialize(AVXBitMask<MAX> &mask)
    //--------------------------------------------------------------------------
    {
      mask.deserialize(*this);
    }

    //--------------------------------------------------------------------------
    template<unsigned int MAX>
    inline void Deserializer::deserialize(AVXTLBitMask<MAX> &mask)
    //--------------------------------------------------------------------------
    {
      mask.deserialize(*this);
    }
#endif

#ifdef __ALTIVEC__
    //--------------------------------------------------------------------------
    template<unsigned int MAX>
    inline void Deserializer::deserialize(PPCBitMask<MAX> &mask)
    //--------------------------------------------------------------------------
    {
      mask.deserialize(*this);
    }

    //--------------------------------------------------------------------------
    template<unsigned int MAX>
    inline void Deserializer::deserialize(PPCTLBitMask<MAX> &mask)
    //--------------------------------------------------------------------------
    {
      mask.deserialize(*this);
    }
#endif

    //--------------------------------------------------------------------------
    template<typename DT, unsigned BLOAT, bool BIDIR>
    inline void Deserializer::deserialize(CompoundBitMask<DT,BLOAT,BIDIR> &mask)
    //--------------------------------------------------------------------------
    {
      mask.deserialize(*this);
    }

    //--------------------------------------------------------------------------
    inline void Deserializer::deserialize(Domain &dom)
    //--------------------------------------------------------------------------
    {
      deserialize(dom.is_id);
      if (dom.is_id > 0)
        deserialize(dom.is_type);
      deserialize(dom.dim);
      for (int i = 0; i < 2*dom.dim; i++)
        deserialize(dom.rect_data[i]);
    }

    //--------------------------------------------------------------------------
    inline void Deserializer::deserialize(DomainPoint &dp)
    //--------------------------------------------------------------------------
    {
      deserialize(dp.dim);
      if (dp.dim == 0)
        deserialize(dp.point_data[0]);
      else
      {
        for (int idx = 0; idx < dp.dim; idx++)
          deserialize(dp.point_data[idx]);
      }
    }
      
    //--------------------------------------------------------------------------
    inline void Deserializer::deserialize(void *dst, size_t bytes)
    //--------------------------------------------------------------------------
    {
#ifdef DEBUG_LEGION
      assert((index + bytes) <= total_bytes);
#endif
      memcpy(dst,buffer+index,bytes);
      index += bytes;
#ifdef DEBUG_LEGION
      context_bytes += bytes;
#endif
    }

    //--------------------------------------------------------------------------
    inline void Deserializer::begin_context(void)
    //--------------------------------------------------------------------------
    {
#ifdef DEBUG_LEGION
      // Save our enclosing context on the stack
#ifndef NDEBUG
      size_t sent_context = *((const size_t*)(buffer+index));
#endif
      index += sizeof(size_t);
      // Check to make sure that they match
      assert(sent_context == context_bytes);
      context_bytes = 0;
#endif
    }

    //--------------------------------------------------------------------------
    inline void Deserializer::end_context(void)
    //--------------------------------------------------------------------------
    {
#ifdef DEBUG_LEGION
      // Read the send context size out of the buffer      
#ifndef NDEBUG
      size_t sent_context = *((const size_t*)(buffer+index));
#endif
      index += sizeof(size_t);
      // Check to make sure that they match
      assert(sent_context == context_bytes);
      context_bytes = 0;
#endif
    }

    //--------------------------------------------------------------------------
    inline size_t Deserializer::get_remaining_bytes(void) const
    //--------------------------------------------------------------------------
    {
#ifdef DEBUG_LEGION
      assert(index <= total_bytes);
#endif
      return total_bytes - index;
    }

    //--------------------------------------------------------------------------
    inline const void* Deserializer::get_current_pointer(void) const
    //--------------------------------------------------------------------------
    {
#ifdef DEBUG_LEGION
      assert(index <= total_bytes);
#endif
      return (const void*)(buffer+index);
    }

    //--------------------------------------------------------------------------
    inline void Deserializer::advance_pointer(size_t bytes)
    //--------------------------------------------------------------------------
    {
#ifdef DEBUG_LEGION
      assert((index+bytes) <= total_bytes);
      context_bytes += bytes;
#endif
      index += bytes;
    }

  namespace Internal {
    // There is an interesting design decision about how to break up the 32 bit
    // address space for fractions.  We'll assume that there will be some
    // balance between the depth and breadth of the task tree so we can split up
    // the fractions efficiently.  We assume that there will be large fan-outs
    // in the task tree as well as potentially large numbers of task calls at
    // each node.  However, we'll assume that the tree is not very deep.
#define MIN_FRACTION_SPLIT    256
    //-------------------------------------------------------------------------
    template<typename T>
    Fraction<T>::Fraction(void)
      : numerator(256), denominator(256)
    //-------------------------------------------------------------------------
    {
    }

    //-------------------------------------------------------------------------
    template<typename T>
    Fraction<T>::Fraction(T num, T denom)
      : numerator(num), denominator(denom)
    //-------------------------------------------------------------------------
    {
#ifdef DEBUG_LEGION
      assert(denom > 0);
#endif
    }

    //-------------------------------------------------------------------------
    template<typename T>
    Fraction<T>::Fraction(const Fraction<T> &f)
    //-------------------------------------------------------------------------
    {
#ifdef DEBUG_LEGION
      assert(f.denominator > 0);
#endif
      numerator = f.numerator;
      denominator = f.denominator;
    }

    //-------------------------------------------------------------------------
    template<typename T>
    void Fraction<T>::divide(T factor)
    //-------------------------------------------------------------------------
    {
#ifdef DEBUG_LEGION
      assert(factor != 0);
      assert(denominator > 0);
#endif
      T new_denom = denominator * factor;
#ifdef DEBUG_LEGION
      assert(new_denom > 0); // check for integer overflow
#endif
      denominator = new_denom;
    }

    //-------------------------------------------------------------------------
    template<typename T>
    void Fraction<T>::add(const Fraction<T> &rhs)
    //-------------------------------------------------------------------------
    {
#ifdef DEBUG_LEGION
      assert(denominator > 0);
#endif
      if (denominator == rhs.denominator)
      {
        numerator += rhs.numerator;
      }
      else
      {
        // Denominators are different, make them the same
        // Check if one denominator is divisible by another
        if ((denominator % rhs.denominator) == 0)
        {
          // Our denominator is bigger
          T factor = denominator/rhs.denominator; 
          numerator += (rhs.numerator*factor);
        }
        else if ((rhs.denominator % denominator) == 0)
        {
          // Rhs denominator is bigger
          T factor = rhs.denominator/denominator;
          numerator = (numerator*factor) + rhs.numerator;
          denominator *= factor;
#ifdef DEBUG_LEGION
          assert(denominator > 0); // check for integer overflow
#endif
        }
        else
        {
          // One denominator is not divisible by the other, 
          // compute a common denominator
          T lhs_num = numerator * rhs.denominator;
          T rhs_num = rhs.numerator * denominator;
          numerator = lhs_num + rhs_num;
          denominator *= rhs.denominator;
#ifdef DEBUG_LEGION
          assert(denominator > 0); // check for integer overflow
#endif
        }
      }
#ifdef DEBUG_LEGION
      // Should always be less than or equal to 1
      assert(numerator <= denominator); 
#endif
    }

    //-------------------------------------------------------------------------
    template<typename T>
    void Fraction<T>::subtract(const Fraction<T> &rhs)
    //-------------------------------------------------------------------------
    {
#ifdef DEBUG_LEGION
      assert(denominator > 0);
#endif
      if (denominator == rhs.denominator)
      {
#ifdef DEBUG_LEGION
        assert(numerator >= rhs.numerator); 
#endif
        numerator -= rhs.numerator;
      }
      else
      {
        if ((denominator % rhs.denominator) == 0)
        {
          // Our denominator is bigger
          T factor = denominator/rhs.denominator;
#ifdef DEBUG_LEGION
          assert(numerator >= (rhs.numerator*factor));
#endif
          numerator -= (rhs.numerator*factor);
        }
        else if ((rhs.denominator % denominator) == 0)
        {
          // Rhs denominator is bigger
          T factor = rhs.denominator/denominator;
#ifdef DEBUG_LEGION
          assert((numerator*factor) >= rhs.numerator);
#endif
          numerator = (numerator*factor) - rhs.numerator;
          denominator *= factor;
#ifdef DEBUG_LEGION
          assert(denominator > 0); // check for integer overflow
#endif
        }
        else
        {
          // One denominator is not divisible by the other, 
          // compute a common denominator
          T lhs_num = numerator * rhs.denominator;
          T rhs_num = rhs.numerator * denominator;
#ifdef DEBUG_LEGION
          assert(lhs_num >= rhs_num);
#endif
          numerator = lhs_num - rhs_num;
          denominator *= rhs.denominator; 
#ifdef DEBUG_LEGION
          assert(denominator > 0); // check for integer overflow
#endif
        }
      }
      // Check to see if the numerator has gotten down to one, 
      // if so bump up the fraction split
      if (numerator == 1)
      {
        numerator *= MIN_FRACTION_SPLIT;
        denominator *= MIN_FRACTION_SPLIT;
#ifdef DEBUG_LEGION
        assert(denominator > 0); // check for integer overflow
#endif
      }
    }

    //-------------------------------------------------------------------------
    template<typename T>
    Fraction<T> Fraction<T>::get_part(T ways)
    //-------------------------------------------------------------------------
    {
#ifdef DEBUG_LEGION
      assert(ways > 0);
      assert(denominator > 0);
      assert(numerator > 0);
#endif
      // Check to see if we have enough parts in the numerator, if not
      // multiply both numerator and denominator by ways
      // and return one over denominator
      if (ways >= numerator)
      {
        // Check to see if the ways is at least as big as 
        // the minimum split factor
        if (ways < MIN_FRACTION_SPLIT)
        {
          ways = MIN_FRACTION_SPLIT;
        }
        numerator *= ways;
        T new_denom = denominator * ways;
#ifdef DEBUG_LEGION
        assert(new_denom > 0); // check for integer overflow
#endif
        denominator = new_denom;
      }
#ifdef DEBUG_LEGION
      assert(numerator >= ways);
#endif
      return Fraction(1,denominator);
    }

    //-------------------------------------------------------------------------
    template<typename T>
    bool Fraction<T>::is_whole(void) const
    //-------------------------------------------------------------------------
    {
      return (numerator == denominator);
    }

    //-------------------------------------------------------------------------
    template<typename T>
    bool Fraction<T>::is_empty(void) const
    //-------------------------------------------------------------------------
    {
      return (numerator == 0);
    }

    //-------------------------------------------------------------------------
    template<typename T>
    Fraction<T>& Fraction<T>::operator=(const Fraction<T> &rhs)
    //-------------------------------------------------------------------------
    {
      numerator = rhs.numerator;
      denominator = rhs.denominator;
      return *this;
    }
#undef MIN_FRACTION_SPLIT

    //-------------------------------------------------------------------------
    template<typename BITMASK, unsigned LOG2MAX>
    BitPermutation<BITMASK,LOG2MAX>::BitPermutation(void)
      : dirty(false), identity(true)
    //-------------------------------------------------------------------------
    {
      // First zero everything out
      for (unsigned idx = 0; idx < LOG2MAX; idx++)
        p[idx] = BITMASK();
      // Initialize everything to the identity permutation
      for (unsigned idx = 0; idx < (1 << LOG2MAX); idx++)
        set_edge(idx, idx);
    }

    //-------------------------------------------------------------------------
    template<typename BITMASK, unsigned LOG2MAX>
    BitPermutation<BITMASK,LOG2MAX>::BitPermutation(const BitPermutation &rhs)
      : dirty(rhs.dirty), identity(rhs.identity)
    //-------------------------------------------------------------------------
    {
      for (unsigned idx = 0; idx < LOG2MAX; idx++)
      {
        p[idx] = rhs.p[idx];
        comp[idx] = rhs.comp[idx];
      }
    }

    //-------------------------------------------------------------------------
    template<typename BITMASK, unsigned LOG2MAX>
    inline bool BitPermutation<BITMASK,LOG2MAX>::is_identity(bool retest)
    //-------------------------------------------------------------------------
    {
      if (identity)
        return true;
      if (retest)
      {
        test_identity();
        return identity;
      }
      return false;
    }

    //-------------------------------------------------------------------------
    template<typename BITMASK, unsigned LOG2MAX>
    inline void BitPermutation<BITMASK,LOG2MAX>::send_to(unsigned src,
                                                         unsigned dst)
    //-------------------------------------------------------------------------
    {
      // If we're already in identity mode and the src
      // and dst are equal then we are done
      if (identity && (src == dst))
        return;
      unsigned old_dst = get_dst(src);
      unsigned old_src = get_src(dst);
      // Check to see if we already had this edge
      if ((old_src == src) && (old_dst == dst))
        return;
      // Otherwise flip the edges and mark that we are no longer
      // in identity mode
      set_edge(src, dst);
      set_edge(old_src, old_dst);
      identity = false;
      dirty = true;
    }

    //-------------------------------------------------------------------------
    template<typename BITMASK, unsigned LOG2MAX>
    inline BITMASK BitPermutation<BITMASK,LOG2MAX>::generate_permutation(
                                                          const BITMASK &mask)
    //-------------------------------------------------------------------------
    {
      if (dirty)
      {
        compress_representation();
        // If we're going to do an expensive operation retest for identity
        test_identity();
      }
      if (identity)
        return mask;
      BITMASK result = mask;
      for (unsigned idx = 0; idx < LOG2MAX; idx++)
        result = sheep_and_goats(result, comp[idx]);
      return result;
    }

    //-------------------------------------------------------------------------
    template<typename BITMASK, unsigned LOG2MAX>
    inline void BitPermutation<BITMASK,LOG2MAX>::permute(BITMASK &mask)
    //-------------------------------------------------------------------------
    {
      if (dirty)
      {
        compress_representation();
        // If we're going to do an expensive operation retest for identity
        test_identity();
      }
      if (identity)
        return;
      for (unsigned idx = 0; idx < LOG2MAX; idx++)
        mask = sheep_and_goats(mask, comp[idx]);
    }

    //-------------------------------------------------------------------------
    template<typename BITMASK, unsigned LOG2MAX>
    inline BITMASK BitPermutation<BITMASK,LOG2MAX>::sheep_and_goats(
                                            const BITMASK &x, const BITMASK &m)
    //-------------------------------------------------------------------------
    {
      return (compress_left(x, m) | compress_right(x, ~m));
    }

    //-------------------------------------------------------------------------
    template<typename BITMASK, unsigned LOG2MAX>
    inline BITMASK BitPermutation<BITMASK,LOG2MAX>::compress_left(
                                                          BITMASK x, BITMASK m)
    //-------------------------------------------------------------------------
    {
      BITMASK mk, mp, mv, t;

      x = x & m;
      mk = ~m >> 1;

      for (unsigned i = 0; i < LOG2MAX; i++)
      {
        mp = mk ^ (mk >> 1);
        for (unsigned idx = 1; idx < LOG2MAX; idx++)
          mp = mp ^ (mp >> (1 << idx));
        mv = mp & m;
        m = (m ^ mv) | (mv << (1 << i));
        t = x & mv;
        x = (x ^ t) | (t << (1 << i));
        mk = mk & ~mp;
      }
      return x;
    }
    
    //-------------------------------------------------------------------------
    template<typename BITMASK, unsigned LOG2MAX>
    inline BITMASK BitPermutation<BITMASK,LOG2MAX>::compress_right(
                                                          BITMASK x, BITMASK m)
    //-------------------------------------------------------------------------
    {
      BITMASK mk, mp, mv, t;

      x = x & m;
      mk = ~m << 1;

      for (unsigned i = 0; i < LOG2MAX; i++)
      {
        mp = mk ^ (mk << 1);
        for (unsigned idx = 1; idx < LOG2MAX; idx++)
          mp = mp ^ (mp << (1 << idx));
        mv = mp & m;
        m = (m ^ mv) | (mv >> (1 << i));
        t = x & mv;
        x = (x ^ t) | (t >> (1 << i));
        mk = mk & ~mp;
      }
      return x;
    }

    //-------------------------------------------------------------------------
    template<typename BITMASK, unsigned LOG2MAX>
    inline void BitPermutation<BITMASK,LOG2MAX>::set_edge(unsigned src,
                                                          unsigned dst)
    //-------------------------------------------------------------------------
    {
      for (unsigned idx = 0; idx < LOG2MAX; idx++)
      {
        unsigned bit = (dst & (1 << idx));
        if (bit)
          p[idx].set_bit(src);
        else
          p[idx].unset_bit(src);
      }
    }

    //-------------------------------------------------------------------------
    template<typename BITMASK, unsigned LOG2MAX>
    inline unsigned BitPermutation<BITMASK,LOG2MAX>::get_src(unsigned dst)
    //-------------------------------------------------------------------------
    {
      for (unsigned idx = 0; idx < (1 << LOG2MAX); idx++)
      {
        if (get_dst(idx) == dst)
          return idx;
      }
      // If we ever get here then we no longer had a permutation
      assert(false);
      return 0;
    }

    //-------------------------------------------------------------------------
    template<typename BITMASK, unsigned LOG2MAX>
    inline unsigned BitPermutation<BITMASK,LOG2MAX>::get_dst(unsigned src)
    //-------------------------------------------------------------------------
    {
      unsigned dst = 0;
      for (unsigned idx = 0; idx < LOG2MAX; idx++)
      {
        if (p[idx].is_set(src))
          dst |= (1 << idx);
      }
      return dst;
    }

    //-------------------------------------------------------------------------
    template<typename BITMASK, unsigned LOG2MAX>
    void BitPermutation<BITMASK,LOG2MAX>::compress_representation(void)
    //-------------------------------------------------------------------------
    {
      for (unsigned idx = 0; idx < LOG2MAX; idx++)
      {
        if (idx == 0)
          comp[0] = p[0];
        else
        {
          comp[idx] = sheep_and_goats(p[idx],comp[0]);
          for (unsigned i = 1; i < idx; i++)
            comp[idx] = sheep_and_goats(comp[idx],comp[i]);
        }
      }
      dirty = false;
    }

    //-------------------------------------------------------------------------
    template<typename BITMASK, unsigned LOG2MAX>
    void BitPermutation<BITMASK,LOG2MAX>::test_identity(void)
    //-------------------------------------------------------------------------
    {
      // If we're still the identity then we're done
      if (identity)
        return;
      for (unsigned idx = 0; idx < (1 << LOG2MAX); idx++)
      {
        unsigned src = 1 << idx;
        unsigned dst = get_dst(src);
        if (src != dst)
        {
          identity = false;
          return;
        }
      }
      identity = true;
    } 

    //-------------------------------------------------------------------------
    inline Murmur3Hasher::Murmur3Hasher(HashVerifier *v, bool pre, bool every, 
                                        uint64_t seed)
      : verifier(v), h1(seed), h2(seed), len(0), bytes(0), precise(pre),
        verify_every_call(every)
    //-------------------------------------------------------------------------
    {
    }

    //-------------------------------------------------------------------------
    template<typename T>
    inline void Murmur3Hasher::hash(const T &value, const char *description)
    //-------------------------------------------------------------------------
    {
      hash<T>(value);
      if (verify_every_call)
        verify(description, true/*verify every call*/);
    }

    //-------------------------------------------------------------------------
    template<typename T>
    inline void Murmur3Hasher::hash(const T &value)
    //-------------------------------------------------------------------------
    {
      const T *ptr = &value;
      const uint8_t *data = NULL;
      static_assert(sizeof(ptr) == sizeof(data), "Fuck c++");
      memcpy(&data, &ptr, sizeof(data));
      for (unsigned idx = 0; idx < sizeof(T); idx++)
      {
        blocks[bytes++] = data[idx];
        if (bytes == 16)
        {
          // body
          uint64_t k1, k2;
          memcpy(&k1, blocks, sizeof(k1));
          memcpy(&k2, blocks+sizeof(k1), sizeof(k2));
          static_assert(sizeof(blocks) == (sizeof(k1)+sizeof(k2)), "sanity");
          k1 *= c1; k1  = rotl64(k1,31); k1 *= c2; h1 ^= k1;
          h1 = rotl64(h1,27); h1 += h2; h1 = h1*5+0x52dce729;
          k2 *= c2; k2  = rotl64(k2,33); k2 *= c1; h2 ^= k2;
          h2 = rotl64(h2,31); h2 += h1; h2 = h2*5+0x38495ab5;
          len += 16;
          bytes = 0;
        }
      }
    }

    //-------------------------------------------------------------------------
    template<>
    inline void Murmur3Hasher::hash<Domain>(const Domain &value,
                                            const char *description)
    //-------------------------------------------------------------------------
    {
      for (int i = 0; i < 2*value.dim; i++)
        hash(value.rect_data[i]);
      if (!value.dense() && precise)
      {
        IndexSpaceHasher functor(value, *this);
        Internal::NT_TemplateHelper::demux<IndexSpaceHasher>(value.is_type,
                                                             &functor);
      }
      if (verify_every_call)
        verify(description, true/*verify every call*/);
    }

    //-------------------------------------------------------------------------
    template<>
    inline void Murmur3Hasher::hash<DomainPoint>(const DomainPoint &value,
                                                 const char *description)
    //-------------------------------------------------------------------------
    {
      for (int i = 0; i < value.dim; i++)
        hash(value.point_data[i]);
      if (verify_every_call)
        verify(description, true/*verify every call*/);
    }

    //-------------------------------------------------------------------------
    inline void Murmur3Hasher::hash(const void *value, size_t size,
                                    const char *description)
    //-------------------------------------------------------------------------
    {
      hash(value, size);
      if (verify_every_call)
        verify(description, true/*verify every call*/);
    }

    //-------------------------------------------------------------------------
    inline void Murmur3Hasher::hash(const void *value, size_t size)
    //-------------------------------------------------------------------------
    {
      const uint8_t *data = NULL;
      static_assert(sizeof(data) == sizeof(value), "Fuck c++");
      memcpy(&data, &value, sizeof(data));
      for (unsigned idx = 0; idx < size; idx++)
      {
        blocks[bytes++] = data[idx];
        if (bytes == 16)
        {
          // body
          uint64_t k1, k2;
          memcpy(&k1, blocks, sizeof(k1));
          memcpy(&k2, blocks+sizeof(k1), sizeof(k2));
          static_assert(sizeof(blocks) == (sizeof(k1)+sizeof(k2)), "sanity");
          k1 *= c1; k1  = rotl64(k1,31); k1 *= c2; h1 ^= k1;
          h1 = rotl64(h1,27); h1 += h2; h1 = h1*5+0x52dce729;
          k2 *= c2; k2  = rotl64(k2,33); k2 *= c1; h2 ^= k2;
          h2 = rotl64(h2,31); h2 += h1; h2 = h2*5+0x38495ab5;
          len += 16;
          bytes = 0;
        }
      }
    }

    //-------------------------------------------------------------------------
    inline bool Murmur3Hasher::verify(const char *description, bool every_call)
    //-------------------------------------------------------------------------
    {
      // tail
      uint64_t k1 = 0;
      uint64_t k2 = 0;
      switch (bytes)
      {
        case 15: k2 ^= ((uint64_t)blocks[14]) << 48;
        case 14: k2 ^= ((uint64_t)blocks[13]) << 40;
        case 13: k2 ^= ((uint64_t)blocks[12]) << 32;
        case 12: k2 ^= ((uint64_t)blocks[11]) << 24;
        case 11: k2 ^= ((uint64_t)blocks[10]) << 16;
        case 10: k2 ^= ((uint64_t)blocks[ 9]) << 8;
        case  9: k2 ^= ((uint64_t)blocks[ 8]) << 0;
                 k2 *= c2; k2  = rotl64(k2,33); k2 *= c1; h2 ^= k2;

        case  8: k1 ^= ((uint64_t)blocks[ 7]) << 56;
        case  7: k1 ^= ((uint64_t)blocks[ 6]) << 48;
        case  6: k1 ^= ((uint64_t)blocks[ 5]) << 40;
        case  5: k1 ^= ((uint64_t)blocks[ 4]) << 32;
        case  4: k1 ^= ((uint64_t)blocks[ 3]) << 24;
        case  3: k1 ^= ((uint64_t)blocks[ 2]) << 16;
        case  2: k1 ^= ((uint64_t)blocks[ 1]) << 8;
        case  1: k1 ^= ((uint64_t)blocks[ 0]) << 0;
                 k1 *= c1; k1  = rotl64(k1,31); k1 *= c2; h1 ^= k1;
      }
      
      // finalization
      len += bytes;

      h1 ^= len; h2 ^= len;

      h1 += h2;
      h2 += h1;

      h1 = fmix64(h1);
      h2 = fmix64(h2);

      h1 += h2;
      h2 += h1;

      uint64_t hash[2] = { h1, h2 };
      return verifier->verify_hash(hash, description, every_call);
    }

    //-------------------------------------------------------------------------
    inline uint64_t Murmur3Hasher::rotl64(uint64_t x, uint8_t r)
    //-------------------------------------------------------------------------
    {
      return (x << r) | (x >> (64 - r));
    }

    //-------------------------------------------------------------------------
    inline uint64_t Murmur3Hasher::fmix64(uint64_t k)
    //-------------------------------------------------------------------------
    {
      k ^= k >> 33;
      k *= 0xff51afd7ed558ccdULL;
      k ^= k >> 33;
      k *= 0xc4ceb9fe1a85ec53ULL;
      k ^= k >> 33;
      return k;
    }

    //-------------------------------------------------------------------------
    template<typename ALLOCATOR>
    DynamicTable<ALLOCATOR>::DynamicTable(void)
    //-------------------------------------------------------------------------
    {
      root.store(NULL);
    }

    //-------------------------------------------------------------------------
    template<typename ALLOCATOR>
    DynamicTable<ALLOCATOR>::DynamicTable(const DynamicTable &rhs)
    //-------------------------------------------------------------------------
    {
      // should never be called
      assert(false);
    }

    //-------------------------------------------------------------------------
    template<typename ALLOCATOR>
    DynamicTable<ALLOCATOR>::~DynamicTable(void)
    //-------------------------------------------------------------------------
    {
      NodeBase *r = root.load();
      if (r != NULL)
      {
        delete r;
        root.store(NULL);
      }
    }

    //-------------------------------------------------------------------------
    template<typename ALLOCATOR>
    DynamicTable<ALLOCATOR>& 
                    DynamicTable<ALLOCATOR>::operator=(const DynamicTable &rhs)
    //-------------------------------------------------------------------------
    {
      // should never be called
      assert(false);
      return *this;
    }

    //-------------------------------------------------------------------------
    template<typename ALLOCATOR>
    typename DynamicTable<ALLOCATOR>::NodeBase* 
              DynamicTable<ALLOCATOR>::new_tree_node(int level, IT first_index,
                                                     IT last_index)
    //-------------------------------------------------------------------------
    {
      if (level > 0)
      {
        // we know how to create inner nodes
        typename ALLOCATOR::INNER_TYPE *inner = 
          new typename ALLOCATOR::INNER_TYPE(level, first_index, last_index);
        return inner;
      }
      return ALLOCATOR::new_leaf_node(first_index, last_index);
    }

    //-------------------------------------------------------------------------
    template<typename ALLOCATOR>
    size_t DynamicTable<ALLOCATOR>::max_entries(void) const
    //-------------------------------------------------------------------------
    {
      NodeBase *r = root.load();
      if (r == NULL)
        return 0;
      size_t elems_addressable = 1 << ALLOCATOR::LEAF_BITS;
      for (int i = 0; i < r->level; i++)
        elems_addressable <<= ALLOCATOR::INNER_BITS;
      return elems_addressable;
    }

    //-------------------------------------------------------------------------
    template<typename ALLOCATOR>
    bool DynamicTable<ALLOCATOR>::has_entry(IT index) const
    //-------------------------------------------------------------------------
    {
      // first, figure out how many levels the tree must have to find our index
      int level_needed = 0;
      int elems_addressable = 1 << ALLOCATOR::LEAF_BITS;
      while(index >= elems_addressable) {
	level_needed++;
	elems_addressable <<= ALLOCATOR::INNER_BITS;
      }

      NodeBase *n = root.load();
      if (!n || (n->level < level_needed))
        return false;

#ifdef DEBUG_LEGION
      // when we get here, root is high enough
      assert((level_needed <= n->level) &&
	     (index >= n->first_index) &&
	     (index <= n->last_index));
#endif
      // now walk tree, populating the path we need
      while (n->level > 0)
      {
        // intermediate nodes
        typename ALLOCATOR::INNER_TYPE *inner = 
          static_cast<typename ALLOCATOR::INNER_TYPE*>(n);
        IT i = ((index >> (ALLOCATOR::LEAF_BITS + (n->level - 1) *
            ALLOCATOR::INNER_BITS)) & ((((IT)1) << ALLOCATOR::INNER_BITS) - 1));
#ifdef DEBUG_LEGION
        assert((i >= 0) && (((size_t)i) < ALLOCATOR::INNER_TYPE::SIZE));
#endif
        NodeBase *child = inner->elems[i].load();
        if (child == 0)
          return false;
#ifdef DEBUG_LEGION
        assert((child != 0) && 
               (child->level == (n->level -1)) &&
               (index >= child->first_index) &&
               (index <= child->last_index));
#endif
        n = child;
      }
      return true;
    }

    //-------------------------------------------------------------------------
    template<typename ALLOCATOR>
    typename DynamicTable<ALLOCATOR>::ET* 
                                DynamicTable<ALLOCATOR>::lookup_entry(IT index)
    //-------------------------------------------------------------------------
    {
      NodeBase *n = lookup_leaf(index); 
      // Now we've made it to the leaf node
      typename ALLOCATOR::LEAF_TYPE *leaf = 
        static_cast<typename ALLOCATOR::LEAF_TYPE*>(n);
      int offset = (index & ((((IT)1) << ALLOCATOR::LEAF_BITS) - 1));
      ET *result = leaf->elems[offset].load();
      if (result == NULL)
      {
        AutoLock l(leaf->lock);
        // Now that we have the lock, check to see if we lost the race
        result = leaf->elems[offset].load();
        if (result == NULL)
        {
<<<<<<< HEAD
          result = new ET();
          // Enforce total store ordering
          __sync_synchronize();
          leaf->elems[offset].store(result);
=======
          ET *elem = new ET();
          leaf->elems[offset].store(elem);
>>>>>>> e01cde03
        }
      }
#ifdef DEBUG_LEGION
      assert(result != 0);
#endif
      return result;
    }

    //-------------------------------------------------------------------------
    template<typename ALLOCATOR> template<typename T>
    typename DynamicTable<ALLOCATOR>::ET*
                  DynamicTable<ALLOCATOR>::lookup_entry(IT index, const T &arg)
    //-------------------------------------------------------------------------
    {
      NodeBase *n = lookup_leaf(index); 
      // Now we've made it to the leaf node
      typename ALLOCATOR::LEAF_TYPE *leaf = 
        static_cast<typename ALLOCATOR::LEAF_TYPE*>(n);
      int offset = (index & ((((IT)1) << ALLOCATOR::LEAF_BITS) - 1));
      ET *result = leaf->elems[offset].load();
      if (result == NULL)
      {
        AutoLock l(leaf->lock);
        // Now that we have the lock, check to see if we lost the race
        result = leaf->elems[offset].load();
        if (result == NULL)
        {
<<<<<<< HEAD
          result = new ET(arg);
          // Enforce total store ordering
          __sync_synchronize();
          leaf->elems[offset].store(result);
=======
          ET *elem = new ET(arg);
          leaf->elems[offset].store(elem);
>>>>>>> e01cde03
        }
      }
#ifdef DEBUG_LEGION
      assert(result != 0);
#endif
      return result;
    }

    //-------------------------------------------------------------------------
    template<typename ALLOCATOR> template<typename T1, typename T2>
    typename DynamicTable<ALLOCATOR>::ET*
          DynamicTable<ALLOCATOR>::lookup_entry(IT index, 
                                                const T1 &arg1, const T2 &arg2)
    //-------------------------------------------------------------------------
    {
      NodeBase *n = lookup_leaf(index); 
      // Now we've made it to the leaf node
      typename ALLOCATOR::LEAF_TYPE *leaf = 
        static_cast<typename ALLOCATOR::LEAF_TYPE*>(n);
      int offset = (index & ((((IT)1) << ALLOCATOR::LEAF_BITS) - 1));
      ET *result = leaf->elems[offset].load();
      if (result == NULL)
      {
        AutoLock l(leaf->lock);
        // Now that we have the lock, check to see if we lost the race
        result = leaf->elems[offset].load();
        if (result == NULL)
        {
<<<<<<< HEAD
          result = new ET(arg1, arg2);
          // Enforce total store ordering
          __sync_synchronize();
          leaf->elems[offset].store(result);
=======
          ET *elem = new ET(arg1, arg2);
          leaf->elems[offset].store(elem);
>>>>>>> e01cde03
        }
      }
#ifdef DEBUG_LEGION
      assert(result != 0);
#endif
      return result;
    }

    //-------------------------------------------------------------------------
    template<typename ALLOCATOR>
    typename DynamicTable<ALLOCATOR>::NodeBase* 
                                 DynamicTable<ALLOCATOR>::lookup_leaf(IT index)
    //-------------------------------------------------------------------------
    {
      // Figure out how many levels need to be in the tree
      int level_needed = 0;  
      int elems_addressable = 1 << ALLOCATOR::LEAF_BITS;
      while (index >= elems_addressable)
      {
        level_needed++;
        elems_addressable <<= ALLOCATOR::INNER_BITS;
      }

      // In most cases we won't need to add levels to the tree, but
      // if we do, then do it now
      NodeBase *n = root.load();
      if (!n || (n->level < level_needed)) 
      {
        AutoLock l(lock); 
        n = root.load();
        if (n)
        {
          // some of the tree exists - add new layers on top
          while (n->level < level_needed)
          {
            int parent_level = n->level + 1;
            IT parent_first = 0;
            IT parent_last = 
              (((n->last_index + 1) << ALLOCATOR::INNER_BITS) - 1);
            NodeBase *parent = new_tree_node(parent_level, 
                                             parent_first, parent_last);
            typename ALLOCATOR::INNER_TYPE *inner = 
              static_cast<typename ALLOCATOR::INNER_TYPE*>(parent);
            inner->elems[0].store(n);
            n = parent;
          }
        }
        else
          n = new_tree_node(level_needed, 0, elems_addressable - 1);
        root.store(n);
      }
      // root should be high-enough now
#ifdef DEBUG_LEGION
      assert((level_needed <= n->level) &&
             (index >= n->first_index) &&
             (index <= n->last_index));
#endif
      // now walk the path, instantiating the path we need
      while (n->level > 0)
      {
        typename ALLOCATOR::INNER_TYPE *inner = 
          static_cast<typename ALLOCATOR::INNER_TYPE*>(n);

        IT i = ((index >> (ALLOCATOR::LEAF_BITS + (n->level - 1) *
                ALLOCATOR::INNER_BITS)) & 
                ((((IT)1) << ALLOCATOR::INNER_BITS) - 1));
#ifdef DEBUG_LEGION
        assert((i >= 0) && (((size_t)i) < ALLOCATOR::INNER_TYPE::SIZE));
#endif
        NodeBase *child = inner->elems[i].load();
        if (child == NULL)
        {
          AutoLock l(inner->lock);
          // Now that the lock is held, check to see if we lost the race
          child = inner->elems[i].load();
          if (child == NULL)
          {
            int child_level = inner->level - 1;
            int child_shift = 
              (ALLOCATOR::LEAF_BITS + child_level * ALLOCATOR::INNER_BITS);
            IT child_first = inner->first_index + (i << child_shift);
            IT child_last = inner->first_index + ((i + 1) << child_shift) - 1;

<<<<<<< HEAD
            child = new_tree_node(child_level, child_first, child_last);
            __sync_synchronize();
            inner->elems[i].store(child);
=======
            NodeBase *next = new_tree_node(child_level, 
                                           child_first, child_last);
            inner->elems[i].store(next);
>>>>>>> e01cde03
          }
        }
#ifdef DEBUG_LEGION
        assert((child != 0) &&
               (child->level == (n->level - 1)) &&
               (index >= child->first_index) &&
               (index <= child->last_index));
#endif
        n = child;
      }
#ifdef DEBUG_LEGION
      assert(n->level == 0);
#endif
      return n;
    }

    //-------------------------------------------------------------------------
    template <typename RT, typename TT>
    inline BasicRangeAllocator<RT,TT>::BasicRangeAllocator(void)
    //-------------------------------------------------------------------------
      : first_free_range(SENTINEL)
    {
      ranges.resize(1);
      Range& s = ranges[SENTINEL];
      s.first = RT(-1);
      s.last = 0;
      s.prev = s.next = s.prev_free = s.next_free = SENTINEL;
    }

    //-------------------------------------------------------------------------
    template <typename RT, typename TT>
    inline BasicRangeAllocator<RT,TT>::~BasicRangeAllocator(void)
    //-------------------------------------------------------------------------
    {
    }

    //-------------------------------------------------------------------------
    template <typename RT, typename TT>
    inline void BasicRangeAllocator<RT,TT>::swap(
                                        BasicRangeAllocator<RT, TT>& swap_with)
    //-------------------------------------------------------------------------
    {
      allocated.swap(swap_with.allocated);
#ifdef DEBUG_LEGION
      by_first.swap(swap_with.by_first);
#endif
      ranges.swap(swap_with.ranges);
      std::swap(first_free_range, swap_with.first_free_range);
    }

    //-------------------------------------------------------------------------
    template <typename RT, typename TT>
    inline void BasicRangeAllocator<RT,TT>::add_range(RT first, RT last)
    //-------------------------------------------------------------------------
    {
      // ignore empty ranges
      if(first == last)
        return;

      int new_idx = alloc_range(first, last);

      Range& newr = ranges[new_idx];
      Range& sentinel = ranges[SENTINEL];

      // simple case - starting range
      if(sentinel.next == SENTINEL) {
        // all block list
        newr.prev = newr.next = SENTINEL;
        sentinel.prev = sentinel.next = new_idx;
        // free block list
        newr.prev_free = newr.next_free = SENTINEL;
        sentinel.prev_free = sentinel.next_free = new_idx;

#ifdef DEBUG_LEGION
        by_first[first] = new_idx;
#endif
        return;
      }

      assert(0);
    }

    //-------------------------------------------------------------------------
    template <typename RT, typename TT>
    inline unsigned BasicRangeAllocator<RT,TT>::alloc_range(RT first, RT last)
    //-------------------------------------------------------------------------
    {
      // find/make a free index in the range list for this range
      int new_idx;
      if(first_free_range != SENTINEL) {
        new_idx = first_free_range;
        first_free_range = ranges[new_idx].next;
      } else {
        new_idx = ranges.size();
        ranges.resize(new_idx + 1);
      }
      ranges[new_idx].first = first;
      ranges[new_idx].last = last;
      return new_idx;
    }

    //-------------------------------------------------------------------------
    template <typename RT, typename TT>
    inline void BasicRangeAllocator<RT,TT>::free_range(unsigned index)
    //-------------------------------------------------------------------------
    {
      ranges[index].next = first_free_range;
      first_free_range = index;
    }

    //-------------------------------------------------------------------------
    template <typename RT, typename TT>
    inline bool BasicRangeAllocator<RT,TT>::can_allocate(TT tag,
                                                         RT size, RT alignment)
    //-------------------------------------------------------------------------
    {
      // empty allocation requests are trivial
      if(size == 0) {
        return true;
      }

      // walk free ranges and just take the first that fits
      unsigned idx = ranges[SENTINEL].next_free;
      while(idx != SENTINEL) {
        Range *r = &ranges[idx];

        RT ofs = 0;
        if(alignment) {
          RT rem = r->first % alignment;
          if(rem > 0)
            ofs = alignment - rem;
        }
        // do we have enough space?
        if((r->last - r->first) >= (size + ofs))
          return true;

        // no, go to next one
        idx = r->next_free;
      }

      // allocation failed
      return false;
    }

    //-------------------------------------------------------------------------
    template <typename RT, typename TT>
    inline bool BasicRangeAllocator<RT,TT>::allocate(TT tag, RT size, 
                                                 RT alignment, RT& alloc_first)
    //-------------------------------------------------------------------------
    {
      // empty allocation requests are trivial
      if(size == 0) {
        allocated[tag] = SENTINEL;
        return true;
      }

      // walk free ranges and just take the first that fits
      unsigned idx = ranges[SENTINEL].next_free;
      while(idx != SENTINEL) {
        Range *r = &ranges[idx];

        RT ofs = 0;
        if(alignment) {
          RT rem = r->first % alignment;
          if(rem > 0)
            ofs = alignment - rem;
        }
        // do we have enough space?
        if((r->last - r->first) >= (size + ofs)) {
          // yes, but we may need to chop things up to make the exact range 
          alloc_first = r->first + ofs;
          RT alloc_last = alloc_first + size;

          // do we need to carve off a new (free) block before us?
          if(alloc_first != r->first) {
            unsigned new_idx = alloc_range(r->first, alloc_first);
            Range *new_prev = &ranges[new_idx];
            r = &ranges[idx];  // alloc may have moved this!

            r->first = alloc_first;
            // insert into all-block dllist
            new_prev->prev = r->prev;
            new_prev->next = idx;
            ranges[r->prev].next = new_idx;
            r->prev = new_idx;
            // insert into free-block dllist
            new_prev->prev_free = r->prev_free;
            new_prev->next_free = idx;
            ranges[r->prev_free].next_free = new_idx;
            r->prev_free = new_idx;

#ifdef DEBUG_LEGION
            // fix up by_first entries
            by_first[r->first] = new_idx;
            by_first[alloc_first] = idx;
#endif
          }

          // two cases to deal with
          if(alloc_last == r->last) {
            // case 1 - exact fit
            //
            // all we have to do here is remove this range from the free range 
            // dlist and add to the allocated lookup map
            ranges[r->prev_free].next_free = r->next_free;
            ranges[r->next_free].prev_free = r->prev_free;
          } else {
            // case 2 - leftover at end - put in new range
            unsigned after_idx = alloc_range(alloc_last, r->last);
            Range *r_after = &ranges[after_idx];
            r = &ranges[idx];  // alloc may have moved this!

#ifdef DEBUG_LEGION
            by_first[alloc_last] = after_idx;
#endif
            r->last = alloc_last;

            // r_after goes after r in all block list
            r_after->prev = idx;
            r_after->next = r->next;
            r->next = after_idx;
            ranges[r_after->next].prev = after_idx;

            // r_after replaces r in the free block list
            r_after->prev_free = r->prev_free;
            r_after->next_free = r->next_free;
            ranges[r_after->next_free].prev_free = after_idx;
            ranges[r_after->prev_free].next_free = after_idx;
          }

          // tie this off because we use it to detect allocated-ness
          r->prev_free = r->next_free = idx;

          allocated[tag] = idx;
          return true;
        }

        // no, go to next one
        idx = r->next_free;
      }
      // allocation failed
      return false;
    }

    //-------------------------------------------------------------------------
    template <typename RT, typename TT>
    inline void BasicRangeAllocator<RT,TT>::deallocate(TT tag,
                                                   bool missing_ok /*= false*/)
    //-------------------------------------------------------------------------
    {
      typename std::map<TT, unsigned>::iterator it = allocated.find(tag);
      if(it == allocated.end()) {
        assert(missing_ok);
        return;
      }
      unsigned del_idx = it->second;
      allocated.erase(it);

      // if there was no Range associated with this tag, it was an zero-size
      //  allocation, and there's nothing to add to the free list
      if(del_idx == SENTINEL)
        return;

      Range& r = ranges[del_idx];

      unsigned pf_idx = r.prev;
      while((pf_idx != SENTINEL) && (ranges[pf_idx].prev_free == pf_idx)) {
        pf_idx = ranges[pf_idx].prev;
        assert(pf_idx != del_idx);  // wrapping around would be bad
      }
      unsigned nf_idx = r.next;
      while((nf_idx != SENTINEL) && (ranges[nf_idx].next_free == nf_idx)) {
        nf_idx = ranges[nf_idx].next;
        assert(nf_idx != del_idx);
      }

      // do we need to merge?
      bool merge_prev = (pf_idx == r.prev) && (pf_idx != SENTINEL);
      bool merge_next = (nf_idx == r.next) && (nf_idx != SENTINEL);

      // four cases - ordered to match the allocation cases
      if(!merge_next) {
        if(!merge_prev) {
          // case 1 - no merging (exact match)
          // just add ourselves to the free list
          r.prev_free = pf_idx;
          r.next_free = nf_idx;
          ranges[pf_idx].next_free = del_idx;
          ranges[nf_idx].prev_free = del_idx;
        } else {
          // case 2 - merge before
          // merge ourselves into the range before
          Range& r_before = ranges[pf_idx];

          r_before.last = r.last;
          r_before.next = r.next;
          ranges[r.next].prev = pf_idx;
          // r_before was already in free list, so no changes to that

#ifdef DEBUG_LEGION
          by_first.erase(r.first);
#endif
          free_range(del_idx);
        }
      } else {
        if(!merge_prev) {
          // case 3 - merge after
          // merge ourselves into the range after
          Range& r_after = ranges[nf_idx];

#ifdef DEBUG_LEGION
          by_first[r.first] = nf_idx;
          by_first.erase(r_after.first);
#endif

          r_after.first = r.first;
          r_after.prev = r.prev;
          ranges[r.prev].next = nf_idx;
          // r_after was already in the free list, so no changes to that

          free_range(del_idx);
        } else {
          // case 4 - merge both
          // merge both ourselves and range after into range before
          Range& r_before = ranges[pf_idx];
          Range& r_after = ranges[nf_idx];

          r_before.last = r_after.last;
#ifdef DEBUG_LEGION
          by_first.erase(r.first);
          by_first.erase(r_after.first);
#endif

          // adjust both normal list and free list
          r_before.next = r_after.next;
          ranges[r_after.next].prev = pf_idx;

          r_before.next_free = r_after.next_free;
          ranges[r_after.next_free].prev_free = pf_idx;

          free_range(del_idx);
          free_range(nf_idx);
        }
      }
    }

    //-------------------------------------------------------------------------
    template <typename RT, typename TT>
    inline bool BasicRangeAllocator<RT,TT>::lookup(TT tag, RT& first, RT& size)
    //-------------------------------------------------------------------------
    {
      typename std::map<TT, unsigned>::iterator it = allocated.find(tag);

      if(it != allocated.end()) {
        // if there was no Range associated with this tag, it was an zero-size
        //  allocation
        if(it->second == SENTINEL) {
          first = 0;
          size = 0;
        } else {
          const Range& r = ranges[it->second];
          first = r.first;
          size = r.last - r.first;
        }
        return true;
      } else
        return false;
    }

    /**
     * \struct FieldSet
     * A helper template class for the method below for describing
     * sets of members that all contain the same fields
     */
    template<typename T>
    struct FieldSet {
    public:
      FieldSet(void) { }
      FieldSet(const FieldMask &m)
        : set_mask(m) { }
    public:
      FieldMask set_mask;
      std::set<T> elements;
    };

    //-------------------------------------------------------------------------
    template <typename RT, typename TT>
    inline size_t BasicRangeAllocator<RT,TT>::get_size(TT tag)
    //-------------------------------------------------------------------------
    {
      typename std::map<TT, unsigned>::iterator it = allocated.find(tag);
      if(it == allocated.end()) {
        assert(false);
        return 0;
      }
      unsigned idx = it->second;
      if (idx == SENTINEL) return 0;

      Range& r = ranges[idx];
      return r.last - r.first;
    }

    //-------------------------------------------------------------------------
    template <typename RT, typename TT>
    inline void BasicRangeAllocator<RT,TT>::dump_all_free_ranges(
                                                          Realm::Logger logger)
    //-------------------------------------------------------------------------
    {
      unsigned idx = ranges[SENTINEL].next_free;
      while (idx != SENTINEL) {
        Range &r = ranges[idx];
        logger.debug("range %u: %zd bytes [%zx,%zx)",
                     idx, r.last - r.first, r.first, r.last);
        idx = r.next_free;
      }
    }

    //--------------------------------------------------------------------------
    template<typename T>
    inline void compute_field_sets(FieldMask universe_mask,
                                   const LegionMap<T,FieldMask> &inputs,
                                   LegionList<FieldSet<T> > &output_sets)
    //--------------------------------------------------------------------------
    {
      // Special cases for empty and size 1 sets
      if (inputs.empty())
      {
        if (!!universe_mask)
          output_sets.push_back(FieldSet<T>(universe_mask));
        return;
      }
      else if (inputs.size() == 1)
      {
        typename LegionMap<T,FieldMask>::const_iterator first = 
          inputs.begin();
        output_sets.push_back(FieldSet<T>(first->second));
        FieldSet<T> &last = output_sets.back();
        last.elements.insert(first->first);
        if (!!universe_mask)
        {
          universe_mask -= first->second;
          if (!!universe_mask)
            output_sets.push_back(FieldSet<T>(universe_mask));
        }
        return;
      }
      for (typename LegionMap<T,FieldMask>::const_iterator pit = 
            inputs.begin(); pit != inputs.end(); pit++)
      {
        bool inserted = false;
        // Also keep track of which fields have updates
        // but don't have any members 
        if (!!universe_mask)
          universe_mask -= pit->second;
        FieldMask remaining = pit->second;
        // Insert this event into the precondition sets 
        for (typename LegionList<FieldSet<T> >::iterator it = 
              output_sets.begin(); it != output_sets.end(); it++)
        {
          // Easy case, check for equality
          if (remaining == it->set_mask)
          {
            it->elements.insert(pit->first);
            inserted = true;
            break;
          }
          FieldMask overlap = remaining & it->set_mask;
          // Easy case, they are disjoint so keep going
          if (!overlap)
            continue;
          // Moderate case, we are dominated, split into two sets
          // reusing existing set and making a new set
          if (overlap == remaining)
          {
            // Leave the existing set and make it the difference 
            it->set_mask -= overlap;
            output_sets.push_back(FieldSet<T>(overlap));
            FieldSet<T> &last = output_sets.back();
            last.elements = it->elements;
            last.elements.insert(pit->first);
            inserted = true;
            break;
          }
          // Moderate case, we dominate the existing set
          if (overlap == it->set_mask)
          {
            // Add ourselves to the existing set and then
            // keep going for the remaining fields
            it->elements.insert(pit->first);
            remaining -= overlap;
            // Can't consider ourselves added yet
            continue;
          }
          // Hard case, neither dominates, compute three
          // distinct sets of fields, keep left one in
          // place and reduce scope, add new one at the
          // end for overlap, continue iterating for right one
          it->set_mask -= overlap;
          const std::set<T> &temp_elements = it->elements;
          it = output_sets.insert(it, FieldSet<T>(overlap));
          it->elements = temp_elements;
          it->elements.insert(pit->first);
          remaining -= overlap;
          continue;
        }
        if (!inserted)
        {
          output_sets.push_back(FieldSet<T>(remaining));
          FieldSet<T> &last = output_sets.back();
          last.elements.insert(pit->first);
        }
      }
      // For any fields which need copies but don't have
      // any elements, but them in their own set.
      // Put it on the front because it is the copy with
      // no elements so it can start right away!
      if (!!universe_mask)
        output_sets.push_front(FieldSet<T>(universe_mask));
    }

    /**
     * \class FieldMaskSet 
     * A template helper class for tracking collections of 
     * objects associated with different sets of fields
     */
    template<typename T, AllocationType A = UNTRACKED_ALLOC,
             bool DETERMINISTIC = false>
    class FieldMaskSet : 
      public LegionHeapify<FieldMaskSet<T> > {
    private:
      // Call the deterministic pointer less method for
      // any types that have asked for deterministic sets
      template<typename U>
      struct DeterministicComparator {
      public:
        inline bool operator()(const U *one, const U *two) const
          { return one->deterministic_pointer_less(two); }
      };
      using Comparator = typename std::conditional<DETERMINISTIC,
            DeterministicComparator<T>, std::less<const T*> >::type;
    public:
      // forward declaration
      class const_iterator;
      class iterator : public std::iterator<std::input_iterator_tag,
                              std::pair<T*const,FieldMask> > {
      public:
        iterator(FieldMaskSet *_set, 
            std::pair<T*const,FieldMask> *_result)
          : set(_set), result(_result), single(true) { }
        iterator(FieldMaskSet *_set,
            typename LegionMap<T*,FieldMask,A,Comparator>::iterator _it,
            bool end = false)
          : set(_set), result(end ? NULL : &(*_it)), it(_it), single(false) { }
      public:
        iterator(const iterator &rhs)
          : set(rhs.set), result(rhs.result), 
            it(rhs.it), single(rhs.single) { }
        ~iterator(void) { }
      public:
        inline iterator& operator=(const iterator &rhs)
          { set = rhs.set; result = rhs.result; 
            it = rhs.it; single = rhs.single; return *this; }
      public:
        inline bool operator==(const iterator &rhs) const
          { 
            if (set != rhs.set) 
              return false;
            if (single)
              return (result == rhs.result);
            else
              return (it == rhs.it);
          }
        inline bool operator!=(const iterator &rhs) const
          {
            if (set != rhs.set)
              return true;
            if (single)
              return (result != rhs.result);
            else
              return (it != rhs.it);
          }
      public:
        inline const std::pair<T*const,FieldMask> operator*(void) 
          { return *result; }
        inline const std::pair<T*const,FieldMask>* operator->(void)
          { return result; }
        inline iterator& operator++(/*prefix*/void)
          {
            if (!single)
            {
              ++it;
              if ((*this) != set->end())
                result = &(*it);
              else
                result = NULL;
            }
            else
              result = NULL;
            return *this;
          }
        inline iterator operator++(/*postfix*/int)
          {
            iterator copy(*this);
            if (!single)
            {
              ++it;
              if ((*this) != set->end())
                result = &(*it);
              else
                result = NULL;
            }
            else
              result = NULL;
            return copy;
          }
      public:
        inline operator bool(void) const
          { return (result != NULL); }
      public:
        inline void merge(const FieldMask &mask)
          {
            result->second |= mask;
            if (!single)
              set->valid_fields |= mask;
          }
        inline void filter(const FieldMask &mask)
          {
            result->second -= mask;
            // Don't filter valid fields since its unsound
          }

        inline void clear(void)
          {
            result->second.clear();
          }
      public:
        inline void erase(LegionMap<T*,FieldMask,A,Comparator> &target)
        {
#ifdef DEBUG_LEGION
          assert(!single);
#endif
          // Erase it from the target
          target.erase(it);
          // Invalidate the iterator
          it = target.end();
          result = NULL;
        }
      private:
        friend class const_iterator;
        FieldMaskSet *set;
        std::pair<T*const,FieldMask> *result;
        typename LegionMap<T*,FieldMask,A,Comparator>::iterator it;
        bool single;
      };
    public:
      class const_iterator : public std::iterator<std::input_iterator_tag,
                              std::pair<T*const,FieldMask> > {
      public:
        const_iterator(const FieldMaskSet *_set, 
            const std::pair<T*const,FieldMask> *_result)
          : set(_set), result(_result), single(true) { }
        const_iterator(const FieldMaskSet *_set,
            typename LegionMap<T*,FieldMask,A,Comparator>::const_iterator _it,
            bool end = false)
          : set(_set), result(end ? NULL : &(*_it)), it(_it), single(false) { }
      public:
        const_iterator(const const_iterator &rhs)
          : set(rhs.set), result(rhs.result), it(rhs.it), single(rhs.single) { }
        // We can also make a const_iterator from a normal iterator
        const_iterator(const iterator &rhs)
          : set(rhs.set), result(rhs.result), it(rhs.it), single(rhs.single) { }
        ~const_iterator(void) { }
      public:
        inline const_iterator& operator=(const const_iterator &rhs)
          { set = rhs.set; result = rhs.result; it = rhs.it;
            single = rhs.single; return *this; }
        inline const_iterator& operator=(const iterator &rhs)
          { set = rhs.set; result = rhs.result; it = rhs.it;
            single = rhs.single; return *this; }
      public:
        inline bool operator==(const const_iterator &rhs) const
          { 
            if (set != rhs.set) 
              return false;
            if (single)
              return (result == rhs.result);
            else
              return (it == rhs.it);
          }
        inline bool operator!=(const const_iterator &rhs) const
          {
            if (set != rhs.set)
              return true;
            if (single)
              return (result != rhs.result);
            else
              return (it != rhs.it);
          }
      public:
        inline const std::pair<T*const,FieldMask> operator*(void) 
          { return *result; }
        inline const std::pair<T*const,FieldMask>* operator->(void)
          { return result; }
        inline const_iterator& operator++(/*prefix*/void)
          {
            if (!single)
            {
              ++it;
              if ((*this) != set->end())
                result = &(*it);
              else
                result = NULL;
            }
            else
              result = NULL;
            return *this;
          }
        inline const_iterator operator++(/*postfix*/int)
          {
            const_iterator copy(*this);
            if (!single)
            {
              ++it;
              if ((*this) != set->end())
                result = &(*it);
              else
                result = NULL;
            }
            else
              result = NULL;
            return copy;
          }
      public:
        inline operator bool(void) const
          { return (result != NULL); }
      private:
        const FieldMaskSet *set;
        const std::pair<T*const,FieldMask> *result;
        typename LegionMap<T*,FieldMask,A,Comparator>::const_iterator it;
        bool single;
      };
    public:
      FieldMaskSet(void)
        : single(true) { entries.single_entry = NULL; }
      inline FieldMaskSet(T *init, const FieldMask &m, bool no_null = true);
      inline FieldMaskSet(const FieldMaskSet<T,A,DETERMINISTIC> &rhs);
      inline FieldMaskSet(FieldMaskSet<T,A,DETERMINISTIC> &&rhs);
      // If copy is set to false then this is a move constructor
      inline FieldMaskSet(FieldMaskSet<T,A,DETERMINISTIC> &rhs, bool copy);
      ~FieldMaskSet(void) { clear(); }
    public:
      inline FieldMaskSet& operator=(const FieldMaskSet<T,A,DETERMINISTIC> &rh);
      inline FieldMaskSet& operator=(FieldMaskSet<T,A,DETERMINISTIC> &&rhs);
    public:
      inline bool empty(void) const 
        { return single && (entries.single_entry == NULL); }
      inline const FieldMask& get_valid_mask(void) const 
        { return valid_fields; }
      inline const FieldMask& tighten_valid_mask(void);
      inline void relax_valid_mask(const FieldMask &m);
      inline void filter_valid_mask(const FieldMask &m);
      inline void restrict_valid_mask(const FieldMask &m);
    public:
      inline const FieldMask& operator[](T *entry) const;
    public:
      // Return true if we actually added the entry, false if it already existed
      inline bool insert(T *entry, const FieldMask &mask); 
      inline void filter(const FieldMask &filter, bool tighten = true);
      inline void erase(T *to_erase);
      inline void clear(void);
      inline size_t size(void) const;
    public:
      inline void swap(FieldMaskSet &other);
    public:
      inline iterator begin(void);
      inline iterator find(T *entry);
      inline void erase(iterator &it);
      inline iterator end(void);
    public:
      inline const_iterator begin(void) const;
      inline const_iterator find(T *entry) const;
      inline const_iterator end(void) const;
    public:
      inline void compute_field_sets(FieldMask universe_mask,
                    LegionList<FieldSet<T*> > &output_sets) const;
    protected:
      template<typename T2, AllocationType A2, bool D2>
      friend class FieldMaskSet; 

      // Fun with C, keep these two fields first and in this order
      // so that a FieldMaskSet of size 1 looks the same as an entry
      // in the STL Map in the multi-entries case, 
      // provides goodness for the iterator
      union {
        T *single_entry;
        LegionMap<T*,FieldMask,A,Comparator> *multi_entries;
      } entries;
      // This can be an overapproximation if we have multiple entries
      FieldMask valid_fields;
      bool single;
    };

    //--------------------------------------------------------------------------
    template<typename T, AllocationType A, bool D>
    inline FieldMaskSet<T,A,D>::FieldMaskSet(T *init, const FieldMask &mask, 
                                             bool no_null)
      : single(true)
    //--------------------------------------------------------------------------
    {
      if (!no_null || (init != NULL))
      {
        entries.single_entry = init;
        valid_fields = mask;
      }
    }

    //--------------------------------------------------------------------------
    template<typename T, AllocationType A, bool D>
    inline FieldMaskSet<T,A,D>::FieldMaskSet(const FieldMaskSet<T,A,D> &rhs)
      : valid_fields(rhs.valid_fields), single(rhs.single)
    //--------------------------------------------------------------------------
    {
      if (single)
        entries.single_entry = rhs.entries.single_entry;
      else
        entries.multi_entries = new LegionMap<T*,FieldMask,A,Comparator>(
            rhs.entries.multi_entries->begin(),
            rhs.entries.multi_entries->end());
    }

    //--------------------------------------------------------------------------
    template<typename T, AllocationType A, bool D>
    inline FieldMaskSet<T,A,D>::FieldMaskSet(FieldMaskSet<T,A,D> &&rhs)
      : valid_fields(rhs.valid_fields), single(rhs.single)
    //--------------------------------------------------------------------------
    {
      if (single)
        entries.single_entry = rhs.entries.single_entry;
      else
        entries.multi_entries = rhs.entries.multi_entries;
      rhs.valid_fields.clear();
      rhs.single = true;
      rhs.entries.single_entry = NULL;
    }
    
    //--------------------------------------------------------------------------
    template<typename T, AllocationType A, bool D>
    inline FieldMaskSet<T,A,D>::FieldMaskSet(FieldMaskSet<T,A,D> &rhs,bool copy)
      : valid_fields(rhs.valid_fields), single(rhs.single)
    //--------------------------------------------------------------------------
    {
      if (copy)
      {
        if (single)
          entries.single_entry = rhs.entries.single_entry;
        else
          entries.multi_entries = new LegionMap<T*,FieldMask,A,Comparator>(
              rhs.entries.multi_entries->begin(),
              rhs.entries.multi_entries->end());
      }
      else
      {
        if (single)
          entries.single_entry = rhs.entries.single_entry;
        else
          entries.multi_entries = rhs.entries.multi_entries;
        rhs.entries.single_entry = NULL;
        rhs.valid_fields.clear();
        rhs.single = true;
      }
    }

    //--------------------------------------------------------------------------
    template<typename T, AllocationType A, bool D>
    inline FieldMaskSet<T,A,D>& FieldMaskSet<T,A,D>::operator=(
                                                 const FieldMaskSet<T,A,D> &rhs)
    //--------------------------------------------------------------------------
    {
      // Check our current state
      if (single != rhs.single)
      {
        // Different data structures
        if (single)
        {
          entries.multi_entries = new LegionMap<T*,FieldMask,A,Comparator>(
              rhs.entries.multi_entries->begin(),
              rhs.entries.multi_entries->end());
        }
        else
        {
          // Free our map
          delete entries.multi_entries;
          entries.single_entry = rhs.entries.single_entry;
        }
        single = rhs.single;
      }
      else
      {
        // Same data structures so we can just copy things over
        if (single)
          entries.single_entry = rhs.entries.single_entry;
        else
        {
          entries.multi_entries->clear();
          entries.multi_entries->insert(
              rhs.entries.multi_entries->begin(),
              rhs.entries.multi_entries->end());
        }
      }
      valid_fields = rhs.valid_fields;
      return *this;
    }

    //--------------------------------------------------------------------------
    template<typename T, AllocationType A, bool D>
    inline FieldMaskSet<T,A,D>& FieldMaskSet<T,A,D>::operator=(
                                                      FieldMaskSet<T,A,D> &&rhs)
    //--------------------------------------------------------------------------
    {
      // Check our current state
      if (single != rhs.single)
      {
        // Different data structures
        if (single)
        {
          entries.multi_entries = rhs.entries.multi_entries;
        }
        else
        {
          // Free our map
          delete entries.multi_entries;
          entries.single_entry = rhs.entries.single_entry;
        }
        single = rhs.single;
      }
      else
      {
        // Same data structures so we can just copy things over
        if (single)
        {
          entries.single_entry = rhs.entries.single_entry;
        }
        else
        {
          delete entries.multi_entries;
          entries.multi_entries = rhs.entries.multi_entries;
        }
      }
      valid_fields = rhs.valid_fields;
      rhs.valid_fields.clear();
      rhs.single = true;
      rhs.entries.single_entry = NULL;
      return *this;
    }

    //--------------------------------------------------------------------------
    template<typename T, AllocationType A, bool D>
    inline const FieldMask& FieldMaskSet<T,A,D>::tighten_valid_mask(void)
    //--------------------------------------------------------------------------
    {
      // If we're single then there is nothing to do as we're already tight
      if (single)
        return valid_fields;
      valid_fields.clear();
      for (typename LegionMap<T*,FieldMask,A,Comparator>::const_iterator it = 
            entries.multi_entries->begin(); it !=
            entries.multi_entries->end(); it++)
        valid_fields |= it->second;
      return valid_fields;
    }

    //--------------------------------------------------------------------------
    template<typename T, AllocationType A, bool D>
    inline void FieldMaskSet<T,A,D>::relax_valid_mask(const FieldMask &m)
    //--------------------------------------------------------------------------
    {
      if (single && (entries.single_entry != NULL))
      {
        if (!(m - valid_fields))
          return;
        // have to avoid the aliasing case
        T *entry = entries.single_entry;
        entries.multi_entries = new LegionMap<T*,FieldMask,A,Comparator>();
        entries.multi_entries->insert(std::make_pair(entry, valid_fields));
        single = false;
      }
      valid_fields |= m;
    }

    //--------------------------------------------------------------------------
    template<typename T, AllocationType A, bool D>
    inline void FieldMaskSet<T,A,D>::filter_valid_mask(const FieldMask &m)
    //--------------------------------------------------------------------------
    {
      valid_fields -= m;
    }

    //--------------------------------------------------------------------------
    template<typename T, AllocationType A, bool D>
    inline void FieldMaskSet<T,A,D>::restrict_valid_mask(const FieldMask &m)
    //--------------------------------------------------------------------------
    {
      valid_fields &= m;
    }

    //--------------------------------------------------------------------------
    template<typename T, AllocationType A, bool D>
    inline const FieldMask& FieldMaskSet<T,A,D>::operator[](T *entry) const
    //--------------------------------------------------------------------------
    {
      if (single)
      {
#ifdef DEBUG_LEGION
        assert(entry == entries.single_entry);
#endif
        return valid_fields;
      }
      else
      {
        typename LegionMap<T*,FieldMask,A,Comparator>::const_iterator finder =
          entries.multi_entries->find(entry);
#ifdef DEBUG_LEGION
        assert(finder != entries.multi_entries->end());
#endif
        return finder->second;
      }
    }

    //--------------------------------------------------------------------------
    template<typename T, AllocationType A, bool D>
    inline bool FieldMaskSet<T,A,D>::insert(T *entry, const FieldMask &mask)
    //--------------------------------------------------------------------------
    {
      bool result = true;
      if (single)
      {
        if (entries.single_entry == NULL)
        {
          entries.single_entry = entry;
          valid_fields |= mask;
        }
        else if (entries.single_entry == entry)
        {
          valid_fields |= mask;
          result = false;
        }
        else
        {
          // Go to multi
          LegionMap<T*,FieldMask,A,Comparator> *multi =
            new LegionMap<T*,FieldMask,A,Comparator>();
          (*multi)[entries.single_entry] = valid_fields;
          (*multi)[entry] = mask;
          entries.multi_entries = multi;
          single = false;
          valid_fields |= mask;
        }
      }
      else
      {
 #ifdef DEBUG_LEGION
        assert(entries.multi_entries != NULL);
#endif   
        typename LegionMap<T*,FieldMask,A,Comparator>::iterator finder = 
          entries.multi_entries->find(entry);
        if (finder == entries.multi_entries->end())
          (*entries.multi_entries)[entry] = mask;
        else
        {
          finder->second |= mask;
          result = false;
        }
        valid_fields |= mask;
      }
      return result;
    }

    //--------------------------------------------------------------------------
    template<typename T, AllocationType A, bool D>
    inline void FieldMaskSet<T,A,D>::filter(const FieldMask &filter,
                                            bool tighten)
    //--------------------------------------------------------------------------
    {
      if (single)
      {
        if (entries.single_entry != NULL)
        {
          if (tighten)
            valid_fields -= filter;
          if (!valid_fields)
            entries.single_entry = NULL;
        }
      }
      else
      {
        if (tighten)
          valid_fields -= filter;
        if (!valid_fields || (!tighten && (filter == valid_fields)))
        {
          // No fields left so just clean everything up
          delete entries.multi_entries;
          entries.multi_entries = NULL;
          single = true;
        }
        else
        {
          // Manually remove entries
          typename std::vector<T*> to_delete;
          for (typename LegionMap<T*,FieldMask,A,Comparator>::iterator it =
                entries.multi_entries->begin(); it !=
                entries.multi_entries->end(); it++)
          {
            it->second -= filter;
            if (!it->second)
              to_delete.push_back(it->first);
          }
          if (!to_delete.empty())
          {
            if (to_delete.size() < entries.multi_entries->size())
            {
              for (typename std::vector<T*>::const_iterator it = 
                    to_delete.begin(); it != to_delete.end(); it++)
                entries.multi_entries->erase(*it);
              if (entries.multi_entries->empty())
              {
                delete entries.multi_entries;
                entries.multi_entries = NULL;
                single = true;
              }
              else if ((entries.multi_entries->size() == 1) &&
                  (entries.multi_entries->begin()->second == valid_fields))
              {
                typename LegionMap<T*,FieldMask,A,Comparator>::iterator last =
                  entries.multi_entries->begin();     
                T *temp = last->first; 
                delete entries.multi_entries;
                entries.single_entry = temp;
                single = true;
              }
            }
            else
            {
              delete entries.multi_entries;
              entries.multi_entries = NULL;
              single = true;
            }
          }
        }
      }
    }

    //--------------------------------------------------------------------------
    template<typename T, AllocationType A, bool D>
    inline void FieldMaskSet<T,A,D>::erase(T *to_erase)
    //--------------------------------------------------------------------------
    {
      if (single)
      {
#ifdef DEBUG_LEGION
        assert(entries.single_entry == to_erase);
#endif
        entries.single_entry = NULL;
        valid_fields.clear();
      }
      else
      {
        typename LegionMap<T*,FieldMask,A,Comparator>::iterator finder = 
          entries.multi_entries->find(to_erase);
#ifdef DEBUG_LEGION
        assert(finder != entries.multi_entries->end());
#endif
        entries.multi_entries->erase(finder);
        if (entries.multi_entries->size() == 1)
        {
          // go back to single
          finder = entries.multi_entries->begin();
          valid_fields = finder->second;
          T *first = finder->first;
          delete entries.multi_entries;
          entries.single_entry = first;
          single = true;
        }
      }
    }

    //--------------------------------------------------------------------------
    template<typename T, AllocationType A, bool D>
    inline void FieldMaskSet<T,A,D>::clear(void)
    //--------------------------------------------------------------------------
    {
      if (single)
        entries.single_entry = NULL;
      else
      {
#ifdef DEBUG_LEGION
        assert(entries.multi_entries != NULL);
#endif
        delete entries.multi_entries;
        entries.multi_entries = NULL;
        single = true;
      }
      valid_fields.clear();
    }

    //--------------------------------------------------------------------------
    template<typename T, AllocationType A, bool D>
    inline size_t FieldMaskSet<T,A,D>::size(void) const
    //--------------------------------------------------------------------------
    {
      if (single)
      {
        if (entries.single_entry == NULL)
          return 0;
        else
          return 1;
      }
      else
        return entries.multi_entries->size();
    }

    //--------------------------------------------------------------------------
    template<typename T, AllocationType A, bool D>
    inline void FieldMaskSet<T,A,D>::swap(FieldMaskSet &other)
    //--------------------------------------------------------------------------
    {
      // Just use single, doesn't matter for swap
      T *temp_entry = other.entries.single_entry;
      other.entries.single_entry = entries.single_entry;
      entries.single_entry = temp_entry;

      bool temp_single = other.single;
      other.single = single;
      single = temp_single;

      FieldMask temp_valid_fields = other.valid_fields;
      other.valid_fields = valid_fields;
      valid_fields = temp_valid_fields;
    }

    //--------------------------------------------------------------------------
    template<typename T, AllocationType A, bool D>
    inline typename FieldMaskSet<T,A,D>::iterator 
                                                FieldMaskSet<T,A,D>::begin(void)
    //--------------------------------------------------------------------------
    {
      // Scariness!
      if (single)
      {
        // If we're empty return end
        if (entries.single_entry == NULL)
          return end();
        FieldMaskSet<T> *ptr = this;
        std::pair<T*const,FieldMask> *result = NULL;
        static_assert(sizeof(result) == sizeof(ptr), "C++ is dumb");
        memcpy(&result, &ptr, sizeof(result));
        return iterator(this, result); 
      }
      else
        return iterator(this, entries.multi_entries->begin());
    }

    //--------------------------------------------------------------------------
    template<typename T, AllocationType A, bool D>
    inline typename FieldMaskSet<T,A,D>::iterator
                                                 FieldMaskSet<T,A,D>::find(T *e)
    //--------------------------------------------------------------------------
    {
      if (single)
      {
        if ((entries.single_entry == NULL) || (entries.single_entry != e))
          return end();
        FieldMaskSet<T> *ptr = this;
        std::pair<T*const,FieldMask> *result = NULL;
        static_assert(sizeof(result) == sizeof(ptr), "C++ is dumb");
        memcpy(&result, &ptr, sizeof(result));
        return iterator(this, result);
      }
      else
      {
        typename LegionMap<T*,FieldMask,A,Comparator>::iterator finder = 
          entries.multi_entries->find(e);
        if (finder == entries.multi_entries->end())
          return end();
        return iterator(this, finder);
      }
    }

    //--------------------------------------------------------------------------
    template<typename T, AllocationType A, bool D>
    inline void FieldMaskSet<T,A,D>::erase(iterator &it)
    //--------------------------------------------------------------------------
    {
#ifdef DEBUG_LEGION
      assert(it != end());
#endif
      if (single)
      {
#ifdef DEBUG_LEGION
        assert(entries.single_entry == it->first);
#endif
        entries.single_entry = NULL;
        valid_fields.clear();
      }
      else
      {
        it.erase(*(entries.multi_entries));
        if (entries.multi_entries->size() == 1)
        {
          // go back to single
          typename LegionMap<T*,FieldMask,A,Comparator>::iterator finder =
            entries.multi_entries->begin();
          valid_fields = finder->second;
          T *first = finder->first;
          delete entries.multi_entries;
          entries.single_entry = first;
          single = true;
        }
      }
    }

    //--------------------------------------------------------------------------
    template<typename T, AllocationType A, bool D>
    inline typename FieldMaskSet<T,A,D>::iterator FieldMaskSet<T,A,D>::end(void)
    //--------------------------------------------------------------------------
    {
      if (single)
        return iterator(this, NULL);
      else
        return iterator(this, entries.multi_entries->end(), true/*end*/);
    }

    //--------------------------------------------------------------------------
    template<typename T, AllocationType A, bool D>
    inline typename FieldMaskSet<T,A,D>::const_iterator 
                                          FieldMaskSet<T,A,D>::begin(void) const
    //--------------------------------------------------------------------------
    {
      // Scariness!
      if (single)
      {
        // If we're empty return end
        if (entries.single_entry == NULL)
          return end();
        FieldMaskSet<T> *ptr = const_cast<FieldMaskSet<T>*>(this);
        std::pair<T*const,FieldMask> *result = NULL;
        static_assert(sizeof(ptr) == sizeof(result), "C++ is dumb");
        memcpy(&result, &ptr, sizeof(result));
        return const_iterator(this, result); 
      }
      else
        return const_iterator(this, entries.multi_entries->begin());
    }

    //--------------------------------------------------------------------------
    template<typename T, AllocationType A, bool D>
    inline typename FieldMaskSet<T,A,D>::const_iterator 
                                           FieldMaskSet<T,A,D>::find(T *e) const
    //--------------------------------------------------------------------------
    {
      if (single)
      {
        if ((entries.single_entry == NULL) || (entries.single_entry != e))
          return end();
        FieldMaskSet<T> *ptr = const_cast<FieldMaskSet<T>*>(this);
        std::pair<T*const,FieldMask> *result = NULL;
        static_assert(sizeof(ptr) == sizeof(result), "C++ is dumb");
        memcpy(&result, &ptr, sizeof(result));
        return const_iterator(this, result);
      }
      else
      {
        typename LegionMap<T*,FieldMask,A,Comparator>::const_iterator finder =
          entries.multi_entries->find(e);
        if (finder == entries.multi_entries->end())
          return end();
        return const_iterator(this, finder);
      }
    }

    //--------------------------------------------------------------------------
    template<typename T, AllocationType A, bool D>
    inline typename FieldMaskSet<T,A,D>::const_iterator 
                                            FieldMaskSet<T,A,D>::end(void) const
    //--------------------------------------------------------------------------
    {
      if (single)
        return const_iterator(this, NULL);
      else
        return const_iterator(this, entries.multi_entries->end(), true/*end*/);
    }

    //--------------------------------------------------------------------------
    template<typename T, AllocationType A, bool D>
    inline void FieldMaskSet<T,A,D>::compute_field_sets(FieldMask universe_mask,
                                   LegionList<FieldSet<T*> > &output_sets) const
    //--------------------------------------------------------------------------
    {
      // Handle special cases for single entry and single fields
      if (empty())
      {
        if (!!universe_mask)
          output_sets.push_back(FieldSet<T*>(universe_mask));
        return;
      }
      else if (single)
      {
        output_sets.push_back(FieldSet<T*>(valid_fields));
        FieldSet<T*> &last = output_sets.back();
        last.elements.insert(entries.single_entry);
        if (!!universe_mask)
        {
          universe_mask -= valid_fields;
          if (!!universe_mask)
            output_sets.push_back(FieldSet<T*>(universe_mask));
        }
        return;
      }
      else if (valid_fields.pop_count() == 1)
      {
        output_sets.push_back(FieldSet<T*>(valid_fields));
        FieldSet<T*> &last = output_sets.back();
        bool has_empty = false;
        for (const_iterator pit = this->begin(); pit != this->end(); pit++)
        {
          if (!!pit->second)
            last.elements.insert(pit->first);
          else
            has_empty = true;
        }
        if (has_empty)
        {
          output_sets.push_back(FieldSet<T*>(FieldMask()));
          last = output_sets.back();
          for (const_iterator pit = this->begin(); pit != this->end(); pit++)
            if (!pit->second)
              last.elements.insert(pit->first);
        }
        if (!!universe_mask)
        {
          universe_mask -= valid_fields;
          if (!!universe_mask)
            output_sets.push_back(FieldSet<T*>(universe_mask));
        }
        return;
      }
      // Otherwise we fall through and do the full thing
      for (const_iterator pit = this->begin(); pit != this->end(); pit++)
      {
        bool inserted = false;
        // Also keep track of which fields have updates
        // but don't have any members 
        if (!!universe_mask)
          universe_mask -= pit->second;
        FieldMask remaining = pit->second;
        // Insert this event into the precondition sets 
        for (typename LegionList<FieldSet<T*> >::iterator it = 
              output_sets.begin(); it != output_sets.end(); it++)
        {
          // Easy case, check for equality
          if (remaining == it->set_mask)
          {
            it->elements.insert(pit->first);
            inserted = true;
            break;
          }
          FieldMask overlap = remaining & it->set_mask;
          // Easy case, they are disjoint so keep going
          if (!overlap)
            continue;
          // Moderate case, we are dominated, split into two sets
          // reusing existing set and making a new set
          if (overlap == remaining)
          {
            // Leave the existing set and make it the difference 
            it->set_mask -= overlap;
            output_sets.push_back(FieldSet<T*>(overlap));
            FieldSet<T*> &last = output_sets.back();
            last.elements = it->elements;
            last.elements.insert(pit->first);
            inserted = true;
            break;
          }
          // Moderate case, we dominate the existing set
          if (overlap == it->set_mask)
          {
            // Add ourselves to the existing set and then
            // keep going for the remaining fields
            it->elements.insert(pit->first);
            remaining -= overlap;
            // Can't consider ourselves added yet
            continue;
          }
          // Hard case, neither dominates, compute three
          // distinct sets of fields, keep left one in
          // place and reduce scope, add new one at the
          // end for overlap, continue iterating for right one
          it->set_mask -= overlap;
          const std::set<T*> &temp_elements = it->elements;
          it = output_sets.insert(it, FieldSet<T*>(overlap));
          it->elements = temp_elements;
          it->elements.insert(pit->first);
          remaining -= overlap;
          continue;
        }
        if (!inserted)
        {
          output_sets.push_back(FieldSet<T*>(remaining));
          FieldSet<T*> &last = output_sets.back();
          last.elements.insert(pit->first);
        }
      }
      // For any fields which need copies but don't have
      // any elements, but them in their own set.
      // Put it on the front because it is the copy with
      // no elements so it can start right away!
      if (!!universe_mask)
        output_sets.push_front(FieldSet<T*>(universe_mask));
    }

    //--------------------------------------------------------------------------
    template<typename T1, typename T2>
    inline void unique_join_on_field_mask_sets(
                   const FieldMaskSet<T1> &left, const FieldMaskSet<T2> &right,
                   LegionMap<std::pair<T1*,T2*>,FieldMask> &results)
    //--------------------------------------------------------------------------
    {
      if (left.empty() || right.empty())
        return;
      if (left.get_valid_mask() * right.get_valid_mask())
        return;
#ifdef DEBUG_LEGION
      FieldMask unique_test;
#endif
      if (left.size() == 1)
      {
        typename FieldMaskSet<T1>::const_iterator first = left.begin();
        for (typename FieldMaskSet<T2>::const_iterator it =
              right.begin(); it != right.end(); it++)
        {
#ifdef DEBUG_LEGION
          assert(it->second * unique_test);
          unique_test |= it->second;
#endif
          const FieldMask overlap = first->second & it->second;
          if (!overlap)
            continue;
          const std::pair<T1*,T2*> key(first->first, it->first);
          results[key] = overlap;
        }
        return;
      }
      if (right.size() == 1)
      {
        typename FieldMaskSet<T2>::const_iterator first = right.begin();
        for (typename FieldMaskSet<T1>::const_iterator it =
              left.begin(); it != left.end(); it++)
        {
          const FieldMask overlap = first->second & it->second;
#ifdef DEBUG_LEGION
          assert(it->second * unique_test);
          unique_test |= it->second;
#endif
          if (!overlap)
            continue;
          const std::pair<T1*,T2*> key(it->first, first->first);
          results[key] = overlap;
        }
        return;
      }
      // Build the lookup table for the one with fewer fields
      // since it is probably more costly to allocate memory
      if (left.get_valid_mask().pop_count() < 
          right.get_valid_mask().pop_count())
      {
        // Build the hash table for left
        std::map<unsigned,T1*> hash_table;
        for (typename FieldMaskSet<T1>::const_iterator it =
              left.begin(); it != left.end(); it++)
        {
#ifdef DEBUG_LEGION
          assert(it->second * unique_test);
          unique_test |= it->second;
#endif
          int fidx = it->second.find_first_set();
          while (fidx >= 0)
          {
            hash_table[fidx] = it->first;
            fidx = it->second.find_next_set(fidx+1);
          }
        }
#ifdef DEBUG_LEGION
        unique_test.clear();
#endif
        for (typename FieldMaskSet<T2>::const_iterator it =
              right.begin(); it != right.end(); it++)
        {
#ifdef DEBUG_LEGION
          assert(it->second * unique_test);
          unique_test |= it->second;
#endif
          int fidx = it->second.find_first_set();
          while (fidx >= 0)
          {
            typename std::map<unsigned,T1*>::const_iterator
              finder = hash_table.find(fidx);
            if (finder != hash_table.end())
            {
              const std::pair<T1*,T2*> key(finder->second,it->first);
              results[key].set_bit(fidx);
            }
            fidx = it->second.find_next_set(fidx+1);
          }
        }
      }
      else
      {
        // Build the hash table for the right
        std::map<unsigned,T2*> hash_table;
        for (typename FieldMaskSet<T2>::const_iterator it =
              right.begin(); it != right.end(); it++)
        {
#ifdef DEBUG_LEGION
          assert(it->second * unique_test);
          unique_test |= it->second;
#endif
          int fidx = it->second.find_first_set();
          while (fidx >= 0)
          {
            hash_table[fidx] = it->first;
            fidx = it->second.find_next_set(fidx+1);
          }
        }
#ifdef DEBUG_LEGION
        unique_test.clear();
#endif
        for (typename FieldMaskSet<T1>::const_iterator it =
              left.begin(); it != left.end(); it++)
        {
#ifdef DEBUG_LEGION
          assert(it->second * unique_test);
          unique_test |= it->second;
#endif
          int fidx = it->second.find_first_set();
          while (fidx >= 0)
          {
            typename std::map<unsigned,T2*>::const_iterator
              finder = hash_table.find(fidx);
            if (finder != hash_table.end())
            {
              const std::pair<T1*,T2*> key(it->first,finder->second);
              results[key].set_bit(fidx);
            }
            fidx = it->second.find_next_set(fidx+1);
          }
        }
      }
    }

  }; // namespace Internal
}; // namespace Legion 

#endif // __LEGION_UTILITIES_H__<|MERGE_RESOLUTION|>--- conflicted
+++ resolved
@@ -2022,15 +2022,8 @@
         result = leaf->elems[offset].load();
         if (result == NULL)
         {
-<<<<<<< HEAD
           result = new ET();
-          // Enforce total store ordering
-          __sync_synchronize();
           leaf->elems[offset].store(result);
-=======
-          ET *elem = new ET();
-          leaf->elems[offset].store(elem);
->>>>>>> e01cde03
         }
       }
 #ifdef DEBUG_LEGION
@@ -2058,15 +2051,8 @@
         result = leaf->elems[offset].load();
         if (result == NULL)
         {
-<<<<<<< HEAD
           result = new ET(arg);
-          // Enforce total store ordering
-          __sync_synchronize();
           leaf->elems[offset].store(result);
-=======
-          ET *elem = new ET(arg);
-          leaf->elems[offset].store(elem);
->>>>>>> e01cde03
         }
       }
 #ifdef DEBUG_LEGION
@@ -2095,15 +2081,8 @@
         result = leaf->elems[offset].load();
         if (result == NULL)
         {
-<<<<<<< HEAD
           result = new ET(arg1, arg2);
-          // Enforce total store ordering
-          __sync_synchronize();
           leaf->elems[offset].store(result);
-=======
-          ET *elem = new ET(arg1, arg2);
-          leaf->elems[offset].store(elem);
->>>>>>> e01cde03
         }
       }
 #ifdef DEBUG_LEGION
@@ -2187,15 +2166,8 @@
             IT child_first = inner->first_index + (i << child_shift);
             IT child_last = inner->first_index + ((i + 1) << child_shift) - 1;
 
-<<<<<<< HEAD
             child = new_tree_node(child_level, child_first, child_last);
-            __sync_synchronize();
             inner->elems[i].store(child);
-=======
-            NodeBase *next = new_tree_node(child_level, 
-                                           child_first, child_last);
-            inner->elems[i].store(next);
->>>>>>> e01cde03
           }
         }
 #ifdef DEBUG_LEGION
