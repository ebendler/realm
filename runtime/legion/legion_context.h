/* Copyright 2018 Stanford University, NVIDIA Corporation
 *
 * Licensed under the Apache License, Version 2.0 (the "License");
 * you may not use this file except in compliance with the License.
 * You may obtain a copy of the License at
 *
 *     http://www.apache.org/licenses/LICENSE-2.0
 *
 * Unless required by applicable law or agreed to in writing, software
 * distributed under the License is distributed on an "AS IS" BASIS,
 * WITHOUT WARRANTIES OR CONDITIONS OF ANY KIND, either express or implied.
 * See the License for the specific language governing permissions and
 * limitations under the License.
 */

#ifndef __LEGION_CONTEXT_H__
#define __LEGION_CONTEXT_H__

#include "legion.h"
#include "legion/legion_tasks.h"
#include "legion/legion_mapping.h"
#include "legion/legion_instances.h"
#include "legion/legion_allocation.h"

namespace Legion {
  namespace Internal {
   
    /**
     * \class TaskContext
     * The base class for all task contexts which 
     * provide all the methods for handling the 
     * execution of a task at runtime.
     */
    class TaskContext : public ContextInterface, 
                        public ResourceTracker, public Collectable {
    public:
      class AutoRuntimeCall {
      public:
        AutoRuntimeCall(TaskContext *c) : ctx(c) { ctx->begin_runtime_call(); }
        ~AutoRuntimeCall(void) { ctx->end_runtime_call(); }
      public:
        TaskContext *const ctx;
      };
    public:
      TaskContext(Runtime *runtime, TaskOp *owner,
                  const std::vector<RegionRequirement> &reqs);
      TaskContext(const TaskContext &rhs);
      virtual ~TaskContext(void);
    public:
      TaskContext& operator=(const TaskContext &rhs);
    public:
      // This is used enough that we want it inlined
      inline Processor get_executing_processor(void) const
        { return executing_processor; }
      inline void set_executing_processor(Processor p)
        { executing_processor = p; }
      inline unsigned get_tunable_index(void)
        { return total_tunable_count++; }
      inline UniqueID get_unique_id(void) const 
        { return get_context_uid(); }
      inline const char* get_task_name(void)
        { return get_task()->get_task_name(); }
      inline const std::vector<PhysicalRegion>& get_physical_regions(void) const
        { return physical_regions; }
      inline bool has_created_requirements(void) const
        { return !created_requirements.empty(); }
      inline TaskOp* get_owner_task(void) const { return owner_task; }
      inline bool is_priority_mutable(void) const { return mutable_priority; }
    public:
      // Interface for task contexts
      virtual RegionTreeContext get_context(void) const = 0;
      virtual ContextID get_context_id(void) const = 0;
      virtual UniqueID get_context_uid(void) const;
      virtual int get_depth(void) const;
      virtual Task* get_task(void); 
      virtual TaskContext* find_parent_context(void);
      virtual void pack_remote_context(Serializer &rez, 
                                       AddressSpaceID target,
                                       bool replicate = false) = 0;
      virtual bool attempt_children_complete(void) = 0;
      virtual bool attempt_children_commit(void) = 0;
      virtual void inline_child_task(TaskOp *child) = 0;
      virtual VariantImpl* select_inline_variant(TaskOp *child) const = 0;
      virtual bool is_leaf_context(void) const;
      virtual bool is_inner_context(void) const;
      virtual bool is_replicate_context(void) const;
      virtual void print_once(FILE *f, const char *message) const;
      virtual void log_once(Realm::LoggerMessage &message) const;
    public:
      // Interface to operations performed by a context
      virtual IndexSpace create_index_space(RegionTreeForest *forest,
                                            const void *realm_is, 
                                            TypeTag type_tag) = 0;
      virtual IndexSpace union_index_spaces(RegionTreeForest *forest,
                           const std::vector<IndexSpace> &spaces) = 0;
      virtual IndexSpace intersect_index_spaces(RegionTreeForest *forest,
                           const std::vector<IndexSpace> &spaces) = 0;
      virtual IndexSpace subtract_index_spaces(RegionTreeForest *forest,
                           IndexSpace left, IndexSpace right) = 0;
      virtual void destroy_index_space(IndexSpace handle) = 0;
      virtual void destroy_index_partition(IndexPartition handle) = 0;
      virtual IndexPartition create_equal_partition(RegionTreeForest *forest,
                                            IndexSpace parent,
                                            IndexSpace color_space,
                                            size_t granularity,
                                            Color color) = 0;
      virtual IndexPartition create_partition_by_union(RegionTreeForest *forest,
                                            IndexSpace parent,
                                            IndexPartition handle1,
                                            IndexPartition handle2,
                                            IndexSpace color_space,
                                            PartitionKind kind,
                                            Color color) = 0;
      virtual IndexPartition create_partition_by_intersection(
                                            RegionTreeForest *forest,
                                            IndexSpace parent,
                                            IndexPartition handle1,
                                            IndexPartition handle2,
                                            IndexSpace color_space,
                                            PartitionKind kind,
                                            Color color) = 0;
      virtual IndexPartition create_partition_by_difference(
                                            RegionTreeForest *forest,
                                            IndexSpace parent,
                                            IndexPartition handle1,
                                            IndexPartition handle2,
                                            IndexSpace color_space,
                                            PartitionKind kind,
                                            Color color) = 0;
      virtual Color create_cross_product_partitions(
                                            RegionTreeForest *forest,
                                            IndexPartition handle1,
                                            IndexPartition handle2,
                              std::map<IndexSpace,IndexPartition> &handles,
                                            PartitionKind kind,
                                            Color color) = 0;
      virtual void create_association(      LogicalRegion domain,
                                            LogicalRegion domain_parent,
                                            FieldID domain_fid,
                                            IndexSpace range,
                                            MapperID id, MappingTagID tag) = 0;
      virtual IndexPartition create_restricted_partition(
                                            RegionTreeForest *forest,
                                            IndexSpace parent,
                                            IndexSpace color_space,
                                            const void *transform,
                                            size_t transform_size,
                                            const void *extent,
                                            size_t extent_size,
                                            PartitionKind part_kind,
                                            Color color) = 0;
      virtual IndexPartition create_partition_by_field(
                                            RegionTreeForest *forest,
                                            LogicalRegion handle,
                                            LogicalRegion parent_priv,
                                            FieldID fid,
                                            IndexSpace color_space,
                                            Color color,
                                            MapperID id, MappingTagID tag) = 0;
      virtual IndexPartition create_partition_by_image(
                                            RegionTreeForest *forest,
                                            IndexSpace handle,
                                            LogicalPartition projection,
                                            LogicalRegion parent,
                                            FieldID fid,
                                            IndexSpace color_space,
                                            PartitionKind part_kind,
                                            Color color,
                                            MapperID id, MappingTagID tag) = 0;
      virtual IndexPartition create_partition_by_image_range(
                                            RegionTreeForest *forest,
                                            IndexSpace handle,
                                            LogicalPartition projection,
                                            LogicalRegion parent,
                                            FieldID fid,
                                            IndexSpace color_space,
                                            PartitionKind part_kind,
                                            Color color,
                                            MapperID id, MappingTagID tag) = 0;
      virtual IndexPartition create_partition_by_preimage(
                                            RegionTreeForest *forest,
                                            IndexPartition projection,
                                            LogicalRegion handle,
                                            LogicalRegion parent,
                                            FieldID fid,
                                            IndexSpace color_space,
                                            PartitionKind part_kind,
                                            Color color,
                                            MapperID id, MappingTagID tag) = 0;
      virtual IndexPartition create_partition_by_preimage_range(
                                            RegionTreeForest *forest,
                                            IndexPartition projection,
                                            LogicalRegion handle,
                                            LogicalRegion parent,
                                            FieldID fid,
                                            IndexSpace color_space,
                                            PartitionKind part_kind,
                                            Color color,
                                            MapperID id, MappingTagID tag) = 0;
      virtual IndexPartition create_pending_partition(
                                            RegionTreeForest *forest,
                                            IndexSpace parent,
                                            IndexSpace color_space,
                                            PartitionKind part_kind,
                                            Color color) = 0;
      virtual IndexSpace create_index_space_union(
                                            RegionTreeForest *forest,
                                            IndexPartition parent,
                                            const void *realm_color,
                                            TypeTag type_tag,
                                const std::vector<IndexSpace> &handles) = 0;
      virtual IndexSpace create_index_space_union(
                                            RegionTreeForest *forest,
                                            IndexPartition parent,
                                            const void *realm_color,
                                            TypeTag type_tag,
                                            IndexPartition handle) = 0;
      virtual IndexSpace create_index_space_intersection(
                                            RegionTreeForest *forest,
                                            IndexPartition parent,
                                            const void *realm_color,
                                            TypeTag type_tag,
                                const std::vector<IndexSpace> &handles) = 0;
      virtual IndexSpace create_index_space_intersection(
                                            RegionTreeForest *forest,
                                            IndexPartition parent,
                                            const void *realm_color,
                                            TypeTag type_tag,
                                            IndexPartition handle) = 0;
      virtual IndexSpace create_index_space_difference(
                                            RegionTreeForest *forest,
                                            IndexPartition parent,
                                            const void *realm_color,
                                            TypeTag type_tag,
                                            IndexSpace initial,
                                const std::vector<IndexSpace> &handles) = 0;
      virtual FieldSpace create_field_space(RegionTreeForest *forest) = 0;
      virtual void destroy_field_space(FieldSpace handle) = 0;
      virtual FieldID allocate_field(RegionTreeForest *forest,
                                     FieldSpace space, size_t field_size,
                                     FieldID fid, bool local,
                                     CustomSerdezID serdez_id) = 0;
      virtual void free_field(FieldSpace space, FieldID fid) = 0;
      virtual void allocate_fields(RegionTreeForest *forest,
                                   FieldSpace space,
                                   const std::vector<size_t> &sizes,
                                   std::vector<FieldID> &resuling_fields,
                                   bool local, CustomSerdezID serdez_id) = 0;
      virtual void free_fields(FieldSpace space, 
                               const std::set<FieldID> &to_free) = 0; 
      virtual LogicalRegion create_logical_region(RegionTreeForest *forest,
                                            IndexSpace index_space,
                                            FieldSpace field_space,
                                            bool task_local) = 0;
      virtual void destroy_logical_region(LogicalRegion handle) = 0;
      virtual void destroy_logical_partition(LogicalPartition handle) = 0;
      virtual FieldAllocator create_field_allocator(Legion::Runtime *external,
                                                    FieldSpace handle) = 0;
    public:
      virtual Future execute_task(const TaskLauncher &launcher) = 0;
      virtual FutureMap execute_index_space(
                                         const IndexTaskLauncher &launcher) = 0;
      virtual Future execute_index_space(const IndexTaskLauncher &launcher,
                                         ReductionOpID redop) = 0; 
      virtual PhysicalRegion map_region(const InlineLauncher &launcher) = 0;
      virtual void remap_region(PhysicalRegion region) = 0;
      virtual void unmap_region(PhysicalRegion region) = 0;
      virtual void fill_fields(const FillLauncher &launcher) = 0;
      virtual void fill_fields(const IndexFillLauncher &launcher) = 0;
      virtual void issue_copy(const CopyLauncher &launcher) = 0;
      virtual void issue_copy(const IndexCopyLauncher &launcher) = 0;
      virtual void issue_acquire(const AcquireLauncher &launcher) = 0;
      virtual void issue_release(const ReleaseLauncher &launcher) = 0;
      virtual PhysicalRegion attach_resource(
                                  const AttachLauncher &launcher) = 0;
      virtual Future detach_resource(PhysicalRegion region) = 0;
      virtual FutureMap execute_must_epoch(
                                 const MustEpochLauncher &launcher) = 0;
      virtual Future issue_timing_measurement(
                                    const TimingLauncher &launcher) = 0;
      virtual void issue_mapping_fence(void) = 0;
      virtual void issue_execution_fence(void) = 0;
      virtual void complete_frame(void) = 0;
      virtual Predicate create_predicate(const Future &f) = 0;
      virtual Predicate predicate_not(const Predicate &p) = 0;
      virtual Predicate create_predicate(const PredicateLauncher &launcher) = 0;
      virtual Future get_predicate_future(const Predicate &p) = 0;
    public:
      // Calls for barriers and dynamic collectives
      virtual ApBarrier create_phase_barrier(unsigned arrivals,
                                                ReductionOpID redop = 0,
                                                const void *init_value = NULL,
                                                size_t init_size = 0) = 0;
      virtual void destroy_phase_barrier(ApBarrier bar) = 0;
      virtual PhaseBarrier advance_phase_barrier(PhaseBarrier bar) = 0;
      virtual void arrive_dynamic_collective(DynamicCollective dc,
                                             const void *buffer, 
                                             size_t size,
                                             unsigned count) = 0;
      virtual void defer_dynamic_collective_arrival(DynamicCollective dc,
                                                    const Future &f,
                                                    unsigned count) = 0;
      virtual Future get_dynamic_collective_result(DynamicCollective dc) = 0;
      virtual DynamicCollective advance_dynamic_collective(
                                                   DynamicCollective dc) = 0;
    public:
      // The following set of operations correspond directly
      // to the complete_mapping, complete_operation, and
      // commit_operations performed by an operation.  Every
      // one of those calls invokes the corresponding one of
      // these calls to notify the parent context.
      virtual unsigned register_new_child_operation(Operation *op,
               const std::vector<StaticDependence> *dependences) = 0;
      virtual void register_new_internal_operation(InternalOp *op) = 0;
      virtual unsigned register_new_close_operation(CloseOp *op) = 0;
      virtual void add_to_prepipeline_queue(Operation *op) = 0;
      virtual void add_to_dependence_queue(Operation *op) = 0;
      virtual void add_to_post_task_queue(TaskContext *ctx, RtEvent wait_on,
          const void *result, size_t size, PhysicalInstance instance) = 0;
      virtual void register_child_executed(Operation *op) = 0;
      virtual void register_child_complete(Operation *op) = 0;
      virtual void register_child_commit(Operation *op) = 0; 
      virtual void unregister_child_operation(Operation *op) = 0;
      virtual ApEvent register_fence_dependence(Operation *op) = 0;
    public:
      // Break this into two pieces since we know that there are some
      // kinds of operations (like deletions) that want to act like 
      // one-sided fences (e.g. waiting on everything before) but not
      // preventing re-ordering for things afterwards
      virtual ApEvent perform_fence_analysis(Operation *op, 
                                             bool mapping, bool execution) = 0;
      virtual void update_current_fence(FenceOp *op, 
                                        bool mapping, bool execution) = 0;
    public:
      virtual void begin_trace(TraceID tid) = 0;
      virtual void end_trace(TraceID tid) = 0;
      virtual void begin_static_trace(
                                     const std::set<RegionTreeID> *managed) = 0;
      virtual void end_static_trace(void) = 0;
    public:
      virtual void issue_frame(FrameOp *frame, ApEvent frame_termination) = 0;
      virtual void perform_frame_issue(FrameOp *frame, 
                                       ApEvent frame_termination) = 0;
      virtual void finish_frame(ApEvent frame_termination) = 0;
    public:
      virtual void increment_outstanding(void) = 0;
      virtual void decrement_outstanding(void) = 0;
      virtual void increment_pending(void) = 0;
      virtual RtEvent decrement_pending(TaskOp *child) = 0;
      virtual RtEvent decrement_pending(bool need_deferral) = 0;
      virtual void increment_frame(void) = 0;
      virtual void decrement_frame(void) = 0;
    public:
#ifdef DEBUG_LEGION_COLLECTIVES
      virtual InterCloseOp* get_inter_close_op(const LogicalUser &user,
                                               RegionTreeNode *node) = 0;
      virtual IndexCloseOp* get_index_close_op(const LogicalUser &user,
                                               RegionTreeNode *node) = 0;
      virtual ReadCloseOp*  get_read_only_close_op(const LogicalUser &user,
                                                   RegionTreeNode *node) = 0;
#else
      virtual InterCloseOp* get_inter_close_op(void) = 0;
      virtual IndexCloseOp* get_index_close_op(void) = 0;
      virtual ReadCloseOp*  get_read_only_close_op(void) = 0;
#endif
    public:
      virtual InnerContext* find_parent_logical_context(unsigned index) = 0;
      virtual InnerContext* find_parent_physical_context(unsigned index,
                                          LogicalRegion *handle = NULL) = 0;
      // No-op for most contexts except remote ones
      virtual void record_using_physical_context(LogicalRegion handle) { }
      virtual void find_parent_version_info(unsigned index, unsigned depth, 
                const FieldMask &version_mask, InnerContext *context,
                VersionInfo &version_info, std::set<RtEvent> &ready_events) = 0;
      // Override by RemoteTask and TopLevelTask
      virtual InnerContext* find_outermost_local_context(
                          InnerContext *previous = NULL) = 0;
      virtual InnerContext* find_top_context(void) = 0;
    public:
      virtual void initialize_region_tree_contexts(
          const std::vector<RegionRequirement> &clone_requirements,
          const std::vector<ApUserEvent> &unmap_events,
          std::set<ApEvent> &preconditions,
          std::set<RtEvent> &applied_events) = 0;
      virtual void invalidate_region_tree_contexts(void) = 0;
      virtual void send_back_created_state(AddressSpaceID target) = 0;
    public:
      virtual InstanceView* create_instance_top_view(PhysicalManager *manager,
                                                     AddressSpaceID source) = 0;
    public:
      virtual const std::vector<PhysicalRegion>& begin_task(
                                                   Legion::Runtime *&runtime);
      virtual void end_task(const void *res, size_t res_size, bool owned,
                    PhysicalInstance inst = PhysicalInstance::NO_INST) = 0;
      virtual void post_end_task(const void *res, 
                                 size_t res_size, bool owned) = 0;
      void begin_misspeculation(void);
      void end_misspeculation(const void *res, size_t res_size);
    public:
      virtual void add_acquisition(AcquireOp *op, 
                                   const RegionRequirement &req) = 0;
      virtual void remove_acquisition(ReleaseOp *op, 
                                      const RegionRequirement &req) = 0;
      virtual void add_restriction(AttachOp *op, InstanceManager *instance,
                                   const RegionRequirement &req) = 0;
      virtual void remove_restriction(DetachOp *op, 
                                      const RegionRequirement &req) = 0;
      virtual void release_restrictions(void) = 0;
      virtual bool has_restrictions(void) const = 0; 
      virtual void perform_restricted_analysis(const RegionRequirement &req, 
                                               RestrictInfo &restrict_info) = 0;
    public:
      virtual void record_dynamic_collective_contribution(DynamicCollective dc,
                                                          const Future &f) = 0;
      virtual void find_collective_contributions(DynamicCollective dc,
                                             std::vector<Future> &futures) = 0;
    public:
      virtual TaskPriority get_current_priority(void) const = 0;
      virtual void set_current_priority(TaskPriority priority) = 0;
    public:
      PhysicalRegion get_physical_region(unsigned idx);
      void get_physical_references(unsigned idx, InstanceSet &refs);
    public:
      void add_created_region(LogicalRegion handle, bool task_local);
      // for logging created region requirements
      void log_created_requirements(void);
    public: // Privilege tracker methods
      virtual void register_region_creations(
                     const std::map<LogicalRegion,bool> &regions);
      virtual void register_region_deletions(
                          const std::set<LogicalRegion> &regions);
    public:
      virtual void register_field_creations(
            const std::map<std::pair<FieldSpace,FieldID>,bool> &fields);
      virtual void register_field_deletions(
                const std::set<std::pair<FieldSpace,FieldID> > &fields);
    public:
      virtual void register_field_space_creations(
                          const std::set<FieldSpace> &spaces);
      virtual void register_field_space_deletions(
                          const std::set<FieldSpace> &spaces);
    public:
      virtual void register_index_space_creations(
                          const std::set<IndexSpace> &spaces);
      virtual void register_index_space_deletions(
                          const std::set<IndexSpace> &spaces);
    public:
      virtual void register_index_partition_creations(
                          const std::set<IndexPartition> &parts);
      virtual void register_index_partition_deletions(
                          const std::set<IndexPartition> &parts);
    public:
      void register_region_creation(LogicalRegion handle, bool task_local);
      void register_region_deletion(LogicalRegion handle,
                                    bool do_finalize = true);
    public:
      void register_field_creation(FieldSpace space, FieldID fid, bool local);
      void register_field_creations(FieldSpace space, bool local,
                                    const std::vector<FieldID> &fields);
      void register_field_deletions(FieldSpace space,
                                    const std::set<FieldID> &to_free,
                                    bool do_finalize = true);
    public:
      void register_field_space_creation(FieldSpace space);
      void register_field_space_deletion(FieldSpace space,
                                         bool do_finalize = true);
    public:
      bool has_created_index_space(IndexSpace space) const;
      void register_index_space_creation(IndexSpace space);
      void register_index_space_deletion(IndexSpace space, 
                                         bool do_finalize = true);
    public:
      void register_index_partition_creation(IndexPartition handle);
      void register_index_partition_deletion(IndexPartition handle,
                                             bool do_finalize = true);
    public:
      bool was_created_requirement_deleted(const RegionRequirement &req) const;
    public:
      void destroy_user_lock(Reservation r);
      void destroy_user_barrier(ApBarrier b);
    public:
      void analyze_destroy_fields(FieldSpace handle,
                                  const std::set<FieldID> &to_delete,
                                  std::vector<RegionRequirement> &delete_reqs,
                                  std::vector<unsigned> &parent_req_indexes);
      void analyze_destroy_logical_region(LogicalRegion handle, 
                                  std::vector<RegionRequirement> &delete_reqs,
                                  std::vector<unsigned> &parent_req_indexes);
      void analyze_destroy_logical_partition(LogicalPartition handle,
                                  std::vector<RegionRequirement> &delete_reqs,
                                  std::vector<unsigned> &parent_req_indexes);
    public:
      int has_conflicting_regions(MapOp *map, bool &parent_conflict,
                                  bool &inline_conflict);
      int has_conflicting_regions(AttachOp *attach, bool &parent_conflict,
                                  bool &inline_conflict);
      int has_conflicting_internal(const RegionRequirement &req, 
                                   bool &parent_conflict,
                                   bool &inline_conflict);
      void find_conflicting_regions(TaskOp *task,
                                    std::vector<PhysicalRegion> &conflicting);
      void find_conflicting_regions(CopyOp *copy,
                                    std::vector<PhysicalRegion> &conflicting);
      void find_conflicting_regions(AcquireOp *acquire,
                                    std::vector<PhysicalRegion> &conflicting);
      void find_conflicting_regions(ReleaseOp *release,
                                    std::vector<PhysicalRegion> &conflicting);
      void find_conflicting_regions(DependentPartitionOp *partition,
                                    std::vector<PhysicalRegion> &conflicting);
      void find_conflicting_internal(const RegionRequirement &req,
                                    std::vector<PhysicalRegion> &conflicting);
      void find_conflicting_regions(FillOp *fill,
                                    std::vector<PhysicalRegion> &conflicting);
      bool check_region_dependence(RegionTreeID tid, IndexSpace space,
                                  const RegionRequirement &our_req,
                                  const RegionUsage &our_usage,
                                  const RegionRequirement &req);
      void register_inline_mapped_region(PhysicalRegion &region);
      void unregister_inline_mapped_region(PhysicalRegion &region);
    public:
      bool safe_cast(RegionTreeForest *forest, IndexSpace handle, 
                     const void *realm_point, TypeTag type_tag);
      bool is_region_mapped(unsigned idx);
      void clone_requirement(unsigned idx, RegionRequirement &target);
      int find_parent_region_req(const RegionRequirement &req, 
                                 bool check_privilege = true);
      unsigned find_parent_region(unsigned idx, TaskOp *task);
      unsigned find_parent_index_region(unsigned idx, TaskOp *task);
      PrivilegeMode find_parent_privilege_mode(unsigned idx);
      LegionErrorType check_privilege(const IndexSpaceRequirement &req) const;
      LegionErrorType check_privilege(const RegionRequirement &req, 
                                      FieldID &bad_field, int &bad_index, 
                                      bool skip_privileges = false) const; 
      LogicalRegion find_logical_region(unsigned index);
    protected:
      LegionErrorType check_privilege_internal(const RegionRequirement &req,
                                      const RegionRequirement &parent_req,
                                      std::set<FieldID>& privilege_fields,
                                      FieldID &bad_field, int local, int &bad,
                                      bool skip_privileges) const;
    public:
      void add_physical_region(const RegionRequirement &req, bool mapped,
          MapperID mid, MappingTagID tag, ApUserEvent unmap_event,
          bool virtual_mapped, const InstanceSet &physical_instances);
      void initialize_overhead_tracker(void);
      void unmap_all_regions(void); 
      inline void begin_runtime_call(void);
      inline void end_runtime_call(void);
      inline void begin_task_wait(bool from_runtime);
      inline void end_task_wait(void); 
      void remap_unmapped_regions(LegionTrace *current_trace,
                           const std::vector<PhysicalRegion> &unmapped_regions);
    public:
      void* get_local_task_variable(LocalVariableID id);
      void set_local_task_variable(LocalVariableID id, const void *value,
                                   void (*destructor)(void*));
    public:
      Runtime *const runtime;
      TaskOp *const owner_task;
      const std::vector<RegionRequirement> &regions;
    protected:
      // For profiling information
      friend class SingleTask;
    protected:
      mutable LocalLock                         privilege_lock;
      // Application tasks can manipulate these next two data
      // structures by creating regions and fields, make sure you are
      // holding the operation lock when you are accessing them
      // We use a region requirement with an empty privilege_fields
      // set to indicate regions on which we have privileges for 
      // all fields because this is a created region instead of
      // a created field.
      std::deque<RegionRequirement>             created_requirements;
      // Track whether the created region requirements have
      // privileges to be returned or not
      std::vector<bool>                         returnable_privileges;
    protected:
      // These next two data structure don't need a lock becaue
      // they are only mutated by the application task 
      std::vector<PhysicalRegion>               physical_regions;
      // Keep track of inline mapping regions for this task
      // so we can see when there are conflicts
      LegionList<PhysicalRegion,TASK_INLINE_REGION_ALLOC>::tracked
                                                inline_regions; 
    protected:
      Processor                             executing_processor;
      unsigned                              total_tunable_count;
    protected:
      Mapping::ProfilingMeasurements::RuntimeOverhead *overhead_tracker;
      long long                                previous_profiling_time;
    protected:
      // Resources that can build up over a task's lifetime
      LegionDeque<Reservation,TASK_RESERVATION_ALLOC>::tracked context_locks;
      LegionDeque<ApBarrier,TASK_BARRIER_ALLOC>::tracked context_barriers;
    protected:
      std::map<LocalVariableID,
               std::pair<void*,void (*)(void*)> > task_local_variables;
    protected:
      // Cache for accelerating safe casts
      std::map<IndexSpace,IndexSpaceNode*> safe_cast_spaces;
    protected:
      RtEvent pending_done;
      bool task_executed;
      bool has_inline_accessor;
      bool mutable_priority;
    protected: 
      bool children_complete_invoked;
      bool children_commit_invoked;
#ifdef LEGION_SPY
    public:
      RtEvent update_previous_mapped_event(RtEvent next);
    protected:
      UniqueID current_fence_uid;
      RtEvent previous_mapped_event;
#endif
    };

    class InnerContext : public TaskContext {
    public:
      // Prepipeline stages need to hold a reference since the
      // logical analysis could clean the context up before it runs
      struct PrepipelineArgs : public LgTaskArgs<PrepipelineArgs> {
      public:
        static const LgTaskID TASK_ID = LG_PRE_PIPELINE_ID;
      public:
        PrepipelineArgs(Operation *op, InnerContext *ctx)
          : LgTaskArgs<PrepipelineArgs>(op->get_unique_op_id()),
            context(ctx) { ctx->add_reference(); }
      public:
        InnerContext *const context;
      };
      struct DependenceArgs : public LgTaskArgs<DependenceArgs> {
      public:
        static const LgTaskID TASK_ID = LG_TRIGGER_DEPENDENCE_ID;
      public:
        DependenceArgs(Operation *op, InnerContext *ctx)
          : LgTaskArgs<DependenceArgs>(op->get_unique_op_id()), 
            context(ctx) { }
      public:
        InnerContext *const context;
      };
      struct PostEndArgs : public LgTaskArgs<PostEndArgs> {
      public:
        static const LgTaskID TASK_ID = LG_POST_END_ID;
      public:
        PostEndArgs(TaskOp *owner, InnerContext *ctx)
          : LgTaskArgs<PostEndArgs>(owner->get_unique_op_id()),
            proxy_this(ctx) { }
      public:
        InnerContext *const proxy_this;
      };
      struct PostTaskArgs {
      public:
        PostTaskArgs(TaskContext *ctx, const void *r, size_t s, 
                     PhysicalInstance i, RtEvent w)
          : context(ctx), result(r), size(s), instance(i), wait_on(w) { }
      public:
        TaskContext *context;
        const void *result;
        size_t size;
        PhysicalInstance instance;
        RtEvent wait_on;
      };
      struct DeferredPostTaskArgs : public LgTaskArgs<DeferredPostTaskArgs> {
      public:
        static const LgTaskID TASK_ID = LG_DEFERRED_POST_END_ID;
      public:
        DeferredPostTaskArgs(PostTaskArgs &a)
          : LgTaskArgs<DeferredPostTaskArgs>(
              a.context->owner_task->get_unique_op_id()),
            args(a.context, a.result, a.size, a.instance, a.wait_on) { }
      public:
        PostTaskArgs args;
      };
      struct PostDecrementArgs : public LgTaskArgs<PostDecrementArgs> {
      public:
        static const LgTaskID TASK_ID = LG_POST_DECREMENT_TASK_ID;
      public:
        InnerContext *parent_ctx;
      };
      struct IssueFrameArgs : public LgTaskArgs<IssueFrameArgs> {
      public:
        static const LgTaskID TASK_ID = LG_ISSUE_FRAME_TASK_ID;
      public:
        IssueFrameArgs(TaskOp *owner, InnerContext *ctx,
                       FrameOp *f, ApEvent term)
          : LgTaskArgs<IssueFrameArgs>(owner->get_unique_op_id()),
            parent_ctx(ctx), frame(f), frame_termination(term) { }
      public:
        InnerContext *const parent_ctx;
        FrameOp *const frame;
        const ApEvent frame_termination;
      };
      struct RemoteCreateViewArgs : public LgTaskArgs<RemoteCreateViewArgs> {
      public:
        static const LgTaskID TASK_ID = LG_REMOTE_VIEW_CREATION_TASK_ID;
      public:
        InnerContext *proxy_this;
        PhysicalManager *manager;
        InstanceView **target;
        RtUserEvent to_trigger;
        AddressSpaceID source;
      };
      struct LocalFieldInfo {
      public:
        LocalFieldInfo(void)
          : fid(0), size(0), serdez(0), index(0), ancestor(false) { }
        LocalFieldInfo(FieldID f, size_t s, CustomSerdezID z, 
                       unsigned idx, bool a)
          : fid(f), size(s), serdez(z), index(idx), ancestor(a) { }
      public:
        FieldID fid;
        size_t size;
        CustomSerdezID serdez;
        unsigned index;
        bool ancestor;
      };
    public:
      InnerContext(Runtime *runtime, TaskOp *owner, bool full_inner,
                   const std::vector<RegionRequirement> &reqs,
                   const std::vector<unsigned> &parent_indexes,
                   const std::vector<bool> &virt_mapped,
                   UniqueID context_uid, bool remote = false);
      InnerContext(const InnerContext &rhs);
      virtual ~InnerContext(void);
    public:
      InnerContext& operator=(const InnerContext &rhs);
    public:
      void print_children(void);
      void perform_window_wait(void);
    public:
      // Interface for task contexts
      virtual RegionTreeContext get_context(void) const;
      virtual ContextID get_context_id(void) const;
      virtual UniqueID get_context_uid(void) const;
      virtual int get_depth(void) const;
      virtual bool is_inner_context(void) const;
      virtual void pack_remote_context(Serializer &rez, 
          AddressSpaceID target, bool replicate = false);
      virtual void unpack_remote_context(Deserializer &derez,
                                         std::set<RtEvent> &preconditions);
      virtual AddressSpaceID get_version_owner(RegionTreeNode *node,
                                               AddressSpaceID source);
      void notify_region_tree_node_deletion(RegionTreeNode *node);
      virtual bool attempt_children_complete(void);
      virtual bool attempt_children_commit(void);
      virtual void inline_child_task(TaskOp *child);
      virtual VariantImpl* select_inline_variant(TaskOp *child) const;
    public:
      // Interface to operations performed by a context
      virtual IndexSpace create_index_space(RegionTreeForest *forest,
                                            const void *realm_is, 
                                            TypeTag type_tag);
      virtual IndexSpace union_index_spaces(RegionTreeForest *forest,
                           const std::vector<IndexSpace> &spaces);
      virtual IndexSpace intersect_index_spaces(RegionTreeForest *forest,
                           const std::vector<IndexSpace> &spaces);
      virtual IndexSpace subtract_index_spaces(RegionTreeForest *forest,
                           IndexSpace left, IndexSpace right);
      virtual void destroy_index_space(IndexSpace handle);
      virtual void destroy_index_partition(IndexPartition handle);
      virtual IndexPartition create_equal_partition(RegionTreeForest *forest,
                                            IndexSpace parent,
                                            IndexSpace color_space,
                                            size_t granularity,
                                            Color color);
      virtual IndexPartition create_partition_by_union(RegionTreeForest *forest,
                                            IndexSpace parent,
                                            IndexPartition handle1,
                                            IndexPartition handle2,
                                            IndexSpace color_space,
                                            PartitionKind kind,
                                            Color color);
      virtual IndexPartition create_partition_by_intersection(
                                            RegionTreeForest *forest,
                                            IndexSpace parent,
                                            IndexPartition handle1,
                                            IndexPartition handle2,
                                            IndexSpace color_space,
                                            PartitionKind kind,
                                            Color color);
      virtual IndexPartition create_partition_by_difference(
                                            RegionTreeForest *forest,
                                            IndexSpace parent,
                                            IndexPartition handle1,
                                            IndexPartition handle2,
                                            IndexSpace color_space,
                                            PartitionKind kind,
                                            Color color);
      virtual Color create_cross_product_partitions(
                                            RegionTreeForest *forest,
                                            IndexPartition handle1,
                                            IndexPartition handle2,
                              std::map<IndexSpace,IndexPartition> &handles,
                                            PartitionKind kind,
                                            Color color);
      virtual void create_association(      LogicalRegion domain,
                                            LogicalRegion domain_parent,
                                            FieldID domain_fid,
                                            IndexSpace range,
                                            MapperID id, MappingTagID tag);
      virtual IndexPartition create_restricted_partition(
                                            RegionTreeForest *forest,
                                            IndexSpace parent,
                                            IndexSpace color_space,
                                            const void *transform,
                                            size_t transform_size,
                                            const void *extent,
                                            size_t extent_size,
                                            PartitionKind part_kind,
                                            Color color);
      virtual IndexPartition create_partition_by_field(
                                            RegionTreeForest *forest,
                                            LogicalRegion handle,
                                            LogicalRegion parent_priv,
                                            FieldID fid,
                                            IndexSpace color_space,
                                            Color color,
                                            MapperID id, MappingTagID tag);
      virtual IndexPartition create_partition_by_image(
                                            RegionTreeForest *forest,
                                            IndexSpace handle,
                                            LogicalPartition projection,
                                            LogicalRegion parent,
                                            FieldID fid,
                                            IndexSpace color_space,
                                            PartitionKind part_kind,
                                            Color color,
                                            MapperID id, MappingTagID tag);
      virtual IndexPartition create_partition_by_image_range(
                                            RegionTreeForest *forest,
                                            IndexSpace handle,
                                            LogicalPartition projection,
                                            LogicalRegion parent,
                                            FieldID fid,
                                            IndexSpace color_space,
                                            PartitionKind part_kind,
                                            Color color,
                                            MapperID id, MappingTagID tag);
      virtual IndexPartition create_partition_by_preimage(
                                            RegionTreeForest *forest,
                                            IndexPartition projection,
                                            LogicalRegion handle,
                                            LogicalRegion parent,
                                            FieldID fid,
                                            IndexSpace color_space,
                                            PartitionKind part_kind,
                                            Color color,
                                            MapperID id, MappingTagID tag);
      virtual IndexPartition create_partition_by_preimage_range(
                                            RegionTreeForest *forest,
                                            IndexPartition projection,
                                            LogicalRegion handle,
                                            LogicalRegion parent,
                                            FieldID fid,
                                            IndexSpace color_space,
                                            PartitionKind part_kind,
                                            Color color,
                                            MapperID id, MappingTagID tag);
      virtual IndexPartition create_pending_partition(
                                            RegionTreeForest *forest,
                                            IndexSpace parent,
                                            IndexSpace color_space,
                                            PartitionKind part_kind,
                                            Color color);
      virtual IndexSpace create_index_space_union(
                                            RegionTreeForest *forest,
                                            IndexPartition parent,
                                            const void *realm_color,
                                            TypeTag type_tag,
                                const std::vector<IndexSpace> &handles);
      virtual IndexSpace create_index_space_union(
                                            RegionTreeForest *forest,
                                            IndexPartition parent,
                                            const void *realm_color,
                                            TypeTag type_tag,
                                            IndexPartition handle);
      virtual IndexSpace create_index_space_intersection(
                                            RegionTreeForest *forest,
                                            IndexPartition parent,
                                            const void *realm_color,
                                            TypeTag type_tag,
                                const std::vector<IndexSpace> &handles);
      virtual IndexSpace create_index_space_intersection(
                                            RegionTreeForest *forest,
                                            IndexPartition parent,
                                            const void *realm_color,
                                            TypeTag type_tag,
                                            IndexPartition handle);
      virtual IndexSpace create_index_space_difference(
                                            RegionTreeForest *forest,
                                            IndexPartition parent,
                                            const void *realm_color,
                                            TypeTag type_tag,
                                            IndexSpace initial,
                                const std::vector<IndexSpace> &handles);
      virtual FieldSpace create_field_space(RegionTreeForest *forest);
      virtual void destroy_field_space(FieldSpace handle);
      virtual FieldID allocate_field(RegionTreeForest *forest,
                                     FieldSpace space, size_t field_size,
                                     FieldID fid, bool local,
                                     CustomSerdezID serdez_id);
      virtual void free_field(FieldSpace space, FieldID fid);
      virtual void allocate_fields(RegionTreeForest *forest,
                                   FieldSpace space,
                                   const std::vector<size_t> &sizes,
                                   std::vector<FieldID> &resuling_fields,
                                   bool local, CustomSerdezID serdez_id);
      virtual void free_fields(FieldSpace space, 
                               const std::set<FieldID> &to_free);
      virtual LogicalRegion create_logical_region(RegionTreeForest *forest,
                                            IndexSpace index_space,
                                            FieldSpace field_space,
                                            bool task_local);
      virtual void destroy_logical_region(LogicalRegion handle);
      virtual void destroy_logical_partition(LogicalPartition handle);
      virtual FieldAllocator create_field_allocator(Legion::Runtime *external,
                                                    FieldSpace handle);
    public:
      // Find an index space name for a concrete launch domain
      virtual IndexSpace find_index_launch_space(const Domain &launch_domain);
      virtual Future execute_task(const TaskLauncher &launcher);
      virtual FutureMap execute_index_space(const IndexTaskLauncher &launcher);
      virtual Future execute_index_space(const IndexTaskLauncher &launcher,
                                         ReductionOpID redop);
      virtual PhysicalRegion map_region(const InlineLauncher &launcher);
      virtual void remap_region(PhysicalRegion region);
      virtual void unmap_region(PhysicalRegion region);
      virtual void fill_fields(const FillLauncher &launcher);
      virtual void fill_fields(const IndexFillLauncher &launcher);
      virtual void issue_copy(const CopyLauncher &launcher);
      virtual void issue_copy(const IndexCopyLauncher &launcher);
      virtual void issue_acquire(const AcquireLauncher &launcher);
      virtual void issue_release(const ReleaseLauncher &launcher);
      virtual PhysicalRegion attach_resource(const AttachLauncher &launcher);
      virtual Future detach_resource(PhysicalRegion region);
      virtual FutureMap execute_must_epoch(const MustEpochLauncher &launcher);
      virtual Future issue_timing_measurement(const TimingLauncher &launcher);
      virtual void issue_mapping_fence(void);
      virtual void issue_execution_fence(void);
      virtual void complete_frame(void);
      virtual Predicate create_predicate(const Future &f);
      virtual Predicate predicate_not(const Predicate &p);
      virtual Predicate create_predicate(const PredicateLauncher &launcher);
      virtual Future get_predicate_future(const Predicate &p);
    public:
      // Calls for barriers and dynamic collectives
      virtual ApBarrier create_phase_barrier(unsigned arrivals,
                                                ReductionOpID redop = 0,
                                                const void *init_value = NULL,
                                                size_t init_size = 0);
      virtual void destroy_phase_barrier(ApBarrier bar);
      virtual PhaseBarrier advance_phase_barrier(PhaseBarrier bar);
      virtual void arrive_dynamic_collective(DynamicCollective dc,
                                             const void *buffer, 
                                             size_t size,
                                             unsigned count);
      virtual void defer_dynamic_collective_arrival(DynamicCollective dc,
                                                    const Future &f,
                                                    unsigned count);
      virtual Future get_dynamic_collective_result(DynamicCollective dc);
      virtual DynamicCollective advance_dynamic_collective(
                                                   DynamicCollective dc);
    public:
      // The following set of operations correspond directly
      // to the complete_mapping, complete_operation, and
      // commit_operations performed by an operation.  Every
      // one of those calls invokes the corresponding one of
      // these calls to notify the parent context.
      virtual unsigned register_new_child_operation(Operation *op,
                const std::vector<StaticDependence> *dependences);
      virtual void register_new_internal_operation(InternalOp *op);
      virtual unsigned register_new_close_operation(CloseOp *op);
      virtual void add_to_prepipeline_queue(Operation *op);
      void process_prepipeline_stage(void);
      virtual void add_to_dependence_queue(Operation *op);
      void process_dependence_stage(void);
      virtual void add_to_post_task_queue(TaskContext *ctx, RtEvent wait_on,
          const void *result, size_t size, PhysicalInstance instance);
      void process_post_end_tasks(void);
      virtual void register_child_executed(Operation *op);
      virtual void register_child_complete(Operation *op);
      virtual void register_child_commit(Operation *op); 
      virtual void unregister_child_operation(Operation *op);
      virtual ApEvent register_fence_dependence(Operation *op);
    public:
      virtual ApEvent perform_fence_analysis(Operation *op,
                                          bool mapping, bool execution);
      virtual void update_current_fence(FenceOp *op,
                                        bool mapping, bool execution);
    public:
      virtual void begin_trace(TraceID tid);
      virtual void end_trace(TraceID tid);
      virtual void begin_static_trace(const std::set<RegionTreeID> *managed);
      virtual void end_static_trace(void);
    public:
      virtual void issue_frame(FrameOp *frame, ApEvent frame_termination);
      virtual void perform_frame_issue(FrameOp *frame, 
                                       ApEvent frame_termination);
      virtual void finish_frame(ApEvent frame_termination);
    public:
      virtual void increment_outstanding(void);
      virtual void decrement_outstanding(void);
      virtual void increment_pending(void);
      virtual RtEvent decrement_pending(TaskOp *child);
      virtual RtEvent decrement_pending(bool need_deferral);
      virtual void increment_frame(void);
      virtual void decrement_frame(void);
    public:
#ifdef DEBUG_LEGION_COLLECTIVES
      virtual InterCloseOp* get_inter_close_op(const LogicalUser &user,
                                               RegionTreeNode *node);
      virtual IndexCloseOp* get_index_close_op(const LogicalUser &user,
                                               RegionTreeNode *node);
      virtual ReadCloseOp*  get_read_only_close_op(const LogicalUser &user,
                                                   RegionTreeNode *node);
#else
      virtual InterCloseOp* get_inter_close_op(void);
      virtual IndexCloseOp* get_index_close_op(void);
      virtual ReadCloseOp*  get_read_only_close_op(void);
#endif
    public:
      virtual InnerContext* find_parent_logical_context(unsigned index);
      virtual InnerContext* find_parent_physical_context(unsigned index,
                                          LogicalRegion *handle = NULL);
      virtual void find_parent_version_info(unsigned index, unsigned depth, 
                  const FieldMask &version_mask, InnerContext *context,
                  VersionInfo &version_info, std::set<RtEvent> &ready_events);
    public:
      // Override by RemoteTask and TopLevelTask
      virtual InnerContext* find_outermost_local_context(
                          InnerContext *previous = NULL);
      virtual InnerContext* find_top_context(void);
    public:
      void configure_context(MapperManager *mapper, TaskPriority priority);
      virtual void initialize_region_tree_contexts(
          const std::vector<RegionRequirement> &clone_requirements,
          const std::vector<ApUserEvent> &unmap_events,
          std::set<ApEvent> &preconditions,
          std::set<RtEvent> &applied_events);
      virtual void invalidate_region_tree_contexts(void);
      virtual void invalidate_remote_tree_contexts(Deserializer &derez);
      virtual void send_back_created_state(AddressSpaceID target);
    public:
      virtual InstanceView* create_instance_top_view(PhysicalManager *manager,
                                                     AddressSpaceID source);
      static void handle_remote_view_creation(const void *args);
      void notify_instance_deletion(PhysicalManager *deleted); 
      static void handle_create_top_view_request(Deserializer &derez, 
                            Runtime *runtime, AddressSpaceID source);
      static void handle_create_top_view_response(Deserializer &derez,
                                                   Runtime *runtime);
    public:
      virtual const std::vector<PhysicalRegion>& begin_task(
                                                    Legion::Runtime *&runtime);
      virtual void end_task(const void *res, size_t res_size, bool owned,
                            PhysicalInstance inst = PhysicalInstance::NO_INST);
      virtual void post_end_task(const void *res, size_t res_size, bool owned);
    public:
      virtual void add_acquisition(AcquireOp *op, 
                                   const RegionRequirement &req);
      virtual void remove_acquisition(ReleaseOp *op, 
                                      const RegionRequirement &req);
      virtual void add_restriction(AttachOp *op, InstanceManager *instance,
                                   const RegionRequirement &req);
      virtual void remove_restriction(DetachOp *op, 
                                      const RegionRequirement &req);
      virtual void release_restrictions(void);
      virtual bool has_restrictions(void) const; 
      virtual void perform_restricted_analysis(const RegionRequirement &req, 
                                               RestrictInfo &restrict_info);
    public:
      virtual void record_dynamic_collective_contribution(DynamicCollective dc,
                                                          const Future &f);
      virtual void find_collective_contributions(DynamicCollective dc,
                                       std::vector<Future> &contributions);
    public:
      virtual ShardingFunction* find_sharding_function(ShardingID sid);
      virtual CompositeView* create_composite_view(RegionTreeNode *node,
                                      DeferredVersionInfo *version_info, 
                                      ClosedNode *closed_tree, 
                                      InterCloseOp *op, bool clone);
#ifndef DISABLE_CVOPT
      virtual AddressSpaceID find_shard_space(ShardID sid) const;
      virtual void send_composite_view_shard_copy_request(ShardID sid,
                                                          Serializer &rez);
      virtual void send_composite_view_shard_reduction_request(ShardID sid,
                                                          Serializer &rez);
#else
      virtual void send_composite_view_shard_request(ShardID sid,
                                                     Serializer &rez);
#endif
    public:
      virtual TaskPriority get_current_priority(void) const;
      virtual void set_current_priority(TaskPriority priority);
    public:
      static void handle_version_owner_request(Deserializer &derez,
                            Runtime *runtime, AddressSpaceID source);
      void process_version_owner_response(RegionTreeNode *node, 
                                          AddressSpaceID result);
      static void handle_version_owner_response(Deserializer &derez,
                                                Runtime *runtime);
    public:
<<<<<<< HEAD
      void invalidate_remote_contexts(void);
      void clear_instance_top_views(void); 
=======
      static void handle_prepipeline_stage(const void *args);
      static void handle_dependence_stage(const void *args);
      static void handle_post_end_task(const void *args);
      static void handle_deferred_post_end_task(const void *args);
>>>>>>> a1613891
    public:
      void free_remote_contexts(void);
      void send_remote_context(AddressSpaceID remote_instance, 
                               RemoteContext *target);
    protected:
      void execute_task_launch(TaskOp *task, bool index, 
                               LegionTrace *current_trace, 
                               bool silence_warnings, bool inlining_enabled);
    public:
      void clone_local_fields(
          std::map<FieldSpace,std::vector<LocalFieldInfo> > &child_local) const;
    public:
      static void handle_prepipeline_stage(const void *args);
      static void handle_dependence_stage(const void *args);
      static void handle_post_end_task(const void *args);
    public:
      const RegionTreeContext tree_context; 
      const UniqueID context_uid;
      const bool remote_context;
      const bool full_inner_context;
    protected:
      Mapper::ContextConfigOutput           context_configuration;
    protected:
      const std::vector<unsigned>           &parent_req_indexes;
      const std::vector<bool>               &virtual_mapped;
    protected:
      mutable LocalLock                     child_op_lock;
      // Track whether this task has finished executing
      unsigned total_children_count; // total number of sub-operations
      unsigned total_close_count; 
      unsigned outstanding_children_count;
      LegionMap<Operation*,GenerationID,
                EXECUTING_CHILD_ALLOC>::tracked executing_children;
      LegionMap<Operation*,GenerationID,
                EXECUTED_CHILD_ALLOC>::tracked executed_children;
      LegionMap<Operation*,GenerationID,
                COMPLETE_CHILD_ALLOC>::tracked complete_children; 
#ifdef DEBUG_LEGION
      // In debug mode also keep track of them in context order so
      // we can see what the longest outstanding operation is which
      // is often useful when things hang
      std::map<unsigned,Operation*> outstanding_children;
#endif
#ifdef LEGION_SPY
      // Some help for Legion Spy for validating fences
      std::deque<UniqueID> ops_since_last_fence;
      std::set<ApEvent> previous_completion_events;
#endif
    protected: // Queues for fusing together small meta-tasks
      mutable LocalLock                               prepipeline_lock;
      std::deque<std::pair<Operation*,GenerationID> > prepipeline_queue;
      unsigned                                        outstanding_prepipeline;
    protected:
      mutable LocalLock                               dependence_lock;
      std::deque<Operation*>                          dependence_queue;
      RtEvent                                         dependence_precondition;
      // Only one of these ever to keep things in order
      bool                                            outstanding_dependence;
    protected:
      mutable LocalLock                               post_task_lock;
      std::list<PostTaskArgs>                         post_task_queue;
      unsigned                                        outstanding_post_task;
    protected:
      // Traces for this task's execution
      LegionMap<TraceID,DynamicTrace*,TASK_TRACES_ALLOC>::tracked traces;
      LegionTrace *current_trace;
      bool valid_wait_event;
      RtUserEvent window_wait;
      std::deque<ApEvent> frame_events;
      RtEvent last_registration;
    protected:
      // Our cached set of index spaces for immediate domains
      std::map<Domain,IndexSpace> index_launch_spaces;
    protected:
      // Number of sub-tasks ready to map
      unsigned outstanding_subtasks;
      // Number of mapped sub-tasks that are yet to run
      unsigned pending_subtasks;
      // Number of pending_frames
      unsigned pending_frames;
      // Event used to order operations to the runtime
      RtEvent context_order_event;
      // Track whether this context is current active for scheduling
      // indicating that it is no longer far enough ahead
      bool currently_active_context;
    protected:
      FenceOp *current_mapping_fence;
      GenerationID mapping_fence_gen;
      unsigned current_mapping_fence_index;
      ApEvent current_execution_fence_event;
      unsigned current_execution_fence_index;
    protected:
      // For managing changing task priorities
      ApEvent realm_done_event;
      TaskPriority current_priority;
    protected:
      // For tracking restricted coherence
      std::list<Restriction*> coherence_restrictions;
    protected: // Instance top view data structures
      mutable LocalLock                         instance_view_lock;
      std::map<PhysicalManager*,InstanceView*>  instance_top_views;
      std::map<PhysicalManager*,RtUserEvent>    pending_top_views;
    protected:
      mutable LocalLock                         tree_owner_lock;
      std::map<RegionTreeNode*,
        std::pair<AddressSpaceID,bool/*remote only*/> > region_tree_owners;
      std::map<RegionTreeNode*,RtUserEvent> pending_version_owner_requests;
    protected:
      mutable LocalLock                       remote_lock;
      std::map<AddressSpaceID,RemoteContext*> remote_instances;
    protected:
      // Tracking information for dynamic collectives
      mutable LocalLock                       collective_lock;
      std::map<ApEvent,std::vector<Future> >  collective_contributions;
    protected:
      // Track information for locally allocated fields
      mutable LocalLock                                 local_field_lock;
      std::map<FieldSpace,std::vector<LocalFieldInfo> > local_fields;
    protected:
      // Track information for locally created regions
      std::set<LogicalRegion> local_regions;
    };

    /**
     * \class TopLevelContext
     * This is the top-level task context that
     * exists at the root of a task tree. In
     * general there will only be one of these
     * per application unless mappers decide to
     * create their own tasks for performing
     * computation.
     */
    class TopLevelContext : public InnerContext {
    public:
      TopLevelContext(Runtime *runtime, UniqueID ctx_uid);
      TopLevelContext(const TopLevelContext &rhs);
      virtual ~TopLevelContext(void);
    public:
      TopLevelContext& operator=(const TopLevelContext &rhs);
    public:
      virtual int get_depth(void) const;
      virtual void pack_remote_context(Serializer &rez, 
          AddressSpaceID target, bool replicate = false);
      virtual TaskContext* find_parent_context(void);
    public:
      virtual InnerContext* find_outermost_local_context(
                          InnerContext *previous = NULL);
      virtual InnerContext* find_top_context(void);
      // Have a special implementation here to avoid a shutdown race
      virtual void add_to_post_task_queue(TaskContext *ctx, RtEvent wait_on,
                     const void *result, size_t size, PhysicalInstance inst);
    public:
      virtual VersionInfo& get_version_info(unsigned idx);
      virtual const std::vector<VersionInfo>* get_version_infos(void);
      virtual AddressSpaceID get_version_owner(RegionTreeNode *node,
                                               AddressSpaceID source);
    protected:
      std::vector<RegionRequirement>       dummy_requirements;
      std::vector<unsigned>                dummy_indexes;
      std::vector<bool>                    dummy_mapped;
    };

    /**
     * \class ReplicateContext
     * A replicate context is a special kind of inner context for
     * executing control-replicated tasks.
     */
    class ReplicateContext : public InnerContext {
    public:
      struct ReclaimFutureMapArgs :
        public LgTaskArgs<ReclaimFutureMapArgs> {
      public:
        static const LgTaskID TASK_ID = LG_RECLAIM_FUTURE_MAP_TASK_ID;
      public:
        ReclaimFutureMapArgs(ReplicateContext *c, ReplFutureMapImpl *map)
          : LgTaskArgs<ReclaimFutureMapArgs>(map->op->get_unique_op_id()),
            ctx(c), impl(map) { }
      public:
        ReplicateContext *const ctx;
        ReplFutureMapImpl *const impl;
      };
#ifndef DISABLE_CVOPT
      struct DeferCompositeCopyArgs :
        public LgTaskArgs<DeferCompositeCopyArgs> {
      public:
        static const LgTaskID TASK_ID = LG_DEFER_COMPOSITE_COPY_TASK_ID;
      public:
        DeferCompositeCopyArgs(ReplicateContext *c, Runtime *rt,
                               CompositeView *v, AddressSpaceID src,
                               void *b, size_t l, bool r)
          : LgTaskArgs<DeferCompositeCopyArgs>(0), ctx(c), runtime(rt),
            view(v), source(src), buffer(b), length(l), reduce(r) { }
      public:
        ReplicateContext *const ctx;
        Runtime *const runtime;
        CompositeView *const view;
        const AddressSpaceID source;
        void *const buffer;
        const size_t length;
        const bool reduce;
#ifdef DEBUG_LEGION
        size_t context_bytes;
#endif
      };
#endif
      struct ISBroadcast {
      public:
        ISBroadcast(void) : did(0) { }
        ISBroadcast(IndexSpace h, DistributedID d) : handle(h), did(d) { }
      public:
        IndexSpace handle;
        DistributedID did;
      };
      struct IPBroadcast {
      public:
        IPBroadcast(void) : did(0) { }
        IPBroadcast(IndexPartition p, DistributedID d) : pid(p), did(d) { }
      public:
        IndexPartition pid;
        DistributedID did;
      };
      struct FSBroadcast { 
      public:
        FSBroadcast(void) : did(0) { }
        FSBroadcast(FieldSpace h, DistributedID d) : handle(h), did(d) { }
      public:
        FieldSpace handle;
        DistributedID did;
      };
    public:
      ReplicateContext(Runtime *runtime, ShardTask *owner, bool full_inner,
                       const std::vector<RegionRequirement> &reqs,
                       const std::vector<unsigned> &parent_indexes,
                       const std::vector<bool> &virt_mapped,
                       UniqueID context_uid, ShardManager *manager);
      ReplicateContext(const ReplicateContext &rhs);
      virtual ~ReplicateContext(void);
    public:
      ReplicateContext& operator=(const ReplicateContext &rhs);
    public:
      inline int get_shard_collective_radix(void) const
        { return shard_collective_radix; }
      inline int get_shard_collective_log_radix(void) const
        { return shard_collective_log_radix; }
      inline int get_shard_collective_stages(void) const
        { return shard_collective_stages; }
      inline int get_shard_collective_participating_shards(void) const
        { return shard_collective_participating_shards; }
      inline int get_shard_collective_last_radix(void) const
        { return shard_collective_last_radix; }
    public:
      virtual bool is_replicate_context(void) const;
    public:
      virtual void print_once(FILE *f, const char *message) const;
      virtual void log_once(Realm::LoggerMessage &message) const;
    public:
      virtual InnerContext* find_parent_physical_context(unsigned index,
                                          LogicalRegion *handle = NULL);
      virtual void invalidate_region_tree_contexts(void);
    public:
      // Interface to operations performed by a context
      virtual IndexSpace create_index_space(RegionTreeForest *forest,
                                            const void *realm_is, 
                                            TypeTag type_tag);
      virtual IndexSpace union_index_spaces(RegionTreeForest *forest,
                           const std::vector<IndexSpace> &spaces);
      virtual IndexSpace intersect_index_spaces(RegionTreeForest *forest,
                           const std::vector<IndexSpace> &spaces);
      virtual IndexSpace subtract_index_spaces(RegionTreeForest *forest,
                           IndexSpace left, IndexSpace right);
      virtual void destroy_index_space(IndexSpace handle);
      virtual void destroy_index_partition(IndexPartition handle);
      virtual IndexPartition create_equal_partition(RegionTreeForest *forest,
                                            IndexSpace parent,
                                            IndexSpace color_space,
                                            size_t granularity,
                                            Color color);
      virtual IndexPartition create_partition_by_union(RegionTreeForest *forest,
                                            IndexSpace parent,
                                            IndexPartition handle1,
                                            IndexPartition handle2,
                                            IndexSpace color_space,
                                            PartitionKind kind,
                                            Color color);
      virtual IndexPartition create_partition_by_intersection(
                                            RegionTreeForest *forest,
                                            IndexSpace parent,
                                            IndexPartition handle1,
                                            IndexPartition handle2,
                                            IndexSpace color_space,
                                            PartitionKind kind,
                                            Color color);
      virtual IndexPartition create_partition_by_difference(
                                            RegionTreeForest *forest,
                                            IndexSpace parent,
                                            IndexPartition handle1,
                                            IndexPartition handle2,
                                            IndexSpace color_space,
                                            PartitionKind kind,
                                            Color color);
      virtual Color create_cross_product_partitions(
                                            RegionTreeForest *forest,
                                            IndexPartition handle1,
                                            IndexPartition handle2,
                              std::map<IndexSpace,IndexPartition> &handles,
                                            PartitionKind kind,
                                            Color color);
      virtual void create_association(      LogicalRegion domain,
                                            LogicalRegion domain_parent,
                                            FieldID domain_fid,
                                            IndexSpace range,
                                            MapperID id, MappingTagID tag);
      virtual IndexPartition create_restricted_partition(
                                            RegionTreeForest *forest,
                                            IndexSpace parent,
                                            IndexSpace color_space,
                                            const void *transform,
                                            size_t transform_size,
                                            const void *extent,
                                            size_t extent_size,
                                            PartitionKind part_kind,
                                            Color color);
      virtual IndexPartition create_partition_by_field(
                                            RegionTreeForest *forest,
                                            LogicalRegion handle,
                                            LogicalRegion parent_priv,
                                            FieldID fid,
                                            IndexSpace color_space,
                                            Color color,
                                            MapperID id, MappingTagID tag);
      virtual IndexPartition create_partition_by_image(
                                            RegionTreeForest *forest,
                                            IndexSpace handle,
                                            LogicalPartition projection,
                                            LogicalRegion parent,
                                            FieldID fid,
                                            IndexSpace color_space,
                                            PartitionKind part_kind,
                                            Color color,
                                            MapperID id, MappingTagID tag);
      virtual IndexPartition create_partition_by_image_range(
                                            RegionTreeForest *forest,
                                            IndexSpace handle,
                                            LogicalPartition projection,
                                            LogicalRegion parent,
                                            FieldID fid,
                                            IndexSpace color_space,
                                            PartitionKind part_kind,
                                            Color color,
                                            MapperID id, MappingTagID tag);
      virtual IndexPartition create_partition_by_preimage(
                                            RegionTreeForest *forest,
                                            IndexPartition projection,
                                            LogicalRegion handle,
                                            LogicalRegion parent,
                                            FieldID fid,
                                            IndexSpace color_space,
                                            PartitionKind part_kind,
                                            Color color,
                                            MapperID id, MappingTagID tag);
      virtual IndexPartition create_partition_by_preimage_range(
                                            RegionTreeForest *forest,
                                            IndexPartition projection,
                                            LogicalRegion handle,
                                            LogicalRegion parent,
                                            FieldID fid,
                                            IndexSpace color_space,
                                            PartitionKind part_kind,
                                            Color color,
                                            MapperID id, MappingTagID tag);
      virtual IndexPartition create_pending_partition(
                                            RegionTreeForest *forest,
                                            IndexSpace parent,
                                            IndexSpace color_space,
                                            PartitionKind part_kind,
                                            Color color);
      virtual IndexSpace create_index_space_union(
                                            RegionTreeForest *forest,
                                            IndexPartition parent,
                                            const void *realm_color,
                                            TypeTag type_tag,
                                const std::vector<IndexSpace> &handles);
      virtual IndexSpace create_index_space_union(
                                            RegionTreeForest *forest,
                                            IndexPartition parent,
                                            const void *realm_color,
                                            TypeTag type_tag,
                                            IndexPartition handle);
      virtual IndexSpace create_index_space_intersection(
                                            RegionTreeForest *forest,
                                            IndexPartition parent,
                                            const void *realm_color,
                                            TypeTag type_tag,
                                const std::vector<IndexSpace> &handles);
      virtual IndexSpace create_index_space_intersection(
                                            RegionTreeForest *forest,
                                            IndexPartition parent,
                                            const void *realm_color,
                                            TypeTag type_tag,
                                            IndexPartition handle);
      virtual IndexSpace create_index_space_difference(
                                            RegionTreeForest *forest,
                                            IndexPartition parent,
                                            const void *realm_color,
                                            TypeTag type_tag,
                                            IndexSpace initial,
                                const std::vector<IndexSpace> &handles);
      virtual FieldSpace create_field_space(RegionTreeForest *forest);
      virtual void destroy_field_space(FieldSpace handle);
      virtual FieldID allocate_field(RegionTreeForest *forest,
                                     FieldSpace space, size_t field_size,
                                     FieldID fid, bool local,
                                     CustomSerdezID serdez_id);
      virtual void free_field(FieldSpace space, FieldID fid);
      virtual void allocate_fields(RegionTreeForest *forest,
                                   FieldSpace space,
                                   const std::vector<size_t> &sizes,
                                   std::vector<FieldID> &resuling_fields,
                                   bool local, CustomSerdezID serdez_id);
      virtual void free_fields(FieldSpace space, 
                               const std::set<FieldID> &to_free);
      virtual LogicalRegion create_logical_region(RegionTreeForest *forest,
                                            IndexSpace index_space,
                                            FieldSpace field_space,
                                            bool task_local);
      virtual void destroy_logical_region(LogicalRegion handle);
      virtual void destroy_logical_partition(LogicalPartition handle);
    public:
      virtual IndexSpace find_index_launch_space(const Domain &launch_domain);
      virtual Future execute_task(const TaskLauncher &launcher);
      virtual FutureMap execute_index_space(const IndexTaskLauncher &launcher);
      virtual Future execute_index_space(const IndexTaskLauncher &launcher,
                                         ReductionOpID redop);
      // Mapping, remapping, and unmapping region are same as inner context
      // Single fill ops are the same as normal inner context
      virtual void fill_fields(const IndexFillLauncher &launcher);
      virtual void issue_copy(const CopyLauncher &launcher);
      virtual void issue_copy(const IndexCopyLauncher &launcher);
      virtual void issue_acquire(const AcquireLauncher &launcher);
      virtual void issue_release(const ReleaseLauncher &launcher);
      virtual PhysicalRegion attach_resource(const AttachLauncher &launcher);
      virtual Future detach_resource(PhysicalRegion region);
      virtual FutureMap execute_must_epoch(const MustEpochLauncher &launcher);
      virtual Future issue_timing_measurement(const TimingLauncher &launcher);
      virtual void issue_mapping_fence(void);
      virtual void issue_execution_fence(void);
    public:
      virtual void record_dynamic_collective_contribution(DynamicCollective dc,
                                                          const Future &f);
      virtual void find_collective_contributions(DynamicCollective dc,
                                       std::vector<Future> &contributions);
    public:
      // Calls for barriers and dynamic collectives
      virtual ApBarrier create_phase_barrier(unsigned arrivals,
                                             ReductionOpID redop = 0,
                                             const void *init_value = NULL,
                                             size_t init_size = 0);
      virtual void destroy_phase_barrier(ApBarrier bar);
      virtual PhaseBarrier advance_phase_barrier(PhaseBarrier bar);
      virtual void arrive_dynamic_collective(DynamicCollective dc,
                                             const void *buffer, 
                                             size_t size,
                                             unsigned count);
      virtual void defer_dynamic_collective_arrival(DynamicCollective dc,
                                                    const Future &f,
                                                    unsigned count);
      virtual Future get_dynamic_collective_result(DynamicCollective dc);
      virtual DynamicCollective advance_dynamic_collective(
                                                   DynamicCollective dc);
    public:
#ifdef DEBUG_LEGION_COLLECTIVES
      virtual InterCloseOp* get_inter_close_op(const LogicalUser &user,
                                               RegionTreeNode *node);
      virtual IndexCloseOp* get_index_close_op(const LogicalUser &user,
                                               RegionTreeNode *node);
      virtual ReadCloseOp*  get_read_only_close_op(const LogicalUser &user,
                                                   RegionTreeNode *node);
#else
      virtual InterCloseOp* get_inter_close_op(void);
      virtual IndexCloseOp* get_index_close_op(void);
      virtual ReadCloseOp*  get_read_only_close_op(void);
#endif
    public:
      virtual void pack_remote_context(Serializer &rez, 
                                       AddressSpaceID target,
                                       bool replicate = false);
    public:
      virtual ShardingFunction* find_sharding_function(ShardingID sid);
      virtual CompositeView* create_composite_view(RegionTreeNode *node,
                                      DeferredVersionInfo *version_info, 
                                      ClosedNode *closed_tree, 
                                      InterCloseOp *op, bool clone);
#ifndef DISABLE_CVOPT
      virtual AddressSpaceID find_shard_space(ShardID sid) const;
      virtual void send_composite_view_shard_copy_request(ShardID sid,
                                                          Serializer &rez);
      virtual void send_composite_view_shard_reduction_request(ShardID sid,
                                                          Serializer &rez);
#else
      virtual void send_composite_view_shard_request(ShardID sid,
                                                     Serializer &rez);
#endif
    public:
      virtual InstanceView* create_instance_top_view(PhysicalManager *manager,
                                                     AddressSpaceID source);
      InstanceView* create_replicate_instance_top_view(PhysicalManager *manager,
                                                       AddressSpaceID source);
      void record_replicate_instance_top_view(PhysicalManager *manager, 
                                              InstanceView *result);
    public:
      void exchange_common_resources(void);
      void handle_collective_message(Deserializer &derez);
      void handle_future_map_request(Deserializer &derez);
#ifndef DISABLE_CVOPT
      void handle_composite_view_copy_request(Deserializer &derez,
                                              AddressSpaceID source);
      void handle_composite_view_reduction_request(Deserializer &derez,
                                              AddressSpaceID source);
      static void handle_deferred_copy_request(const void *args);
#else
      void handle_composite_view_request(Deserializer &derez);
#endif
    public:
      // Collective methods
      CollectiveID get_next_collective_index(CollectiveIndexLocation loc);
      void register_collective(ShardCollective *collective);
      ShardCollective* find_or_buffer_collective(Deserializer &derez);
      void unregister_collective(ShardCollective *collective);
    public:
      // Future map methods
      ApBarrier get_next_future_map_barrier(void);
      void register_future_map(ReplFutureMapImpl *map);
      ReplFutureMapImpl* find_or_buffer_future_map_request(Deserializer &derez);
      void unregister_future_map(ReplFutureMapImpl *map);
      static void handle_future_map_reclaim(const void *args);
    public:
      // Composite view methods
      void register_composite_view(CompositeView* view, RtEvent close_done);
#ifndef DISABLE_CVOPT
      CompositeView* find_or_buffer_composite_view_copy_request(
                                    Deserializer &derez, AddressSpaceID source);
      CompositeView* find_or_buffer_composite_view_reduction_request(
                                    Deserializer &derez, AddressSpaceID source);
#else
      CompositeView* find_or_buffer_composite_view_request(Deserializer &derez);
#endif
      void unregister_composite_view(CompositeView *view, RtEvent close_done);
    public:
      // Clone barrier methods
      RtBarrier find_clone_barrier(unsigned close_index, unsigned clone_index);
      void record_clone_barrier(unsigned close_index, unsigned clone_index,
                                RtBarrier bar);
    public:
      // Fence barrier methods
      RtBarrier get_next_mapping_fence_barrier(void);
      ApBarrier get_next_execution_fence_barrier(void);
    public:
      ShardTask *const owner_shard;
      ShardManager *const shard_manager;
      const size_t total_shards;
    protected:
      // These barriers are used to identify when close operations are mapped
      std::vector<RtBarrier>  close_mapped_barriers;
      unsigned                next_close_mapped_bar_index;
      // These are barriers used to identify composite views for inter close ops
      std::vector<RtBarrier>  view_close_barriers;
      unsigned                next_view_close_bar_index;
      // These barriers are used for composite views that are created as part
      // of cloning that occurs with creating a composite view to avoid the
      // infinite nested composite view problem, the outer vector is the
      // same size as view_close_barriers
      std::vector<std::vector<RtBarrier> > clone_close_barriers;
      // The next shard to make any dynamic clone close barriers if necessary
      std::vector<ShardID> clone_close_creators;
    protected:
      ShardID index_space_allocator_shard;
      ShardID index_partition_allocator_shard;
      ShardID field_space_allocator_shard;
      ShardID field_allocator_shard;
      ShardID logical_region_allocator_shard;
    protected:
      ApBarrier pending_partition_barrier;
      ApBarrier future_map_barrier;
      RtBarrier creation_barrier;
      RtBarrier deletion_barrier;
      RtBarrier mapping_fence_barrier;
      ApBarrier execution_fence_barrier;
#ifdef DEBUG_LEGION_COLLECTIVES
    protected:
      RtBarrier collective_check_barrier;
      RtBarrier close_check_barrier;
#endif
    protected:
      int shard_collective_radix;
      int shard_collective_log_radix;
      int shard_collective_stages;
      int shard_collective_participating_shards;
      int shard_collective_last_radix;
    protected:
      mutable LocalLock replication_lock;
      CollectiveID next_available_collective_index;
      std::map<CollectiveID,ShardCollective*> collectives;
      std::map<CollectiveID,std::vector<
                std::pair<void*,size_t> > > pending_collective_updates;
    protected:
      std::map<ApEvent,ReplFutureMapImpl*> future_maps;
      std::map<ApEvent,std::vector<
                std::pair<void*,size_t> > > pending_future_map_requests;
    protected:
      // Composite views that are still valid across the shards
      std::map<RtEvent/*done event*/,CompositeView*> live_composite_views;
#ifndef DISABLE_CVOPT
      struct PendingCopy {
      public:
        PendingCopy(void *buf, size_t size, AddressSpaceID src)
          : buffer(buf), buffer_size(size), source(src) { }
      public:
        void *buffer;
        size_t buffer_size;
        AddressSpaceID source;
#ifdef DEBUG_LEGION
        size_t context_bytes;
#endif
      };
      std::map<RtEvent,std::vector<PendingCopy> > 
                                    pending_composite_view_copy_requests;
      std::map<RtEvent,std::vector<PendingCopy> >
                                    pending_composite_view_reduction_requests;
#else
      std::map<RtEvent,std::vector<
                std::pair<void*,size_t> > > pending_composite_view_requests;
#endif
    protected:
      // Different from pending_top_views as this applies to our requests
      std::map<PhysicalManager*,RtUserEvent> pending_request_views;
    protected:
      std::map<std::pair<unsigned,unsigned>,RtBarrier> ready_clone_barriers;
      std::map<std::pair<unsigned,unsigned>,RtUserEvent> pending_clone_barriers;
    };

    /**
     * \class RemoteTask
     * A small helper class for giving application
     * visibility to this remote context
     */
    class RemoteTask : public ExternalTask {
    public:
      RemoteTask(RemoteContext *owner);
      RemoteTask(const RemoteTask &rhs);
      virtual ~RemoteTask(void);
    public:
      RemoteTask& operator=(const RemoteTask &rhs);
    public:
      virtual UniqueID get_unique_id(void) const;
      virtual unsigned get_context_index(void) const; 
      virtual void set_context_index(unsigned index);
      virtual int get_depth(void) const;
      virtual const char* get_task_name(void) const;
    public:
      RemoteContext *const owner;
      unsigned context_index;
    };

    /**
     * \class RemoteContext
     * A remote copy of a TaskContext for the 
     * execution of sub-tasks on remote notes.
     */
    class RemoteContext : public InnerContext {
    public:
      struct RemotePhysicalRequestArgs :
        public LgTaskArgs<RemotePhysicalRequestArgs> {
      public:
        static const LgTaskID TASK_ID = LG_REMOTE_PHYSICAL_REQUEST_TASK_ID;
      public:
        UniqueID context_uid;
        RemoteContext *target;
        unsigned index;
        AddressSpaceID source;
        RtUserEvent to_trigger;
        Runtime *runtime;
      };
      struct RemotePhysicalResponseArgs : 
        public LgTaskArgs<RemotePhysicalResponseArgs> {
      public:
        static const LgTaskID TASK_ID = LG_REMOTE_PHYSICAL_RESPONSE_TASK_ID;
      public:
        RemoteContext *target;
        unsigned index;
        UniqueID result_uid;
        LogicalRegion handle;
        Runtime *runtime;
      };
    public:
      RemoteContext(Runtime *runtime, UniqueID context_uid);
      RemoteContext(const RemoteContext &rhs);
      virtual ~RemoteContext(void);
    public:
      RemoteContext& operator=(const RemoteContext &rhs);
    public:
      virtual int get_depth(void) const;
      virtual Task* get_task(void);
      virtual void unpack_remote_context(Deserializer &derez,
                                         std::set<RtEvent> &preconditions);
      virtual TaskContext* find_parent_context(void);
    public:
      virtual InnerContext* find_outermost_local_context(
                          InnerContext *previous = NULL);
      virtual InnerContext* find_top_context(void);
    public:
      virtual VersionInfo& get_version_info(unsigned idx);
      virtual const std::vector<VersionInfo>* get_version_infos(void);
      virtual AddressSpaceID get_version_owner(RegionTreeNode *node,
                                               AddressSpaceID source);
      virtual void find_parent_version_info(unsigned index, unsigned depth, 
                  const FieldMask &version_mask, InnerContext *context,
                  VersionInfo &version_info, std::set<RtEvent> &ready_events);
      virtual InnerContext* find_parent_physical_context(unsigned index,
                                                LogicalRegion *handle = NULL);
      virtual void record_using_physical_context(LogicalRegion handle);
      virtual InstanceView* create_instance_top_view(PhysicalManager *manager,
                                                     AddressSpaceID source);
      virtual void invalidate_region_tree_contexts(void);
      virtual void invalidate_remote_tree_contexts(Deserializer &derez);
    public:
      virtual ShardingFunction* find_sharding_function(ShardingID sid);
#ifndef DISABLE_CVOPT
      virtual AddressSpaceID find_shard_space(ShardID sid) const;
      virtual void send_composite_view_shard_copy_request(ShardID sid,
                                                          Serializer &rez);
      static void handle_shard_copy_request(Deserializer &derez, Runtime *rt);
      virtual void send_composite_view_shard_reduction_request(ShardID sid,
                                                          Serializer &rez);
      static void handle_shard_reduction_request(Deserializer &derez, 
                                                 Runtime *runtime);
#else
      virtual void send_composite_view_shard_request(ShardID sid,
                                                     Serializer &rez);
      static void handle_shard_request(Deserializer &derez, Runtime *runtime);
#endif
    public:
      void unpack_local_field_update(Deserializer &derez);
      static void handle_local_field_update(Deserializer &derez);
    public:
      static void handle_physical_request(Deserializer &derez,
                      Runtime *runtime, AddressSpaceID source);
      static void defer_physical_request(const void *args);
      void set_physical_context_result(unsigned index, 
                                       InnerContext *result,
                                       LogicalRegion handle);
      static void handle_physical_response(Deserializer &derez, 
                                           Runtime *runtime);
      static void defer_physical_response(const void *args);
    protected:
      UniqueID parent_context_uid;
      TaskContext *parent_ctx;
      ShardManager *shard_manager; // if we're lucky and one is already here
    protected:
      int depth;
      ApEvent remote_completion_event;
      std::vector<VersionInfo> version_infos;
      bool top_level_context;
      RemoteTask remote_task;
    protected:
      std::vector<unsigned> local_parent_req_indexes;
      std::vector<bool> local_virtual_mapped;
    protected:
      // Cached physical contexts recorded from the owner
      std::map<unsigned/*index*/,InnerContext*> physical_contexts;
      std::map<unsigned/*index*/,LogicalRegion> physical_handles;
      std::map<unsigned,RtEvent> pending_physical_contexts;
      std::set<LogicalRegion> local_physical_contexts;
    protected:
      // For remote replicate contexts
      size_t total_shards;
      ReplicationID repl_id;
      std::map<ShardingID,ShardingFunction*> sharding_functions;
    };

    /**
     * \class LeafContext
     * A context for the execution of a leaf task
     */
    class LeafContext : public TaskContext {
    public:
      LeafContext(Runtime *runtime, TaskOp *owner);
      LeafContext(const LeafContext &rhs);
      virtual ~LeafContext(void);
    public:
      LeafContext& operator=(const LeafContext &rhs);
    public:
      // Interface for task contexts
      virtual RegionTreeContext get_context(void) const;
      virtual ContextID get_context_id(void) const;
      virtual void pack_remote_context(Serializer &rez, 
          AddressSpaceID target, bool replicate = false);
      virtual bool attempt_children_complete(void);
      virtual bool attempt_children_commit(void);
      virtual void inline_child_task(TaskOp *child);
      virtual VariantImpl* select_inline_variant(TaskOp *child) const;
      virtual bool is_leaf_context(void) const;
    public:
      // Interface to operations performed by a context
      virtual IndexSpace create_index_space(RegionTreeForest *forest,
                                            const void *realm_is, 
                                            TypeTag type_tag);
      virtual IndexSpace union_index_spaces(RegionTreeForest *forest,
                           const std::vector<IndexSpace> &spaces);
      virtual IndexSpace intersect_index_spaces(RegionTreeForest *forest,
                           const std::vector<IndexSpace> &spaces);
      virtual IndexSpace subtract_index_spaces(RegionTreeForest *forest,
                           IndexSpace left, IndexSpace right);
      virtual void destroy_index_space(IndexSpace handle);
      virtual void destroy_index_partition(IndexPartition handle);
      virtual IndexPartition create_equal_partition(RegionTreeForest *forest,
                                            IndexSpace parent,
                                            IndexSpace color_space,
                                            size_t granularity,
                                            Color color);
      virtual IndexPartition create_partition_by_union(RegionTreeForest *forest,
                                            IndexSpace parent,
                                            IndexPartition handle1,
                                            IndexPartition handle2,
                                            IndexSpace color_space,
                                            PartitionKind kind,
                                            Color color);
      virtual IndexPartition create_partition_by_intersection(
                                            RegionTreeForest *forest,
                                            IndexSpace parent,
                                            IndexPartition handle1,
                                            IndexPartition handle2,
                                            IndexSpace color_space,
                                            PartitionKind kind,
                                            Color color);
      virtual IndexPartition create_partition_by_difference(
                                            RegionTreeForest *forest,
                                            IndexSpace parent,
                                            IndexPartition handle1,
                                            IndexPartition handle2,
                                            IndexSpace color_space,
                                            PartitionKind kind,
                                            Color color);
      virtual Color create_cross_product_partitions(
                                            RegionTreeForest *forest,
                                            IndexPartition handle1,
                                            IndexPartition handle2,
                              std::map<IndexSpace,IndexPartition> &handles,
                                            PartitionKind kind,
                                            Color color);
      virtual void create_association(      LogicalRegion domain,
                                            LogicalRegion domain_parent,
                                            FieldID domain_fid,
                                            IndexSpace range,
                                            MapperID id, MappingTagID tag);
      virtual IndexPartition create_restricted_partition(
                                            RegionTreeForest *forest,
                                            IndexSpace parent,
                                            IndexSpace color_space,
                                            const void *transform,
                                            size_t transform_size,
                                            const void *extent,
                                            size_t extent_size,
                                            PartitionKind part_kind,
                                            Color color);
      virtual IndexPartition create_partition_by_field(
                                            RegionTreeForest *forest,
                                            LogicalRegion handle,
                                            LogicalRegion parent_priv,
                                            FieldID fid,
                                            IndexSpace color_space,
                                            Color color,
                                            MapperID id, MappingTagID tag);
      virtual IndexPartition create_partition_by_image(
                                            RegionTreeForest *forest,
                                            IndexSpace handle,
                                            LogicalPartition projection,
                                            LogicalRegion parent,
                                            FieldID fid,
                                            IndexSpace color_space,
                                            PartitionKind part_kind,
                                            Color color,
                                            MapperID id, MappingTagID tag);
      virtual IndexPartition create_partition_by_image_range(
                                            RegionTreeForest *forest,
                                            IndexSpace handle,
                                            LogicalPartition projection,
                                            LogicalRegion parent,
                                            FieldID fid,
                                            IndexSpace color_space,
                                            PartitionKind part_kind,
                                            Color color,
                                            MapperID id, MappingTagID tag);
      virtual IndexPartition create_partition_by_preimage(
                                            RegionTreeForest *forest,
                                            IndexPartition projection,
                                            LogicalRegion handle,
                                            LogicalRegion parent,
                                            FieldID fid,
                                            IndexSpace color_space,
                                            PartitionKind part_kind,
                                            Color color,
                                            MapperID id, MappingTagID tag);
      virtual IndexPartition create_partition_by_preimage_range(
                                            RegionTreeForest *forest,
                                            IndexPartition projection,
                                            LogicalRegion handle,
                                            LogicalRegion parent,
                                            FieldID fid,
                                            IndexSpace color_space,
                                            PartitionKind part_kind,
                                            Color color,
                                            MapperID id, MappingTagID tag);
      virtual IndexPartition create_pending_partition(
                                            RegionTreeForest *forest,
                                            IndexSpace parent,
                                            IndexSpace color_space,
                                            PartitionKind part_kind,
                                            Color color);
      virtual IndexSpace create_index_space_union(
                                            RegionTreeForest *forest,
                                            IndexPartition parent,
                                            const void *realm_color,
                                            TypeTag type_tag,
                                const std::vector<IndexSpace> &handles);
      virtual IndexSpace create_index_space_union(
                                            RegionTreeForest *forest,
                                            IndexPartition parent,
                                            const void *realm_color,
                                            TypeTag type_tag,
                                            IndexPartition handle);
      virtual IndexSpace create_index_space_intersection(
                                            RegionTreeForest *forest,
                                            IndexPartition parent,
                                            const void *realm_color,
                                            TypeTag type_tag,
                                const std::vector<IndexSpace> &handles);
      virtual IndexSpace create_index_space_intersection(
                                            RegionTreeForest *forest,
                                            IndexPartition parent,
                                            const void *realm_color,
                                            TypeTag type_tag,
                                            IndexPartition handle);
      virtual IndexSpace create_index_space_difference(
                                            RegionTreeForest *forest,
                                            IndexPartition parent,
                                            const void *realm_color,
                                            TypeTag type_tag,
                                            IndexSpace initial,
                                const std::vector<IndexSpace> &handles);
      virtual FieldSpace create_field_space(RegionTreeForest *forest);
      virtual void destroy_field_space(FieldSpace handle);
      virtual FieldID allocate_field(RegionTreeForest *forest,
                                     FieldSpace space, size_t field_size,
                                     FieldID fid, bool local,
                                     CustomSerdezID serdez_id);
      virtual void free_field(FieldSpace space, FieldID fid);
      virtual void allocate_fields(RegionTreeForest *forest,
                                   FieldSpace space,
                                   const std::vector<size_t> &sizes,
                                   std::vector<FieldID> &resuling_fields,
                                   bool local, CustomSerdezID serdez_id);
      virtual void free_fields(FieldSpace space, 
                               const std::set<FieldID> &to_free);
      virtual LogicalRegion create_logical_region(RegionTreeForest *forest,
                                            IndexSpace index_space,
                                            FieldSpace field_space,
                                            bool task_local);
      virtual void destroy_logical_region(LogicalRegion handle);
      virtual void destroy_logical_partition(LogicalPartition handle);
      virtual FieldAllocator create_field_allocator(Legion::Runtime *external,
                                                    FieldSpace handle);
    public:
      virtual Future execute_task(const TaskLauncher &launcher);
      virtual FutureMap execute_index_space(const IndexTaskLauncher &launcher);
      virtual Future execute_index_space(const IndexTaskLauncher &launcher,
                                         ReductionOpID redop);
      virtual PhysicalRegion map_region(const InlineLauncher &launcher);
      virtual void remap_region(PhysicalRegion region);
      virtual void unmap_region(PhysicalRegion region);
      virtual void fill_fields(const FillLauncher &launcher);
      virtual void fill_fields(const IndexFillLauncher &launcher);
      virtual void issue_copy(const CopyLauncher &launcher);
      virtual void issue_copy(const IndexCopyLauncher &launcher);
      virtual void issue_acquire(const AcquireLauncher &launcher);
      virtual void issue_release(const ReleaseLauncher &launcher);
      virtual PhysicalRegion attach_resource(const AttachLauncher &launcher);
      virtual Future detach_resource(PhysicalRegion region);
      virtual FutureMap execute_must_epoch(const MustEpochLauncher &launcher);
      virtual Future issue_timing_measurement(const TimingLauncher &launcher);
      virtual void issue_mapping_fence(void);
      virtual void issue_execution_fence(void);
      virtual void complete_frame(void);
      virtual Predicate create_predicate(const Future &f);
      virtual Predicate predicate_not(const Predicate &p);
      virtual Predicate create_predicate(const PredicateLauncher &launcher);
      virtual Future get_predicate_future(const Predicate &p);
    public:
      // Calls for barriers and dynamic collectives
      virtual ApBarrier create_phase_barrier(unsigned arrivals,
                                                ReductionOpID redop = 0,
                                                const void *init_value = NULL,
                                                size_t init_size = 0);
      virtual void destroy_phase_barrier(ApBarrier bar);
      virtual PhaseBarrier advance_phase_barrier(PhaseBarrier bar);
      virtual void arrive_dynamic_collective(DynamicCollective dc,
                                             const void *buffer, 
                                             size_t size,
                                             unsigned count);
      virtual void defer_dynamic_collective_arrival(DynamicCollective dc,
                                                    const Future &f,
                                                    unsigned count);
      virtual Future get_dynamic_collective_result(DynamicCollective dc);
      virtual DynamicCollective advance_dynamic_collective(
                                                   DynamicCollective dc);
    public:
      // The following set of operations correspond directly
      // to the complete_mapping, complete_operation, and
      // commit_operations performed by an operation.  Every
      // one of those calls invokes the corresponding one of
      // these calls to notify the parent context.
      virtual unsigned register_new_child_operation(Operation *op,
                const std::vector<StaticDependence> *dependences);
      virtual void register_new_internal_operation(InternalOp *op);
      virtual unsigned register_new_close_operation(CloseOp *op);
      virtual void add_to_prepipeline_queue(Operation *op);
      virtual void add_to_dependence_queue(Operation *op);
      virtual void add_to_post_task_queue(TaskContext *ctx, RtEvent wait_on,
          const void *result, size_t size, PhysicalInstance instance);
      virtual void register_child_executed(Operation *op);
      virtual void register_child_complete(Operation *op);
      virtual void register_child_commit(Operation *op); 
      virtual void unregister_child_operation(Operation *op);
      virtual ApEvent register_fence_dependence(Operation *op);
    public:
      virtual ApEvent perform_fence_analysis(Operation *op,
                                             bool mapping, bool execution);
      virtual void update_current_fence(FenceOp *op,
                                        bool mapping, bool execution);
    public:
      virtual void begin_trace(TraceID tid);
      virtual void end_trace(TraceID tid);
      virtual void begin_static_trace(const std::set<RegionTreeID> *managed);
      virtual void end_static_trace(void);
    public:
      virtual void issue_frame(FrameOp *frame, ApEvent frame_termination);
      virtual void perform_frame_issue(FrameOp *frame, 
                                       ApEvent frame_termination);
      virtual void finish_frame(ApEvent frame_termination);
    public:
      virtual void increment_outstanding(void);
      virtual void decrement_outstanding(void);
      virtual void increment_pending(void);
      virtual RtEvent decrement_pending(TaskOp *child);
      virtual RtEvent decrement_pending(bool need_deferral);
      virtual void increment_frame(void);
      virtual void decrement_frame(void);
    public:
#ifdef DEBUG_LEGION_COLLECTIVES
      virtual InterCloseOp* get_inter_close_op(const LogicalUser &user,
                                               RegionTreeNode *node);
      virtual IndexCloseOp* get_index_close_op(const LogicalUser &user,
                                               RegionTreeNode *node);
      virtual ReadCloseOp*  get_read_only_close_op(const LogicalUser &user,
                                                   RegionTreeNode *node);
#else
      virtual InterCloseOp* get_inter_close_op(void);
      virtual IndexCloseOp* get_index_close_op(void);
      virtual ReadCloseOp*  get_read_only_close_op(void);
#endif
    public:
      virtual InnerContext* find_parent_logical_context(unsigned index);
      virtual InnerContext* find_parent_physical_context(unsigned index,
                                          LogicalRegion *handle = NULL);
      virtual void find_parent_version_info(unsigned index, unsigned depth, 
                  const FieldMask &version_mask, InnerContext *context,
                  VersionInfo &version_info, std::set<RtEvent> &ready_events);
      virtual InnerContext* find_outermost_local_context(
                          InnerContext *previous = NULL);
      virtual InnerContext* find_top_context(void);
    public:
      virtual void initialize_region_tree_contexts(
          const std::vector<RegionRequirement> &clone_requirements,
          const std::vector<ApUserEvent> &unmap_events,
          std::set<ApEvent> &preconditions,
          std::set<RtEvent> &applied_events);
      virtual void invalidate_region_tree_contexts(void);
      virtual void send_back_created_state(AddressSpaceID target);
    public:
      virtual InstanceView* create_instance_top_view(PhysicalManager *manager,
                                                     AddressSpaceID source);
    public:
      virtual void end_task(const void *res, size_t res_size, bool owned,
                            PhysicalInstance inst = PhysicalInstance::NO_INST);
      virtual void post_end_task(const void *res, size_t res_size, bool owned);
    public:
      virtual void add_acquisition(AcquireOp *op, 
                                   const RegionRequirement &req);
      virtual void remove_acquisition(ReleaseOp *op, 
                                      const RegionRequirement &req);
      virtual void add_restriction(AttachOp *op, InstanceManager *instance,
                                   const RegionRequirement &req);
      virtual void remove_restriction(DetachOp *op, 
                                      const RegionRequirement &req);
      virtual void release_restrictions(void);
      virtual bool has_restrictions(void) const; 
      virtual void perform_restricted_analysis(const RegionRequirement &req, 
                                               RestrictInfo &restrict_info);
    public:
      virtual void record_dynamic_collective_contribution(DynamicCollective dc,
                                                          const Future &f);
      virtual void find_collective_contributions(DynamicCollective dc,
                                             std::vector<Future> &futures);
    protected:
      mutable LocalLock                            leaf_lock;
    public:
      virtual TaskPriority get_current_priority(void) const;
      virtual void set_current_priority(TaskPriority priority);
    };

    /**
     * \class InlineContext
     * A context for performing the inline execution
     * of a task inside of a parent task.
     */
    class InlineContext : public TaskContext {
    public:
      InlineContext(Runtime *runtime, TaskContext *enclosing, TaskOp *child);
      InlineContext(const InlineContext &rhs);
      virtual ~InlineContext(void);
    public:
      InlineContext& operator=(const InlineContext &rhs);
    public:
      // Interface for task contexts
      virtual RegionTreeContext get_context(void) const;
      virtual ContextID get_context_id(void) const;
      virtual UniqueID get_context_uid(void) const;
      virtual int get_depth(void) const;
      virtual void pack_remote_context(Serializer &rez, 
          AddressSpaceID target, bool replicate);
      virtual bool attempt_children_complete(void);
      virtual bool attempt_children_commit(void);
      virtual void inline_child_task(TaskOp *child);
      virtual VariantImpl* select_inline_variant(TaskOp *child) const;
    public:
      // Interface to operations performed by a context
      virtual IndexSpace create_index_space(RegionTreeForest *forest,
                                            const void *realm_is, 
                                            TypeTag type_tag);
      virtual IndexSpace union_index_spaces(RegionTreeForest *forest,
                           const std::vector<IndexSpace> &spaces);
      virtual IndexSpace intersect_index_spaces(RegionTreeForest *forest,
                           const std::vector<IndexSpace> &spaces);
      virtual IndexSpace subtract_index_spaces(RegionTreeForest *forest,
                           IndexSpace left, IndexSpace right);
      virtual void destroy_index_space(IndexSpace handle);
      virtual void destroy_index_partition(IndexPartition handle);
      virtual IndexPartition create_equal_partition(RegionTreeForest *forest,
                                            IndexSpace parent,
                                            IndexSpace color_space,
                                            size_t granularity,
                                            Color color);
      virtual IndexPartition create_partition_by_union(RegionTreeForest *forest,
                                            IndexSpace parent,
                                            IndexPartition handle1,
                                            IndexPartition handle2,
                                            IndexSpace color_space,
                                            PartitionKind kind,
                                            Color color);
      virtual IndexPartition create_partition_by_intersection(
                                            RegionTreeForest *forest,
                                            IndexSpace parent,
                                            IndexPartition handle1,
                                            IndexPartition handle2,
                                            IndexSpace color_space,
                                            PartitionKind kind,
                                            Color color);
      virtual IndexPartition create_partition_by_difference(
                                            RegionTreeForest *forest,
                                            IndexSpace parent,
                                            IndexPartition handle1,
                                            IndexPartition handle2,
                                            IndexSpace color_space,
                                            PartitionKind kind,
                                            Color color);
      virtual Color create_cross_product_partitions(
                                            RegionTreeForest *forest,
                                            IndexPartition handle1,
                                            IndexPartition handle2,
                              std::map<IndexSpace,IndexPartition> &handles,
                                            PartitionKind kind,
                                            Color color);
      virtual void create_association(      LogicalRegion domain,
                                            LogicalRegion domain_parent,
                                            FieldID domain_fid,
                                            IndexSpace range,
                                            MapperID id, MappingTagID tag);
      virtual IndexPartition create_restricted_partition(
                                            RegionTreeForest *forest,
                                            IndexSpace parent,
                                            IndexSpace color_space,
                                            const void *transform,
                                            size_t transform_size,
                                            const void *extent,
                                            size_t extent_size,
                                            PartitionKind part_kind,
                                            Color color);
      virtual IndexPartition create_partition_by_field(
                                            RegionTreeForest *forest,
                                            LogicalRegion handle,
                                            LogicalRegion parent_priv,
                                            FieldID fid,
                                            IndexSpace color_space,
                                            Color color,
                                            MapperID id, MappingTagID tag);
      virtual IndexPartition create_partition_by_image(
                                            RegionTreeForest *forest,
                                            IndexSpace handle,
                                            LogicalPartition projection,
                                            LogicalRegion parent,
                                            FieldID fid,
                                            IndexSpace color_space,
                                            PartitionKind part_kind,
                                            Color color,
                                            MapperID id, MappingTagID tag);
      virtual IndexPartition create_partition_by_image_range(
                                            RegionTreeForest *forest,
                                            IndexSpace handle,
                                            LogicalPartition projection,
                                            LogicalRegion parent,
                                            FieldID fid,
                                            IndexSpace color_space,
                                            PartitionKind part_kind,
                                            Color color,
                                            MapperID id, MappingTagID tag);
      virtual IndexPartition create_partition_by_preimage(
                                            RegionTreeForest *forest,
                                            IndexPartition projection,
                                            LogicalRegion handle,
                                            LogicalRegion parent,
                                            FieldID fid,
                                            IndexSpace color_space,
                                            PartitionKind part_kind,
                                            Color color,
                                            MapperID id, MappingTagID tag);
      virtual IndexPartition create_partition_by_preimage_range(
                                            RegionTreeForest *forest,
                                            IndexPartition projection,
                                            LogicalRegion handle,
                                            LogicalRegion parent,
                                            FieldID fid,
                                            IndexSpace color_space,
                                            PartitionKind part_kind,
                                            Color color,
                                            MapperID id, MappingTagID tag);
      virtual IndexPartition create_pending_partition(
                                            RegionTreeForest *forest,
                                            IndexSpace parent,
                                            IndexSpace color_space,
                                            PartitionKind part_kind,
                                            Color color);
      virtual IndexSpace create_index_space_union(
                                            RegionTreeForest *forest,
                                            IndexPartition parent,
                                            const void *realm_color,
                                            TypeTag type_tag,
                                const std::vector<IndexSpace> &handles);
      virtual IndexSpace create_index_space_union(
                                            RegionTreeForest *forest,
                                            IndexPartition parent,
                                            const void *realm_color,
                                            TypeTag type_tag,
                                            IndexPartition handle);
      virtual IndexSpace create_index_space_intersection(
                                            RegionTreeForest *forest,
                                            IndexPartition parent,
                                            const void *realm_color,
                                            TypeTag type_tag,
                                const std::vector<IndexSpace> &handles);
      virtual IndexSpace create_index_space_intersection(
                                            RegionTreeForest *forest,
                                            IndexPartition parent,
                                            const void *realm_color,
                                            TypeTag type_tag,
                                            IndexPartition handle);
      virtual IndexSpace create_index_space_difference(
                                            RegionTreeForest *forest,
                                            IndexPartition parent,
                                            const void *realm_color,
                                            TypeTag type_tag,
                                            IndexSpace initial,
                                const std::vector<IndexSpace> &handles);
      virtual FieldSpace create_field_space(RegionTreeForest *forest);
      virtual void destroy_field_space(FieldSpace handle);
      virtual FieldID allocate_field(RegionTreeForest *forest,
                                     FieldSpace space, size_t field_size,
                                     FieldID fid, bool local,
                                     CustomSerdezID serdez_id);
      virtual void free_field(FieldSpace space, FieldID fid);
      virtual void allocate_fields(RegionTreeForest *forest,
                                   FieldSpace space,
                                   const std::vector<size_t> &sizes,
                                   std::vector<FieldID> &resuling_fields,
                                   bool local, CustomSerdezID serdez_id);
      virtual void free_fields(FieldSpace space, 
                               const std::set<FieldID> &to_free);
      virtual LogicalRegion create_logical_region(RegionTreeForest *forest,
                                            IndexSpace index_space,
                                            FieldSpace field_space,
                                            bool task_local);
      virtual void destroy_logical_region(LogicalRegion handle);
      virtual void destroy_logical_partition(LogicalPartition handle);
      virtual FieldAllocator create_field_allocator(Legion::Runtime *external,
                                                    FieldSpace handle);
    public:
      virtual Future execute_task(const TaskLauncher &launcher);
      virtual FutureMap execute_index_space(const IndexTaskLauncher &launcher);
      virtual Future execute_index_space(const IndexTaskLauncher &launcher,
                                         ReductionOpID redop);
      virtual PhysicalRegion map_region(const InlineLauncher &launcher);
      virtual void remap_region(PhysicalRegion region);
      virtual void unmap_region(PhysicalRegion region);
      virtual void fill_fields(const FillLauncher &launcher);
      virtual void fill_fields(const IndexFillLauncher &launcher);
      virtual void issue_copy(const CopyLauncher &launcher);
      virtual void issue_copy(const IndexCopyLauncher &launcher);
      virtual void issue_acquire(const AcquireLauncher &launcher);
      virtual void issue_release(const ReleaseLauncher &launcher);
      virtual PhysicalRegion attach_resource(const AttachLauncher &launcher);
      virtual Future detach_resource(PhysicalRegion region);
      virtual FutureMap execute_must_epoch(const MustEpochLauncher &launcher);
      virtual Future issue_timing_measurement(const TimingLauncher &launcher);
      virtual void issue_mapping_fence(void);
      virtual void issue_execution_fence(void);
      virtual void complete_frame(void);
      virtual Predicate create_predicate(const Future &f);
      virtual Predicate predicate_not(const Predicate &p);
      virtual Predicate create_predicate(const PredicateLauncher &launcher);
      virtual Future get_predicate_future(const Predicate &p);
    public:
      // Calls for barriers and dynamic collectives
      virtual ApBarrier create_phase_barrier(unsigned arrivals,
                                                ReductionOpID redop = 0,
                                                const void *init_value = NULL,
                                                size_t init_size = 0);
      virtual void destroy_phase_barrier(ApBarrier bar);
      virtual PhaseBarrier advance_phase_barrier(PhaseBarrier bar);
      virtual void arrive_dynamic_collective(DynamicCollective dc,
                                             const void *buffer, 
                                             size_t size,
                                             unsigned count);
      virtual void defer_dynamic_collective_arrival(DynamicCollective dc,
                                                    const Future &f,
                                                    unsigned count);
      virtual Future get_dynamic_collective_result(DynamicCollective dc);
      virtual DynamicCollective advance_dynamic_collective(
                                                   DynamicCollective dc);
    public:
      // The following set of operations correspond directly
      // to the complete_mapping, complete_operation, and
      // commit_operations performed by an operation.  Every
      // one of those calls invokes the corresponding one of
      // these calls to notify the parent context.
      virtual unsigned register_new_child_operation(Operation *op,
                const std::vector<StaticDependence> *dependences);
      virtual void register_new_internal_operation(InternalOp *op);
      virtual unsigned register_new_close_operation(CloseOp *op);
      virtual void add_to_prepipeline_queue(Operation *op);
      virtual void add_to_dependence_queue(Operation *op);
      virtual void add_to_post_task_queue(TaskContext *ctx, RtEvent wait_on,
          const void *result, size_t size, PhysicalInstance instance);
      virtual void register_child_executed(Operation *op);
      virtual void register_child_complete(Operation *op);
      virtual void register_child_commit(Operation *op); 
      virtual void unregister_child_operation(Operation *op);
      virtual ApEvent register_fence_dependence(Operation *op);
    public:
      virtual ApEvent perform_fence_analysis(Operation *op,
                                             bool mapping, bool execution);
      virtual void update_current_fence(FenceOp *op,
                                        bool mapping, bool execution);
    public:
      virtual void begin_trace(TraceID tid);
      virtual void end_trace(TraceID tid);
      virtual void begin_static_trace(const std::set<RegionTreeID> *managed);
      virtual void end_static_trace(void);
    public:
      virtual void issue_frame(FrameOp *frame, ApEvent frame_termination);
      virtual void perform_frame_issue(FrameOp *frame, 
                                       ApEvent frame_termination);
      virtual void finish_frame(ApEvent frame_termination);
    public:
      virtual void increment_outstanding(void);
      virtual void decrement_outstanding(void);
      virtual void increment_pending(void);
      virtual RtEvent decrement_pending(TaskOp *child);
      virtual RtEvent decrement_pending(bool need_deferral);
      virtual void increment_frame(void);
      virtual void decrement_frame(void);
    public:
#ifdef DEBUG_LEGION_COLLECTIVES
      virtual InterCloseOp* get_inter_close_op(const LogicalUser &user,
                                               RegionTreeNode *node);
      virtual IndexCloseOp* get_index_close_op(const LogicalUser &user,
                                               RegionTreeNode *node);
      virtual ReadCloseOp*  get_read_only_close_op(const LogicalUser &user,
                                                   RegionTreeNode *node);
#else
      virtual InterCloseOp* get_inter_close_op(void);
      virtual IndexCloseOp* get_index_close_op(void);
      virtual ReadCloseOp*  get_read_only_close_op(void);
#endif
    public:
      virtual InnerContext* find_parent_logical_context(unsigned index);
      virtual InnerContext* find_parent_physical_context(unsigned index,
                                          LogicalRegion *handle = NULL);
      virtual void find_parent_version_info(unsigned index, unsigned depth, 
                  const FieldMask &version_mask, InnerContext *context,
                  VersionInfo &version_info, std::set<RtEvent> &ready_events);
      // Override by RemoteTask and TopLevelTask
      virtual InnerContext* find_outermost_local_context(
                          InnerContext *previous = NULL);
      virtual InnerContext* find_top_context(void);
    public:
      virtual void initialize_region_tree_contexts(
          const std::vector<RegionRequirement> &clone_requirements,
          const std::vector<ApUserEvent> &unmap_events,
          std::set<ApEvent> &preconditions,
          std::set<RtEvent> &applied_events);
      virtual void invalidate_region_tree_contexts(void);
      virtual void send_back_created_state(AddressSpaceID target);
    public:
      virtual InstanceView* create_instance_top_view(PhysicalManager *manager,
                                                     AddressSpaceID source);
    public:
      virtual const std::vector<PhysicalRegion>& begin_task(
                                                    Legion::Runtime *&runtime);
      virtual void end_task(const void *res, size_t res_size, bool owned,
                            PhysicalInstance inst = PhysicalInstance::NO_INST);
      virtual void post_end_task(const void *res, size_t res_size, bool owned);
    public:
      virtual void add_acquisition(AcquireOp *op, 
                                   const RegionRequirement &req);
      virtual void remove_acquisition(ReleaseOp *op, 
                                      const RegionRequirement &req);
      virtual void add_restriction(AttachOp *op, InstanceManager *instance,
                                   const RegionRequirement &req);
      virtual void remove_restriction(DetachOp *op, 
                                      const RegionRequirement &req);
      virtual void release_restrictions(void);
      virtual bool has_restrictions(void) const; 
      virtual void perform_restricted_analysis(const RegionRequirement &req, 
                                               RestrictInfo &restrict_info);
    public:
      virtual void record_dynamic_collective_contribution(DynamicCollective dc,
                                                          const Future &f);
      virtual void find_collective_contributions(DynamicCollective dc,
                                             std::vector<Future> &futures);
    public:
      virtual TaskPriority get_current_priority(void) const;
      virtual void set_current_priority(TaskPriority priority);
    protected:
      TaskContext *const enclosing;
      TaskOp *const inline_task;
    protected:
      std::vector<unsigned> parent_req_indexes;
    };

    //--------------------------------------------------------------------------
    inline void TaskContext::begin_runtime_call(void)
    //--------------------------------------------------------------------------
    {
      if (overhead_tracker == NULL)
        return;
      const long long current = Realm::Clock::current_time_in_nanoseconds();
      const long long diff = current - previous_profiling_time;
      overhead_tracker->application_time += diff;
      previous_profiling_time = current;
    }

    //--------------------------------------------------------------------------
    inline void TaskContext::end_runtime_call(void)
    //--------------------------------------------------------------------------
    {
      if (overhead_tracker == NULL)
        return;
      const long long current = Realm::Clock::current_time_in_nanoseconds();
      const long long diff = current - previous_profiling_time;
      overhead_tracker->runtime_time += diff;
      previous_profiling_time = current;
    }

    //--------------------------------------------------------------------------
    inline void TaskContext::begin_task_wait(bool from_runtime)
    //--------------------------------------------------------------------------
    {
      if (overhead_tracker == NULL)
        return;
      const long long current = Realm::Clock::current_time_in_nanoseconds();
      const long long diff = current - previous_profiling_time;
      if (from_runtime)
        overhead_tracker->runtime_time += diff;
      else
        overhead_tracker->application_time += diff;
      previous_profiling_time = current;
    }

    //--------------------------------------------------------------------------
    inline void TaskContext::end_task_wait(void)
    //--------------------------------------------------------------------------
    {
      if (overhead_tracker == NULL)
        return;
      const long long current = Realm::Clock::current_time_in_nanoseconds();
      const long long diff = current - previous_profiling_time;
      overhead_tracker->wait_time += diff;
      previous_profiling_time = current;
    }

  };
};


#endif // __LEGION_CONTEXT_H__
<|MERGE_RESOLUTION|>--- conflicted
+++ resolved
@@ -1101,30 +1101,24 @@
       static void handle_version_owner_response(Deserializer &derez,
                                                 Runtime *runtime);
     public:
-<<<<<<< HEAD
       void invalidate_remote_contexts(void);
       void clear_instance_top_views(void); 
-=======
+    public:
+      void free_remote_contexts(void);
+      void send_remote_context(AddressSpaceID remote_instance, 
+                               RemoteContext *target);
+    protected:
+      void execute_task_launch(TaskOp *task, bool index, 
+                               LegionTrace *current_trace, 
+                               bool silence_warnings, bool inlining_enabled);
+    public:
+      void clone_local_fields(
+          std::map<FieldSpace,std::vector<LocalFieldInfo> > &child_local) const;
+    public:
       static void handle_prepipeline_stage(const void *args);
       static void handle_dependence_stage(const void *args);
       static void handle_post_end_task(const void *args);
       static void handle_deferred_post_end_task(const void *args);
->>>>>>> a1613891
-    public:
-      void free_remote_contexts(void);
-      void send_remote_context(AddressSpaceID remote_instance, 
-                               RemoteContext *target);
-    protected:
-      void execute_task_launch(TaskOp *task, bool index, 
-                               LegionTrace *current_trace, 
-                               bool silence_warnings, bool inlining_enabled);
-    public:
-      void clone_local_fields(
-          std::map<FieldSpace,std::vector<LocalFieldInfo> > &child_local) const;
-    public:
-      static void handle_prepipeline_stage(const void *args);
-      static void handle_dependence_stage(const void *args);
-      static void handle_post_end_task(const void *args);
     public:
       const RegionTreeContext tree_context; 
       const UniqueID context_uid;
