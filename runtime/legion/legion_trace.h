--- conflicted
+++ resolved
@@ -689,7 +689,6 @@
                         std::set<RtEvent> &applied_events);
       bool check_require(void);
       void ensure(Operation *op, std::set<RtEvent> &applied_events);
-<<<<<<< HEAD
     public:
       static void handle_precondition_test(const void *args);
       static void handle_postcondition_test(const void *args);
@@ -703,10 +702,6 @@
       RegionNode *const region;
       IndexSpaceExpression *const condition_expr;
       const FieldMask condition_mask;
-=======
-      bool modifies_fields(const LegionMap<InstanceView*,
-              FieldMaskSet<IndexSpaceExpression> > &instances) const;
->>>>>>> be3284b6
     private:
       mutable LocalLock set_lock;
       FieldMaskSet<EquivalenceSet> current_sets;
@@ -970,33 +965,16 @@
 #ifdef LEGION_SPY
                              RegionTreeID src_tree_id, RegionTreeID dst_tree_id,
 #endif
-<<<<<<< HEAD
                              ApEvent precondition, PredEvent pred_guard);
-      virtual void record_issue_indirect(const TraceLocalID &tlid, 
-                             ApEvent &lhs, IndexSpaceExpression *expr,
-                             const std::vector<CopySrcDstField>& src_fields,
-                             const std::vector<CopySrcDstField>& dst_fields,
-                             const std::vector<CopyIndirection*> &indirections,
-                             const std::map<Reservation,bool> &reservations,
-#ifdef LEGION_SPY
-                             unsigned unique_indirections_identifier,
-#endif
-                             ApEvent precondition, PredEvent pred_guard,
-                             ApEvent tracing_precondition);
-      virtual void record_copy_views(ApEvent lhs, IndexSpaceExpression *expr,
-=======
-                             ApEvent precondition, PredEvent pred_guard,
-                             ReductionOpID redop, bool reduction_fold);
-      virtual void record_issue_across(Memoizable *memo, ApEvent &lhs, 
+      virtual void record_issue_across(const TraceLocalID &tlid, ApEvent &lhs,
                              ApEvent collective_precondition,
                              ApEvent copy_precondition,
                              ApEvent src_indirect_precondition,
                              ApEvent dst_indirect_precondition,
                              CopyAcrossExecutor *executor);
-      virtual void record_copy_views(ApEvent lhs, Memoizable *memo,
+      virtual void record_copy_views(ApEvent lhs, const TraceLocalID &tlid,
                            unsigned src_idx, unsigned dst_idx,
                            IndexSpaceExpression *expr,
->>>>>>> be3284b6
                            const FieldMaskSet<InstanceView> &tracing_srcs,
                            const FieldMaskSet<InstanceView> &tracing_dsts,
                            PrivilegeMode src_mode, PrivilegeMode dst_mode,
@@ -1038,15 +1016,10 @@
       virtual void add_view_user(InstanceView *view,
                          const RegionUsage &usage,
                          unsigned user, IndexSpaceExpression *user_expr,
-<<<<<<< HEAD
                          const FieldMask &user_mask,
                          std::set<RtEvent> &applied,
                          int owner_shard = -1);
-      void record_copy_views(unsigned copy_id,
-=======
-                         const FieldMask &user_mask);
       static void record_expression_views(ViewExprs &cviews,
->>>>>>> be3284b6
                              IndexSpaceExpression *expr,
                              const FieldMaskSet<InstanceView> &views);
     public:
@@ -1104,19 +1077,12 @@
       virtual void elide_fences_pre_sync(ReplTraceOp *op) { }
       virtual void elide_fences_post_sync(ReplTraceOp *op) { }
       // Returns the set of last users for a given <view,field mask,index expr>
-<<<<<<< HEAD
       // tuple, this is virtual so it can be overridden in the sharded case
       virtual void find_last_users(InstanceView *view,
                                    IndexSpaceExpression *expr,
                                    const FieldMask &mask,
                                    std::set<unsigned> &users,
                                    std::set<RtEvent> &ready_events);
-=======
-      // tuple
-      void find_last_users(InstanceView *view,
-                           IndexSpaceExpression *expr,
-                           const FieldMask &mask,
-                           std::set<unsigned> &users);
       void rewrite_preconditions(unsigned &precondition,
                            std::set<unsigned> &users,
                            const std::vector<Instruction*> &instructions,
@@ -1130,7 +1096,6 @@
                            std::map<unsigned,
                               std::pair<unsigned,unsigned> > &crossing_counts,
                            std::vector<Instruction*> &crossing_instructions);
->>>>>>> be3284b6
     public:
       inline void update_last_fence(GetTermEvent *fence)
         { last_fence = fence; }
@@ -1189,16 +1154,10 @@
     private:
       std::map<TraceLocalID,ViewExprs> op_views;
       std::map<unsigned,ViewExprs>     copy_views;
-<<<<<<< HEAD
-    protected:
-=======
       std::map<unsigned,ViewExprs>     src_indirect_views;
       std::map<unsigned,ViewExprs>     dst_indirect_views;
       std::vector<IssueAcross*>        across_copies;
-    private:
-      TraceConditionSet   pre, post;
-      ViewGroups          view_groups;
->>>>>>> be3284b6
+    protected:
       // This data structure holds a set of last users for each view.
       // Each user (which is an index in the event table) is associated with
       // a field mask, an index expression representing the working set within
@@ -1338,22 +1297,11 @@
                              IndexSpaceExpression *expr,
                              const std::vector<CopySrcDstField>& src_fields,
                              const std::vector<CopySrcDstField>& dst_fields,
-                             const std::map<Reservation,bool>& reservations,
+                             const std::vector<Reservation>& reservations,
 #ifdef LEGION_SPY
                              RegionTreeID src_tree_id, RegionTreeID dst_tree_id,
 #endif
                              ApEvent precondition, PredEvent guard_event);
-      virtual void record_issue_indirect(const TraceLocalID &tlid, ApEvent &lhs,
-                             IndexSpaceExpression *expr,
-                             const std::vector<CopySrcDstField>& src_fields,
-                             const std::vector<CopySrcDstField>& dst_fields,
-                             const std::vector<CopyIndirection*> &indirections,
-                             const std::map<Reservation,bool>& reservations,
-#ifdef LEGION_SPY
-                             unsigned unique_indirections_identifier,
-#endif
-                             ApEvent precondition, PredEvent pred_guard,
-                             ApEvent tracing_precondition);
       virtual void record_issue_fill(const TraceLocalID &tlid, ApEvent &lhs,
                              IndexSpaceExpression *expr,
                              const std::vector<CopySrcDstField> &fields,
@@ -1364,6 +1312,12 @@
                              RegionTreeID tree_id,
 #endif
                              ApEvent precondition, PredEvent guard_event);
+      virtual void record_issue_across(const TraceLocalID &tlid, ApEvent &lhs,
+                             ApEvent collective_precondition,
+                             ApEvent copy_precondition,
+                             ApEvent src_indirect_precondition,
+                             ApEvent dst_indirect_precondition,
+                             CopyAcrossExecutor *executor);
       virtual void record_set_op_sync_event(ApEvent &lhs, 
                              const TraceLocalID &tlid);
     public:
@@ -1525,16 +1479,10 @@
       virtual ~Instruction(void) {};
       virtual void execute(std::vector<ApEvent> &events,
                            std::map<unsigned,ApUserEvent> &user_events,
-<<<<<<< HEAD
-                           std::map<TraceLocalID,Memoizable*> &operations) = 0;
+                            std::map<TraceLocalID,Memoizable*> &operations,
+                           const bool recurrent_replay) = 0;
       typedef std::map<TraceLocalID,std::pair<unsigned,unsigned> > MemoEntries;
       virtual std::string to_string(const MemoEntries &memo_entires) = 0;
-=======
-                           std::map<TraceLocalID,Memoizable*> &operations,
-                           const bool recurrent_replay) = 0;
-      virtual std::string to_string(
-                           std::map<TraceLocalID,Memoizable*> &operations) = 0;
->>>>>>> be3284b6
 
       virtual InstructionKind get_kind(void) = 0;
       virtual GetTermEvent* as_get_term_event(void) { return NULL; }
@@ -1566,15 +1514,9 @@
                    const TraceLocalID& rhs, bool fence);
       virtual void execute(std::vector<ApEvent> &events,
                            std::map<unsigned,ApUserEvent> &user_events,
-<<<<<<< HEAD
-                           std::map<TraceLocalID,Memoizable*> &operations);
-      virtual std::string to_string(const MemoEntries &memo_entires);
-=======
                            std::map<TraceLocalID,Memoizable*> &operations,
                            const bool recurrent_replay);
-      virtual std::string to_string(
-                           std::map<TraceLocalID,Memoizable*> &operations);
->>>>>>> be3284b6
+      virtual std::string to_string(const MemoEntries &memo_entires);
 
       virtual InstructionKind get_kind(void)
         { return GET_TERM_EVENT; }
@@ -1597,15 +1539,9 @@
                         const TraceLocalID &owner);
       virtual void execute(std::vector<ApEvent> &events,
                            std::map<unsigned,ApUserEvent> &user_events,
-<<<<<<< HEAD
-                           std::map<TraceLocalID,Memoizable*> &operations);
-      virtual std::string to_string(const MemoEntries &memo_entires);
-=======
                            std::map<TraceLocalID,Memoizable*> &operations,
                            const bool recurrent_replay);
-      virtual std::string to_string(
-                           std::map<TraceLocalID,Memoizable*> &operations);
->>>>>>> be3284b6
+      virtual std::string to_string(const MemoEntries &memo_entires);
 
       virtual InstructionKind get_kind(void)
         { return CREATE_AP_USER_EVENT; }
@@ -1627,15 +1563,9 @@
                    const TraceLocalID &owner);
       virtual void execute(std::vector<ApEvent> &events,
                            std::map<unsigned,ApUserEvent> &user_events,
-<<<<<<< HEAD
-                           std::map<TraceLocalID,Memoizable*> &operations);
-      virtual std::string to_string(const MemoEntries &memo_entires);
-=======
                            std::map<TraceLocalID,Memoizable*> &operations,
                            const bool recurrent_replay);
-      virtual std::string to_string(
-                           std::map<TraceLocalID,Memoizable*> &operations);
->>>>>>> be3284b6
+      virtual std::string to_string(const MemoEntries &memo_entires);
 
       virtual InstructionKind get_kind(void)
         { return TRIGGER_EVENT; }
@@ -1659,15 +1589,8 @@
                  const TraceLocalID &owner);
       virtual void execute(std::vector<ApEvent> &events,
                            std::map<unsigned,ApUserEvent> &user_events,
-<<<<<<< HEAD
-                           std::map<TraceLocalID,Memoizable*> &operations);
-      virtual std::string to_string(const MemoEntries &memo_entires);
-=======
                            std::map<TraceLocalID,Memoizable*> &operations,
                            const bool recurrent_replay);
-      virtual std::string to_string(
-                           std::map<TraceLocalID,Memoizable*> &operations);
->>>>>>> be3284b6
 
       virtual InstructionKind get_kind(void)
         { return MERGE_EVENT; }
@@ -1689,15 +1612,9 @@
                             const TraceLocalID &owner);
       virtual void execute(std::vector<ApEvent> &events,
                            std::map<unsigned,ApUserEvent> &user_events,
-<<<<<<< HEAD
-                           std::map<TraceLocalID,Memoizable*> &operations);
-      virtual std::string to_string(const MemoEntries &memo_entires);
-=======
                            std::map<TraceLocalID,Memoizable*> &operations,
                            const bool recurrent_replay);
-      virtual std::string to_string(
-                           std::map<TraceLocalID,Memoizable*> &operations);
->>>>>>> be3284b6
+      virtual std::string to_string(const MemoEntries &memo_entires);
 
       virtual InstructionKind get_kind(void)
         { return ASSIGN_FENCE_COMPLETION; }
@@ -1730,15 +1647,9 @@
       virtual ~IssueFill(void);
       virtual void execute(std::vector<ApEvent> &events,
                            std::map<unsigned,ApUserEvent> &user_events,
-<<<<<<< HEAD
-                           std::map<TraceLocalID,Memoizable*> &operations);
-      virtual std::string to_string(const MemoEntries &memo_entires);
-=======
                            std::map<TraceLocalID,Memoizable*> &operations,
                            const bool recurrent_replay);
-      virtual std::string to_string(
-                           std::map<TraceLocalID,Memoizable*> &operations);
->>>>>>> be3284b6
+      virtual std::string to_string(const MemoEntries &memo_entires);
 
       virtual InstructionKind get_kind(void)
         { return ISSUE_FILL; }
@@ -1782,15 +1693,9 @@
       virtual ~IssueCopy(void);
       virtual void execute(std::vector<ApEvent> &events,
                            std::map<unsigned,ApUserEvent> &user_events,
-<<<<<<< HEAD
-                           std::map<TraceLocalID,Memoizable*> &operations);
-      virtual std::string to_string(const MemoEntries &memo_entires);
-=======
                            std::map<TraceLocalID,Memoizable*> &operations,
                            const bool recurrent_replay);
-      virtual std::string to_string(
-                           std::map<TraceLocalID,Memoizable*> &operations);
->>>>>>> be3284b6
+      virtual std::string to_string(const MemoEntries &memo_entires);
 
       virtual InstructionKind get_kind(void)
         { return ISSUE_COPY; }
@@ -1828,15 +1733,9 @@
       virtual ~IssueAcross(void);
       virtual void execute(std::vector<ApEvent> &events,
                            std::map<unsigned,ApUserEvent> &user_events,
-<<<<<<< HEAD
-                           std::map<TraceLocalID,Memoizable*> &operations);
-      virtual std::string to_string(const MemoEntries &memo_entires);
-=======
                            std::map<TraceLocalID,Memoizable*> &operations,
                            const bool recurrent_replay);
-      virtual std::string to_string(
-                           std::map<TraceLocalID,Memoizable*> &operations);
->>>>>>> be3284b6
+      virtual std::string to_string(const MemoEntries &memo_entires);
 
       virtual InstructionKind get_kind(void)
         { return ISSUE_ACROSS; }
@@ -1863,15 +1762,9 @@
                      const TraceLocalID& rhs);
       virtual void execute(std::vector<ApEvent> &events,
                            std::map<unsigned,ApUserEvent> &user_events,
-<<<<<<< HEAD
-                           std::map<TraceLocalID,Memoizable*> &operations);
-      virtual std::string to_string(const MemoEntries &memo_entires);
-=======
                            std::map<TraceLocalID,Memoizable*> &operations,
                            const bool recurrent_replay);
-      virtual std::string to_string(
-                           std::map<TraceLocalID,Memoizable*> &operations);
->>>>>>> be3284b6
+      virtual std::string to_string(const MemoEntries &memo_entires);
 
       virtual InstructionKind get_kind(void)
         { return SET_OP_SYNC_EVENT; }
@@ -1892,15 +1785,9 @@
       SetEffects(PhysicalTemplate& tpl, const TraceLocalID& lhs, unsigned rhs);
       virtual void execute(std::vector<ApEvent> &events,
                            std::map<unsigned,ApUserEvent> &user_events,
-<<<<<<< HEAD
-                           std::map<TraceLocalID,Memoizable*> &operations);
-      virtual std::string to_string(const MemoEntries &memo_entires);
-=======
                            std::map<TraceLocalID,Memoizable*> &operations,
                            const bool recurrent_replay);
-      virtual std::string to_string(
-                           std::map<TraceLocalID,Memoizable*> &operations);
->>>>>>> be3284b6
+      virtual std::string to_string(const MemoEntries &memo_entires);
 
       virtual InstructionKind get_kind(void)
         { return SET_EFFECTS; }
@@ -1922,15 +1809,9 @@
                      unsigned rhs);
       virtual void execute(std::vector<ApEvent> &events,
                            std::map<unsigned,ApUserEvent> &user_events,
-<<<<<<< HEAD
-                           std::map<TraceLocalID,Memoizable*> &operations);
-      virtual std::string to_string(const MemoEntries &memo_entires);
-=======
                            std::map<TraceLocalID,Memoizable*> &operations,
                            const bool recurrent_replay);
-      virtual std::string to_string(
-                           std::map<TraceLocalID,Memoizable*> &operations);
->>>>>>> be3284b6
+      virtual std::string to_string(const MemoEntries &memo_entires);
 
       virtual InstructionKind get_kind(void)
         { return COMPLETE_REPLAY; }
@@ -1954,7 +1835,8 @@
       virtual ~BarrierArrival(void);
       virtual void execute(std::vector<ApEvent> &events,
                            std::map<unsigned,ApUserEvent> &user_events,
-                           std::map<TraceLocalID,Memoizable*> &operations);
+                           std::map<TraceLocalID,Memoizable*> &operations,
+                           const bool recurrent_replay);
       virtual std::string to_string(const MemoEntries &memo_entires);
 
       virtual InstructionKind get_kind(void)
@@ -1987,7 +1869,8 @@
       BarrierAdvance(PhysicalTemplate &tpl, ApBarrier bar, unsigned lhs);
       virtual void execute(std::vector<ApEvent> &events,
                            std::map<unsigned,ApUserEvent> &user_events,
-                           std::map<TraceLocalID,Memoizable*> &operations);
+                           std::map<TraceLocalID,Memoizable*> &operations,
+                           const bool recurrent_replay);
       virtual std::string to_string(const MemoEntries &memo_entires);
 
       virtual InstructionKind get_kind(void)
