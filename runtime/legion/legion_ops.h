/* Copyright 2023 Stanford University, NVIDIA Corporation
 *
 * Licensed under the Apache License, Version 2.0 (the "License");
 * you may not use this file except in compliance with the License.
 * You may obtain a copy of the License at
 *
 *     http://www.apache.org/licenses/LICENSE-2.0
 *
 * Unless required by applicable law or agreed to in writing, software
 * distributed under the License is distributed on an "AS IS" BASIS,
 * WITHOUT WARRANTIES OR CONDITIONS OF ANY KIND, either express or implied.
 * See the License for the specific language governing permissions and
 * limitations under the License.
 */


#ifndef __LEGION_OPERATIONS_H__
#define __LEGION_OPERATIONS_H__

#include "legion.h"
#include "legion/runtime.h"
#include "legion/region_tree.h"
#include "legion/legion_mapping.h"
#include "legion/legion_utilities.h"
#include "legion/legion_allocation.h"
#include "legion/legion_instances.h"
#include "legion/legion_analysis.h"
#include "legion/mapper_manager.h"
#include <utility>

namespace Legion {
  namespace Internal {

    /**
     * \class Provenance
     */
    class Provenance : public Collectable {
    public:
      Provenance(const char *prov);
      Provenance(const void *buffer, size_t size);
      Provenance(const std::string &prov);
      Provenance(const Provenance &rhs) = delete;
      ~Provenance(void) { }
    public:
      Provenance& operator=(const Provenance &rhs) = delete;
    public:
      void initialize(const char *prov, size_t size);
      char* clone(void) const;
      void serialize(Serializer &rez) const;
      static void serialize_null(Serializer &rez);
      static Provenance* deserialize(Deserializer &derez);
    public:
      inline const char* human_str(void) const { return human.c_str(); }
      inline const char* machine_str(void) const { return machine.c_str(); }
    public:
      // Keep the human and machine parts of the provenance string
      std::string human, machine;
      // Useful for cases where interfaces want a string
      static const std::string no_provenance;
      // Delimiter for the machine readable part of the string
      static constexpr char delimeter = '$';
    };

    /**
     * \class AutoProvenance
     * Make a provenance from a string if it exists
     * Reclaim references on the provenance at the end
     * of the scope so it will be cleaned up if needed
     */
    class AutoProvenance {
    public:
      AutoProvenance(const char *prov)
        : provenance((prov == NULL) ? NULL : new Provenance(prov))
        { if (provenance != NULL) provenance->add_reference(); }
      AutoProvenance(const std::string &prov)
        : provenance(prov.empty() ? NULL : new Provenance(prov))
        { if (provenance != NULL) provenance->add_reference(); }
      AutoProvenance(Provenance *prov)
        : provenance(prov)
        { if (provenance != NULL) provenance->add_reference(); }
      AutoProvenance(AutoProvenance &&rhs) = delete;
      AutoProvenance(const AutoProvenance &rhs) = delete;
      ~AutoProvenance(void)
        { if ((provenance != NULL) && provenance->remove_reference()) 
            delete provenance; }
    public:
      AutoProvenance& operator=(AutoProvenance &&rhs) = delete;
      AutoProvenance& operator=(const AutoProvenance &rhs) = delete;
    public:
      inline operator Provenance*(void) const { return provenance; }
    private:
      Provenance *const provenance;
    };

    /**
     * \class ResourceTracker
     * A helper class for tracking which privileges an
     * operation owns. This is inherited by multi-tasks
     * for aggregating the privilege results of their
     * children as well as task contexts for tracking
     * which privileges have been accrued or deleted
     * as part of the execution of the task.
     */
    class ResourceTracker {
    public:
      struct DeletedRegion {
      public:
        DeletedRegion(void);
        DeletedRegion(LogicalRegion r, Provenance *provenance = NULL);
        DeletedRegion(const DeletedRegion &rhs);
        DeletedRegion(DeletedRegion &&rhs);
        ~DeletedRegion(void);
      public:
        DeletedRegion& operator=(const DeletedRegion &rhs);
        DeletedRegion& operator=(DeletedRegion &&rhs);
      public:
        void serialize(Serializer &rez) const;
        void deserialize(Deserializer &derez);
      public:
        LogicalRegion region;
        Provenance *provenance;
      };
      struct DeletedField {
      public:
        DeletedField(void);
        DeletedField(FieldSpace sp, FieldID f, Provenance *provenance = NULL);
        DeletedField(const DeletedField &rhs);
        DeletedField(DeletedField &&rhs);
        ~DeletedField(void);
      public:
        DeletedField& operator=(const DeletedField &rhs);
        DeletedField& operator=(DeletedField &&rhs);
      public:
        void serialize(Serializer &rez) const;
        void deserialize(Deserializer &derez);
      public:
        FieldSpace space;
        FieldID fid;
        Provenance *provenance;
      };
      struct DeletedFieldSpace {
      public:
        DeletedFieldSpace(void);
        DeletedFieldSpace(FieldSpace sp, Provenance *provenance = NULL);
        DeletedFieldSpace(const DeletedFieldSpace &rhs);
        DeletedFieldSpace(DeletedFieldSpace &&rhs);
        ~DeletedFieldSpace(void);
      public:
        DeletedFieldSpace& operator=(const DeletedFieldSpace &rhs);
        DeletedFieldSpace& operator=(DeletedFieldSpace &&rhs);
      public:
        void serialize(Serializer &rez) const;
        void deserialize(Deserializer &derez);
      public:
        FieldSpace space;
        Provenance *provenance;
      };
      struct DeletedIndexSpace {
      public:
        DeletedIndexSpace(void);
        DeletedIndexSpace(IndexSpace sp, bool recurse, 
                          Provenance *provenance = NULL);
        DeletedIndexSpace(const DeletedIndexSpace &rhs);
        DeletedIndexSpace(DeletedIndexSpace &&rhs);
        ~DeletedIndexSpace(void);
      public:
        DeletedIndexSpace& operator=(const DeletedIndexSpace &rhs);
        DeletedIndexSpace& operator=(DeletedIndexSpace &&rhs);
      public:
        void serialize(Serializer &rez) const;
        void deserialize(Deserializer &derez);
      public:
        IndexSpace space;
        Provenance *provenance;
        bool recurse;
      };
      struct DeletedPartition {
      public:
        DeletedPartition(void);
        DeletedPartition(IndexPartition p, bool recurse,
                         Provenance *provenance = NULL);
        DeletedPartition(const DeletedPartition &rhs);
        DeletedPartition(DeletedPartition &&rhs);
        ~DeletedPartition(void);
      public:
        DeletedPartition& operator=(const DeletedPartition &rhs);
        DeletedPartition& operator=(DeletedPartition &&rhs);
      public:
        void serialize(Serializer &rez) const;
        void deserialize(Deserializer &derez);
      public:
        IndexPartition partition;
        Provenance *provenance;
        bool recurse;
      };
    public:
      ResourceTracker(void);
      ResourceTracker(const ResourceTracker &rhs);
      virtual ~ResourceTracker(void);
    public:
      ResourceTracker& operator=(const ResourceTracker &rhs);
    public:
      // Delete this function once MustEpochOps are gone
      void return_resources(ResourceTracker *target, uint64_t return_index,
                            std::set<RtEvent> &preconditions);
      virtual void receive_resources(uint64_t return_index,
              std::map<LogicalRegion,unsigned> &created_regions,
              std::vector<DeletedRegion> &deleted_regions,
              std::set<std::pair<FieldSpace,FieldID> > &created_fields,
              std::vector<DeletedField> &deleted_fields,
              std::map<FieldSpace,unsigned> &created_field_spaces,
              std::map<FieldSpace,std::set<LogicalRegion> > &latent_spaces,
              std::vector<DeletedFieldSpace> &deleted_field_spaces,
              std::map<IndexSpace,unsigned> &created_index_spaces,
              std::vector<DeletedIndexSpace> &deleted_index_spaces,
              std::map<IndexPartition,unsigned> &created_partitions,
              std::vector<DeletedPartition> &deleted_partitions,
              std::set<RtEvent> &preconditions) = 0;
      void pack_resources_return(Serializer &rez, uint64_t return_index);
      static void pack_empty_resources(Serializer &rez, uint64_t return_index);
      static RtEvent unpack_resources_return(Deserializer &derez,
                                             ResourceTracker *target);
    protected:
      void merge_received_resources(
              std::map<LogicalRegion,unsigned> &created_regions,
              std::vector<DeletedRegion> &deleted_regions,
              std::set<std::pair<FieldSpace,FieldID> > &created_fields,
              std::vector<DeletedField> &deleted_fields,
              std::map<FieldSpace,unsigned> &created_field_spaces,
              std::map<FieldSpace,std::set<LogicalRegion> > &latent_spaces,
              std::vector<DeletedFieldSpace> &deleted_field_spaces,
              std::map<IndexSpace,unsigned> &created_index_spaces,
              std::vector<DeletedIndexSpace> &deleted_index_spaces,
              std::map<IndexPartition,unsigned> &created_partitions,
              std::vector<DeletedPartition> &deleted_partitions);
    protected:
      std::map<LogicalRegion,unsigned>                 created_regions;
      std::map<LogicalRegion,bool>                     local_regions;
      std::set<std::pair<FieldSpace,FieldID> >         created_fields;
      std::map<std::pair<FieldSpace,FieldID>,bool>     local_fields;
      std::map<FieldSpace,unsigned>                    created_field_spaces;
      std::map<IndexSpace,unsigned>                    created_index_spaces;
      std::map<IndexPartition,unsigned>                created_index_partitions;
    protected:
      std::vector<DeletedRegion>                       deleted_regions;
      std::vector<DeletedField>                        deleted_fields;
      std::vector<DeletedFieldSpace>                   deleted_field_spaces;
      std::map<FieldSpace,std::set<LogicalRegion> >    latent_field_spaces;
      std::vector<DeletedIndexSpace>                   deleted_index_spaces;
      std::vector<DeletedPartition>                    deleted_index_partitions;
    };

    /**
     * \class Operation
     * The operation class serves as the root of the tree
     * of all operations that can be performed in a Legion
     * program.
     */
    class Operation : public ProfilingResponseHandler {
    public:
      enum OpKind {
        MAP_OP_KIND,
        COPY_OP_KIND,
        FENCE_OP_KIND,
        FRAME_OP_KIND,
        CREATION_OP_KIND,
        DELETION_OP_KIND,
        MERGE_CLOSE_OP_KIND,
        POST_CLOSE_OP_KIND,
        VIRTUAL_CLOSE_OP_KIND,
        RETURN_CLOSE_OP_KIND,
        REFINEMENT_OP_KIND,
        RESET_OP_KIND,
        ACQUIRE_OP_KIND,
        RELEASE_OP_KIND,
        DYNAMIC_COLLECTIVE_OP_KIND,
        FUTURE_PRED_OP_KIND,
        NOT_PRED_OP_KIND,
        AND_PRED_OP_KIND,
        OR_PRED_OP_KIND,
        MUST_EPOCH_OP_KIND,
        PENDING_PARTITION_OP_KIND,
        DEPENDENT_PARTITION_OP_KIND,
        FILL_OP_KIND,
        DISCARD_OP_KIND,
        ATTACH_OP_KIND,
        DETACH_OP_KIND,
        TIMING_OP_KIND,
        TUNABLE_OP_KIND,
        ALL_REDUCE_OP_KIND,
        TRACE_CAPTURE_OP_KIND,
        TRACE_COMPLETE_OP_KIND,
        TRACE_REPLAY_OP_KIND,
        TRACE_BEGIN_OP_KIND,
        TRACE_SUMMARY_OP_KIND,
        TASK_OP_KIND,
        LAST_OP_KIND,
      };
      static const char *const op_names[LAST_OP_KIND];
#define OPERATION_NAMES {           \
        "Mapping",                  \
        "Copy",                     \
        "Fence",                    \
        "Frame",                    \
        "Creation",                 \
        "Deletion",                 \
        "Merge Close",              \
        "Post Close",               \
        "Virtual Close",            \
        "Return Close",             \
        "Refinement",               \
        "Reset",                    \
        "Acquire",                  \
        "Release",                  \
        "Dynamic Collective",       \
        "Future Predicate",         \
        "Not Predicate",            \
        "And Predicate",            \
        "Or Predicate",             \
        "Must Epoch",               \
        "Pending Partition",        \
        "Dependent Partition",      \
        "Fill",                     \
        "Discard",                  \
        "Attach",                   \
        "Detach",                   \
        "Timing",                   \
        "Tunable",                  \
        "All Reduce Op",            \
        "Trace Capture",            \
        "Trace Complete",           \
        "Trace Replay",             \
        "Trace Begin",              \
        "Trace Summary",            \
        "Task",                     \
      } 
    public:
      struct TriggerOpArgs : public LgTaskArgs<TriggerOpArgs> {
      public:
        static const LgTaskID TASK_ID = LG_TRIGGER_OP_ID;
      public:
        TriggerOpArgs(Operation *o)
          : LgTaskArgs<TriggerOpArgs>(o->get_unique_op_id()), op(o) { }
      public:
        Operation *const op;
      };
      struct DeferReleaseAcquiredArgs : 
        public LgTaskArgs<DeferReleaseAcquiredArgs> {
      public:
        static const LgTaskID TASK_ID = LG_DEFER_RELEASE_ACQUIRED_TASK_ID;
      public:
        DeferReleaseAcquiredArgs(Operation *op, 
            std::vector<std::pair<PhysicalManager*,unsigned> > *insts)
          : LgTaskArgs<DeferReleaseAcquiredArgs>(op->get_unique_op_id()),
            instances(insts) { }
      public:
        std::vector<std::pair<PhysicalManager*,unsigned> > *const instances;
      };
    public:
      class MappingDependenceTracker {
      public:
        inline void add_mapping_dependence(RtEvent dependence)
          { mapping_dependences.insert(dependence); }
        void issue_stage_triggers(Operation *op, Runtime *runtime, 
                                  MustEpochOp *must_epoch);
      private:
        std::set<RtEvent> mapping_dependences;
      };
      class CommitDependenceTracker {
      public:
        inline void add_commit_dependence(RtEvent dependence)
          { commit_dependences.insert(dependence); }
        bool issue_commit_trigger(Operation *op, Runtime *runtime);
      private:
        std::set<RtEvent> commit_dependences;
      };
      struct OpProfilingResponse : public ProfilingResponseBase {
      public:
        OpProfilingResponse(ProfilingResponseHandler *h, 
                            unsigned s, unsigned d, bool f, bool t = false)
          : ProfilingResponseBase(h), src(s), dst(d), fill(f), task(t) { }
      public:
        unsigned src, dst;
        bool fill;
        bool task;
      };
    
    public:
      Operation(Runtime *rt);
      virtual ~Operation(void);
    public:
      static const char* get_string_rep(OpKind kind);
    public:
      virtual void activate(void) = 0;
      virtual void deactivate(bool free = true) = 0; 
      virtual const char* get_logging_name(void) const = 0;
      virtual OpKind get_operation_kind(void) const = 0;
      virtual size_t get_region_count(void) const;
      virtual Mappable* get_mappable(void);
      virtual MemoizableOp* get_memoizable(void) { return NULL; }
      virtual bool invalidates_physical_trace_template(bool &exec_fence) const
        { exec_fence = false; return true; }
      virtual Operation* get_origin_operation(void) { return this; }
      virtual unsigned get_output_offset() const;
      virtual const RegionRequirement &get_requirement(unsigned idx) const
        { assert(false); return *(new RegionRequirement()); }
      void analyze_region_requirements(
        IndexSpaceNode *launch_space = nullptr,
        ShardingFunction *func = nullptr,
        IndexSpace shard_space = IndexSpace::NO_SPACE);
    public:
      inline GenerationID get_generation(void) const { return gen; }
      inline RtEvent get_mapped_event(void) const { return mapped_event; }
      inline RtEvent get_resolved_event(void) const { return resolved_event; }
      inline RtEvent get_commit_event(void) const { return commit_event; }
      inline ApEvent get_execution_fence_event(void) const 
        { return execution_fence_event; }
      inline bool has_execution_fence_event(void) const 
        { return execution_fence_event.exists(); }
      inline void set_execution_fence_event(ApEvent fence_event)
        { execution_fence_event = fence_event; }
      inline InnerContext* get_context(void) const { return parent_ctx; }
      inline UniqueID get_unique_op_id(void) const { return unique_op_id; } 
      inline bool is_tracing(void) const { return tracing; }
      inline LogicalTrace* get_trace(void) const { return trace; }
<<<<<<< HEAD
      inline size_t get_ctx_index(void) const { return context_index; }
      // set_ctx_index is a hack that we only have because context indexes
      // are assigned before operations are sent through the dependence queue.
      inline void set_ctx_index(size_t idx) { context_index = idx; }
=======
>>>>>>> 0c6ed145
      inline MustEpochOp* get_must_epoch_op(void) const { return must_epoch; } 
      inline Provenance* get_provenance(void) const 
        { return provenance; }
    public:
      uint64_t get_context_index(void) const;
      void set_context_index(uint64_t index, bool track);
    public:
      // Be careful using this call as it is only valid when the operation
      // actually has a parent task.  Right now the only place it is used
      // is in putting the operation in the right dependence queue which
      // we know happens on the home node and therefore the operations is
      // guaranteed to have a parent task.
      unsigned get_operation_depth(void) const; 
    public:
      void set_trace(LogicalTrace *trace,
                     const std::vector<StaticDependence> *dependences);
      void set_must_epoch(MustEpochOp *epoch, bool do_registration);
    public:
      // Localize a region requirement to its parent context
      // This means that region == parent and the
      // coherence mode is exclusive
      static void localize_region_requirement(RegionRequirement &req);
      // We want to release our valid references for mapping as soon as
      // possible after mapping is done so the garbage collector can do
      // deferred collection ASAP if it needs to. However, there is a catch:
      // instances which are empty have no GC references from the physical
      // analysis to protect them from collection. That's not a problem for
      // the GC, but it is for keeping their meta-data structures alive.
      // Our solution is just to keep the valid references on the emtpy
      // acquired instances until the very end of the operation as they
      // will not hurt anything.
      RtEvent release_nonempty_acquired_instances(RtEvent precondition,
          std::map<PhysicalManager*,unsigned> &acquired_insts);
      static void release_acquired_instances(
          std::map<PhysicalManager*,unsigned> &acquired_insts);
      static void handle_deferred_release(const void *args);
    public:
      // Initialize this operation in a new parent context
      // along with the number of regions this task has
      void initialize_operation(InnerContext *ctx,
                                Provenance *provenance = NULL,
                                unsigned num_regions = 0);
      void set_provenance(Provenance *provenance);
    public:
      RtEvent execute_prepipeline_stage(GenerationID gen,
                                        bool from_logical_analysis);
      void execute_dependence_analysis(void);
    public:
      // The following calls may be implemented
      // differently depending on the operation, but we
      // provide base versions of them so that operations
      // only have to overload the stages that they care
      // about modifying.
      // See if we have a preprocessing stage
      virtual bool has_prepipeline_stage(void) const;
      // The function call for made for all operations 
      // prior to entering the pipeline 
      virtual void trigger_prepipeline_stage(void);
      // The function to call for depence analysis
      virtual void trigger_dependence_analysis(void);
      // The function to call when the operation has all its
      // mapping depenedences satisfied
      // In general put this on the ready queue so the runtime
      // can invoke the trigger mapping call.
      virtual void trigger_ready(void);
      // The function to call for executing an operation
      // Note that this one is not invoked by the Operation class
      // but by the runtime, therefore any operations must be
      // placed on the ready queue in order for the runtime to
      // perform this mapping
      virtual void trigger_mapping(void);
      // Helper function for trigger execution 
      // (only used in a limited set of operations and not
      // part of the default pipeline)
      virtual void trigger_execution(void);
      // The function to trigger once speculation is
      // ready to be resolved
      virtual void trigger_resolution(void);
      // The function to call once the operation is ready to complete
      virtual void trigger_complete(void);
      // The function to call when commit the operation is
      // ready to commit
      virtual void trigger_commit(void);
      // A helper method for deciding what to do when we have
      // aliased region requirements for an operation
      virtual void report_interfering_requirements(unsigned idx1,unsigned idx2);
      // A method for finding the parent index of a region
      // requirement for an operation which is necessary for
      // issuing close operation on behalf of the operation.
      virtual unsigned find_parent_index(unsigned idx);
      // Determine if this operation is an internal operation
      virtual bool is_internal_op(void) const { return false; }
      // Determine if this operation is a partition operation
      virtual bool is_partition_op(void) const { return false; }
      // Determine if this is a predicated operation
      virtual bool is_predicated_op(void) const { return false; }
      // Determine if this operation is a tracing fence
      virtual bool is_tracing_fence(void) const { return false; }
    public: // virtual methods for mapping
      // Pick the sources for a copy operations
      virtual void select_sources(const unsigned index, PhysicalManager *target,
                                  const std::vector<InstanceView*> &sources,
                                  std::vector<unsigned> &ranking,
                                  std::map<unsigned,PhysicalManager*> &points);
    public:
      // Methods for help in performing collective analysis/view creation
      virtual size_t get_collective_points(void) const;
      virtual bool perform_collective_analysis(CollectiveMapping *&mapping,
                                               bool &first_local);
      virtual bool find_shard_participants(std::vector<ShardID> &shards);
      virtual RtEvent convert_collective_views(unsigned requirement_index,
                       unsigned analysis_index, LogicalRegion region,
                       const InstanceSet &targets, InnerContext *physical_ctx,
                       CollectiveMapping *&analysis_mapping, bool &first_local,
                       LegionVector<FieldMaskSet<InstanceView> > &target_views,
                       std::map<InstanceView*,size_t> &collective_arrivals);
      virtual RtEvent perform_collective_versioning_analysis(unsigned index,
                       LogicalRegion handle, EqSetTracker *tracker,
                       const FieldMask &mask, unsigned parent_req_index);
    public:
      virtual void report_uninitialized_usage(const unsigned index,
                                              LogicalRegion handle,
                                              const RegionUsage usage,
                                              const char *field_string,
                                              RtUserEvent reported);
      // Get a reference to our data structure for tracking acquired instances
      virtual std::map<PhysicalManager*,unsigned>*
                                       get_acquired_instances_ref(void);
      // Update the set of atomic locks for this operation
      virtual void update_atomic_locks(const unsigned index, 
                                       Reservation lock, bool exclusive);
      // Get the restrict precondition for this operation
      static ApEvent merge_sync_preconditions(const TraceInfo &info,
                                const std::vector<Grant> &grants,
                                const std::vector<PhaseBarrier> &wait_barriers);
      virtual int add_copy_profiling_request(const PhysicalTraceInfo &info,
                               Realm::ProfilingRequestSet &requests, 
                               bool fill, unsigned count = 1);
      // Report a profiling result for this operation
      virtual void handle_profiling_response(const ProfilingResponseBase *base,
                                        const Realm::ProfilingResponse &result,
                                        const void *orig, size_t orig_length);
      virtual void handle_profiling_update(int count);
      // Record an application event that needs to trigger before this
      // operation can be considered completed
      virtual ApEvent get_completion_event(void);
      virtual void record_completion_effect(ApEvent effect);
      virtual void record_completion_effect(ApEvent effect,
          std::set<RtEvent> &map_applied_events);
      virtual void record_completion_effects(const std::set<ApEvent> &effects);
      virtual void record_completion_effects(
                                          const std::vector<ApEvent> &effects);
      // Allow the parent context to sample any outstanding effects 
      virtual void find_completion_effects(std::set<ApEvent> &effects,
                                           bool tracing = false);
      virtual void find_completion_effects(std::vector<ApEvent> &effects,
                                           bool tracing = false);
    protected:
      void filter_copy_request_kinds(MapperManager *mapper,
          const std::set<ProfilingMeasurementID> &requests,
          std::vector<ProfilingMeasurementID> &results, bool warn_if_not_copy);
      void finalize_completion(void);
    public:
      // The following are sets of calls that we can use to 
      // indicate mapping, execution, resolution, completion, and commit
      //
      // Add this to the list of ready operations
      void enqueue_ready_operation(RtEvent wait_on = RtEvent::NO_RT_EVENT,
                            LgPriority priority = LG_THROUGHPUT_WORK_PRIORITY);
      // Indicate that we are done mapping this operation
      void complete_mapping(RtEvent wait_on = RtEvent::NO_RT_EVENT); 
      // Indicate when this operation has finished executing
      void complete_execution(RtEvent wait_on = RtEvent::NO_RT_EVENT);
      // Indicate when we have resolved the speculation for
      // this operation
      void resolve_speculation(RtEvent wait_on = RtEvent::NO_RT_EVENT);
      // Indicate that we are completing this operation
      // which will also verify any regions for our producers
      // You should probably never set first_invocation yourself
      void complete_operation(RtEvent wait_on = RtEvent::NO_RT_EVENT,
                              bool first_invocation = true);
      // Indicate that we are committing this operation
      void commit_operation(bool do_deactivate,
                            RtEvent wait_on = RtEvent::NO_RT_EVENT);
      // Indicate that this operation is hardened against failure
      void harden_operation(void);
      // Quash this task and do what is necessary to the
      // rest of the operations in the graph
      void quash_operation(GenerationID gen, bool restart);
      // For operations that need to trigger commit early,
      // then they should use this call to avoid races
      // which could result in trigger commit being
      // called twice.
      void request_early_commit(void);
    public:
      // Everything below here is implementation
      //
      // Call these two functions before and after
      // dependence analysis, they place a temporary
      // dependence on the operation so that it doesn't
      // prematurely trigger before the analysis is
      // complete.  The end call will trigger the
      // operation if it is complete.
      void begin_dependence_analysis(void);
      void end_dependence_analysis(void);
      // Operations for registering dependences and
      // then notifying them when being woken up
      // This call will attempt to register a dependence
      // from the operation on which it is called to the target
      // Return true if the operation has committed and can be 
      // pruned out of the list of mapping dependences.
      bool register_dependence(Operation *target, GenerationID target_gen);
      // This function call does everything that the previous one does, but
      // it also records information about the regions involved and how
      // whether or not they will be validated by the consuming operation.
      // Return true if the operation has committed and can be pruned
      // out of the list of dependences.
      bool register_region_dependence(unsigned idx, Operation *target,
                              GenerationID target_gen, unsigned target_idx,
                              DependenceType dtype, bool validates,
                              const FieldMask &dependent_mask);
      // This method is invoked by one of the two above to perform
      // the registration.  Returns true if we have not yet commited
      // and should therefore be notified once the dependent operation
      // has committed or verified its regions.
      bool perform_registration(GenerationID our_gen, 
                                Operation *op, GenerationID op_gen,
                                bool &registered_dependence,
                                MappingDependenceTracker *tracker,
                                RtEvent other_commit_event);
      // Check to see if the operation is still valid
      // for the given GenerationID.  This method is not precise
      // and may return false when the operation has committed.
      // However, the converse will never be occur.
      bool is_operation_committed(GenerationID gen);
      // Add and remove mapping references to tell an operation
      // how many places additional dependences can come from.
      // Once the mapping reference count goes to zero, no
      // additional dependences can be registered.
      bool add_mapping_reference(GenerationID gen);
      void remove_mapping_reference(GenerationID gen);
    public:
      // Notify when a region from a dependent task has 
      // been verified (flows up edges)
      void notify_regions_verified(const std::set<unsigned> &regions,
                                   GenerationID gen);
    public:
      // Help for seeing if the parent region is non-exclusively virtual mapped
      bool is_parent_nonexclusive_virtual_mapping(unsigned index);
      // Help for finding the contexts for an operation
      InnerContext* find_physical_context(unsigned index);
    public:
      // Support for operations that compute futures
      void compute_task_tree_coordinates(TaskTreeCoordinates &coordinates);
    public: // Support for mapping operations
      static void prepare_for_mapping(PhysicalManager *manager,
                                      MappingInstance &instance);
      static void prepare_for_mapping(const std::vector<InstanceView*> &views,
                           std::vector<MappingInstance> &input_valid,
                           std::vector<MappingCollective> &collective_valid);
      static void prepare_for_mapping(const InstanceSet &valid,
                           const FieldMaskSet<ReplicatedView> &collectives,
                           std::vector<MappingInstance> &input_valid,
                           std::vector<MappingCollective> &collective_valid);
      static void prepare_for_mapping(const InstanceSet &valid,
                           const FieldMaskSet<ReplicatedView> &collectives,
                           const std::set<Memory> &filter_memories,
                           std::vector<MappingInstance> &input_valid,
                           std::vector<MappingCollective> &collective_valid);
      void compute_ranking(MapperManager            *mapper,
          const std::deque<MappingInstance>         &output,
          const std::vector<InstanceView*>          &sources,
          std::vector<unsigned>                     &ranking,
          std::map<unsigned,PhysicalManager*>       &collective_insts) const;
      void log_mapping_decision(unsigned index, const RegionRequirement &req,
                                const InstanceSet &targets,
                                bool postmapping = false) const;
      void log_virtual_mapping(unsigned index, 
                               const RegionRequirement &req) const;
#ifdef DEBUG_LEGION
    protected:
      virtual void dump_physical_state(RegionRequirement *req, unsigned idx,
                                       bool before = false,
                                       bool closing = false);
#endif
    public:
      // Pack the needed parts of this operation for a remote operation
      virtual void pack_remote_operation(Serializer &rez, AddressSpaceID target,
                                         std::set<RtEvent> &applied) const;
      void pack_local_remote_operation(Serializer &rez) const;
    protected:
      static inline void add_launch_space_reference(IndexSpaceNode *node)
      {
        node->add_base_valid_ref(CONTEXT_REF);
      }
      static inline bool remove_launch_space_reference(IndexSpaceNode *node)
      {
        return (node != NULL) && node->remove_base_valid_ref(CONTEXT_REF);
      }
    public:
      Runtime *const runtime;
    protected:
      mutable LocalLock op_lock;
      GenerationID gen;
      UniqueID unique_op_id;
      // The issue index of this operation in the context
      uint64_t context_index;
    protected:
      // Operations on which this operation depends
      std::map<Operation*,GenerationID> incoming;
      // Operations which depend on this operation
      std::map<Operation*,GenerationID> outgoing;
      // Number of outstanding mapping references, once this goes to 
      // zero then the set of outgoing edges is fixed
      unsigned outstanding_mapping_references;
      // The set of unverified regions
      std::set<unsigned> unverified_regions;
      // For each of our regions, a map of operations to the regions
      // which we can verify for each operation
      std::map<Operation*,std::set<unsigned> > verify_regions;
#ifdef DEBUG_LEGION
      // Whether this operation is active or not
      bool activated;
#endif
      // Whether this operation has executed its prepipeline stage yet
      bool prepipelined;
      // Whether this operation has mapped, once it has mapped then
      // the set of incoming dependences is fixed
      bool mapped;
      // Whether this task has executed or not
      bool executed;
      // Whether speculation for this operation has been resolved
      bool resolved;
      // Whether this operation has completed, cannot commit until
      // both completed is set, and outstanding mapping references
      // has been gone to zero.
      bool completed;
      // Some operations commit out of order and if they do then
      // commited is set to prevent any additional dependences from
      // begin registered.
      bool committed;
      // Whether the physical instances for this region have been
      // hardened by copying them into reslient memories
      bool hardened;
      // Track whether trigger_commit has already been invoked
      bool trigger_commit_invoked;
      // Keep track of whether an eary commit was requested
      bool early_commit_request;
      // Are we tracking this operation in the parent's context
      bool track_parent;
      // Track whether we are tracing this operation
      bool tracing; 
      // The trace for this operation if any
      LogicalTrace *trace;
      // The id local to a trace
      size_t trace_local_id;
      // The enclosing context for this operation
      InnerContext *parent_ctx;
      // The prepipeline event for this operation
      RtUserEvent prepipelined_event;
      // The mapped event for this operation
      RtUserEvent mapped_event;
      // The resolved event for this operation
      RtUserEvent resolved_event;
      // The commit event for this operation
      RtUserEvent commit_event;
      // Previous execution fence if there was one
      ApEvent execution_fence_event;
      // Our must epoch if we have one
      MustEpochOp *must_epoch;
      // Dependence trackers for detecting when it is safe to map and commit
      // We allocate and free these every time to ensure that their memory
      // is always cleaned up after each operation
      MappingDependenceTracker *mapping_tracker;
      CommitDependenceTracker  *commit_tracker;
    private:
      // The completion event for this operation
      ApUserEvent completion_event;
      // Track the completion events for this operation in case someone
      // decides that they are going to ask for it later
      std::set<ApEvent> completion_effects;
      // Provenance information for this operation
      Provenance *provenance;
    };

    /**
     * class CollectiveHelperOp
     * This is a small class that helps behave like an operation
     * for the other types that might want to perform collective
     * rendezvous but are not an operation like a ShardManager
     */
    class CollectiveHelperOp : public DistributedCollectable {
    public:
      CollectiveHelperOp(Runtime *rt, DistributedID did,
                         bool register_with_runtime = true,
                         CollectiveMapping *mapping = NULL)
        : DistributedCollectable(rt, did, register_with_runtime, mapping) { }
    public:
      virtual InnerContext* get_context(void) = 0;
      virtual InnerContext* find_physical_context(unsigned index) = 0;
      virtual size_t get_collective_points(void) const = 0;
    public:
      inline void activate(void) { }
      inline void deactivate(bool) { }
    };

    /**
     * \class CollectiveVersioningBase
     */
    class CollectiveVersioningBase {
    public:
      struct RegionVersioning {
        LegionMap<std::pair<AddressSpaceID,EqSetTracker*>,FieldMask> trackers;
        RtUserEvent ready_event;
      };
      struct PendingVersioning {
        LegionMap<LogicalRegion,RegionVersioning> region_versioning;
        size_t remaining_arrivals;
      };
      static void pack_collective_versioning(Serializer &rez,
          const LegionMap<LogicalRegion,RegionVersioning> &to_perform);
      static bool unpack_collective_versioning(Deserializer &derez,
                LegionMap<LogicalRegion,RegionVersioning> &to_perform);
    protected:
      mutable LocalLock                                 versioning_lock;
      std::map<unsigned,PendingVersioning>              pending_versioning;
    };

    /**
     * \class CollectiveVersioning
     */
    template<typename OP>
    class CollectiveVersioning : public OP,
                                 public CollectiveVersioningBase {
    public:
      template<typename ... Args>
      CollectiveVersioning(Runtime *rt, Args&& ... args)
        : OP(rt, std::forward<Args>(args) ...) { }
      CollectiveVersioning(const CollectiveVersioning<OP> &rhs) = delete; 
    public:
      CollectiveVersioning<OP>& operator=(
          const CollectiveVersioning<OP> &rhs) = delete;
    public:
      virtual void activate(void);
      virtual void deactivate(bool free = true);
    public:
      RtEvent rendezvous_collective_versioning_analysis(unsigned index,
          LogicalRegion handle, EqSetTracker *tracker, AddressSpaceID space,
          const FieldMask &mask, unsigned parent_req_index); 
      void rendezvous_collective_versioning_analysis(unsigned index,
          unsigned parent_req_index,
          LegionMap<LogicalRegion,RegionVersioning> &to_perform);
      virtual void finalize_collective_versioning_analysis(unsigned index,
          unsigned parent_req_index,
          LegionMap<LogicalRegion,RegionVersioning> &to_perform);
    };

    /**
     * \class CollectiveViewCreatorBase
     * The base class that has most of the implementations for 
     * collective views creation, modulo the parts that hook in
     * to the operation class.
     */
    class CollectiveViewCreatorBase {
    public: // Data structures for collective view rendezvous
      struct RendezvousKey {
      public:
        RendezvousKey(void) : region_index(0), analysis(0) { }
        RendezvousKey(unsigned index, unsigned ana)
          : region_index(index), analysis(ana) { }
      public:
        inline bool operator<(const RendezvousKey &rhs) const
        {
          if (region_index < rhs.region_index) return true;
          if (region_index > rhs.region_index) return false;
          return (analysis < rhs.analysis);
        }
        inline bool operator==(const RendezvousKey &rhs) const
        {
          if (region_index != rhs.region_index) return false;
          return (analysis == rhs.analysis);
        }
      public:
        unsigned region_index;
        unsigned analysis;
      };
      struct PendingRendezvousKey : public RendezvousKey {
      public:
        PendingRendezvousKey(void) 
          : RendezvousKey(), region(LogicalRegion::NO_REGION) { }
        PendingRendezvousKey(unsigned index, unsigned ana, LogicalRegion r)
          : RendezvousKey(index, ana), region(r) { }
      public:
        inline bool operator<(const PendingRendezvousKey &rhs) const
        {
          if (region_index < rhs.region_index) return true;
          if (region_index > rhs.region_index) return false;
          if (analysis < rhs.analysis) return true;
          if (analysis > rhs.analysis) return false;
          return (region < rhs.region);
        }
        inline bool operator==(const PendingRendezvousKey &rhs) const
        {
          if (region_index != rhs.region_index) return false;
          if (analysis != rhs.analysis) return false;
          return (region == rhs.region);
        }
      public:
        LogicalRegion region;
      };
      struct CollectiveResult : public Collectable {
      public:
        CollectiveResult(const std::vector<DistributedID> &dids,
                         DistributedID collective_did, RtEvent ready);
        CollectiveResult(std::vector<DistributedID> &&dids,
                         DistributedID collective_did, RtEvent ready);
        // No-collective instance result
        CollectiveResult(DistributedID instance_did);
        // Temporary result pending response message
        CollectiveResult(const std::vector<DistributedID> &dids);
      public:
        bool matches(const std::vector<DistributedID> &dids) const;
      public:
        const std::vector<DistributedID> individual_dids;
        // Not const so they can be updated by response messages
        DistributedID collective_did;
        RtEvent ready_event;
      };
      struct RendezvousResult : public Collectable {
      public:
        RendezvousResult(CollectiveViewCreatorBase *owner,
                         const PendingRendezvousKey &key,
                         const InstanceSet &insts, InnerContext *physical_ctx);
        ~RendezvousResult(void);
      public:
        bool matches(const InstanceSet &insts) const;
        static LegionVector<std::pair<DistributedID,FieldMask> >
                                  init_instances(const InstanceSet &insts);
        bool finalize_rendezvous(CollectiveMapping *mapping,
                                 const FieldMaskSet<CollectiveResult> &views,
                                 const std::map<DistributedID,size_t> &counts,
                                 Runtime *runtime, bool first, size_t local);
      public:
        CollectiveViewCreatorBase *const owner;
        InnerContext *const physical_ctx;
        const PendingRendezvousKey key;
        // These are the instances represented for this particular result
        const LegionVector<std::pair<DistributedID,FieldMask> > instances;
        const RtUserEvent ready;
      public:
        // These are the places to put the results when ready
        std::vector<CollectiveMapping**> target_mappings;
        std::vector<bool*> target_first_locals;
        std::vector<LegionVector<FieldMaskSet<InstanceView> >*> target_views;
        std::vector<std::map<InstanceView*,size_t>*> target_arrivals;
      };
      struct CollectiveRendezvous {
      public:
        std::vector<std::pair<AddressSpaceID,RendezvousResult*> > results;
        LegionMap<DistributedID,FieldMask> groups;
        std::map<DistributedID,size_t> counts;
      };
      struct PendingCollective {
      public:
        PendingCollective(size_t arrivals) : remaining_arrivals(arrivals) { }
      public:
        // Note you can't count the rendezvous results because you can
        // get duplicate arrivals from multiple operations
        std::map<LogicalRegion,CollectiveRendezvous> rendezvous;
        size_t remaining_arrivals;
      };
    public:
      RendezvousResult* find_or_create_rendezvous(unsigned index,
                        unsigned analysis, LogicalRegion region, 
                        const InstanceSet &targets, InnerContext *physical_ctx,
                        CollectiveMapping *&analysis_mapping, bool &first_local,
                        LegionVector<FieldMaskSet<InstanceView> > &target_views,
                        std::map<InstanceView*,size_t> &collective_arrivals);
      bool remove_pending_rendezvous(RendezvousResult *result);
      static void finalize_collective_mapping(Runtime *runtime,
          CollectiveMapping *mapping, AddressSpaceID owner_space,
          // Can assume that the results are sorted
          std::vector<std::pair<AddressSpaceID,RendezvousResult*> > &results,
          // Instance DID to counts of users
          const std::map<DistributedID,size_t> &counts,
          // The collective views that describes the results for this region
          const FieldMaskSet<CollectiveResult> &views);
      static void handle_finalize_collective_mapping(Deserializer &derez,
                                                     Runtime *runtime);
      static void update_groups_and_counts(CollectiveRendezvous &target,
          DistributedID did, const FieldMask &mask, size_t count = 1);
      static void pack_collective_rendezvous(Serializer &rez,
          const std::map<LogicalRegion,CollectiveRendezvous> &rendezvous);
      static void unpack_collective_rendezvous(Deserializer &derez,
          std::map<LogicalRegion,CollectiveRendezvous> &rendezvous);
    protected:
      // Collective instance rendezvous data structures
      mutable LocalLock                                 collective_lock;
      std::map<PendingRendezvousKey,
               std::vector<RendezvousResult*> >         pending_rendezvous;
      std::map<RendezvousKey,PendingCollective>         pending_collectives; 
    };

    /**
     * \class CollectiveViewCreator
     * This class provides common functionality for all index space 
     * operations that are going to need to perform rendezvous between
     * point ops/tasks that need to create collective views 
     */
    template<typename OP>
    class CollectiveViewCreator : public CollectiveVersioning<OP>, 
                                  public CollectiveViewCreatorBase {
    public:
      template<typename ... Args>
      CollectiveViewCreator(Runtime *rt, Args&& ... args)
        : CollectiveVersioning<OP>(rt, std::forward<Args>(args) ...) { }
      CollectiveViewCreator(const CollectiveViewCreator<OP> &rhs) = delete; 
    public:
      CollectiveViewCreator<OP>& operator=(
          const CollectiveViewCreator<OP> &rhs) = delete;
    public:
      virtual void activate(void);
      virtual void deactivate(bool free = true);
    public:
      virtual RtEvent convert_collective_views(unsigned requirement_index,
                       unsigned analysis_index, LogicalRegion region,
                       const InstanceSet &targets, InnerContext *physical_ctx,
                       CollectiveMapping *&analysis_mapping, bool &first_local,
                       LegionVector<FieldMaskSet<InstanceView> > &target_views,
                       std::map<InstanceView*,size_t> &collective_arrivals);
      // This always needs to happen on the origin node for the operation
      // so we override it in the case of slice task to handle the remote case
      virtual void rendezvous_collective_mapping(unsigned requirement_index,
                                  unsigned analysis_index,
                                  LogicalRegion region,
                                  RendezvousResult *result,
                                  AddressSpaceID source,
                                  const LegionVector<
                                   std::pair<DistributedID,FieldMask> > &insts);
      void rendezvous_collective_mapping(const RendezvousKey &key,
                      std::map<LogicalRegion,CollectiveRendezvous> &rendezvous);
      // In the case of control replication we need to perform additional 
      // rendezvous steps across the shards so we override for those cases
      virtual void construct_collective_mapping(const RendezvousKey &key,
                      std::map<LogicalRegion,CollectiveRendezvous> &rendezvous);
    };

    /**
     * \class ExternalMappable
     * This is class that provides some basic functionality for
     * packing and unpacking the data structures used by 
     * external facing operations
     */
    class ExternalMappable {
    public:
      virtual void set_context_index(uint64_t index) = 0;
    public:
      static void pack_mappable(const Mappable &mappable, Serializer &rez);
      static void pack_index_space_requirement(
          const IndexSpaceRequirement &req, Serializer &rez);
      static void pack_region_requirement(
          const RegionRequirement &req, Serializer &rez);
      static void pack_grant(
          const Grant &grant, Serializer &rez);
      static void pack_phase_barrier(
          const PhaseBarrier &barrier, Serializer &rez);
    public:
      static void unpack_mappable(Mappable &mappable, Deserializer &derez);
      static void unpack_index_space_requirement(
          IndexSpaceRequirement &req, Deserializer &derez);
      static void unpack_region_requirement(
          RegionRequirement &req, Deserializer &derez);
      static void unpack_grant(
          Grant &grant, Deserializer &derez);
      static void unpack_phase_barrier(
          PhaseBarrier &barrier, Deserializer &derez);
    };

    /**
     * \class MemoizableOp
     * A memoizable operation is an abstract class
     * that serves as the basis for operation whose
     * physical analysis can be memoized.  Memoizable
     * operations go through an extra step in the mapper
     * to determine whether to memoize their physical analysis.
     */
    class MemoizableOp : public Operation {
    public:
      enum MemoizableState {
        NO_MEMO,   // The operation is not subject to memoization
        MEMO_REQ,  // The mapper requested memoization on this operation
        MEMO_RECORD,    // The runtime is recording analysis for this operation
        MEMO_REPLAY,    // The runtime is replaying analysis for this opeartion
      };
    public:
      struct DeferRecordCompleteReplay : 
        public LgTaskArgs<DeferRecordCompleteReplay> {
      public:
        static const LgTaskID TASK_ID = LG_DEFER_RECORD_COMPLETE_REPLAY_TASK_ID;
      public:
        DeferRecordCompleteReplay(MemoizableOp *memo, ApEvent precondition,
            const TraceInfo &trace_info, UniqueID provenance);
      public:
        MemoizableOp *const memo;
        const ApEvent precondition;
        TraceInfo *const trace_info;
        const RtUserEvent done;
      };
    public:
      MemoizableOp(Runtime *rt);
      virtual ~MemoizableOp(void);
    public:
      virtual void activate(void);
      virtual void deactivate(bool free = true);
    public:
      inline PhysicalTemplate* get_template(void) const { return tpl; }
      inline bool is_memoizing(void) const { return memo_state != NO_MEMO; }
      inline bool is_recording(void) const { return memo_state == MEMO_RECORD;}
      inline bool is_replaying(void) const { return memo_state == MEMO_REPLAY; }
      inline MemoizableState get_memoizable_state(void) const 
        { return memo_state; }
    public:
      virtual void trigger_replay(void) = 0;
      virtual void initialize_memoizable(void) 
        { /* do nothing unless override by a base class */ }
      virtual TraceLocalID get_trace_local_id(void) const
        { return TraceLocalID(trace_local_id, DomainPoint()); }
      virtual ApEvent compute_sync_precondition(const TraceInfo &info) const
        { assert(false); return ApEvent::NO_AP_EVENT; }
      virtual void complete_replay(ApEvent precondition,
                                   ApEvent postcondition) 
        { assert(false); }
      virtual ApEvent replay_mapping(void)
        { assert(false); return ApEvent::NO_AP_EVENT; }
      virtual MemoizableOp* get_memoizable(void) { return this; }
    protected:
      void invoke_memoize_operation(void);
      RtEvent record_complete_replay(const TraceInfo &trace_info,
                    RtEvent ready = RtEvent::NO_RT_EVENT,
                    ApEvent precondition = ApEvent::NO_AP_EVENT);
      template<typename OP, bool HAS_SYNCS>
      static ApEvent compute_sync_precondition_with_syncs(OP *op, 
                                    const TraceInfo &trace_info);
    public:
      static void handle_record_complete_replay(const void *args);
    protected:
      // The physical trace for this operation if any
      PhysicalTemplate *tpl;
      // Track whether we are memoizing physical analysis for this operation
      MemoizableState memo_state; 
    };

    /**
     * \class Memoizable
     * The memoizable class overrides certain pipeline stages to help
     * with making decisions about what to memoize
     */
    template<typename OP>
    class Memoizable : public OP {
    public:
      template<typename ... Args>
      Memoizable(Runtime *rt, Args&& ... args) 
        : OP(rt, std::forward<Args>(args) ...) { }
      virtual ~Memoizable(void) { }
    public:
      virtual void trigger_dependence_analysis(void) override;
      virtual void trigger_ready(void) override;
      virtual ApEvent compute_sync_precondition(
                        const TraceInfo &info) const override;
      virtual void initialize_memoizable(void) override;
    };

    /**
     * \class PredicatedOp
     * A predicated operation is an abstract class
     * that serves as the basis for operation which
     * will be executed with a predicate value. 
     * Note that all speculative operations are also memoizable operations.
     */
    class PredicatedOp : public MemoizableOp {
    public:
      enum PredState {
        PENDING_PREDICATE_STATE,
        PREDICATED_TRUE_STATE,
        PREDICATED_FALSE_STATE,
      };
    public:
      PredicatedOp(Runtime *rt);
    public:
      virtual void activate(void);
      virtual void deactivate(bool free = true);
    public:
      void initialize_predication(InnerContext *ctx, unsigned regions,
          const Predicate &p, Provenance *provenance);
      virtual bool is_predicated_op(void) const;
      // Wait until the predicate is valid and then return
      // its value.  Give it the current processor in case it
      // needs to wait for the value
      bool get_predicate_value(size_t index);
    public:
      // This method gets invoked if a predicate for a predicated
      // operation resolves to false before we try to map the operation 
      virtual void predicate_false(void) = 0;
    protected:
      PredState     predication_state;
      PredicateImpl *predicate;
    public:
      // For managing predication
      PredEvent true_guard;
      PredEvent false_guard;
    };

    /**
     * \class Predicated 
     * Override the logical dependence analysis to handle any kind
     * of predicated analysis or speculation
     */
    template<typename OP>
    class Predicated : public Memoizable<OP> {
    public:
      Predicated(Runtime *rt) : Memoizable<OP>(rt) {}
      virtual ~Predicated(void) { }
    public:
      virtual void trigger_dependence_analysis(void) override;
      virtual void trigger_ready(void) override;
    };

    /**
     * \class ExternalMapping
     * An extension of the external-facing InlineMapping to help 
     * with packing and unpacking them
     */
    class ExternalMapping : public InlineMapping, public ExternalMappable {
    public:
      ExternalMapping(void);
    public:
      virtual void set_context_index(uint64_t index) = 0;
    public:
      void pack_external_mapping(Serializer &rez, AddressSpaceID target) const;
      void unpack_external_mapping(Deserializer &derez, Runtime *runtime);
    };

    /**
     * \class MapOp
     * Mapping operations are used for computing inline mapping
     * operations.  Mapping operations will always update a
     * physical region once they have finished mapping.  They
     * then complete and commit immediately, possibly even
     * before the physical region is ready to be used.  This
     * also reflects that mapping operations cannot be rolled
     * back because once they have mapped, then information
     * has the ability to escape back to the application's
     * domain and can no longer be tracked by Legion.  Any
     * attempt to roll back an inline mapping operation
     * will result in the entire enclosing task context
     * being restarted.
     */
    class MapOp : public ExternalMapping, public Operation {
    public:
      static const AllocationType alloc_type = MAP_OP_ALLOC;
    public:
      MapOp(Runtime *rt);
      MapOp(const MapOp &rhs);
      virtual ~MapOp(void);
    public:
      MapOp& operator=(const MapOp &rhs);
    public:
      PhysicalRegion initialize(InnerContext *ctx,
                                const InlineLauncher &launcher,
                                Provenance *provenance);
      void initialize(InnerContext *ctx, const PhysicalRegion &region,
                      Provenance *provenance);
      virtual const RegionRequirement& get_requirement(unsigned idx = 0) const
        { return requirement; }
    public:
      virtual void activate(void);
      virtual void deactivate(bool free = true);
      virtual const char* get_logging_name(void) const;
      virtual OpKind get_operation_kind(void) const;
      virtual size_t get_region_count(void) const;
      virtual Mappable* get_mappable(void);
    public:
      virtual bool has_prepipeline_stage(void) const { return true; }
      virtual void trigger_prepipeline_stage(void);
      virtual void trigger_dependence_analysis(void);
      virtual void trigger_ready(void);
      virtual void trigger_mapping(void);
      virtual void trigger_commit(void);
      virtual unsigned find_parent_index(unsigned idx);
      virtual void select_sources(const unsigned index, PhysicalManager *target,
                                  const std::vector<InstanceView*> &sources,
                                  std::vector<unsigned> &ranking,
                                  std::map<unsigned,PhysicalManager*> &points);
      virtual std::map<PhysicalManager*,unsigned>*
                   get_acquired_instances_ref(void);
      virtual void update_atomic_locks(const unsigned index,
                                       Reservation lock, bool exclusive);
    public:
      virtual UniqueID get_unique_id(void) const;
      virtual uint64_t get_context_index(void) const;
      virtual void set_context_index(uint64_t index);
      virtual int get_depth(void) const;
      virtual const Task* get_parent_task(void) const;
      virtual const std::string& get_provenance_string(bool human = true) const;
    protected:
      void check_privilege(void);
      void compute_parent_index(void);
      virtual bool invoke_mapper(InstanceSet &mapped_instances,
                               std::vector<PhysicalManager*> &source_instances);
      virtual int add_copy_profiling_request(const PhysicalTraceInfo &info,
                               Realm::ProfilingRequestSet &requests,
                               bool fill, unsigned count = 1);
      virtual void handle_profiling_response(const ProfilingResponseBase *base,
                                      const Realm::ProfilingResponse &response,
                                      const void *orig, size_t orig_length);
      virtual void handle_profiling_update(int count);
      virtual void pack_remote_operation(Serializer &rez, AddressSpaceID target,
                                         std::set<RtEvent> &applied) const;
      virtual RtEvent finalize_complete_mapping(RtEvent event) { return event; }
    protected:
      bool remap_region;
      ApUserEvent ready_event;
      ApEvent termination_event;
      PhysicalRegion region;
      unsigned parent_req_index;
      VersionInfo version_info;
      std::map<PhysicalManager*,unsigned> acquired_instances;
      std::map<Reservation,bool> atomic_locks;
      std::set<RtEvent> map_applied_conditions;
    protected:
      MapperManager *mapper;
    protected:
      struct MapProfilingInfo : public Mapping::Mapper::InlineProfilingInfo {
      public:
        void *buffer;
        size_t buffer_size;
      };
      std::vector<ProfilingMeasurementID>           profiling_requests;
      std::vector<MapProfilingInfo>                     profiling_info;
      RtUserEvent                                   profiling_reported;
      int                                           profiling_priority;
      int                                           copy_fill_priority;
      std::atomic<int>                  outstanding_profiling_requests;
      std::atomic<int>                  outstanding_profiling_reported;
    };

    /**
     * \class ExternalCopy
     * An extension of the external-facing Copy to help 
     * with packing and unpacking them
     */
    class ExternalCopy : public Copy, public ExternalMappable {
    public:
      ExternalCopy(void);
    public:
      virtual void set_context_index(uint64_t index) = 0;
    public:
      void pack_external_copy(Serializer &rez, AddressSpaceID target) const;
      void unpack_external_copy(Deserializer &derez, Runtime *runtime);
    };

    /**
     * \class CopyOp
     * The copy operation provides a mechanism for applications
     * to directly copy data between pairs of fields possibly
     * from different region trees in an efficient way by
     * using the low-level runtime copy facilities. 
     */
    class CopyOp : public ExternalCopy, public PredicatedOp {
    public:
      static const AllocationType alloc_type = COPY_OP_ALLOC;
    public:
      enum ReqType {
        SRC_REQ = 0,
        DST_REQ = 1,
        GATHER_REQ = 2,
        SCATTER_REQ = 3,
      };
    private:
      static constexpr size_t REQ_COUNT = SCATTER_REQ + 1;
      static const ReqType req_types[REQ_COUNT];
    public:
      struct DeferredCopyAcross : public LgTaskArgs<DeferredCopyAcross>,
                                  public PhysicalTraceInfo {
      public:
        static const LgTaskID TASK_ID = LG_DEFERRED_COPY_ACROSS_TASK_ID;
      public:
        DeferredCopyAcross(CopyOp *op, const PhysicalTraceInfo &info,
                           unsigned idx, ApEvent init, ApEvent sready,
                           ApEvent dready, ApEvent gready,
                           ApEvent cready, ApUserEvent local_pre,
                           ApUserEvent local_post, ApEvent collective_pre, 
                           ApEvent collective_post, PredEvent g, RtUserEvent a,
                           InstanceSet *src, InstanceSet *dst,
                           InstanceSet *gather, InstanceSet *scatter,
                           const bool preimages)
          : LgTaskArgs<DeferredCopyAcross>(op->get_unique_op_id()), 
            PhysicalTraceInfo(info), copy(op), index(idx),
            init_precondition(init), src_ready(sready), dst_ready(dready),
            gather_ready(gready), scatter_ready(cready),
            local_precondition(local_pre), local_postcondition(local_post),
            collective_precondition(collective_pre), 
            collective_postcondition(collective_post), guard(g), applied(a),
            src_targets(src), dst_targets(dst), gather_targets(gather),
            scatter_targets(scatter), compute_preimages(preimages)
          // This is kind of scary, Realm is about to make a copy of this
          // without our knowledge, but we need to preserve the correctness
          // of reference counting on PhysicalTraceRecorders, so just add
          // an extra reference here that we will remove when we're handled.
          { if (rec != NULL) rec->add_recorder_reference(); }
      public:
        inline void remove_recorder_reference(void) const
          { if ((rec != NULL) && rec->remove_recorder_reference()) delete rec; }
      public:
        CopyOp *const copy;
        const unsigned index;
        const ApEvent init_precondition;
        const ApEvent src_ready;
        const ApEvent dst_ready;
        const ApEvent gather_ready;
        const ApEvent scatter_ready;
        const ApUserEvent local_precondition;
        const ApUserEvent local_postcondition;
        const ApEvent collective_precondition;
        const ApEvent collective_postcondition;
        const PredEvent guard;
        const RtUserEvent applied;
        InstanceSet *const src_targets;
        InstanceSet *const dst_targets;
        InstanceSet *const gather_targets;
        InstanceSet *const scatter_targets;
        const bool compute_preimages;
      };
    public:
      CopyOp(Runtime *rt);
      CopyOp(const CopyOp &rhs);
      virtual ~CopyOp(void);
    public:
      CopyOp& operator=(const CopyOp &rhs);
    public:
      void initialize(InnerContext *ctx,
                      const CopyLauncher &launcher, Provenance *provenance);
      void log_copy_requirements(void) const;
      void perform_base_dependence_analysis(bool permit_projection);
    public:
      virtual void activate(void);
      virtual void deactivate(bool free = true);
      virtual const char* get_logging_name(void) const;
      virtual OpKind get_operation_kind(void) const;
      virtual size_t get_region_count(void) const;
      virtual Mappable* get_mappable(void);
    public:
      virtual bool has_prepipeline_stage(void) const { return true; }
      virtual void trigger_prepipeline_stage(void);
      virtual void trigger_dependence_analysis(void);
      virtual void trigger_ready(void);
      virtual void trigger_mapping(void);
      virtual void trigger_commit(void);
      virtual void report_interfering_requirements(unsigned idx1,unsigned idx2);
      virtual RtEvent exchange_indirect_records(
          const unsigned index, const ApEvent local_pre, 
          const ApEvent local_post, ApEvent &collective_pre,
          ApEvent &collective_post, const TraceInfo &trace_info,
          const InstanceSet &instances, const RegionRequirement &req,
          std::vector<IndirectRecord> &records, const bool sources);
    public:
      virtual void predicate_false(void);
    public:
      virtual unsigned find_parent_index(unsigned idx);
      virtual void select_sources(const unsigned index, PhysicalManager *target,
                                  const std::vector<InstanceView*> &sources,
                                  std::vector<unsigned> &ranking,
                                  std::map<unsigned,PhysicalManager*> &points);
      virtual std::map<PhysicalManager*,unsigned>*
                   get_acquired_instances_ref(void);
      virtual void update_atomic_locks(const unsigned index,
                                       Reservation lock, bool exclusive);
    public:
      virtual UniqueID get_unique_id(void) const;
      virtual uint64_t get_context_index(void) const;
      virtual void set_context_index(uint64_t index);
      virtual int get_depth(void) const;
      virtual const Task* get_parent_task(void) const;
      virtual const std::string& get_provenance_string(bool human = true) const;
    protected:
      void check_copy_privileges(const bool permit_projection) const;
      void check_copy_privilege(const RegionRequirement &req, unsigned idx,
                                const bool permit_projection) const;
      void perform_type_checking(void) const;
      void compute_parent_indexes(void);
      void perform_copy_across(const unsigned index, 
                               const ApEvent init_precondition,
                               const ApEvent src_ready,
                               const ApEvent dst_ready,
                               const ApEvent gather_ready,
                               const ApEvent scatter_ready,
                               const ApUserEvent local_precondition,
                               const ApUserEvent local_postcondition,
                               const ApEvent collective_precondition,
                               const ApEvent collective_postcondition,
                               const PredEvent predication_guard,
                               const InstanceSet &src_targets,
                               const InstanceSet &dst_targets,
                               const InstanceSet *gather_targets,
                               const InstanceSet *scatter_targets,
                               const PhysicalTraceInfo &trace_info,
                               std::set<RtEvent> &applied_conditions,
                               const bool compute_preimages);
      void finalize_copy_profiling(void);
    protected:
      static void req_vector_reduce_to_readwrite(
        std::vector<RegionRequirement> &reqs,
        std::vector<unsigned> &changed_idxs);
      static void req_vector_reduce_restore(
        std::vector<RegionRequirement> &reqs,
        const std::vector<unsigned> &changed_idxs);
    public:
      static void handle_deferred_across(const void *args);
    public:
      // From MemoizableOp
      virtual void trigger_replay(void);
    public:
      // From Memoizable
      virtual void complete_replay(ApEvent pre, ApEvent copy_complete_event);
      virtual const VersionInfo& get_version_info(unsigned idx) const;
      virtual const RegionRequirement& get_requirement(unsigned idx) const;
    protected:
      template<ReqType REQ_TYPE>
      static const char* get_req_type_name(void);
      template<ReqType REQ_TYPE>
      int perform_conversion(unsigned idx, const RegionRequirement &req,
                             std::vector<MappingInstance> &output,
                             std::vector<MappingInstance> &input,
                             std::vector<PhysicalManager*> &sources,
                             InstanceSet &targets, bool is_reduce = false);
      virtual int add_copy_profiling_request(const PhysicalTraceInfo &info,
                               Realm::ProfilingRequestSet &requests,
                               bool fill, unsigned count = 1);
      virtual void handle_profiling_response(const ProfilingResponseBase *base,
                                      const Realm::ProfilingResponse &response,
                                      const void *orig, size_t orig_length);
      virtual void handle_profiling_update(int count);
      virtual void pack_remote_operation(Serializer &rez, AddressSpaceID target,
                                         std::set<RtEvent> &applied) const;
      // Separate function for this so it can be called by derived classes
      RtEvent perform_local_versioning_analysis(void);
    public:
      struct Operand
      {
        Operand(unsigned copy_index,
                ReqType type,
                unsigned req_index,
                RegionRequirement &requirement)
          :copy_index(copy_index),
           type(type),
           req_index(req_index),
           requirement(requirement)
        {}

        // from CopyLauncher
        const unsigned copy_index;
        const ReqType type;
        const unsigned req_index;
        RegionRequirement &requirement;

        // calculated in CopyOp
        unsigned parent_index;
        VersionInfo version;
      };

      struct SingleCopy
      {
        SingleCopy(unsigned copy_index,
                   Operand *src,
                   Operand *dst,
                   Operand *src_indirect,
                   Operand *dst_indirect,
                   Grant *grant,
                   PhaseBarrier *wait_barrier,
                   PhaseBarrier *arrive_barrier,
                   bool gather_is_range,
                   bool scatter_is_range);

        // from CopyLauncher
        const unsigned copy_index;
        Operand * const src;
        Operand * const dst;
        Operand * const src_indirect;
        Operand * const gather;
        Operand * const dst_indirect;
        Operand * const scatter;
        Grant * const grant;
        PhaseBarrier * const wait_barrier;
        PhaseBarrier * const arrive_barrier;
        bool gather_is_range;
        bool scatter_is_range;

        // calculated in CopyOp
        std::vector<IndirectRecord> src_indirect_records;
        std::vector<IndirectRecord> dst_indirect_records;
        std::map<Reservation,bool> atomic_locks;
      };

    protected:
      template<typename T>
      void initialize_copies_with_launcher(const T &launcher);
      void initialize_copies_with_copies(std::vector<SingleCopy> &other);

    private: // used internally for initialization
      template <typename T> class InitField;
      struct InitInfo;

      void initialize_copies(InitInfo &info);
      std::vector<RegionRequirement> &get_reqs_by_type(ReqType type);

    public: // per-operand and per-copy data
      LegionVector<Operand> operands;
      std::vector<SingleCopy> copies;
    protected: // for support with mapping
      MapperManager*              mapper;
    protected:
      std::vector<PhysicalManager*>         across_sources;
      std::map<PhysicalManager*,unsigned> acquired_instances;
      std::set<RtEvent> map_applied_conditions;
    protected:
      struct CopyProfilingInfo : public Mapping::Mapper::CopyProfilingInfo {
      public:
        void *buffer;
        size_t buffer_size;
      };
      std::vector<ProfilingMeasurementID>         profiling_requests;
      std::vector<CopyProfilingInfo>                  profiling_info;
      RtUserEvent                                 profiling_reported;
      int                                         profiling_priority;
      int                                         copy_fill_priority;
      std::atomic<int>                outstanding_profiling_requests;
      std::atomic<int>                outstanding_profiling_reported;
    public:
      bool                            possible_src_indirect_out_of_range;
      bool                            possible_dst_indirect_out_of_range;
      bool                            possible_dst_indirect_aliasing; 
    };

    /**
     * \class IndexCopyOp
     * An index copy operation is the same as a copy operation
     * except it is an index space operation for performing
     * multiple copies with projection functions
     */
    class IndexCopyOp : public CopyOp {
    public:
      IndexCopyOp(Runtime *rt);
      IndexCopyOp(const IndexCopyOp &rhs);
      virtual ~IndexCopyOp(void);
    public:
      IndexCopyOp& operator=(const IndexCopyOp &rhs);
    public:
      void initialize(InnerContext *ctx,
                      const IndexCopyLauncher &launcher,
                      IndexSpace launch_space,
                      Provenance *provenance);
    public:
      virtual void activate(void);
      virtual void deactivate(bool free = true); 
    public:
      virtual void trigger_prepipeline_stage(void);
      virtual void trigger_dependence_analysis(void);
      virtual void trigger_ready(void);
      virtual void trigger_mapping(void);
      virtual void trigger_commit(void);
      virtual void report_interfering_requirements(unsigned idx1,unsigned idx2);
      virtual RtEvent exchange_indirect_records(
          const unsigned index, const ApEvent local_pre,
          const ApEvent local_post, ApEvent &collective_pre,
          ApEvent &collective_post, const TraceInfo &trace_info,
          const InstanceSet &instances, const RegionRequirement &req,
          std::vector<IndirectRecord> &records, const bool sources); 
      virtual RtEvent finalize_exchange(const unsigned index,const bool source);
    public:
      virtual RtEvent find_intra_space_dependence(const DomainPoint &point);
      virtual void record_intra_space_dependence(const DomainPoint &point,
                                                 const DomainPoint &next,
                                                 RtEvent point_mapped);
    public:
      // From MemoizableOp
      virtual void trigger_replay(void);
      virtual void complete_replay(ApEvent precondition,
                                   ApEvent postcondition);
    public:
      virtual size_t get_collective_points(void) const;
    public:
      virtual IndexSpaceNode* get_shard_points(void) const 
        { return launch_space; }
      void enumerate_points(void);
      void handle_point_commit(RtEvent point_committed);
      void check_point_requirements(void);
    protected:
      void log_index_copy_requirements(void);
    public:
      IndexSpaceNode*                                    launch_space;
    protected:
      std::vector<PointCopyOp*>                          points;
      struct IndirectionExchange {
        std::set<ApEvent> local_preconditions;
        std::set<ApEvent> local_postconditions;
        std::vector<std::vector<IndirectRecord>*> src_records;
        std::vector<std::vector<IndirectRecord>*> dst_records;
        ApUserEvent collective_pre;
        ApUserEvent collective_post;
        RtUserEvent src_ready;
        RtUserEvent dst_ready;
      };
      std::vector<IndirectionExchange>                   collective_exchanges;
      std::vector<ApEvent>                               replay_postconditions;
      unsigned                                           points_replayed;
      unsigned                                           points_committed;
      bool                                       collective_src_indirect_points;
      bool                                       collective_dst_indirect_points;
      bool                                               commit_request;
      std::set<RtEvent>                                  commit_preconditions;
    protected:
      // For checking aliasing of points in debug mode only
      std::set<std::pair<unsigned,unsigned> > interfering_requirements; 
      std::map<DomainPoint,RtEvent> intra_space_dependences;
      std::map<DomainPoint,RtUserEvent> pending_intra_space_dependences;
    };

    /**
     * \class PointCopyOp
     * A point copy operation is used for executing the
     * physical part of the analysis for an index copy
     * operation.
     */
    class PointCopyOp : public CopyOp, public ProjectionPoint {
    public:
      friend class IndexCopyOp;
      PointCopyOp(Runtime *rt);
      PointCopyOp(const PointCopyOp &rhs);
      virtual ~PointCopyOp(void);
    public:
      PointCopyOp& operator=(const PointCopyOp &rhs);
    public:
      void initialize(IndexCopyOp *owner, const DomainPoint &point);
      void launch(void);
    public:
      virtual void activate(void);
      virtual void deactivate(bool free = true);
      virtual void trigger_prepipeline_stage(void);
      virtual void trigger_dependence_analysis(void);
      virtual void trigger_ready(void);
      // trigger_mapping same as base class
      virtual void complete_replay(ApEvent precondition,
                                   ApEvent postcondition);
      virtual void trigger_commit(void);
      virtual RtEvent exchange_indirect_records(
          const unsigned index, const ApEvent local_pre,
          const ApEvent local_post, ApEvent &collective_pre,
          ApEvent &collective_post, const TraceInfo &trace_info,
          const InstanceSet &instances, const RegionRequirement &req,
          std::vector<IndirectRecord> &records, const bool sources);
      virtual void record_completion_effect(ApEvent effect);
      virtual void record_completion_effect(ApEvent effect,
          std::set<RtEvent> &map_applied_events);
      virtual void record_completion_effects(const std::set<ApEvent> &effects);
      virtual void record_completion_effects(
                                          const std::vector<ApEvent> &effects);
      virtual unsigned find_parent_index(unsigned idx)
        { return owner->find_parent_index(idx); }
    public:
      virtual size_t get_collective_points(void) const;
      virtual bool find_shard_participants(std::vector<ShardID> &shards);
    public:
      // From ProjectionPoint
      virtual const DomainPoint& get_domain_point(void) const;
      virtual void set_projection_result(unsigned idx, LogicalRegion result);
      virtual void record_intra_space_dependences(unsigned idx,
                               const std::vector<DomainPoint> &region_deps);
      virtual const Mappable* as_mappable(void) const { return this; }
    public:
      // From Memoizable
      virtual TraceLocalID get_trace_local_id(void) const;
    protected:
      IndexCopyOp*                          owner;
      std::set<RtEvent>                     intra_space_mapping_dependences;
    };

    /**
     * \class FenceOp
     * Fence operations give the application the ability to
     * enforce ordering guarantees between different tasks
     * in the same context which may become important when
     * certain updates to the region tree are desired to be
     * observed before a later operation either maps or 
     * runs. All fences are mapping fences for correctness.
     * Fences all support the optional ability to be an 
     * execution fence.
     */
    class FenceOp : public MemoizableOp {
    public:
      enum FenceKind {
        MAPPING_FENCE,
        EXECUTION_FENCE,
      };
    public:
      static const AllocationType alloc_type = FENCE_OP_ALLOC;
    public:
      FenceOp(Runtime *rt);
      FenceOp(const FenceOp &rhs);
      virtual ~FenceOp(void);
    public:
      FenceOp& operator=(const FenceOp &rhs);
    public:
      Future initialize(InnerContext *ctx, FenceKind kind, bool need_future,
                        Provenance *provenance);
      inline void add_mapping_applied_condition(RtEvent precondition)
        { map_applied_conditions.insert(precondition); }
      inline void record_execution_precondition(ApEvent precondition)
        { execution_preconditions.insert(precondition); }
    public:
      virtual void activate(void);
      virtual void deactivate(bool free = true);
      virtual const char* get_logging_name(void) const;
      virtual OpKind get_operation_kind(void) const;
      virtual bool invalidates_physical_trace_template(bool &exec_fence) const
        { exec_fence = (fence_kind == EXECUTION_FENCE); return exec_fence; }
      FenceKind get_fence_kind(void) { return fence_kind; }
    public:
      virtual void trigger_dependence_analysis(void);
      virtual void trigger_mapping(void);
      virtual void trigger_replay(void);
      virtual void complete_replay(ApEvent pre, ApEvent complete_event);
      virtual const VersionInfo& get_version_info(unsigned idx) const;
    protected:
      void perform_fence_analysis(bool update_fence = false);
      void update_current_fence(void);
    protected:
      FenceKind fence_kind;
      std::set<RtEvent> map_applied_conditions;
      std::set<ApEvent> execution_preconditions;
      Future result;
    };

    /**
     * \class FrameOp
     * Frame operations provide a mechanism for grouping 
     * operations within the same context into frames. Frames
     * provide an application directed way of controlling the
     * number of outstanding operations in flight in a context
     * at any given time through the mapper interface.
     */
    class FrameOp : public FenceOp {
    public:
      static const AllocationType alloc_type = FRAME_OP_ALLOC;
    public:
      FrameOp(Runtime *rt);
      FrameOp(const FrameOp &rhs);
      virtual ~FrameOp(void);
    public:
      FrameOp& operator=(const FrameOp &rhs);
    public:
      void initialize(InnerContext *ctx, Provenance *provenance);
      void set_previous(ApEvent previous);
    public:
      virtual void activate(void);
      virtual void deactivate(bool free = true);
      virtual const char* get_logging_name(void) const;
      virtual OpKind get_operation_kind(void) const;
    public:
      virtual void trigger_mapping(void);
      virtual void trigger_complete(void);
    protected:
      ApEvent previous_completion;
    };

    /**
     * \class CreationOp
     * A creation operation is used for deferring the creation of
     * an particular resource until some event has transpired such
     * as the resolution of a future.
     */
    class CreationOp : public Operation {
    public:
      static const AllocationType alloc_type = CREATION_OP_ALLOC;
    public:
      enum CreationKind {
        INDEX_SPACE_CREATION,
        FIELD_ALLOCATION,
        FUTURE_MAP_CREATION,
      };
    public:
      CreationOp(Runtime *rt);
      CreationOp(const CreationOp &rhs);
      virtual ~CreationOp(void);
    public:
      CreationOp& operator=(const CreationOp &rhs);
    public:
      void initialize_index_space(InnerContext *ctx, IndexSpaceNode *node, 
                            const Future &future, Provenance *provenance,
                            bool owner = true, 
                            const CollectiveMapping *mapping = NULL);
      void initialize_field(InnerContext *ctx, FieldSpaceNode *node,
                            FieldID fid, const Future &field_size,
                            Provenance *provenance, bool owner = true);
      void initialize_fields(InnerContext *ctx, FieldSpaceNode *node,
                             const std::vector<FieldID> &fids,
                             const std::vector<Future> &field_sizes,
                             Provenance *provenance, bool owner = true);
      void initialize_map(InnerContext *ctx, Provenance *provenance,
                          const std::map<DomainPoint,Future> &futures);
    public:
      virtual void activate(void);
      virtual void deactivate(bool free = true);
      virtual const char* get_logging_name(void) const;
      virtual OpKind get_operation_kind(void) const;
    public:
      virtual void trigger_dependence_analysis(void);
      virtual void trigger_mapping(void);
      virtual void trigger_execution(void);
    protected:
      CreationKind kind; 
      IndexSpaceNode *index_space_node;
      FieldSpaceNode *field_space_node;
      std::vector<Future> futures;
      std::vector<FieldID> fields;
      const CollectiveMapping *mapping;
      bool owner;
    };

    /**
     * \class DeletionOp
     * In keeping with the deferred execution model, deletions
     * must be deferred until all other operations that were
     * issued earlier are done using the regions that are
     * going to be deleted.  Deletion operations defer deletions
     * until they are safe to be committed.
     */
    class DeletionOp : public Operation {
    public:
      static const AllocationType alloc_type = DELETION_OP_ALLOC;
    public:
      enum DeletionKind {
        INDEX_SPACE_DELETION,
        INDEX_PARTITION_DELETION,
        FIELD_SPACE_DELETION,
        FIELD_DELETION,
        LOGICAL_REGION_DELETION,
      };
    public:
      DeletionOp(Runtime *rt);
      DeletionOp(const DeletionOp &rhs);
      virtual ~DeletionOp(void);
    public:
      DeletionOp& operator=(const DeletionOp &rhs);
    public:
      void set_deletion_preconditions(ApEvent precondition,
          const std::map<Operation*,GenerationID> &dependences);
    public:
      void initialize_index_space_deletion(InnerContext *ctx, IndexSpace handle,
                                   std::vector<IndexPartition> &sub_partitions,
                                   const bool unordered,Provenance *provenance);
      void initialize_index_part_deletion(InnerContext *ctx,IndexPartition part,
                                   std::vector<IndexPartition> &sub_partitions,
                                   const bool unordered,Provenance *provenance);
      void initialize_field_space_deletion(InnerContext *ctx,
                                           FieldSpace handle,
                                           const bool unordered,
                                           Provenance *provenance);
      void initialize_field_deletion(InnerContext *ctx, FieldSpace handle,
                                     FieldID fid, const bool unordered,
                                     FieldAllocatorImpl *allocator,
                                     Provenance *provenance,
                                     const bool non_owner_shard);
      void initialize_field_deletions(InnerContext *ctx, FieldSpace handle,
                                      const std::set<FieldID> &to_free,
                                      const bool unordered,
                                      FieldAllocatorImpl *allocator,
                                      Provenance *provenance,
                                      const bool non_owner_shard,
                                      const bool skip_dep_analysis = false);
      void initialize_logical_region_deletion(InnerContext *ctx, 
                                      LogicalRegion handle, 
                                      const bool unordered,
                                      Provenance *provenance,
                                      const bool skip_dep_analysis = false);
    public:
      virtual void activate(void);
      virtual void deactivate(bool free = true);
      virtual const char* get_logging_name(void) const;
      virtual OpKind get_operation_kind(void) const;
      virtual size_t get_region_count(void) const
        { return deletion_requirements.size(); }
      virtual const RegionRequirement &get_requirement(unsigned idx) const
        { return deletion_requirements[idx]; }
    protected:
      void log_deletion_requirements(void);
    public:
      virtual void trigger_dependence_analysis(void);
      virtual void trigger_ready(void);
      virtual void trigger_mapping(void); 
      virtual void trigger_complete(void);
      virtual unsigned find_parent_index(unsigned idx);
      virtual void pack_remote_operation(Serializer &rez, AddressSpaceID target,
                                         std::set<RtEvent> &applied) const;
    protected:
      DeletionKind kind;
      ApEvent execution_precondition;
      IndexSpace index_space;
      IndexPartition index_part;
      std::vector<IndexPartition> sub_partitions;
      FieldSpace field_space;
      FieldAllocatorImpl *allocator;
      LogicalRegion logical_region;
      std::set<FieldID> free_fields;
      std::vector<FieldID> local_fields;
      std::vector<FieldID> global_fields;
      std::vector<unsigned> local_field_indexes;
      std::vector<unsigned> parent_req_indexes;
      std::vector<unsigned> deletion_req_indexes;
      std::vector<bool> returnable_privileges;
      std::vector<RegionRequirement> deletion_requirements;
      LegionVector<VersionInfo> version_infos;
      std::set<RtEvent> map_applied_conditions;
      std::map<Operation*,GenerationID> dependences;
      bool has_preconditions;
    }; 

    /**
     * \class InternalOp
     * The InternalOp class is an abstract intermediate class
     * for detecting when an operation is generated by the 
     * runtime and not one created by the runtime. This
     * distinction is primarily emplyed by the tracing 
     * infrastructure which can memoize analysis overheads
     * for application operations, but must still handle
     * internal operations correctly.
     */
    class InternalOp : public Operation {
    public:
      InternalOp(Runtime *rt);
      virtual ~InternalOp(void);
    public:
      void initialize_internal(Operation *creator, int creator_req_idx);
      virtual void activate(void);
      virtual void deactivate(bool free = true);
    public:
      virtual bool is_internal_op(void) const { return true; }
      virtual const FieldMask& get_internal_mask(void) const = 0;
    public:
      inline Operation* get_creator_op(void) const { return create_op; }
      inline GenerationID get_creator_gen(void) const { return create_gen; }
      inline int get_internal_index(void) const { return creator_req_idx; }
      void record_trace_dependence(Operation *target, GenerationID target_gen,
                                   int target_idx, int source_idx,
                                   DependenceType dtype,
                                   const FieldMask &dependent_mask);
      virtual unsigned find_parent_index(unsigned idx);
    protected:
      // These things are really only needed for tracing
      // Information about the operation that generated
      // this close operation so we don't register dependences on it
      Operation *create_op;
      GenerationID create_gen;
      // The source index of the region requirement from the original 
      // operation that generated this internal operation
      int creator_req_idx;
    };

    /**
     * \class ExternalClose
     * An extension of the external-facing Close to help 
     * with packing and unpacking them
     */
    class ExternalClose : public Close, public ExternalMappable {
    public:
      ExternalClose(void);
    public:
      virtual void set_context_index(uint64_t index) = 0;
    public:
      void pack_external_close(Serializer &rez, AddressSpaceID target) const;
      void unpack_external_close(Deserializer &derez, Runtime *runtime);
    };

    /**
     * \class CloseOp
     * Close operations are only visible internally inside
     * the runtime and are issued to help close up the 
     * physical region tree. There are two types of close
     * operations that both inherit from this class:
     * InterCloseOp and PostCloseOp.
     */
    class CloseOp : public ExternalClose, public InternalOp {
    public:
      static const AllocationType alloc_type = CLOSE_OP_ALLOC;
    public:
      CloseOp(Runtime *rt);
      CloseOp(const CloseOp &rhs);
      virtual ~CloseOp(void);
    public:
      CloseOp& operator=(const CloseOp &rhs);
    public:
      virtual UniqueID get_unique_id(void) const;
      virtual uint64_t get_context_index(void) const;
      virtual void set_context_index(uint64_t index);
      virtual int get_depth(void) const;
      virtual const Task* get_parent_task(void) const;
      virtual const std::string& get_provenance_string(bool human = true) const;
      virtual Mappable* get_mappable(void);
    public:
      // This is for post and virtual close ops
      void initialize_close(InnerContext *ctx, const RegionRequirement &req);
      // These is for internal close ops
      void initialize_close(Operation *creator, unsigned idx,
                            unsigned parent_req_index,
                            const RegionRequirement &req);
      void perform_logging(Operation *creator, unsigned index, bool merge);
    public:
      virtual void activate(void);
      virtual void deactivate(bool free = true);
      virtual const char* get_logging_name(void) const = 0;
      virtual OpKind get_operation_kind(void) const = 0;
      virtual size_t get_region_count(void) const;
      virtual const FieldMask& get_internal_mask(void) const;
      virtual const RegionRequirement &get_requirement(unsigned idx = 0) const
      { return requirement; }
    public:
      virtual void trigger_commit(void);
    protected:
      VersionInfo    version_info;
    };

    /**
     * \class MergeCloseOp
     * merge close operations are issued by the runtime
     * for closing up region trees as part of the normal execution
     * of an application.
     */
    class MergeCloseOp : public CloseOp {
    public:
      MergeCloseOp(Runtime *runtime);
      MergeCloseOp(const MergeCloseOp &rhs);
      virtual ~MergeCloseOp(void);
    public:
      MergeCloseOp& operator=(const MergeCloseOp &rhs);
    public:
      void initialize(InnerContext *ctx, const RegionRequirement &req,
                      int close_idx, Operation *create_op);
      inline void update_close_mask(const FieldMask &mask) 
        { close_mask |= mask; }
      inline const FieldMask& get_close_mask(void) const
        { return close_mask; }
    public:
      virtual void activate(void);
      virtual void deactivate(bool free = true);
      virtual const char* get_logging_name(void) const;
      virtual OpKind get_operation_kind(void) const;
      virtual const FieldMask& get_internal_mask(void) const;
    public:
      virtual unsigned find_parent_index(unsigned idx);
      virtual void trigger_dependence_analysis(void);
    protected:
      unsigned parent_req_index; 
    protected:
      FieldMask close_mask;
      VersionInfo version_info;
    };

    /**
     * \class PostCloseOp
     * Post close operations are issued by the runtime after a
     * task has finished executing and the region tree contexts
     * need to be closed up to the original physical instance
     * that was mapped by the parent task.
     */
    class PostCloseOp : public CloseOp {
    public:
      PostCloseOp(Runtime *runtime);
      PostCloseOp(const PostCloseOp &rhs);
      virtual ~PostCloseOp(void);
    public:
      PostCloseOp& operator=(const PostCloseOp &rhs);
    public:
      void initialize(InnerContext *ctx, unsigned index, 
                      const InstanceSet &target_instances); 
    public:
      virtual void activate(void);
      virtual void deactivate(bool free = true);
      virtual const char* get_logging_name(void) const;
      virtual OpKind get_operation_kind(void) const;
    public:
      virtual void trigger_dependence_analysis(void);
      virtual void trigger_ready(void);
      virtual void trigger_mapping(void);
      virtual void trigger_commit(void);
      virtual unsigned find_parent_index(unsigned idx);
      virtual void select_sources(const unsigned index, PhysicalManager *target,
                                  const std::vector<InstanceView*> &sources,
                                  std::vector<unsigned> &ranking,
                                  std::map<unsigned,PhysicalManager*> &points);
      virtual std::map<PhysicalManager*,unsigned>*
                   get_acquired_instances_ref(void);
    protected:
      virtual int add_copy_profiling_request(const PhysicalTraceInfo &info,
                               Realm::ProfilingRequestSet &requests,
                               bool fill, unsigned count = 1);
      virtual void handle_profiling_response(const ProfilingResponseBase *base,
                                      const Realm::ProfilingResponse &response,
                                      const void *orig, size_t orig_length);
      virtual void handle_profiling_update(int count);
      virtual void pack_remote_operation(Serializer &rez, AddressSpaceID target,
                                         std::set<RtEvent> &applied) const;
    protected:
      unsigned parent_idx;
      InstanceSet target_instances;
      std::map<PhysicalManager*,unsigned> acquired_instances;
      std::set<RtEvent> map_applied_conditions;
    protected:
      MapperManager *mapper;
    protected:
      struct CloseProfilingInfo : public Mapping::Mapper::CloseProfilingInfo {
      public:
        void *buffer;
        size_t buffer_size;
      };
      std::vector<ProfilingMeasurementID>          profiling_requests;
      std::vector<CloseProfilingInfo>                  profiling_info;
      RtUserEvent                                  profiling_reported;
      int                                          profiling_priority;
      std::atomic<int>                 outstanding_profiling_requests;
      std::atomic<int>                 outstanding_profiling_reported;
    };

    /**
     * \class VirtualCloseOp
     * Virtual close operations are issued by the runtime for
     * closing up virtual mappings to a composite instance
     * that can then be propagated back to the enclosing
     * parent task.
     */
    class VirtualCloseOp : public CloseOp {
    public:
      VirtualCloseOp(Runtime *runtime);
      VirtualCloseOp(const VirtualCloseOp &rhs);
      virtual ~VirtualCloseOp(void);
    public:
      VirtualCloseOp& operator=(const VirtualCloseOp &rhs);
    public:
      void initialize(InnerContext *ctx, unsigned index,
                      const RegionRequirement &req,
                      const VersionInfo *targets);
    public:
      virtual void activate(void);
      virtual void deactivate(bool free = true);
      virtual const char* get_logging_name(void) const;
      virtual OpKind get_operation_kind(void) const;
    public:
      virtual void trigger_dependence_analysis(void);
      virtual void trigger_ready(void);
      virtual void trigger_mapping(void);
      virtual unsigned find_parent_index(unsigned idx);
    protected:
      VersionInfo source_version_info;
      const VersionInfo *target_version_info;
      std::set<RtEvent> map_applied_conditions;
      unsigned parent_idx;
    };

    /**
     * \class RefinementOp
     * A refinement operation is an internal operation that 
     * is used to update the equivalence sets being used to
     * represent logical regions.
     */
    class RefinementOp : public InternalOp {
    public:
      static const AllocationType alloc_type = REFINEMENT_OP_ALLOC;
    public:
      RefinementOp(Runtime *runtime);
      RefinementOp(const RefinementOp &rhs);
      virtual ~RefinementOp(void);
    public:
      RefinementOp& operator=(const RefinementOp &rhs);
    public:
      // For ordering refinement operations in the logical analysis
      // based on their monotonically increasing unique ID
      inline bool deterministic_pointer_less(const RefinementOp *rhs) const
        { return (unique_op_id < rhs->get_unique_op_id()); }
    public:
      void initialize(Operation *creator, unsigned idx, LogicalRegion parent, 
          RegionTreeNode *refinement_node, unsigned parent_req_index);
      void record_refinement_mask(unsigned refinement_number,
                                  const FieldMask &refinement_mask);
      RegionTreeNode* get_refinement_node(void) const;
    public:
      virtual void activate(void);
      virtual void deactivate(bool free = true);
      virtual const char* get_logging_name(void) const;
      virtual OpKind get_operation_kind(void) const;
      virtual const FieldMask& get_internal_mask(void) const;
    public:
      virtual void trigger_dependence_analysis(void);
      virtual void trigger_mapping(void);
    protected:
      FieldMask refinement_mask;
      RegionTreeNode *refinement_node;
      // The parent region requirement for the refinement to update
      unsigned parent_req_index;
      // For uniquely identify this refinement in the context of
      // its creator operation
      unsigned refinement_number;
    };

    /**
     * \class ResetOp
     * A reset operation is an operation that goes through
     * the execution pipeline for the sole purpose of reseting
     * the equivalence sets of particular region in the region tree
     * so that later operations can select new equivalence sets.
     */
    class ResetOp : public Operation {
    public:
      ResetOp(Runtime *runtime);
      ResetOp(const ResetOp &rhs) = delete;
      virtual ~ResetOp(void);
    public:
      ResetOp& operator=(const ResetOp &rhs) = delete;
    public:
      void initialize(InnerContext *ctx, LogicalRegion parent,
                      LogicalRegion region,
                      const std::set<FieldID> &fields);
    public:
      virtual void activate(void);
      virtual void deactivate(bool free = true);
      virtual const char* get_logging_name(void) const;
      virtual OpKind get_operation_kind(void) const;
      virtual size_t get_region_count(void) const;
      virtual const RegionRequirement &get_requirement(unsigned idx) const
        { return requirement; }
    public:
      virtual bool has_prepipeline_stage(void) const { return true; }
      virtual void trigger_prepipeline_stage(void);
      virtual void trigger_dependence_analysis(void);
      virtual void trigger_mapping(void);
      virtual unsigned find_parent_index(unsigned idx);
    public:
      void check_privilege(void);
    protected:
      RegionRequirement requirement;
      unsigned parent_req_index;
    };

    /**
     * \class ExternalAcquire
     * An extension of the external-facing Acquire to help 
     * with packing and unpacking them
     */
    class ExternalAcquire : public Acquire, public ExternalMappable {
    public:
      ExternalAcquire(void);
    public:
      virtual void set_context_index(uint64_t index) = 0;
    public:
      void pack_external_acquire(Serializer &rez, AddressSpaceID target) const;
      void unpack_external_acquire(Deserializer &derez, Runtime *runtime);
    };

    /**
     * \class AcquireOp
     * Acquire operations are used for performing
     * user-level software coherence when tasks own
     * regions with simultaneous coherence.
     */
    class AcquireOp : public ExternalAcquire, public PredicatedOp {
    public:
      static const AllocationType alloc_type = ACQUIRE_OP_ALLOC;
    public:
      AcquireOp(Runtime *rt);
      AcquireOp(const AcquireOp &rhs);
      virtual ~AcquireOp(void);
    public:
      AcquireOp& operator=(const AcquireOp &rhs);
    public:
      void initialize(InnerContext *ctx, const AcquireLauncher &launcher,
                      Provenance *provenance);
    public:
      virtual void activate(void);
      virtual void deactivate(bool free = true);
      virtual const char* get_logging_name(void) const; 
      virtual OpKind get_operation_kind(void) const;
      virtual size_t get_region_count(void) const;
      virtual Mappable* get_mappable(void);
    public:
      virtual bool has_prepipeline_stage(void) const { return true; }
      virtual void trigger_prepipeline_stage(void);
      virtual void trigger_dependence_analysis(void);
      virtual void trigger_ready(void);
      virtual void trigger_mapping(void);
    public:
      virtual void predicate_false(void);
    public:
      virtual void trigger_commit(void);
      virtual unsigned find_parent_index(unsigned idx);
      virtual std::map<PhysicalManager*,unsigned>*
                   get_acquired_instances_ref(void);
    public: 
      virtual UniqueID get_unique_id(void) const;
      virtual uint64_t get_context_index(void) const;
      virtual void set_context_index(uint64_t index);
      virtual int get_depth(void) const;
      virtual const Task* get_parent_task(void) const;
      virtual const std::string& get_provenance_string(bool human = true) const;
    public:
      // From MemoizableOp
      virtual void trigger_replay(void);
    public:
      // From Memoizable
      virtual void complete_replay(ApEvent pre, ApEvent acquire_complete_event);
      virtual const VersionInfo& get_version_info(unsigned idx) const;
      virtual const RegionRequirement& get_requirement(unsigned idx = 0) const;
    public:
      // These are helper methods for ReplAcquireOp
      virtual RtEvent finalize_complete_mapping(RtEvent event) { return event; }
    protected:
      void check_acquire_privilege(void);
      void compute_parent_index(void);
      void invoke_mapper(void);
      void log_acquire_requirement(void);
      virtual int add_copy_profiling_request(const PhysicalTraceInfo &info,
                               Realm::ProfilingRequestSet &requests,
                               bool fill, unsigned count = 1);
      virtual void handle_profiling_response(const ProfilingResponseBase *base,
                                      const Realm::ProfilingResponse &response,
                                      const void *orig, size_t orig_length);
      virtual void handle_profiling_update(int count);
      virtual void pack_remote_operation(Serializer &rez, AddressSpaceID target,
                                         std::set<RtEvent> &applied) const;
    protected:
      RegionRequirement requirement;
      PhysicalRegion    restricted_region;
      VersionInfo       version_info;
      unsigned          parent_req_index;
      std::map<PhysicalManager*,unsigned> acquired_instances;
      std::set<RtEvent> map_applied_conditions;
    protected:
      MapperManager*    mapper;
    protected:
      struct AcquireProfilingInfo : 
        public Mapping::Mapper::AcquireProfilingInfo {
      public:
        void *buffer;
        size_t buffer_size;
      };
      std::vector<ProfilingMeasurementID>            profiling_requests;
      std::vector<AcquireProfilingInfo>                  profiling_info;
      RtUserEvent                                    profiling_reported;
      int                                            profiling_priority;
      int                                            copy_fill_priority;
      std::atomic<int>                   outstanding_profiling_requests;
      std::atomic<int>                   outstanding_profiling_reported;
    };

    /**
     * \class ExternalRelease
     * An extension of the external-facing Release to help 
     * with packing and unpacking them
     */
    class ExternalRelease: public Release, public ExternalMappable {
    public:
      ExternalRelease(void);
    public:
      virtual void set_context_index(uint64_t index) = 0;
    public:
      void pack_external_release(Serializer &rez, AddressSpaceID target) const;
      void unpack_external_release(Deserializer &derez, Runtime *runtime);
    };

    /**
     * \class ReleaseOp
     * Release operations are used for performing
     * user-level software coherence when tasks own
     * regions with simultaneous coherence.
     */
    class ReleaseOp : public ExternalRelease, public PredicatedOp {
    public:
      static const AllocationType alloc_type = RELEASE_OP_ALLOC;
    public:
      ReleaseOp(Runtime *rt);
      ReleaseOp(const ReleaseOp &rhs);
      virtual ~ReleaseOp(void);
    public:
      ReleaseOp& operator=(const ReleaseOp &rhs);
    public:
      void initialize(InnerContext *ctx, const ReleaseLauncher &launcher,
                      Provenance *provenance);
    public:
      virtual void activate(void);
      virtual void deactivate(bool free = true);
      virtual const char* get_logging_name(void) const;
      virtual OpKind get_operation_kind(void) const;
      virtual size_t get_region_count(void) const;
      virtual Mappable* get_mappable(void);
    public:
      virtual bool has_prepipeline_stage(void) const { return true; }
      virtual void trigger_prepipeline_stage(void);
      virtual void trigger_dependence_analysis(void);
      virtual void trigger_ready(void);
      virtual void trigger_mapping(void);
    public:
      virtual void predicate_false(void);
    public:
      virtual void trigger_commit(void);
      virtual unsigned find_parent_index(unsigned idx);
      virtual void select_sources(const unsigned index, PhysicalManager *target,
                                  const std::vector<InstanceView*> &sources,
                                  std::vector<unsigned> &ranking,
                                  std::map<unsigned,PhysicalManager*> &points);
      virtual std::map<PhysicalManager*,unsigned>*
                   get_acquired_instances_ref(void);
    public:
      virtual UniqueID get_unique_id(void) const;
      virtual uint64_t get_context_index(void) const;
      virtual void set_context_index(uint64_t index);
      virtual int get_depth(void) const;
      virtual const Task* get_parent_task(void) const;
      virtual const std::string& get_provenance_string(bool human = true) const;
    public:
      // From MemoizableOp
      virtual void trigger_replay(void);
    public:
      // From Memoizable
      virtual void complete_replay(ApEvent pre, ApEvent release_complete_event);
      virtual const VersionInfo& get_version_info(unsigned idx) const;
      virtual const RegionRequirement& get_requirement(unsigned idx = 0) const;
    public:
      // These are helper methods for ReplReleaseOp
      virtual RtEvent finalize_complete_mapping(RtEvent event) { return event; }
      virtual void invoke_mapper(std::vector<PhysicalManager*> &src_instances);
    protected:
      void check_release_privilege(void);
      void compute_parent_index(void);
      void log_release_requirement(void);
      virtual int add_copy_profiling_request(const PhysicalTraceInfo &info,
                               Realm::ProfilingRequestSet &requests,
                               bool fill, unsigned count = 1);
      virtual void handle_profiling_response(const ProfilingResponseBase *base,
                                      const Realm::ProfilingResponse &response,
                                      const void *orig, size_t orig_length);
      virtual void handle_profiling_update(int count);
      virtual void pack_remote_operation(Serializer &rez, AddressSpaceID target,
                                         std::set<RtEvent> &applied) const;
    protected:
      RegionRequirement requirement;
      PhysicalRegion    restricted_region;
      VersionInfo       version_info;
      unsigned          parent_req_index;
      std::map<PhysicalManager*,unsigned> acquired_instances;
      std::set<RtEvent> map_applied_conditions;
    protected:
      MapperManager*    mapper;
    protected:
      struct ReleaseProfilingInfo : 
        public Mapping::Mapper::ReleaseProfilingInfo {
      public:
        void *buffer;
        size_t buffer_size;
      };
      std::vector<ProfilingMeasurementID>            profiling_requests;
      std::vector<ReleaseProfilingInfo>                  profiling_info;
      RtUserEvent                                    profiling_reported;
      int                                            profiling_priority;
      int                                            copy_fill_priority;
      std::atomic<int>                   outstanding_profiling_requests;
      std::atomic<int>                   outstanding_profiling_reported;
    };

    /**
     * \class DynamicCollectiveOp
     * A class for getting values from a collective operation
     * and writing them into a future. This will also give
     * us the framework necessary to handle roll backs on 
     * collectives so we can memoize their results.
     */
    class DynamicCollectiveOp : public MemoizableOp {
    public:
      static const AllocationType alloc_type = DYNAMIC_COLLECTIVE_OP_ALLOC;
    public:
      DynamicCollectiveOp(Runtime *rt);
      DynamicCollectiveOp(const DynamicCollectiveOp &rhs);
      virtual ~DynamicCollectiveOp(void);
    public:
      DynamicCollectiveOp& operator=(const DynamicCollectiveOp &rhs);
    public:
      Future initialize(InnerContext *ctx, const DynamicCollective &dc,
                        Provenance *provenance);
    public:
      virtual const VersionInfo& get_version_info(unsigned idx) const
        { assert(false); return *(new VersionInfo()); }
      virtual const RegionRequirement& get_requirement(unsigned idx) const
        { assert(false); return *(new RegionRequirement()); }
    public:
      // From MemoizableOp
      virtual void trigger_replay(void);
    public:
      virtual void activate(void);
      virtual void deactivate(bool free = true);
      virtual const char* get_logging_name(void) const;
      virtual OpKind get_operation_kind(void) const;
    public:
      virtual void trigger_dependence_analysis(void);
      virtual void trigger_mapping(void);
      virtual void trigger_execution(void);
    protected:
      Future future;
      DynamicCollective collective;
    };

    /**
     * \class FuturePredOp
     * A class for making predicates out of futures or vice versa.
     */
    class FuturePredOp : public Operation {
    public:
      static const AllocationType alloc_type = FUTURE_PRED_OP_ALLOC;
    public:
      FuturePredOp(Runtime *rt);
      FuturePredOp(const FuturePredOp &rhs);
      virtual ~FuturePredOp(void);
    public:
      FuturePredOp& operator=(const FuturePredOp &rhs);
    public:
      Predicate initialize(InnerContext *ctx, 
                           const Future &f, Provenance *provenance);
      Future initialize(InnerContext *ctx,
                        const Predicate &p, Provenance *provenance);
    public:
      virtual void activate(void);
      virtual void deactivate(bool free = true);
      const char* get_logging_name(void) const;
      OpKind get_operation_kind(void) const;
    public:
      virtual void trigger_dependence_analysis(void);
      virtual void trigger_mapping(void);
      virtual void trigger_execution(void);
    protected:
      Future future;
      Predicate predicate;
      bool to_predicate;
    };

    /**
     * \class NotPredOp
     * A class for negating other predicates
     */
    class NotPredOp : public Operation {
    public:
      static const AllocationType alloc_type = NOT_PRED_OP_ALLOC;
    public:
      NotPredOp(Runtime *rt);
      NotPredOp(const NotPredOp &rhs);
      virtual ~NotPredOp(void);
    public:
      NotPredOp& operator=(const NotPredOp &rhs);
    public:
      Predicate initialize(InnerContext *task, const Predicate &p,
                           Provenance *provenance);
    public:
      virtual void activate(void);
      virtual void deactivate(bool free = true);
      virtual const char* get_logging_name(void) const;
      virtual OpKind get_operation_kind(void) const;
    public:
      virtual void trigger_dependence_analysis(void);
      virtual void trigger_ready(void);
      virtual void trigger_execution(void);
    protected:
      Predicate previous, to_set;
    };

    /**
     * \class AndPredOp
     * A class for and-ing other predicates
     */
    class AndPredOp : public Operation {
    public:
      static const AllocationType alloc_type = AND_PRED_OP_ALLOC;
    public:
      AndPredOp(Runtime *rt);
      AndPredOp(const AndPredOp &rhs);
      virtual ~AndPredOp(void);
    public:
      AndPredOp& operator=(const AndPredOp &rhs);
    public:
      Predicate initialize(InnerContext *task, 
                           std::vector<Predicate> &predicates,
                           Provenance *provenance);
    public:
      virtual void activate(void);
      virtual void deactivate(bool free = true);
      virtual const char* get_logging_name(void) const;
      virtual OpKind get_operation_kind(void) const;
    public:
      virtual void trigger_dependence_analysis(void);
      virtual void trigger_ready(void);
      virtual void trigger_execution(void);
    protected:
      std::vector<Predicate> previous;
      Predicate              to_set;
    };

    /**
     * \class OrPredOp
     * A class for or-ing other predicates
     */
    class OrPredOp : public Operation {
    public:
      static const AllocationType alloc_type = OR_PRED_OP_ALLOC;
    public:
      OrPredOp(Runtime *rt);
      OrPredOp(const OrPredOp &rhs);
      virtual ~OrPredOp(void);
    public:
      OrPredOp& operator=(const OrPredOp &rhs);
    public:
      Predicate initialize(InnerContext *task, 
                           std::vector<Predicate> &predicates,
                           Provenance *provenance);
    public:
      virtual void activate(void);
      virtual void deactivate(bool free = true);
      virtual const char* get_logging_name(void) const;
      virtual OpKind get_operation_kind(void) const;
    public:
      virtual void trigger_dependence_analysis(void);
      virtual void trigger_ready(void);
      virtual void trigger_execution(void);
    protected:
      std::vector<Predicate> previous;
      Predicate              to_set;
    };

    /**
     * \class MustEpochOp
     * This operation is actually a meta-operation that
     * represents a collection of operations which all
     * must be guaranteed to be run in parallel.  It
     * mediates all the various stages of performing
     * these operations and ensures that they can all
     * be run in parallel or it reports an error.
     */
    class MustEpochOp : public Operation, public MustEpoch, 
                        public ResourceTracker {
    public:
      static const AllocationType alloc_type = MUST_EPOCH_OP_ALLOC;
    public:
      struct DependenceRecord {
      public:
        inline void add_entry(unsigned op_idx, unsigned req_idx)
          { op_indexes.push_back(op_idx); req_indexes.push_back(req_idx); }
      public:
        std::vector<unsigned> op_indexes;
        std::vector<unsigned> req_indexes;
      };
    public:
      struct MustEpochIndivArgs : public LgTaskArgs<MustEpochIndivArgs> {
      public:
        static const LgTaskID TASK_ID = LG_MUST_INDIV_ID;
      public:
        MustEpochIndivArgs(Processor p, IndividualTask *t, MustEpochOp *o)
          : LgTaskArgs<MustEpochIndivArgs>(o->get_unique_op_id()),
            current_proc(p), task(t) { }
      public:
        const Processor current_proc;
        IndividualTask *const task;
      };
      struct MustEpochIndexArgs : public LgTaskArgs<MustEpochIndexArgs> {
      public:
        static const LgTaskID TASK_ID = LG_MUST_INDEX_ID;
      public:
        MustEpochIndexArgs(Processor p, IndexTask *t, MustEpochOp *o)
          : LgTaskArgs<MustEpochIndexArgs>(o->get_unique_op_id()),
            current_proc(p), task(t) { }
      public:
        const Processor current_proc;
        IndexTask *const task;
      };
      struct MustEpochMapArgs : public LgTaskArgs<MustEpochMapArgs> {
      public:
        static const LgTaskID TASK_ID = LG_MUST_MAP_ID;
      public:
        MustEpochMapArgs(MustEpochOp *o)
          : LgTaskArgs<MustEpochMapArgs>(o->get_unique_op_id()),
            owner(o), task(NULL) { }
      public:
        MustEpochOp *const owner;
        SingleTask *task;
      };
      struct MustEpochDistributorArgs : 
        public LgTaskArgs<MustEpochDistributorArgs> {
      public:
        static const LgTaskID TASK_ID = LG_MUST_DIST_ID;
      public:
        MustEpochDistributorArgs(MustEpochOp *o)
          : LgTaskArgs<MustEpochDistributorArgs>(o->get_unique_op_id()),
            task(NULL) { }
      public:
        TaskOp *task;
      };
      struct MustEpochLauncherArgs : 
        public LgTaskArgs<MustEpochLauncherArgs> {
      public:
        static const LgTaskID TASK_ID = LG_MUST_LAUNCH_ID;
      public:
        MustEpochLauncherArgs(MustEpochOp *o)
          : LgTaskArgs<MustEpochLauncherArgs>(o->get_unique_op_id()),
            task(NULL) { }
      public:
        TaskOp *task;
      };
    public:
      MustEpochOp(Runtime *rt);
      MustEpochOp(const MustEpochOp &rhs);
      virtual ~MustEpochOp(void);
    public:
      MustEpochOp& operator=(const MustEpochOp &rhs);
    public:
      inline FutureMap get_future_map(void) const { return result_map; }
    public:
      // From MustEpoch
      virtual UniqueID get_unique_id(void) const;
      virtual uint64_t get_context_index(void) const;
      virtual int get_depth(void) const;
      virtual const Task* get_parent_task(void) const;
      virtual const std::string& get_provenance_string(bool human = true) const;
    public:
      FutureMap initialize(InnerContext *ctx,const MustEpochLauncher &launcher,
                           Provenance *provenance);
      // Make this a virtual method so it can be overridden for
      // control replicated version of must epoch op
      virtual FutureMap create_future_map(TaskContext *ctx,
                      IndexSpace domain, IndexSpace shard_space); 
      // Another virtual method to override for control replication
      virtual void instantiate_tasks(InnerContext *ctx,
                                     const MustEpochLauncher &launcher);
      // Also virtual for control replication override
      virtual RtEvent get_concurrent_analysis_precondition(void);
      void find_conflicted_regions(
          std::vector<PhysicalRegion> &unmapped); 
    public:
      virtual void activate(void);
      virtual void deactivate(bool free = true);
    public:
      virtual const char* get_logging_name(void) const;
      virtual size_t get_region_count(void) const;
      virtual OpKind get_operation_kind(void) const;
    public:
      virtual bool has_prepipeline_stage(void) const { return true; }
      virtual void trigger_prepipeline_stage(void);
      virtual void trigger_dependence_analysis(void);
      virtual void trigger_mapping(void);
      virtual void trigger_complete(void);
      virtual void trigger_commit(void);
    public:
      void verify_dependence(Operation *source_op, GenerationID source_gen,
                             Operation *target_op, GenerationID target_gen);
      bool record_dependence(Operation *source_op, GenerationID source_gen,
                             Operation *target_op, GenerationID target_gen,
                             unsigned source_idx, unsigned target_idx,
                             DependenceType dtype);
      bool record_intra_must_epoch_dependence(
                             unsigned src_index, unsigned src_idx,
                             unsigned dst_index, unsigned dst_idx,
                             DependenceType dtype);
      void must_epoch_map_task_callback(SingleTask *task, 
                                        Mapper::MapTaskInput &input,
                                        Mapper::MapTaskOutput &output);
      // Get a reference to our data structure for tracking acquired instances
      virtual std::map<PhysicalManager*,unsigned>*
                                       get_acquired_instances_ref(void);
    public:
      // Make this a virtual method to override it for control replication
      virtual MapperManager* invoke_mapper(void);
    public:
      // From ResourceTracker
      virtual void receive_resources(uint64_t return_index,
              std::map<LogicalRegion,unsigned> &created_regions,
              std::vector<DeletedRegion> &deleted_regions,
              std::set<std::pair<FieldSpace,FieldID> > &created_fields,
              std::vector<DeletedField> &deleted_fields,
              std::map<FieldSpace,unsigned> &created_field_spaces,
              std::map<FieldSpace,std::set<LogicalRegion> > &latent_spaces,
              std::vector<DeletedFieldSpace> &deleted_field_spaces,
              std::map<IndexSpace,unsigned> &created_index_spaces,
              std::vector<DeletedIndexSpace> &deleted_index_spaces,
              std::map<IndexPartition,unsigned> &created_partitions,
              std::vector<DeletedPartition> &deleted_partitions,
              std::set<RtEvent> &preconditions);
    public:
      void add_mapping_dependence(RtEvent precondition);
      void register_single_task(SingleTask *single, unsigned index);
      void register_slice_task(SliceTask *slice);
    public:
      // Methods for keeping track of when we can complete and commit
      void register_subop(Operation *op);
      void notify_subop_complete(Operation *op, RtEvent precondition);
      void notify_subop_commit(Operation *op, RtEvent precondition);
    public:
      RtUserEvent find_slice_versioning_event(UniqueID slice_id, bool &first);
    protected:
      int find_operation_index(Operation *op, GenerationID generation);
      TaskOp* find_task_by_index(int index);
    protected:
      static bool single_task_sorter(const Task *t1, const Task *t2);
    public:
      static void trigger_tasks(MustEpochOp *owner,
                         const std::vector<IndividualTask*> &indiv_tasks,
                         std::vector<bool> &indiv_triggered,
                         const std::vector<IndexTask*> &index_tasks,
                         std::vector<bool> &index_triggered);
      static void handle_trigger_individual(const void *args);
      static void handle_trigger_index(const void *args);
    protected:
      // Have a virtual function that we can override to for doing the
      // mapping and distribution of the point tasks, we'll override
      // this for control replication
      virtual void map_and_distribute(std::set<RtEvent> &tasks_mapped,
                                      std::set<ApEvent> &tasks_complete);
      // Make this virtual so we can override it for control replication
      void map_tasks(void);
    public:
      void record_mapped_event(const DomainPoint &point, RtEvent mapped);
      static void handle_map_task(const void *args);
    protected:
      void distribute_tasks(void);
      void compute_launch_space(const MustEpochLauncher &launcher);
    public:
      static void handle_distribute_task(const void *args);
      static void handle_launch_task(const void *args);
    protected:
      std::vector<IndividualTask*>        indiv_tasks;
      std::vector<bool>                   indiv_triggered;
      std::vector<IndexTask*>             index_tasks;
      std::vector<bool>                   index_triggered;
    protected:
      // The component slices for distribution
      std::set<SliceTask*>         slice_tasks;
      // The actual base operations
      // Use a deque to keep everything in order
      std::vector<SingleTask*>     single_tasks;
    protected:
      Mapper::MapMustEpochInput    input;
      Mapper::MapMustEpochOutput   output;
    protected:
      FutureMap result_map;
      unsigned remaining_resource_returns;
      unsigned remaining_subop_completes;
      unsigned remaining_subop_commits;
    protected:
      // Used to know if we successfully triggered everything
      // and therefore have all of the single tasks and a
      // valid set of constraints.
      bool triggering_complete;
      // Used for computing the constraints
      std::vector<std::set<SingleTask*> > task_sets;
      // Track the physical instances that we've acquired
      std::map<PhysicalManager*,unsigned> acquired_instances;
    protected:
      std::map<std::pair<unsigned/*task index*/,unsigned/*req index*/>,
               unsigned/*dependence index*/> dependence_map;
      std::vector<DependenceRecord*> dependences;
      std::map<std::pair<Operation*,GenerationID>,std::vector<std::pair<
        unsigned/*op idx*/,unsigned/*req idx*/> > > internal_dependences;
      std::map<SingleTask*,unsigned/*single task index*/> single_task_map;
      std::vector<std::set<unsigned/*single task index*/> > mapping_dependences;
      std::map<DomainPoint,RtUserEvent> mapped_events;
    protected:
      std::map<UniqueID,RtUserEvent> slice_version_events;
    protected:
      std::set<RtEvent> completion_preconditions, commit_preconditions;
      std::set<ApEvent> completion_effects;
    };

    /**
     * \class PendingPartitionOp
     * Pending partition operations are ones that must be deferred
     * in order to move the overhead of computing them off the 
     * application cores. In many cases deferring them is also
     * necessary to avoid possible application deadlock with
     * other pending partitions.
     */
    class PendingPartitionOp : public Operation {
    public:
      static const AllocationType alloc_type = PENDING_PARTITION_OP_ALLOC;
    protected:
      enum PendingPartitionKind
      {
        EQUAL_PARTITION = 0,
        WEIGHT_PARTITION,
        UNION_PARTITION,
        INTERSECTION_PARTITION,
        INTERSECTION_WITH_REGION,
        DIFFERENCE_PARTITION,
        RESTRICTED_PARTITION,
        BY_DOMAIN_PARTITION,
      };
      // Track pending partition operations as thunks
      class PendingPartitionThunk {
      public:
        virtual ~PendingPartitionThunk(void) { }
      public:
        virtual ApEvent perform(PendingPartitionOp *op,
            RegionTreeForest *forest,
            const std::map<DomainPoint,FutureImpl*> &futures) = 0;
        virtual void perform_logging(PendingPartitionOp* op) = 0;
        virtual bool is_cross_product(void) const { return false; }
      };
      class EqualPartitionThunk : public PendingPartitionThunk {
      public:
        EqualPartitionThunk(IndexPartition id, size_t g)
          : pid(id), granularity(g) { }
        virtual ~EqualPartitionThunk(void) { }
      public:
        virtual ApEvent perform(PendingPartitionOp *op,
            RegionTreeForest *forest,
            const std::map<DomainPoint,FutureImpl*> &futures)
        { return forest->create_equal_partition(op, pid, granularity); }
        virtual void perform_logging(PendingPartitionOp* op);
      protected:
        IndexPartition pid;
        size_t granularity;
      };
      class WeightPartitionThunk : public PendingPartitionThunk {
      public:
        WeightPartitionThunk(IndexPartition id, size_t g)
          : pid(id), granularity(g) { }
        virtual ~WeightPartitionThunk(void) { }
      public:
        virtual ApEvent perform(PendingPartitionOp *op,
            RegionTreeForest *forest,
            const std::map<DomainPoint,FutureImpl*> &futures)
        { return forest->create_partition_by_weights(op, pid, 
                                        futures, granularity); }
        virtual void perform_logging(PendingPartitionOp *op);
      protected:
        IndexPartition pid;
        size_t granularity;
      };
      class UnionPartitionThunk : public PendingPartitionThunk {
      public:
        UnionPartitionThunk(IndexPartition id, 
                            IndexPartition h1, IndexPartition h2)
          : pid(id), handle1(h1), handle2(h2) { }
        virtual ~UnionPartitionThunk(void) { }
      public:
        virtual ApEvent perform(PendingPartitionOp *op,
            RegionTreeForest *forest,
            const std::map<DomainPoint,FutureImpl*> &futures)
        { return forest->create_partition_by_union(op, pid, handle1, handle2); }
        virtual void perform_logging(PendingPartitionOp* op);
      protected:
        IndexPartition pid;
        IndexPartition handle1;
        IndexPartition handle2;
      };
      class IntersectionPartitionThunk : public PendingPartitionThunk {
      public:
        IntersectionPartitionThunk(IndexPartition id, 
                            IndexPartition h1, IndexPartition h2)
          : pid(id), handle1(h1), handle2(h2) { }
        virtual ~IntersectionPartitionThunk(void) { }
      public:
        virtual ApEvent perform(PendingPartitionOp *op,
            RegionTreeForest *forest,
            const std::map<DomainPoint,FutureImpl*> &futures)
        { return forest->create_partition_by_intersection(op, pid, handle1,
                                                          handle2); }
        virtual void perform_logging(PendingPartitionOp* op);
      protected:
        IndexPartition pid;
        IndexPartition handle1;
        IndexPartition handle2;
      };
      class IntersectionWithRegionThunk: public PendingPartitionThunk {
      public:
        IntersectionWithRegionThunk(IndexPartition id, IndexPartition p, bool d)
          : pid(id), part(p), dominates(d) { }
        virtual ~IntersectionWithRegionThunk(void) { }
      public:
        virtual ApEvent perform(PendingPartitionOp *op,
            RegionTreeForest *forest,
            const std::map<DomainPoint,FutureImpl*> &futures)
        { return forest->create_partition_by_intersection(op, pid, 
                                                          part, dominates); }
        virtual void perform_logging(PendingPartitionOp* op);
      protected:
        IndexPartition pid;
        IndexPartition part;
        const bool dominates;
      };
      class DifferencePartitionThunk : public PendingPartitionThunk {
      public:
        DifferencePartitionThunk(IndexPartition id, 
                            IndexPartition h1, IndexPartition h2)
          : pid(id), handle1(h1), handle2(h2) { }
        virtual ~DifferencePartitionThunk(void) { }
      public:
        virtual ApEvent perform(PendingPartitionOp *op,
            RegionTreeForest *forest,
            const std::map<DomainPoint,FutureImpl*> &futures)
        { return forest->create_partition_by_difference(op, pid, handle1,
                                                        handle2); }
        virtual void perform_logging(PendingPartitionOp* op);
      protected:
        IndexPartition pid;
        IndexPartition handle1;
        IndexPartition handle2;
      };
      class RestrictedPartitionThunk : public PendingPartitionThunk {
      public:
        RestrictedPartitionThunk(IndexPartition id, const void *tran,
                  size_t tran_size, const void *ext, size_t ext_size)
          : pid(id), transform(malloc(tran_size)), extent(malloc(ext_size))
        { memcpy(transform, tran, tran_size); memcpy(extent, ext, ext_size); }
        virtual ~RestrictedPartitionThunk(void)
          { free(transform); free(extent); }
      public:
        virtual ApEvent perform(PendingPartitionOp *op,
            RegionTreeForest *forest,
            const std::map<DomainPoint,FutureImpl*> &futures)
        { return forest->create_partition_by_restriction(pid, 
                                              transform, extent); }
        virtual void perform_logging(PendingPartitionOp *op);
      protected:
        IndexPartition pid;
        void *const transform;
        void *const extent;
      };
      class FutureMapThunk : public PendingPartitionThunk {
      public:
        FutureMapThunk(IndexPartition id, const FutureMap &fm, bool inter)
          : pid(id), future_map_domain(fm.impl->get_domain()),
            perform_intersections(inter) { }
        virtual ~FutureMapThunk(void) { }
      public:
        virtual ApEvent perform(PendingPartitionOp *op,
            RegionTreeForest *forest,
            const std::map<DomainPoint,FutureImpl*> &futures)
        { return forest->create_partition_by_domain(op, pid, futures,
                            future_map_domain, perform_intersections); }
        virtual void perform_logging(PendingPartitionOp *op);
      protected:
        IndexPartition pid;
        const Domain future_map_domain;
        bool perform_intersections;
      };
      class CrossProductThunk : public PendingPartitionThunk {
      public:
        CrossProductThunk(IndexPartition b, IndexPartition s, LegionColor c,
                          ShardID local, const ShardMapping *mapping)
          : base(b), source(s), part_color(c), local_shard(local),
            shard_mapping(mapping) { }
        virtual ~CrossProductThunk(void) { }
      public:
        virtual ApEvent perform(PendingPartitionOp *op,
            RegionTreeForest *forest,
            const std::map<DomainPoint,FutureImpl*> &futures)
        { return forest->create_cross_product_partitions(op, base, source, 
                                part_color, local_shard, shard_mapping); }
        virtual void perform_logging(PendingPartitionOp* op);
        virtual bool is_cross_product(void) const { return true; }
      protected:
        IndexPartition base;
        IndexPartition source;
        LegionColor part_color;
        ShardID local_shard;
        const ShardMapping *shard_mapping;
      };
      class ComputePendingSpace : public PendingPartitionThunk {
      public:
        ComputePendingSpace(IndexSpace t, bool is,
                            const std::vector<IndexSpace> &h)
          : is_union(is), is_partition(false), target(t), handles(h) { }
        ComputePendingSpace(IndexSpace t, bool is, IndexPartition h)
          : is_union(is), is_partition(true), target(t), handle(h) { }
        virtual ~ComputePendingSpace(void) { }
      public:
        virtual ApEvent perform(PendingPartitionOp *op,
            RegionTreeForest *forest,
            const std::map<DomainPoint,FutureImpl*> &futures)
        { if (is_partition)
            return forest->compute_pending_space(op, target, handle, is_union);
          else
            return forest->compute_pending_space(op, target, 
                                                 handles, is_union); }
        virtual void perform_logging(PendingPartitionOp* op);
      protected:
        bool is_union, is_partition;
        IndexSpace target;
        IndexPartition handle;
        std::vector<IndexSpace> handles;
      };
      class ComputePendingDifference : public PendingPartitionThunk {
      public:
        ComputePendingDifference(IndexSpace t, IndexSpace i,
                                 const std::vector<IndexSpace> &h)
          : target(t), initial(i), handles(h) { }
        virtual ~ComputePendingDifference(void) { }
      public:
        virtual ApEvent perform(PendingPartitionOp *op,
            RegionTreeForest *forest,
            const std::map<DomainPoint,FutureImpl*> &futures)
        { return forest->compute_pending_space(op, target, initial, handles); }
        virtual void perform_logging(PendingPartitionOp* op);
      protected:
        IndexSpace target, initial;
        std::vector<IndexSpace> handles;
      };
    public:
      PendingPartitionOp(Runtime *rt);
      PendingPartitionOp(const PendingPartitionOp &rhs);
      virtual ~PendingPartitionOp(void);
    public:
      PendingPartitionOp& operator=(const PendingPartitionOp &rhs);
    public:
      void initialize_equal_partition(InnerContext *ctx, IndexPartition pid,
                                      size_t granularity, Provenance *prov);
      void initialize_weight_partition(InnerContext *ctx, IndexPartition pid,
                                const FutureMap &weights, size_t granularity,
                                Provenance *provenance);
      void initialize_union_partition(InnerContext *ctx,
                                      IndexPartition pid, 
                                      IndexPartition handle1,
                                      IndexPartition handle2,
                                      Provenance *provenance);
      void initialize_intersection_partition(InnerContext *ctx,
                                             IndexPartition pid, 
                                             IndexPartition handle1,
                                             IndexPartition handle2,
                                             Provenance *provenance);
      void initialize_intersection_partition(InnerContext *ctx,
                                             IndexPartition pid, 
                                             IndexPartition part,
                                             const bool dominates,
                                             Provenance *provenance);
      void initialize_difference_partition(InnerContext *ctx,
                                           IndexPartition pid, 
                                           IndexPartition handle1,
                                           IndexPartition handle2,
                                           Provenance *provenance);
      void initialize_restricted_partition(InnerContext *ctx,
                                           IndexPartition pid,
                                           const void *transform,
                                           size_t transform_size,
                                           const void *extent,
                                           size_t extent_size,
                                           Provenance *provenance);
      void initialize_by_domain(InnerContext *ctx, IndexPartition pid,
                                const FutureMap &future_map,
                                bool perform_intersections,
                                Provenance *provenance);
      void initialize_cross_product(InnerContext *ctx, IndexPartition base, 
                                    IndexPartition source, LegionColor color,
                                    Provenance *provenance,
                                    ShardID local_shard = 0,
                                    const ShardMapping *shard_mapping = NULL);
      void initialize_index_space_union(InnerContext *ctx, IndexSpace target, 
                                        const std::vector<IndexSpace> &handles,
                                        Provenance *provenance);
      void initialize_index_space_union(InnerContext *ctx, IndexSpace target, 
                                        IndexPartition handle,
                                        Provenance *provenance);
      void initialize_index_space_intersection(InnerContext *ctx, 
                                               IndexSpace target,
                                        const std::vector<IndexSpace> &handles,
                                               Provenance *provenance);
      void initialize_index_space_intersection(InnerContext *ctx,
                                              IndexSpace target,
                                              IndexPartition handle,
                                              Provenance *provenance);
      void initialize_index_space_difference(InnerContext *ctx, 
                                             IndexSpace target, 
                                             IndexSpace initial,
                                        const std::vector<IndexSpace> &handles,
                                        Provenance *provenance);
      void perform_logging(void);
    public:
      virtual void trigger_dependence_analysis(void);
      virtual void trigger_ready(void);
      virtual void trigger_mapping(void);
      virtual void trigger_execution(void);
      virtual bool is_partition_op(void) const { return true; } 
    public:
      virtual void activate(void);
      virtual void deactivate(bool free = true);
      virtual const char* get_logging_name(void) const;
      virtual OpKind get_operation_kind(void) const;
    protected:
      virtual void populate_sources(const FutureMap &fm,
          IndexPartition pid, bool need_all_futures);
      void request_future_buffers(std::set<RtEvent> &mapped_events,
                                  std::set<RtEvent> &ready_events);
    protected:
      PendingPartitionThunk *thunk;
      FutureMap future_map;
      std::map<DomainPoint,FutureImpl*> sources;
    };

    /**
     * \class ExternalPartition
     * An extension of the external-facing Partition to help 
     * with packing and unpacking them
     */
    class ExternalPartition: public Partition, public ExternalMappable {
    public:
      ExternalPartition(void);
    public:
      virtual void set_context_index(uint64_t index) = 0;
    public:
      void pack_external_partition(Serializer &rez,AddressSpaceID target) const;
      void unpack_external_partition(Deserializer &derez, Runtime *runtime);
    };

    /**
     * \class DependentPartitionOp
     * An operation for creating different kinds of partitions
     * which are dependent on mapping a region in order to compute
     * the resulting partition.
     */
    class DependentPartitionOp : public ExternalPartition, public Operation {
    public:
      static const AllocationType alloc_type = DEPENDENT_PARTITION_OP_ALLOC;
    protected:
      // Track dependent partition operations as thunks
      class DepPartThunk {
      public:
        virtual ~DepPartThunk(void) { }
      public:
        virtual ApEvent perform(DependentPartitionOp *op,
            RegionTreeForest *forest, FieldID fid, ApEvent instances_ready,
            std::vector<FieldDataDescriptor> &instances,
            const std::map<DomainPoint,Domain> *remote_targets = NULL,
            std::vector<DeppartResult> *results = NULL) = 0;
        virtual PartitionKind get_kind(void) const = 0;
        virtual IndexPartition get_partition(void) const = 0;
        virtual IndexPartition get_projection(void) const = 0;
        virtual bool safe_projection(IndexPartition p) const { return false; }
        virtual bool is_image(void) const { return false; }
        virtual bool is_preimage(void) const { return false; }
      };
      class ByFieldThunk : public DepPartThunk {
      public:
        ByFieldThunk(IndexPartition p)
          : pid(p) { }
      public:
        virtual ApEvent perform(DependentPartitionOp *op,
            RegionTreeForest *forest, FieldID fid, ApEvent instances_ready,
            std::vector<FieldDataDescriptor> &instances,
            const std::map<DomainPoint,Domain> *remote_targets = NULL,
            std::vector<DeppartResult> *results = NULL);
        virtual PartitionKind get_kind(void) const { return BY_FIELD; }
        virtual IndexPartition get_partition(void) const { return pid; }
        virtual IndexPartition get_projection(void) const 
          { return IndexPartition::NO_PART; }
      protected:
        IndexPartition pid;
      };
      class ByImageThunk : public DepPartThunk {
      public:
        ByImageThunk(IndexPartition p, IndexPartition proj)
          : pid(p), projection(proj) { }
      public:
        virtual ApEvent perform(DependentPartitionOp *op,
            RegionTreeForest *forest, FieldID fid, ApEvent instances_ready,
            std::vector<FieldDataDescriptor> &instances,
            const std::map<DomainPoint,Domain> *remote_targets = NULL,
            std::vector<DeppartResult> *results = NULL);
        virtual PartitionKind get_kind(void) const { return BY_IMAGE; }
        virtual IndexPartition get_partition(void) const { return pid; }
        virtual IndexPartition get_projection(void) const { return projection; }
        virtual bool safe_projection(IndexPartition p) const 
          { return (p == projection); }
        virtual bool is_image(void) const { return true; }
      protected:
        IndexPartition pid;
        IndexPartition projection;
      };
      class ByImageRangeThunk : public DepPartThunk {
      public:
        ByImageRangeThunk(IndexPartition p, IndexPartition proj)
          : pid(p), projection(proj) { }
      public:
        virtual ApEvent perform(DependentPartitionOp *op,
            RegionTreeForest *forest, FieldID fid, ApEvent instances_ready,
            std::vector<FieldDataDescriptor> &instances,
            const std::map<DomainPoint,Domain> *remote_targets = NULL,
            std::vector<DeppartResult> *results = NULL);
        virtual PartitionKind get_kind(void) const { return BY_IMAGE_RANGE; }
        virtual IndexPartition get_partition(void) const { return pid; }
        virtual IndexPartition get_projection(void) const { return projection; }
        virtual bool safe_projection(IndexPartition p) const
          { return (p == projection); }
        virtual bool is_image(void) const { return true; }
      protected:
        IndexPartition pid;
        IndexPartition projection;
      };
      class ByPreimageThunk : public DepPartThunk {
      public:
        ByPreimageThunk(IndexPartition p, IndexPartition proj)
          : pid(p), projection(proj) { }
      public:
        virtual ApEvent perform(DependentPartitionOp *op,
            RegionTreeForest *forest, FieldID fid, ApEvent instances_ready,
            std::vector<FieldDataDescriptor> &instances,
            const std::map<DomainPoint,Domain> *remote_targets = NULL,
            std::vector<DeppartResult> *results = NULL);
        virtual PartitionKind get_kind(void) const { return BY_PREIMAGE; }
        virtual IndexPartition get_partition(void) const { return pid; }
        virtual IndexPartition get_projection(void) const { return projection; }
        virtual bool is_preimage(void) const { return true; }
      protected:
        IndexPartition pid;
        IndexPartition projection;
      };
      class ByPreimageRangeThunk : public DepPartThunk {
      public:
        ByPreimageRangeThunk(IndexPartition p, IndexPartition proj)
          : pid(p), projection(proj) { }
      public:
        virtual ApEvent perform(DependentPartitionOp *op,
            RegionTreeForest *forest, FieldID fid, ApEvent instances_ready,
            std::vector<FieldDataDescriptor> &instances,
            const std::map<DomainPoint,Domain> *remote_targets = NULL,
            std::vector<DeppartResult> *results = NULL);
        virtual PartitionKind get_kind(void) const { return BY_PREIMAGE_RANGE; }
        virtual IndexPartition get_partition(void) const { return pid; }
        virtual IndexPartition get_projection(void) const { return projection; }
        virtual bool is_preimage(void) const { return true; }
      protected:
        IndexPartition pid;
        IndexPartition projection;
      };
      class AssociationThunk : public DepPartThunk {
      public:
        AssociationThunk(IndexSpace d, IndexSpace r)
          : domain(d), range(r) { }
      public:
        virtual ApEvent perform(DependentPartitionOp *op,
            RegionTreeForest *forest, FieldID fid, ApEvent instances_ready,
            std::vector<FieldDataDescriptor> &instances,
            const std::map<DomainPoint,Domain> *remote_targets = NULL,
            std::vector<DeppartResult> *results = NULL);
        virtual PartitionKind get_kind(void) const { return BY_ASSOCIATION; }
        virtual IndexPartition get_partition(void) const
          { return IndexPartition::NO_PART; }
        virtual IndexPartition get_projection(void) const
          { return IndexPartition::NO_PART; }
      protected:
        IndexSpace domain;
        IndexSpace range;
      };
    public:
      DependentPartitionOp(Runtime *rt);
      DependentPartitionOp(const DependentPartitionOp &rhs);
      virtual ~DependentPartitionOp(void);
    public:
      DependentPartitionOp& operator=(const DependentPartitionOp &rhs);
    public:
      void initialize_by_field(InnerContext *ctx, IndexPartition pid,
                               LogicalRegion handle, LogicalRegion parent,
                               IndexSpace color_space, FieldID fid, 
                               MapperID id, MappingTagID tag,
                               const UntypedBuffer &marg,
                               Provenance *provenance); 
      void initialize_by_image(InnerContext *ctx, IndexPartition pid,
                               IndexSpace handle, LogicalPartition projection,
                               LogicalRegion parent, FieldID fid,
                               MapperID id, MappingTagID tag,
                               const UntypedBuffer &marg,
                               Provenance *provenance);
      void initialize_by_image_range(InnerContext *ctx, IndexPartition pid,
                               IndexSpace handle, LogicalPartition projection,
                               LogicalRegion parent, FieldID fid,
                               MapperID id, MappingTagID tag,
                               const UntypedBuffer &marg,
                               Provenance *provenance);
      void initialize_by_preimage(InnerContext *ctx, IndexPartition pid,
                               IndexPartition projection, LogicalRegion handle,
                               LogicalRegion parent, FieldID fid,
                               MapperID id, MappingTagID tag,
                               const UntypedBuffer &marg,
                               Provenance *provenance);
      void initialize_by_preimage_range(InnerContext *ctx, IndexPartition pid,
                               IndexPartition projection, LogicalRegion handle,
                               LogicalRegion parent, FieldID fid,
                               MapperID id, MappingTagID tag,
                               const UntypedBuffer &marg,
                               Provenance *provenance);
      void initialize_by_association(InnerContext *ctx, LogicalRegion domain,
                               LogicalRegion domain_parent, FieldID fid,
                               IndexSpace range, MapperID id, MappingTagID tag,
                               const UntypedBuffer &marg,
                               Provenance *provenance);
      void perform_logging(void) const;
      void log_requirement(void) const;
      virtual const RegionRequirement& get_requirement(unsigned idx = 0) const;
    protected:
      void check_by_field(IndexPartition pid, IndexSpace color_space,
          LogicalRegion handle, LogicalRegion parent, FieldID fid) const;
      void check_by_image(IndexPartition pid, IndexSpace pid_parent,
          LogicalPartition projection, LogicalRegion parent, FieldID fid) const;
      void check_by_image_range(IndexPartition pid, IndexSpace pid_parent,
          LogicalPartition projection, LogicalRegion parent, FieldID fid) const;
      void check_by_preimage(IndexPartition pid, IndexPartition proj,
                             LogicalRegion handle, LogicalRegion parent,
                             FieldID fid) const;
      void check_by_preimage_range(IndexPartition pid, IndexPartition proj,
                             LogicalRegion handle, LogicalRegion parent,
                             FieldID fid) const;
      void check_by_association(LogicalRegion domain,
          LogicalRegion domain_parent, FieldID fid, IndexSpace range) const;
    public:
      virtual bool has_prepipeline_stage(void) const { return true; }
      virtual void trigger_prepipeline_stage(void);
      virtual void trigger_dependence_analysis(void);
      virtual void trigger_ready(void);
      virtual void trigger_mapping(void);
      // A method for override with control replication
      virtual void finalize_mapping(void);
      virtual ApEvent trigger_thunk(IndexSpace handle, ApEvent insts_ready,
                                    const InstanceSet &mapped_instances,
                                    const PhysicalTraceInfo &info,
                                    const DomainPoint &color);
      virtual unsigned find_parent_index(unsigned idx);
      virtual bool is_partition_op(void) const { return true; }
      virtual void select_partition_projection(void);
    public:
      virtual PartitionKind get_partition_kind(void) const;
      virtual UniqueID get_unique_id(void) const;
      virtual uint64_t get_context_index(void) const;
      virtual void set_context_index(uint64_t index);
      virtual int get_depth(void) const;
      virtual const Task* get_parent_task(void) const;
      virtual const std::string& get_provenance_string(bool human = true) const;
      virtual Mappable* get_mappable(void);
    public:
      virtual void activate(void);
      virtual void deactivate(bool free = true);
      virtual const char* get_logging_name(void) const;
      virtual OpKind get_operation_kind(void) const;
      virtual size_t get_region_count(void) const;
      virtual void trigger_commit(void);
      virtual IndexSpaceNode* get_shard_points(void) const 
        { return launch_space; }
    public:
      void activate_dependent(void);
      void deactivate_dependent(void);
    public:
      virtual void select_sources(const unsigned index, PhysicalManager *target,
                                  const std::vector<InstanceView*> &sources,
                                  std::vector<unsigned> &ranking,
                                  std::map<unsigned,PhysicalManager*> &points);
      virtual std::map<PhysicalManager*,unsigned>*
                   get_acquired_instances_ref(void);
      virtual int add_copy_profiling_request(const PhysicalTraceInfo &info,
                               Realm::ProfilingRequestSet &requests,
                               bool fill, unsigned count = 1);
      // Report a profiling result for this operation
      virtual void handle_profiling_response(const ProfilingResponseBase *base,
                                        const Realm::ProfilingResponse &result,
                                        const void *orig, size_t orig_length);
      virtual void handle_profiling_update(int count);
      virtual void pack_remote_operation(Serializer &rez, AddressSpaceID target,
                                         std::set<RtEvent> &applied) const;
    public:
      virtual size_t get_collective_points(void) const;
    protected:
      void check_privilege(void);
      void compute_parent_index(void);
      bool invoke_mapper(InstanceSet &mapped_instances,
                         std::vector<PhysicalManager*> &source_instances);
      void activate_dependent_op(void);
      void deactivate_dependent_op(void);
      void finalize_partition_profiling(void);
    public:
      void handle_point_commit(RtEvent point_committed);
    public:
      VersionInfo version_info;
      unsigned parent_req_index;
      std::map<PhysicalManager*,unsigned> acquired_instances;
      std::set<RtEvent> map_applied_conditions;
      DepPartThunk *thunk;
    protected:
      MapperManager *mapper;
    protected:
      // For index versions of this operation
      IndexSpaceNode*                   launch_space;
      std::vector<FieldDataDescriptor>  instances;
      std::vector<ApEvent>              index_preconditions;
      std::vector<PointDepPartOp*>      points; 
      unsigned                          points_committed;
      bool                              commit_request;
      std::set<RtEvent>                 commit_preconditions;
      ApUserEvent                       intermediate_index_event;
    protected:
      struct PartitionProfilingInfo :
        public Mapping::Mapper::PartitionProfilingInfo {
      public:
        void *buffer;
        size_t buffer_size;
      };
      std::vector<ProfilingMeasurementID>              profiling_requests;
      std::vector<PartitionProfilingInfo>                  profiling_info;
      RtUserEvent                                      profiling_reported;
      int                                              profiling_priority;
      int                                              copy_fill_priority;
      std::atomic<int>                     outstanding_profiling_requests;
      std::atomic<int>                     outstanding_profiling_reported;
    };

    /**
     * \class PointDepPartOp
     * This is a point class for mapping a particular 
     * subregion of a partition for a dependent partitioning
     * operation.
     */
    class PointDepPartOp : public DependentPartitionOp, public ProjectionPoint {
    public:
      PointDepPartOp(Runtime *rt);
      PointDepPartOp(const PointDepPartOp &rhs);
      virtual ~PointDepPartOp(void);
    public:
      PointDepPartOp& operator=(const PointDepPartOp &rhs);
    public:
      void initialize(DependentPartitionOp *owner, const DomainPoint &point);
      void launch(void);
    public:
      virtual void activate(void);
      virtual void deactivate(bool free = true);
      virtual void trigger_prepipeline_stage(void);
      virtual void trigger_dependence_analysis(void);
      virtual ApEvent trigger_thunk(IndexSpace handle, ApEvent insts_ready,
                                    const InstanceSet &mapped_instances,
                                    const PhysicalTraceInfo &trace_info,
                                    const DomainPoint &color);
      virtual void trigger_commit(void);
      virtual PartitionKind get_partition_kind(void) const;
      virtual void record_completion_effect(ApEvent effect);
      virtual void record_completion_effect(ApEvent effect,
          std::set<RtEvent> &map_applied_events);
      virtual void record_completion_effects(const std::set<ApEvent> &effects);
      virtual void record_completion_effects(
                                          const std::vector<ApEvent> &effects);
      virtual unsigned find_parent_index(unsigned idx)
        { return owner->find_parent_index(idx); }
    public:
      virtual size_t get_collective_points(void) const;
      virtual bool find_shard_participants(std::vector<ShardID> &shards);
    public:
      // From ProjectionPoint
      virtual const DomainPoint& get_domain_point(void) const;
      virtual void set_projection_result(unsigned idx, LogicalRegion result);
      virtual void record_intra_space_dependences(unsigned idx,
                               const std::vector<DomainPoint> &region_deps);
      virtual const Mappable* as_mappable(void) const { return this; }
    public:
      DependentPartitionOp *owner;
    };

    /**
     * \class ExternalFill
     * An extension of the external-facing Fill to help 
     * with packing and unpacking them
     */
    class ExternalFill : public Fill, public ExternalMappable {
    public:
      ExternalFill(void);
    public:
      virtual void set_context_index(uint64_t index) = 0;
    public:
      void pack_external_fill(Serializer &rez, AddressSpaceID target) const;
      void unpack_external_fill(Deserializer &derez, Runtime *runtime);
    };

    /**
     * \class FillOp
     * Fill operations are used to initialize a field to a
     * specific value for a particular logical region.
     */
    class FillOp : public PredicatedOp, public ExternalFill {
    public:
      static const AllocationType alloc_type = FILL_OP_ALLOC;
    public:
      FillOp(Runtime *rt);
      FillOp(const FillOp &rhs);
      virtual ~FillOp(void);
    public:
      FillOp& operator=(const FillOp &rhs);
    public:
      void initialize(InnerContext *ctx, const FillLauncher &launcher,
                      Provenance *provenance);
      void perform_base_dependence_analysis(void);
    public:
      virtual void activate(void);
      virtual void deactivate(bool free = true);
      virtual const char* get_logging_name(void) const;
      virtual size_t get_region_count(void) const;
      virtual OpKind get_operation_kind(void) const;
      virtual Mappable* get_mappable(void);
      virtual UniqueID get_unique_id(void) const;
      virtual uint64_t get_context_index(void) const;
      virtual void set_context_index(uint64_t index);
      virtual int get_depth(void) const;
      virtual const Task* get_parent_task(void) const;
      virtual const std::string& get_provenance_string(bool human = true) const;
      virtual std::map<PhysicalManager*,unsigned>*
                                       get_acquired_instances_ref(void);
      virtual int add_copy_profiling_request(const PhysicalTraceInfo &info,
                               Realm::ProfilingRequestSet &requests,
                               bool fill, unsigned count = 1);
      virtual RtEvent initialize_fill_view(void);
      virtual FillView* get_fill_view(void) const;
    public:
      virtual bool has_prepipeline_stage(void) const { return true; }
      virtual void trigger_prepipeline_stage(void);
      virtual void trigger_dependence_analysis(void);
      virtual void trigger_ready(void);
      virtual void trigger_mapping(void);
      virtual void trigger_execution(void);
      virtual void trigger_complete(void);
    public:
      // This is a helper method for ReplFillOp
      virtual RtEvent finalize_complete_mapping(RtEvent event) { return event; }
    public:
      virtual void predicate_false(void);
    public:
      virtual unsigned find_parent_index(unsigned idx);
      virtual void trigger_commit(void);
    public:
      void check_fill_privilege(void);
      void compute_parent_index(void);
      void log_fill_requirement(void) const;
      // This call only happens from control replication when we had to 
      // make a new view because not everyone agreed on which view to use
      void register_fill_view_creation(FillView *view, bool set);
    public:
      // From Memoizable
      virtual const VersionInfo& get_version_info(unsigned idx) const
        { return version_info; }
      virtual const RegionRequirement& get_requirement(unsigned idx = 0) const
        { return requirement; }
    public:
      // From MemoizableOp
      virtual void trigger_replay(void);
      virtual void complete_replay(ApEvent pre, ApEvent fill_complete_event);
    public:
      virtual void pack_remote_operation(Serializer &rez, AddressSpaceID target,
                                         std::set<RtEvent> &applied) const;
    public:
      VersionInfo version_info;
      unsigned parent_req_index;
      FillView *fill_view;
      Future future;
      void *value;
      size_t value_size;
      bool set_view;
      std::set<RtEvent> map_applied_conditions;
    };
    
    /**
     * \class IndexFillOp
     * This is the same as a fill operation except for
     * applying a number of fill operations over an 
     * index space of points with projection functions.
     */
    class IndexFillOp : public FillOp {
    public:
      IndexFillOp(Runtime *rt);
      IndexFillOp(const IndexFillOp &rhs);
      virtual ~IndexFillOp(void);
    public:
      IndexFillOp& operator=(const IndexFillOp &rhs);
    public:
      void initialize(InnerContext *ctx,
                      const IndexFillLauncher &launcher,
                      IndexSpace launch_space, Provenance *provenance);
    public:
      virtual void activate(void);
      virtual void deactivate(bool free = true);
    protected:
      void activate_index_fill(void);
      void deactivate_index_fill(void);
    public:
      virtual void trigger_prepipeline_stage(void);
      virtual void trigger_dependence_analysis(void);
      virtual void trigger_ready(void);
      virtual void trigger_commit(void);
    public:
      // From MemoizableOp
      virtual void trigger_replay(void);
      virtual void complete_replay(ApEvent precondition,
                                   ApEvent postcondition);
    public:
      virtual size_t get_collective_points(void) const;
      virtual IndexSpaceNode* get_shard_points(void) const 
        { return launch_space; }
      void enumerate_points(void);
      void handle_point_commit(void);
      void check_point_requirements(void);
    protected:
      void log_index_fill_requirement(void);
    public:
      IndexSpaceNode*               launch_space;
    protected:
      std::vector<PointFillOp*>     points;
      std::vector<ApEvent>          replay_postconditions;
      unsigned                      points_replayed;
      unsigned                      points_committed;
      bool                          commit_request;
    };

    /**
     * \class PointFillOp
     * A point fill op is used for executing the
     * physical part of the analysis for an index
     * fill operation.
     */
    class PointFillOp : public FillOp, public ProjectionPoint {
    public:
      PointFillOp(Runtime *rt);
      PointFillOp(const PointFillOp &rhs);
      virtual ~PointFillOp(void);
    public:
      PointFillOp& operator=(const PointFillOp &rhs);
    public:
      void initialize(IndexFillOp *owner, const DomainPoint &point);
      void launch(RtEvent view_ready);
    public:
      virtual void activate(void);
      virtual void deactivate(bool free = true);
      virtual void trigger_prepipeline_stage(void);
      virtual void trigger_dependence_analysis(void);
      virtual void trigger_ready(void);
      // trigger_mapping same as base class
      virtual void complete_replay(ApEvent precondition,
                                   ApEvent postcondition);
      virtual void trigger_commit(void);
      virtual void record_completion_effect(ApEvent effect);
      virtual void record_completion_effect(ApEvent effect,
          std::set<RtEvent> &map_applied_events);
      virtual void record_completion_effects(const std::set<ApEvent> &effects);
      virtual void record_completion_effects(
                                          const std::vector<ApEvent> &effects);
      virtual FillView* get_fill_view(void) const;
      virtual unsigned find_parent_index(unsigned idx)
        { return owner->find_parent_index(idx); }
    public:
      virtual size_t get_collective_points(void) const;
      virtual bool find_shard_participants(std::vector<ShardID> &shards);
    public:
      // From ProjectionPoint
      virtual const DomainPoint& get_domain_point(void) const;
      virtual void set_projection_result(unsigned idx, LogicalRegion result);
      virtual void record_intra_space_dependences(unsigned idx,
                               const std::vector<DomainPoint> &region_deps);
      virtual const Mappable* as_mappable(void) const { return this; }
    public:
      // From Memoizable
      virtual TraceLocalID get_trace_local_id(void) const;
    protected:
      IndexFillOp*              owner;
    };

    /**
     * \class DiscardOp
     * Operation for reseting the state of fields back to an 
     * uninitialized state like they were just created
     */
    class DiscardOp : public Operation {
    public:
      static const AllocationType alloc_type = DISCARD_OP_ALLOC;
    public:
      DiscardOp(Runtime *rt);
      DiscardOp(const DiscardOp &rhs) = delete;
      virtual ~DiscardOp(void);
    public:
      DiscardOp& operator=(const DiscardOp &rhs) = delete;
    public:
      void initialize(InnerContext *ctx, const DiscardLauncher &launcher,
                      Provenance *provenance);
      virtual const RegionRequirement& get_requirement(unsigned idx = 0) const
        { return requirement; }
    public:
      virtual void activate(void);
      virtual void deactivate(bool free = true);
      virtual const char* get_logging_name(void) const;
      virtual OpKind get_operation_kind(void) const;
      virtual size_t get_region_count(void) const;
      virtual unsigned find_parent_index(unsigned idx);
    public:
      virtual bool has_prepipeline_stage(void) const { return true; }
      virtual void trigger_prepipeline_stage(void);
      virtual void trigger_dependence_analysis(void);
      virtual void trigger_ready(void);
      virtual void trigger_mapping(void);
      virtual RtEvent finalize_complete_mapping(RtEvent event) { return event; }
      virtual void pack_remote_operation(Serializer &rez, AddressSpaceID target,
                                         std::set<RtEvent> &applied) const;
    protected:
      void check_privilege(void);
      void compute_parent_index(void);
      void log_requirement(void);
    public:
      RegionRequirement requirement;
      VersionInfo version_info;
      unsigned parent_req_index;
      std::set<RtEvent> map_applied_conditions;
    };

    /**
     * \class AttachOp
     * Operation for attaching a file to a physical instance
     */
    class AttachOp : public Operation {
    public:
      static const AllocationType alloc_type = ATTACH_OP_ALLOC;
    public:
      AttachOp(Runtime *rt);
      AttachOp(const AttachOp &rhs);
      virtual ~AttachOp(void);
    public:
      AttachOp& operator=(const AttachOp &rhs);
    public:
      PhysicalRegion initialize(InnerContext *ctx,
                                const AttachLauncher &launcher,
                                Provenance *provenance);
      virtual const RegionRequirement& get_requirement(unsigned idx = 0) const 
        { return requirement; }
    public:
      virtual void activate(void);
      virtual void deactivate(bool free = true);
      virtual const char* get_logging_name(void) const;
      virtual size_t get_region_count(void) const;
      virtual OpKind get_operation_kind(void) const;
    public:
      virtual bool has_prepipeline_stage(void) const { return true; }
      virtual void trigger_prepipeline_stage(void);
      virtual void trigger_dependence_analysis(void);
      virtual void trigger_ready(void);
      virtual void trigger_mapping(void);
      virtual unsigned find_parent_index(unsigned idx);
      virtual void trigger_commit(void);
      virtual void pack_remote_operation(Serializer &rez, AddressSpaceID target,
                                         std::set<RtEvent> &applied) const;
      virtual bool is_point_attach(void) const { return false; }
    public:
      void create_external_instance(void);
      virtual PhysicalManager* create_manager(RegionNode *node,
                                   const std::vector<FieldID> &field_set,
                                   const std::vector<size_t> &field_sizes,
                                   const std::vector<unsigned> &mask_index_map,
                                   const std::vector<CustomSerdezID> &serez,
                                              const FieldMask &external_mask);
      virtual RtEvent finalize_complete_mapping(RtEvent event) { return event; }
    protected:
      void check_privilege(void);
      void compute_parent_index(void);
      void log_requirement(void);
      ApEvent create_realm_instance(IndexSpaceNode *node,
                                    const PointerConstraint &pointer,
                                    const std::vector<FieldID> &set,
                                    const std::vector<size_t> &sizes,
                                    const Realm::ProfilingRequestSet &requests,
                                    PhysicalInstance &instance) const;
      void attach_ready(bool point);
    public:
      ExternalResource resource;
      RegionRequirement requirement;
      VersionInfo version_info;
      PhysicalRegion region;
      unsigned parent_req_index;
      InstanceSet external_instances;
      std::set<RtEvent> map_applied_conditions;
      LayoutConstraintSet layout_constraint_set;
      Realm::ExternalInstanceResource *external_resource;
      std::vector<std::string> hdf5_field_files;
      ApEvent termination_event;
      bool restricted;
    };

    /**
     * \class IndexAttachOp
     * This provides support for doing index space attach
     * operations where we are attaching external resources
     * to many subregions of a region tree with a single operation
     */
    class IndexAttachOp : public CollectiveViewCreator<Operation> {
    public:
      static const AllocationType alloc_type = ATTACH_OP_ALLOC;
    public:
      IndexAttachOp(Runtime *rt);
      IndexAttachOp(const IndexAttachOp &rhs) = delete;
      virtual ~IndexAttachOp(void);
    public:
      IndexAttachOp& operator=(const IndexAttachOp &rhs) = delete;
    public:
      ExternalResources initialize(InnerContext *ctx,
                                   RegionTreeNode *upper_bound,
                                   IndexSpaceNode *launch_bounds,
                                   const IndexAttachLauncher &launcher,
                                   const std::vector<unsigned> &indexes,
                                   Provenance *provenance,
                                   const bool replicated);
      virtual const RegionRequirement& get_requirement(unsigned idx = 0) const
        { return requirement; }
    public:
      virtual void activate(void);
      virtual void deactivate(bool free = true);
      virtual const char* get_logging_name(void) const;
      virtual size_t get_region_count(void) const;
      virtual OpKind get_operation_kind(void) const;
    public:
      virtual bool has_prepipeline_stage(void) const { return true; }
      virtual void trigger_prepipeline_stage(void);
      virtual void trigger_dependence_analysis(void);
      virtual void trigger_ready(void);
      virtual void trigger_complete(void);
      virtual void trigger_commit(void);
      virtual unsigned find_parent_index(unsigned idx);
      virtual void check_point_requirements(
                    const std::vector<IndexSpace> &spaces);
      virtual bool are_all_direct_children(bool local) { return local; }
      virtual size_t get_collective_points(void) const;
    public:
      void handle_point_commit(void);
    protected:
      void compute_parent_index(void);
      void check_privilege(void);
      void log_requirement(void);
    protected:
      RegionRequirement                             requirement;
      ExternalResources                             resources;
      IndexSpaceNode*                               launch_space;
      std::vector<PointAttachOp*>                   points;
      std::set<RtEvent>                             map_applied_conditions;
      unsigned                                      parent_req_index;
      unsigned                                      points_committed;
      bool                                          commit_request;
    };
    
    /**
     * \class PointAttachOp
     * An individual attach operation inside of an index attach operation
     */
    class PointAttachOp : public AttachOp {
    public:
      PointAttachOp(Runtime *rt);
      PointAttachOp(const PointAttachOp &rhs);
      virtual ~PointAttachOp(void);
    public:
      PointAttachOp& operator=(const PointAttachOp &rhs);
    public:
      virtual void activate(void);
      virtual void deactivate(bool free = true);
    public:
      PhysicalRegionImpl* initialize(IndexAttachOp *owner, InnerContext *ctx,
        const IndexAttachLauncher &launcher,
        const DomainPoint &point, unsigned index);
    public:
      virtual void trigger_commit(void);
      virtual void record_completion_effect(ApEvent effect);
      virtual void record_completion_effect(ApEvent effect,
          std::set<RtEvent> &map_applied_events);
      virtual void record_completion_effects(const std::set<ApEvent> &effects);
      virtual void record_completion_effects(
                                          const std::vector<ApEvent> &effects);
      virtual size_t get_collective_points(void) const;
      virtual bool find_shard_participants(std::vector<ShardID> &shards);
      virtual RtEvent convert_collective_views(unsigned requirement_index,
                       unsigned analysis_index, LogicalRegion region,
                       const InstanceSet &targets, InnerContext *physical_ctx,
                       CollectiveMapping *&analysis_mapping, bool &first_local,
                       LegionVector<FieldMaskSet<InstanceView> > &target_views,
                       std::map<InstanceView*,size_t> &collective_arrivals);
      virtual bool perform_collective_analysis(CollectiveMapping *&mapping,
                                               bool &first_local);
      virtual RtEvent perform_collective_versioning_analysis(unsigned index,
                       LogicalRegion handle, EqSetTracker *tracker,
                       const FieldMask &mask, unsigned parent_req_index);
      virtual unsigned find_parent_index(unsigned idx)
        { return owner->find_parent_index(idx); }
      virtual bool is_point_attach(void) const { return true; }
    protected:
      IndexAttachOp *owner;
      DomainPoint index_point;
    };

    /**
     * \class DetachOp
     * Operation for detaching a file from a physical instance
     */
    class DetachOp : public Operation {
    public:
      static const AllocationType alloc_type = DETACH_OP_ALLOC;
    public:
      DetachOp(Runtime *rt);
      DetachOp(const DetachOp &rhs);
      virtual ~DetachOp(void);
    public:
      DetachOp& operator=(const DetachOp &rhs);
    public:
      Future initialize_detach(InnerContext *ctx, PhysicalRegion region,
                               const bool flush, const bool unordered,
                               Provenance *provenance);
    public:
      virtual void activate(void);
      virtual void deactivate(bool free = true);
      virtual const char* get_logging_name(void) const;
      virtual size_t get_region_count(void) const;
      virtual OpKind get_operation_kind(void) const;
      virtual unsigned find_parent_index(unsigned idx);
    public:
      virtual bool has_prepipeline_stage(void) const { return true; }
      virtual void trigger_prepipeline_stage(void);
      virtual void trigger_dependence_analysis(void);
      virtual void trigger_ready(void);
      virtual void trigger_mapping(void);
      virtual void trigger_complete(void);
      virtual void trigger_commit(void);
      virtual void select_sources(const unsigned index, PhysicalManager *target,
                                  const std::vector<InstanceView*> &sources,
                                  std::vector<unsigned> &ranking,
                                  std::map<unsigned,PhysicalManager*> &points);
      virtual int add_copy_profiling_request(const PhysicalTraceInfo &info,
                               Realm::ProfilingRequestSet &requests,
                               bool fill, unsigned count = 1);
      virtual void pack_remote_operation(Serializer &rez, AddressSpaceID target,
                                         std::set<RtEvent> &applied) const;
      virtual RtEvent finalize_complete_mapping(RtEvent event) { return event; }
      virtual void detach_external_instance(PhysicalManager *manager);
      virtual bool is_point_detach(void) const { return false; }
      virtual const RegionRequirement &get_requirement(unsigned idx = 0) const
      { return requirement; }
    protected:
      void compute_parent_index(void);
      void log_requirement(void);
    public:
      PhysicalRegion region;
      RegionRequirement requirement;
      VersionInfo version_info;
      unsigned parent_req_index;
      std::set<RtEvent> map_applied_conditions;
      ApEvent detach_event;
      Future result;
      bool flush;
    };

    /**
     * \class IndexDetachOp
     * This is an index space detach operation for performing many detaches
     */
    class IndexDetachOp : public CollectiveViewCreator<Operation> {
    public:
      static const AllocationType alloc_type = DETACH_OP_ALLOC;
    public:
      IndexDetachOp(Runtime *rt);
      IndexDetachOp(const IndexDetachOp &rhs) = delete;
      virtual ~IndexDetachOp(void);
    public:
      IndexDetachOp& operator=(const IndexDetachOp &rhs) = delete;
    public:
      Future initialize_detach(InnerContext *ctx, LogicalRegion parent,
                               RegionTreeNode *upper_bound,
                               IndexSpaceNode *launch_bounds,
                               ExternalResourcesImpl *external,
                               const std::vector<FieldID> &privilege_fields,
                               const std::vector<PhysicalRegion> &regions,
                               bool flush, bool unordered,
                               Provenance *provenance);
    public:
      virtual void activate(void);
      virtual void deactivate(bool free = true);
      virtual const char* get_logging_name(void) const;
      virtual size_t get_region_count(void) const;
      virtual OpKind get_operation_kind(void) const;
    public:
      virtual bool has_prepipeline_stage(void) const { return true; }
      virtual void trigger_prepipeline_stage(void);
      virtual void trigger_dependence_analysis(void);
      virtual void trigger_ready(void);
      virtual void trigger_complete(void);
      virtual void trigger_commit(void);
      virtual unsigned find_parent_index(unsigned idx);
      virtual size_t get_collective_points(void) const;
    public:
      // Override for control replication
      virtual ApEvent get_complete_effects(void);
      void complete_detach(void);
      void handle_point_complete(ApEvent point_effects);
      void handle_point_commit(void);
      virtual const RegionRequirement &get_requirement(unsigned idx = 0) const
      { return requirement; }
    protected:
      void compute_parent_index(void);
      void log_requirement(void);
    protected:
      RegionRequirement                             requirement;
      ExternalResources                             resources;
      IndexSpaceNode*                               launch_space;
      std::vector<PointDetachOp*>                   points;
      std::set<RtEvent>                             map_applied_conditions;
      std::vector<ApEvent>                          point_effects;
      Future                                        result;
      unsigned                                      parent_req_index;
      unsigned                                      points_completed;
      unsigned                                      points_committed;
      bool                                          complete_request;
      bool                                          commit_request;
      bool                                          flush;
    };

    /**
     * \class PointDetachOp
     * Indvidiual detach operations for an index space detach
     */
    class PointDetachOp : public DetachOp {
    public:
      PointDetachOp(Runtime *rt);
      PointDetachOp(const PointDetachOp &rhs);
      virtual ~PointDetachOp(void);
    public:
      PointDetachOp& operator=(const PointDetachOp &rhs);
    public:
      virtual void activate(void);
      virtual void deactivate(bool free = true);
    public:
      void initialize_detach(IndexDetachOp *owner, InnerContext *ctx,
            const PhysicalRegion &region, const DomainPoint &point, bool flush);
    public:
      virtual void trigger_complete(void);
      virtual void trigger_commit(void);
      virtual void record_completion_effect(ApEvent effect);
      virtual void record_completion_effect(ApEvent effect,
          std::set<RtEvent> &map_applied_events);
      virtual void record_completion_effects(const std::set<ApEvent> &effects);
      virtual void record_completion_effects(
                                          const std::vector<ApEvent> &effects);
      virtual size_t get_collective_points(void) const;
      virtual bool find_shard_participants(std::vector<ShardID> &shards);
      virtual RtEvent convert_collective_views(unsigned requirement_index,
                       unsigned analysis_index, LogicalRegion region,
                       const InstanceSet &targets, InnerContext *physical_ctx,
                       CollectiveMapping *&analysis_mapping, bool &first_local,
                       LegionVector<FieldMaskSet<InstanceView> > &target_views,
                       std::map<InstanceView*,size_t> &collective_arrivals);
      virtual bool perform_collective_analysis(CollectiveMapping *&mapping,
                                               bool &first_local);
      virtual RtEvent perform_collective_versioning_analysis(unsigned index,
                       LogicalRegion handle, EqSetTracker *tracker,
                       const FieldMask &mask, unsigned parent_req_index);
      virtual unsigned find_parent_index(unsigned idx)
        { return owner->find_parent_index(idx); }
      virtual bool is_point_detach(void) const { return true; }
    protected:
      IndexDetachOp *owner;
      DomainPoint index_point;
    };

    /**
     * \class TimingOp
     * Operation for performing timing measurements
     */
    class TimingOp : public Operation {
    public:
      TimingOp(Runtime *rt);
      TimingOp(const TimingOp &rhs);
      virtual ~TimingOp(void);
    public:
      TimingOp& operator=(const TimingOp &rhs);
    public:
      Future initialize(InnerContext *ctx, const TimingLauncher &launcher,
                        Provenance *provenance);
    public:
      virtual void activate(void);
      virtual void deactivate(bool free = true);
      virtual const char* get_logging_name(void) const;
      virtual OpKind get_operation_kind(void) const;
      virtual bool invalidates_physical_trace_template(bool &exec_fence) const
        { return false; }
    public:
      virtual void trigger_dependence_analysis(void);
      virtual void trigger_mapping(void);
      virtual void trigger_execution(void);
    protected:
      TimingMeasurement measurement;
      std::set<Future> preconditions;
      Future result;
    };

    /**
     * \class TunableOp
     * Operation for performing tunable requests
     */
    class TunableOp : public Operation {
    public:
      TunableOp(Runtime *rt);
      TunableOp(const TunableOp &rhs);
      virtual ~TunableOp(void);
    public:
      TunableOp& operator=(const TunableOp &rhs);
    public:
      Future initialize(InnerContext *ctx, const TunableLauncher &launcher,
                        Provenance *provenance);
    public:
      virtual void activate(void);
      virtual void deactivate(bool free = true);
      virtual const char* get_logging_name(void) const;
      virtual OpKind get_operation_kind(void) const;
      virtual bool invalidates_physical_trace_template(bool &exec_fence) const
        { return false; }
    public:
      virtual void trigger_dependence_analysis(void);
      virtual void trigger_mapping(void);
      virtual void trigger_execution(void);
      // virtual method for control replication
      virtual void process_result(MapperManager *mapper,
                                  void *buffer, size_t size) const { }
    protected:
      TunableID tunable_id;
      MapperID mapper_id;
      MappingTagID tag;
      void *arg;
      size_t argsize;
      uint64_t tunable_index;
      size_t return_type_size;
      Future result;
      FutureInstance *instance;
      std::vector<Future> futures;
    };

    /**
     * \class AllReduceOp 
     * Operation for reducing future maps down to futures
     */
    class AllReduceOp : public MemoizableOp {
    public:
      AllReduceOp(Runtime *rt);
      AllReduceOp(const AllReduceOp &rhs) = delete;
      virtual ~AllReduceOp(void);
    public:
      AllReduceOp& operator=(const AllReduceOp &rhs) = delete;
    public:
      Future initialize(InnerContext *ctx, const FutureMap &future_map,
                        ReductionOpID redop, bool deterministic,
                        MapperID mapper_id, MappingTagID tag,
                        Provenance *provenance,
                        Future initial_value);
    public:
      virtual void activate(void);
      virtual void deactivate(bool free = true);
      virtual const char* get_logging_name(void) const;
      virtual OpKind get_operation_kind(void) const;
      virtual bool invalidates_physical_trace_template(bool &exec_fence) const
        { return false; }
      // AllReduceOps should never actually need this but it might get
      // called in the process of doing a mapping call
      virtual std::map<PhysicalManager*,unsigned>*
                   get_acquired_instances_ref(void) { return NULL; }
    protected:
      void invoke_mapper(void);
      ApEvent finalize_serdez_targets(void);
    public:
      virtual void trigger_dependence_analysis(void);
      virtual void trigger_mapping(void);
      virtual void trigger_execution(void);
      virtual void trigger_replay(void);
    protected:
      // These are virtual methods to override for control replication
      virtual void populate_sources(void);
      virtual void create_future_instances(void);
      virtual void all_reduce_serdez(void);
      virtual ApEvent all_reduce_redop(RtEvent &executed);
    protected:
      ApEvent init_redop_target(FutureInstance *target);
      void fold_serdez(FutureImpl *impl);
    private:
      void prepare_future(std::vector<RtEvent> &preconditions,
                          FutureImpl *future);
      void subscribe_to_future(std::vector<RtEvent> &ready_events,
                               FutureImpl *future);
      void perform_allreduce(void);
    protected:
      FutureMap future_map;
      ReductionOpID redop_id;
      const ReductionOp *redop; 
      const SerdezRedopFns *serdez_redop_fns;
      Future result;
      std::map<DomainPoint,FutureImpl*> sources;
      std::vector<FutureInstance*> targets;
      std::vector<Memory> target_memories;
      std::vector<RtEvent> map_applied_conditions;
      size_t future_result_size;
      FutureInstance *serdez_redop_instance;
      void *serdez_redop_buffer;
      size_t serdez_upper_bound;
      MapperID mapper_id;
      MappingTagID tag;
      bool deterministic;
      Future initial_value;
    };

    /**
     * \class RemoteOp
     * This operation is a shim for operations on remote nodes
     * and is used by remote physical analysis traversals to handle
     * any requests they might have of the original operation.
     */
    class RemoteOp : public Operation {
    public:
      struct DeferRemoteOpDeletionArgs : 
        public LgTaskArgs<DeferRemoteOpDeletionArgs> {
      public:
        static const LgTaskID TASK_ID = LG_DEFER_REMOTE_OP_DELETION_TASK_ID;
      public:
        DeferRemoteOpDeletionArgs(Operation *o)
          : LgTaskArgs<DeferRemoteOpDeletionArgs>(o->get_unique_op_id()), 
            op(o) { }
      public:
        Operation *const op;
      };
    public:
      RemoteOp(Runtime *rt, Operation *ptr, AddressSpaceID src);
      RemoteOp(const RemoteOp &rhs);
      virtual ~RemoteOp(void);
    public:
      RemoteOp& operator=(const RemoteOp &rhs);
    public:
      virtual void unpack(Deserializer &derez) = 0;
    public:
      virtual void activate(void);
      virtual void deactivate(bool free = true);
      virtual const char* get_logging_name(void) const = 0;
      virtual OpKind get_operation_kind(void) const = 0;
      virtual Operation* get_origin_operation(void) 
        { assert(false); return NULL; } // should never be called on remote ops
      virtual std::map<PhysicalManager*,unsigned>*
                                       get_acquired_instances_ref(void);
      virtual int add_copy_profiling_request(const PhysicalTraceInfo &info,
                               Realm::ProfilingRequestSet &requests,
                               bool fill, unsigned count = 1);
      virtual void report_uninitialized_usage(const unsigned index,
                                              LogicalRegion handle,
                                              const RegionUsage usage,
                                              const char *field_string,
                                              RtUserEvent reported);
      virtual void pack_remote_operation(Serializer &rez, AddressSpaceID target,
                                         std::set<RtEvent> &applied) const = 0;
      virtual void record_completion_effect(ApEvent effect);
      virtual void record_completion_effect(ApEvent effect,
          std::set<RtEvent> &map_applied_events);
      virtual void record_completion_effects(const std::set<ApEvent> &effects);
      virtual void record_completion_effects(
                                          const std::vector<ApEvent> &effects);
    public:
      void defer_deletion(RtEvent precondition);
      void pack_remote_base(Serializer &rez) const;
      void unpack_remote_base(Deserializer &derez, Runtime *runtime);
      void pack_profiling_requests(Serializer &rez, 
                                   std::set<RtEvent> &applied) const;
      void unpack_profiling_requests(Deserializer &derez);
      static void handle_deferred_deletion(const void *args);
      // Caller takes ownership of this object and must delete it when done
      static RemoteOp* unpack_remote_operation(Deserializer &derez,
                                               Runtime *runtime);
      static void handle_report_uninitialized(Deserializer &derez);
      static void handle_report_profiling_count_update(Deserializer &derez);
      static void handle_completion_effect(Deserializer &derez);
    public:
      // This is a pointer to an operation on a remote node
      // it should never be dereferenced
      Operation *const remote_ptr;
      const AddressSpaceID source;
    protected:
      MapperManager *mapper;
    protected:
      std::vector<ProfilingMeasurementID> profiling_requests;
      int                                 profiling_priority;
      int                                 copy_fill_priority;
      Processor                           profiling_target;
      RtUserEvent                         profiling_response;
      std::atomic<int>                    profiling_reports;
    };

    /**
     * \class RemoteMapOp
     * This is a remote copy of a MapOp to be used
     * for mapper calls and other operations
     */
    class RemoteMapOp : public ExternalMapping, public RemoteOp,
                        public LegionHeapify<RemoteMapOp> {
    public:
      RemoteMapOp(Runtime *rt, Operation *ptr, AddressSpaceID src);
      RemoteMapOp(const RemoteMapOp &rhs);
      virtual ~RemoteMapOp(void);
    public:
      RemoteMapOp& operator=(const RemoteMapOp &rhs); 
    public:
      virtual UniqueID get_unique_id(void) const;
      virtual uint64_t get_context_index(void) const;
      virtual void set_context_index(uint64_t index);
      virtual int get_depth(void) const;
      virtual const Task* get_parent_task(void) const;
      virtual const std::string& get_provenance_string(bool human = true) const;
    public:
      virtual const char* get_logging_name(void) const;
      virtual OpKind get_operation_kind(void) const;
      virtual void select_sources(const unsigned index, PhysicalManager *target,
                                  const std::vector<InstanceView*> &sources,
                                  std::vector<unsigned> &ranking,
                                  std::map<unsigned,PhysicalManager*> &points);
      virtual void pack_remote_operation(Serializer &rez, AddressSpaceID target,
                                         std::set<RtEvent> &applied) const;
      virtual void unpack(Deserializer &derez);
    };

    /**
     * \class RemoteCopyOp
     * This is a remote copy of a CopyOp to be used
     * for mapper calls and other operations
     */
    class RemoteCopyOp : public ExternalCopy, public RemoteOp,
                         public LegionHeapify<RemoteCopyOp> {
    public:
      RemoteCopyOp(Runtime *rt, Operation *ptr, AddressSpaceID src);
      RemoteCopyOp(const RemoteCopyOp &rhs);
      virtual ~RemoteCopyOp(void);
    public:
      RemoteCopyOp& operator=(const RemoteCopyOp &rhs);
    public:
      virtual UniqueID get_unique_id(void) const;
      virtual uint64_t get_context_index(void) const;
      virtual void set_context_index(uint64_t index);
      virtual int get_depth(void) const;
      virtual const Task* get_parent_task(void) const;
      virtual const std::string& get_provenance_string(bool human = true) const;
    public:
      virtual const char* get_logging_name(void) const;
      virtual OpKind get_operation_kind(void) const;
      virtual void select_sources(const unsigned index, PhysicalManager *target,
                                  const std::vector<InstanceView*> &sources,
                                  std::vector<unsigned> &ranking,
                                  std::map<unsigned,PhysicalManager*> &points);
      virtual void pack_remote_operation(Serializer &rez, AddressSpaceID target,
                                         std::set<RtEvent> &applied) const;
      virtual void unpack(Deserializer &derez);
    };

    /**
     * \class RemoteCloseOp
     * This is a remote copy of a CloseOp to be used
     * for mapper calls and other operations
     */
    class RemoteCloseOp : public ExternalClose, public RemoteOp,
                          public LegionHeapify<RemoteCloseOp> {
    public:
      RemoteCloseOp(Runtime *rt, Operation *ptr, AddressSpaceID src);
      RemoteCloseOp(const RemoteCloseOp &rhs);
      virtual ~RemoteCloseOp(void);
    public:
      RemoteCloseOp& operator=(const RemoteCloseOp &rhs);
    public:
      virtual UniqueID get_unique_id(void) const;
      virtual uint64_t get_context_index(void) const;
      virtual void set_context_index(uint64_t index);
      virtual int get_depth(void) const;
      virtual const Task* get_parent_task(void) const;
      virtual const std::string& get_provenance_string(bool human = true) const;
    public:
      virtual const char* get_logging_name(void) const;
      virtual OpKind get_operation_kind(void) const;
      virtual void select_sources(const unsigned index, PhysicalManager *target,
                                  const std::vector<InstanceView*> &sources,
                                  std::vector<unsigned> &ranking,
                                  std::map<unsigned,PhysicalManager*> &points);
      virtual void pack_remote_operation(Serializer &rez, AddressSpaceID target,
                                         std::set<RtEvent> &applied) const;
      virtual void unpack(Deserializer &derez);
    };

    /**
     * \class RemoteAcquireOp
     * This is a remote copy of a AcquireOp to be used
     * for mapper calls and other operations
     */
    class RemoteAcquireOp : public ExternalAcquire, public RemoteOp,
                            public LegionHeapify<RemoteAcquireOp> {
    public:
      RemoteAcquireOp(Runtime *rt, Operation *ptr, AddressSpaceID src);
      RemoteAcquireOp(const RemoteAcquireOp &rhs);
      virtual ~RemoteAcquireOp(void);
    public:
      RemoteAcquireOp& operator=(const RemoteAcquireOp &rhs);
    public:
      virtual UniqueID get_unique_id(void) const;
      virtual uint64_t get_context_index(void) const;
      virtual void set_context_index(uint64_t index);
      virtual int get_depth(void) const;
      virtual const Task* get_parent_task(void) const;
      virtual const std::string& get_provenance_string(bool human = true) const;
    public:
      virtual const char* get_logging_name(void) const;
      virtual OpKind get_operation_kind(void) const;
      virtual void pack_remote_operation(Serializer &rez, AddressSpaceID target,
                                         std::set<RtEvent> &applied) const;
      virtual void unpack(Deserializer &derez);
    };

    /**
     * \class RemoteReleaseOp
     * This is a remote copy of a ReleaseOp to be used
     * for mapper calls and other operations
     */
    class RemoteReleaseOp : public ExternalRelease, public RemoteOp,
                            public LegionHeapify<RemoteReleaseOp> {
    public:
      RemoteReleaseOp(Runtime *rt, Operation *ptr, AddressSpaceID src);
      RemoteReleaseOp(const RemoteReleaseOp &rhs);
      virtual ~RemoteReleaseOp(void);
    public:
      RemoteReleaseOp& operator=(const RemoteReleaseOp &rhs);
    public:
      virtual UniqueID get_unique_id(void) const;
      virtual uint64_t get_context_index(void) const;
      virtual void set_context_index(uint64_t index);
      virtual int get_depth(void) const;
      virtual const Task* get_parent_task(void) const;
      virtual const std::string& get_provenance_string(bool human = true) const;
    public:
      virtual const char* get_logging_name(void) const;
      virtual OpKind get_operation_kind(void) const;
      virtual void select_sources(const unsigned index, PhysicalManager *target,
                                  const std::vector<InstanceView*> &sources,
                                  std::vector<unsigned> &ranking,
                                  std::map<unsigned,PhysicalManager*> &points);
      virtual void pack_remote_operation(Serializer &rez, AddressSpaceID target,
                                         std::set<RtEvent> &applied) const;
      virtual void unpack(Deserializer &derez);
    };

    /**
     * \class RemoteFillOp
     * This is a remote copy of a FillOp to be used
     * for mapper calls and other operations
     */
    class RemoteFillOp : public ExternalFill, public RemoteOp,
                         public LegionHeapify<RemoteFillOp> {
    public:
      RemoteFillOp(Runtime *rt, Operation *ptr, AddressSpaceID src);
      RemoteFillOp(const RemoteFillOp &rhs);
      virtual ~RemoteFillOp(void);
    public:
      RemoteFillOp& operator=(const RemoteFillOp &rhs);
    public:
      virtual UniqueID get_unique_id(void) const;
      virtual uint64_t get_context_index(void) const;
      virtual void set_context_index(uint64_t index);
      virtual int get_depth(void) const;
      virtual const Task* get_parent_task(void) const;
      virtual const std::string& get_provenance_string(bool human = true) const;
    public:
      virtual const char* get_logging_name(void) const;
      virtual OpKind get_operation_kind(void) const;
      virtual void pack_remote_operation(Serializer &rez, AddressSpaceID target,
                                         std::set<RtEvent> &applied) const;
      virtual void unpack(Deserializer &derez);
    };

    /**
     * \class RemoteDiscardOp
     * This is a remote copy of a AttachOp to be used for 
     * mapper calls and other operations
     */
    class RemoteDiscardOp : public RemoteOp,
                            public LegionHeapify<RemoteDiscardOp> {
    public:
      RemoteDiscardOp(Runtime *rt, Operation *ptr, AddressSpaceID src);
      RemoteDiscardOp(const RemoteDiscardOp &rhs) = delete;
      virtual ~RemoteDiscardOp(void);
    public:
      RemoteDiscardOp& operator=(const RemoteDiscardOp &rhs) = delete;
    public:
      virtual UniqueID get_unique_id(void) const;
      virtual uint64_t get_context_index(void) const;
      virtual void set_context_index(uint64_t index);
      virtual int get_depth(void) const;
    public:
      virtual const char* get_logging_name(void) const;
      virtual OpKind get_operation_kind(void) const;
      virtual void pack_remote_operation(Serializer &rez, AddressSpaceID target,
                                         std::set<RtEvent> &applied) const;
      virtual void unpack(Deserializer &derez);
    };

    /**
     * \class RemotePartitionOp
     * This is a remote copy of a DependentPartitionOp to be
     * used for mapper calls and other operations
     */
    class RemotePartitionOp : public ExternalPartition, public RemoteOp,
                              public LegionHeapify<RemotePartitionOp> {
    public:
      RemotePartitionOp(Runtime *rt, Operation *ptr, AddressSpaceID src);
      RemotePartitionOp(const RemotePartitionOp &rhs);
      virtual ~RemotePartitionOp(void);
    public:
      RemotePartitionOp& operator=(const RemotePartitionOp &rhs);
    public:
      virtual UniqueID get_unique_id(void) const;
      virtual uint64_t get_context_index(void) const;
      virtual void set_context_index(uint64_t index);
      virtual int get_depth(void) const;
      virtual const Task* get_parent_task(void) const;
      virtual const std::string& get_provenance_string(bool human = true) const;
      virtual PartitionKind get_partition_kind(void) const;
    public:
      virtual const char* get_logging_name(void) const;
      virtual OpKind get_operation_kind(void) const;
      virtual void select_sources(const unsigned index, PhysicalManager *target,
                                  const std::vector<InstanceView*> &sources,
                                  std::vector<unsigned> &ranking,
                                  std::map<unsigned,PhysicalManager*> &points);
      virtual void pack_remote_operation(Serializer &rez, AddressSpaceID target,
                                         std::set<RtEvent> &applied) const;
      virtual void unpack(Deserializer &derez);
    protected:
      PartitionKind part_kind;
    };

    /**
     * \class RemoteAttachOp
     * This is a remote copy of a AttachOp to be used for 
     * mapper calls and other operations
     */
    class RemoteAttachOp : public RemoteOp,
                           public LegionHeapify<RemoteAttachOp> {
    public:
      RemoteAttachOp(Runtime *rt, Operation *ptr, AddressSpaceID src);
      RemoteAttachOp(const RemoteAttachOp &rhs);
      virtual ~RemoteAttachOp(void);
    public:
      RemoteAttachOp& operator=(const RemoteAttachOp &rhs);
    public:
      virtual UniqueID get_unique_id(void) const;
      virtual uint64_t get_context_index(void) const;
      virtual void set_context_index(uint64_t index);
      virtual int get_depth(void) const;
    public:
      virtual const char* get_logging_name(void) const;
      virtual OpKind get_operation_kind(void) const;
      virtual void pack_remote_operation(Serializer &rez, AddressSpaceID target,
                                         std::set<RtEvent> &applied) const;
      virtual void unpack(Deserializer &derez);
    };

    /**
     * \class RemoteDetachOp
     * This is a remote copy of a DetachOp to be used for 
     * mapper calls and other operations
     */
    class RemoteDetachOp : public RemoteOp,
                           public LegionHeapify<RemoteDetachOp> {
    public:
      RemoteDetachOp(Runtime *rt, Operation *ptr, AddressSpaceID src);
      RemoteDetachOp(const RemoteDetachOp &rhs);
      virtual ~RemoteDetachOp(void);
    public:
      RemoteDetachOp& operator=(const RemoteDetachOp &rhs);
    public:
      virtual UniqueID get_unique_id(void) const;
      virtual uint64_t get_context_index(void) const;
      virtual void set_context_index(uint64_t index);
      virtual int get_depth(void) const;
    public:
      virtual const char* get_logging_name(void) const;
      virtual OpKind get_operation_kind(void) const;
      virtual void select_sources(const unsigned index, PhysicalManager *target,
                                  const std::vector<InstanceView*> &sources,
                                  std::vector<unsigned> &ranking,
                                  std::map<unsigned,PhysicalManager*> &points);
      virtual void pack_remote_operation(Serializer &rez, AddressSpaceID target,
                                         std::set<RtEvent> &applied) const;
      virtual void unpack(Deserializer &derez);
    };

    /**
     * \class RemoteDeletionOp
     * This is a remote copy of a DeletionOp to be used for 
     * mapper calls and other operations
     */
    class RemoteDeletionOp : public RemoteOp,
                             public LegionHeapify<RemoteDeletionOp> {
    public:
      RemoteDeletionOp(Runtime *rt, Operation *ptr, AddressSpaceID src);
      RemoteDeletionOp(const RemoteDeletionOp &rhs);
      virtual ~RemoteDeletionOp(void);
    public:
      RemoteDeletionOp& operator=(const RemoteDeletionOp &rhs);
    public:
      virtual UniqueID get_unique_id(void) const;
      virtual uint64_t get_context_index(void) const;
      virtual void set_context_index(uint64_t index);
      virtual int get_depth(void) const;
    public:
      virtual const char* get_logging_name(void) const;
      virtual OpKind get_operation_kind(void) const;
      virtual void pack_remote_operation(Serializer &rez, AddressSpaceID target,
                                         std::set<RtEvent> &applied) const;
      virtual void unpack(Deserializer &derez);
    };

    /**
     * \class RemoteReplayOp
     * This is a remote copy of a trace replay op, it really doesn't
     * have to do very much at all other than implement the interface
     * for remote ops as it will only be used for checking equivalence
     * sets for valid physical template replay conditions
     */
    class RemoteReplayOp : public RemoteOp,
                           public LegionHeapify<RemoteReplayOp> {
    public:
      RemoteReplayOp(Runtime *rt, Operation *ptr, AddressSpaceID src);
      RemoteReplayOp(const RemoteReplayOp &rhs);
      virtual ~RemoteReplayOp(void);
    public:
      RemoteReplayOp& operator=(const RemoteReplayOp &rhs);
    public:
      virtual UniqueID get_unique_id(void) const;
      virtual uint64_t get_context_index(void) const;
      virtual void set_context_index(uint64_t index);
      virtual int get_depth(void) const;
    public:
      virtual const char* get_logging_name(void) const;
      virtual OpKind get_operation_kind(void) const;
      virtual void pack_remote_operation(Serializer &rez, AddressSpaceID target,
                                         std::set<RtEvent> &applied) const;
      virtual void unpack(Deserializer &derez);
    };

    /**
     * \class RemoteSummaryOp
     * This is a remote copy of a trace summary op, it really doesn't
     * have to do very much at all other than implement the interface
     * for remote ops as it will only be used for updating state for
     * physical template replays
     */
    class RemoteSummaryOp : public RemoteOp,
                            public LegionHeapify<RemoteSummaryOp> {
    public:
      RemoteSummaryOp(Runtime *rt, Operation *ptr, AddressSpaceID src);
      RemoteSummaryOp(const RemoteSummaryOp &rhs);
      virtual ~RemoteSummaryOp(void);
    public:
      RemoteSummaryOp& operator=(const RemoteSummaryOp &rhs);
    public:
      virtual UniqueID get_unique_id(void) const;
      virtual uint64_t get_context_index(void) const;
      virtual void set_context_index(uint64_t index);
      virtual int get_depth(void) const;
    public:
      virtual const char* get_logging_name(void) const;
      virtual OpKind get_operation_kind(void) const;
      virtual void pack_remote_operation(Serializer &rez, AddressSpaceID target,
                                         std::set<RtEvent> &applied) const;
      virtual void unpack(Deserializer &derez);
    };

  }; //namespace Internal 
}; // namespace Legion 

#include "legion_ops.inl"

#endif // __LEGION_OPERATIONS_H__<|MERGE_RESOLUTION|>--- conflicted
+++ resolved
@@ -423,14 +423,7 @@
       inline UniqueID get_unique_op_id(void) const { return unique_op_id; } 
       inline bool is_tracing(void) const { return tracing; }
       inline LogicalTrace* get_trace(void) const { return trace; }
-<<<<<<< HEAD
-      inline size_t get_ctx_index(void) const { return context_index; }
-      // set_ctx_index is a hack that we only have because context indexes
-      // are assigned before operations are sent through the dependence queue.
-      inline void set_ctx_index(size_t idx) { context_index = idx; }
-=======
->>>>>>> 0c6ed145
-      inline MustEpochOp* get_must_epoch_op(void) const { return must_epoch; } 
+      inline MustEpochOp* get_must_epoch_op(void) const { return must_epoch; }
       inline Provenance* get_provenance(void) const 
         { return provenance; }
     public:
