/* Copyright 2022 Stanford University, NVIDIA Corporation
 *
 * Licensed under the Apache License, Version 2.0 (the "License");
 * you may not use this file except in compliance with the License.
 * You may obtain a copy of the License at
 *
 *     http://www.apache.org/licenses/LICENSE-2.0
 *
 * Unless required by applicable law or agreed to in writing, software
 * distributed under the License is distributed on an "AS IS" BASIS,
 * WITHOUT WARRANTIES OR CONDITIONS OF ANY KIND, either express or implied.
 * See the License for the specific language governing permissions and
 * limitations under the License.
 */

#ifndef __LEGION_INSTANCES_H__
#define __LEGION_INSTANCES_H__

#include "legion/runtime.h"
#include "legion/legion_types.h"
#include "legion/legion_utilities.h"
#include "legion/legion_allocation.h"
#include "legion/garbage_collection.h"

namespace Legion {
  namespace Internal {

    /**
     * \class LayoutDescription
     * This class is for deduplicating the meta-data
     * associated with describing the layouts of physical
     * instances. Often times this meta data is rather 
     * large (~100K) and since we routinely create up
     * to 100K instances, it is important to deduplicate
     * the data.  Since many instances will have the
     * same layout then they can all share the same
     * description object.
     */
    class LayoutDescription : public Collectable,
                              public LegionHeapify<LayoutDescription> {
    public:
      LayoutDescription(FieldSpaceNode *owner,
                        const FieldMask &mask,
                        const unsigned total_dims,
                        LayoutConstraints *constraints,
                        const std::vector<unsigned> &mask_index_map,
                        const std::vector<FieldID> &fids,
                        const std::vector<size_t> &field_sizes,
                        const std::vector<CustomSerdezID> &serdez);
      // Used only by the virtual manager
      LayoutDescription(const FieldMask &mask, LayoutConstraints *constraints);
      LayoutDescription(const LayoutDescription &rhs);
      ~LayoutDescription(void);
    public:
      LayoutDescription& operator=(const LayoutDescription &rhs);
    public:
      void log_instance_layout(ApEvent inst_event) const;
    public:
      void compute_copy_offsets(const FieldMask &copy_mask, 
                                const PhysicalInstance instance,  
#ifdef LEGION_SPY
                                const ApEvent inst_event, 
#endif
                                std::vector<CopySrcDstField> &fields);
      void compute_copy_offsets(const std::vector<FieldID> &copy_fields,
                                const PhysicalInstance instance,
#ifdef LEGION_SPY
                                const ApEvent inst_event,
#endif
                                std::vector<CopySrcDstField> &fields);
    public:
      void get_fields(std::set<FieldID> &fields) const;
      bool has_field(FieldID fid) const;
      void has_fields(std::map<FieldID,bool> &fields) const;
      void remove_space_fields(std::set<FieldID> &fields) const;
    public:
      const CopySrcDstField& find_field_info(FieldID fid) const;
      size_t get_total_field_size(void) const;
      void get_fields(std::vector<FieldID>& fields) const;
      void compute_destroyed_fields(
          std::vector<PhysicalInstance::DestroyedField> &serdez_fields) const;
    public:
      bool match_layout(const LayoutConstraintSet &constraints,
                        unsigned num_dims) const;
      bool match_layout(const LayoutDescription *layout,
                        unsigned num_dims) const;
    public:
      void pack_layout_description(Serializer &rez, AddressSpaceID target);
      static LayoutDescription* handle_unpack_layout_description(
                            LayoutConstraints *constraints,
                            FieldSpaceNode *field_space, size_t total_dims);
    public:
      const FieldMask allocated_fields;
      LayoutConstraints *const constraints;
      FieldSpaceNode *const owner;
      const unsigned total_dims;
    protected:
      // In order by index of bit mask
      std::vector<CopySrcDstField> field_infos;
      // A mapping from FieldIDs to indexes into our field_infos
      std::map<FieldID,unsigned/*index*/> field_indexes;
    protected:
      mutable LocalLock layout_lock; 
      std::map<LEGION_FIELD_MASK_FIELD_TYPE,
               LegionList<std::pair<FieldMask,FieldMask> > > comp_cache;
    }; 

    /**
     * \class CollectiveMapping
     * A collective mapping is an ordering of unique address spaces
     * and can be used to construct broadcast and reduction trees.
     * This is especialy useful for collective instances and for
     * parts of control replication.
     */
    class CollectiveMapping : public Collectable {
    public:
      CollectiveMapping(const std::vector<AddressSpaceID> &spaces,size_t radix);
      CollectiveMapping(const ShardMapping &shard_mapping, size_t radix);
      CollectiveMapping(Deserializer &derez, size_t total_spaces);
      CollectiveMapping(const CollectiveMapping &rhs);
    public:
      inline AddressSpaceID operator[](unsigned idx) const
#ifdef DEBUG_LEGION
        { assert(idx < size()); return unique_sorted_spaces.get_index(idx); }
#else
        { return unique_sorted_spaces.get_index(idx); }
#endif
      inline unsigned find_index(const AddressSpaceID space) const
        { return unique_sorted_spaces.find_index(space); }
      inline size_t size(void) const { return total_spaces; }
      inline AddressSpaceID get_origin(void) const 
#ifdef DEBUG_LEGION
        { assert(size() > 0); return unique_sorted_spaces.find_first_set(); }
#else
        { return unique_sorted_spaces.find_first_set(); }
#endif
      bool operator==(const CollectiveMapping &rhs) const;
      bool operator!=(const CollectiveMapping &rhs) const;
    public:
      AddressSpaceID get_parent(const AddressSpaceID origin, 
                                const AddressSpaceID local) const;
      size_t count_children(const AddressSpaceID origin,
                            const AddressSpaceID local) const;
      void get_children(const AddressSpaceID origin, const AddressSpaceID local,
                        std::vector<AddressSpaceID> &children) const;
      AddressSpaceID find_nearest(AddressSpaceID start) const;
      inline bool contains(const AddressSpaceID space) const
        { return unique_sorted_spaces.contains(space); }
      bool contains(const CollectiveMapping &rhs) const;
      CollectiveMapping* clone_with(AddressSpace space) const;
      void pack(Serializer &rez) const;
    protected:
      unsigned convert_to_offset(unsigned index, unsigned origin) const;
      unsigned convert_to_index(unsigned offset, unsigned origin) const;
    protected:
      NodeSet unique_sorted_spaces;
      size_t total_spaces;
      size_t radix;
    };

    /**
     * \class InstanceManager
     * This is the abstract base class for all instances of a physical
     * resource manager for memory.
     */
    class InstanceManager : public DistributedCollectable {
    public:
      enum {
        EXTERNAL_CODE = 0x10,
        REDUCTION_CODE = 0x20,
        COLLECTIVE_CODE = 0x40,
      };
    public:
      InstanceManager(RegionTreeForest *forest, AddressSpaceID owner, 
                      DistributedID did, LayoutDescription *layout,
                      FieldSpaceNode *node, IndexSpaceExpression *domain,
                      RegionTreeID tree_id, bool register_now,
                      CollectiveMapping *mapping = NULL);
      virtual ~InstanceManager(void);
    public:
      virtual PointerConstraint 
                     get_pointer_constraint(const DomainPoint &point) const = 0;
      virtual LegionRuntime::Accessor::RegionAccessor<
        LegionRuntime::Accessor::AccessorType::Generic>
          get_accessor(void) const = 0;
      virtual LegionRuntime::Accessor::RegionAccessor<
        LegionRuntime::Accessor::AccessorType::Generic>
          get_field_accessor(FieldID fid) const = 0; 
    public:
      inline bool is_reduction_manager(void) const;
      inline bool is_physical_manager(void) const;
      inline bool is_virtual_manager(void) const;
      inline bool is_external_instance(void) const;
      inline bool is_collective_manager(void) const;
      inline PhysicalManager* as_physical_manager(void) const;
      inline VirtualManager* as_virtual_manager(void) const;
      inline IndividualManager* as_individual_manager(void) const;
      inline CollectiveManager* as_collective_manager(void) const;
    public:
      static inline DistributedID encode_instance_did(DistributedID did,
                        bool external, bool reduction, bool collective);
      static inline bool is_physical_did(DistributedID did);
      static inline bool is_reduction_did(DistributedID did);
      static inline bool is_external_did(DistributedID did);
      static inline bool is_collective_did(DistributedID did);
    public:
      // Interface to the mapper for layouts
      inline void get_fields(std::set<FieldID> &fields) const
        { if (layout != NULL) layout->get_fields(fields); }
      inline bool has_field(FieldID fid) const
        { if (layout != NULL) return layout->has_field(fid); return false; }
      inline void has_fields(std::map<FieldID,bool> &fields) const
        { if (layout != NULL) layout->has_fields(fields); 
          else for (std::map<FieldID,bool>::iterator it = fields.begin();
                    it != fields.end(); it++) it->second = false; } 
      inline void remove_space_fields(std::set<FieldID> &fields) const
        { if (layout != NULL) layout->remove_space_fields(fields);
          else fields.clear(); } 
    public:
      bool entails(LayoutConstraints *constraints, const DomainPoint &key,
                   const LayoutConstraint **failed_constraint) const;
      bool entails(const LayoutConstraintSet &constraints, 
                   const DomainPoint &key,
                   const LayoutConstraint **failed_constraint) const;
      bool conflicts(LayoutConstraints *constraints, const DomainPoint &key,
                     const LayoutConstraint **conflict_constraint) const;
      bool conflicts(const LayoutConstraintSet &constraints,
                     const DomainPoint &key,
                     const LayoutConstraint **conflict_constraint) const;
    public:
      RegionTreeForest *const context;
      LayoutDescription *const layout;
      FieldSpaceNode *const field_space_node;
      IndexSpaceExpression *instance_domain;
      const RegionTreeID tree_id;
    };

    /**
     * \class PhysicalManager 
     * This is an abstract intermediate class for representing an allocation
     * of data; this includes both individual instances and collective instances
     */
    class PhysicalManager : public InstanceManager {
      struct RemoteCreateViewArgs : public LgTaskArgs<RemoteCreateViewArgs> {
      public:
        static const LgTaskID TASK_ID = LG_REMOTE_VIEW_CREATION_TASK_ID;
      public:
        RemoteCreateViewArgs(PhysicalManager *man, InnerContext *ctx, 
                             AddressSpaceID log, CollectiveMapping *map,
                             std::atomic<DistributedID> *tar, 
                             AddressSpaceID src, RtUserEvent done)
          : LgTaskArgs<RemoteCreateViewArgs>(implicit_provenance),
            manager(man), context(ctx), logical_owner(log), mapping(map),
            target(tar), source(src), done_event(done) { }
      public:
        PhysicalManager *const manager;
        InnerContext *const context;
        const AddressSpaceID logical_owner;
        CollectiveMapping *const mapping;
        std::atomic<DistributedID> *const target;
        const AddressSpaceID source;
        const RtUserEvent done_event;
      };
    public:
      enum InstanceKind {
        // Normal Realm allocations
        INTERNAL_INSTANCE_KIND,
        // External allocations imported by attach operations
        EXTERNAL_ATTACHED_INSTANCE_KIND,
        // External allocations from output regions, owned by the runtime
        EXTERNAL_OWNED_INSTANCE_KIND,
        // Allocations drawn from the eager pool
        EAGER_INSTANCE_KIND,
        // Instance not yet bound
        UNBOUND_INSTANCE_KIND,
      };
    public:
      struct GarbageCollectionArgs : public LgTaskArgs<GarbageCollectionArgs> {
      public:
        static const LgTaskID TASK_ID = LG_DEFERRED_COLLECT_ID;
      public:
        GarbageCollectionArgs(CollectableView *v, std::set<ApEvent> *collect)
          : LgTaskArgs<GarbageCollectionArgs>(implicit_provenance), 
            view(v), to_collect(collect) { }
      public:
        CollectableView *const view;
        std::set<ApEvent> *const to_collect;
      };
    public:
      struct CollectableInfo {
      public:
        CollectableInfo(void) : events_added(0) { }
      public:
        std::set<ApEvent> view_events;
        // This event tracks when tracing is completed and it is safe
        // to resume pruning of users from this view
        RtEvent collect_event;
        // Events added since the last collection of view events
        unsigned events_added;
      };
      enum GarbageCollectionState {
        VALID_GC_STATE,
        ACQUIRED_GC_STATE,
        COLLECTABLE_GC_STATE,
        PENDING_COLLECTED_GC_STATE,
        COLLECTED_GC_STATE,
      };
    public:
      PhysicalManager(RegionTreeForest *ctx, LayoutDescription *layout, 
                      DistributedID did, AddressSpaceID owner_space, 
                      const size_t footprint, ReductionOpID redop_id, 
                      const ReductionOp *rop, FieldSpaceNode *node,
                      IndexSpaceExpression *index_domain, 
                      const void *piece_list, size_t piece_list_size,
                      RegionTreeID tree_id, bool register_now,
                      bool output_instance = false,
                      CollectiveMapping *mapping = NULL);
      virtual ~PhysicalManager(void); 
    public:
      void log_instance_creation(UniqueID creator_id, Processor proc,
                                 const std::vector<LogicalRegion> &regions,
                                 const DomainPoint &collective_point) const; 
    public: 
      virtual ApEvent get_use_event(ApEvent e = ApEvent::NO_AP_EVENT) const = 0;
      virtual ApEvent get_unique_event(const DomainPoint &point) const = 0;
      virtual PhysicalInstance get_instance(const DomainPoint &point) const = 0;
      virtual PointerConstraint 
                     get_pointer_constraint(const DomainPoint &point) const = 0;
    public:
      virtual ApEvent fill_from(FillView *fill_view, InstanceView *dst_view,
                                ApEvent precondition, PredEvent predicate_guard,
                                IndexSpaceExpression *expression,
                                Operation *op, const unsigned index,
                                const FieldMask &fill_mask,
                                const PhysicalTraceInfo &trace_info,
                                std::set<RtEvent> &recorded_events,
                                std::set<RtEvent> &applied_events,
                                CopyAcrossHelper *across_helper,
                                const bool manage_dst_events,
                                const bool fill_restricted,
                                const bool need_valid_return) = 0;
      virtual ApEvent copy_from(InstanceView *src_view, InstanceView *dst_view,
                                PhysicalManager *manager, ApEvent precondition,
                                PredEvent predicate_guard, ReductionOpID redop,
                                IndexSpaceExpression *expression,
                                Operation *op, const unsigned index,
                                const FieldMask &copy_mask,
                                const PhysicalTraceInfo &trace_info,
                                std::set<RtEvent> &recorded_events,
                                std::set<RtEvent> &applied_events,
                                CopyAcrossHelper *across_helper,
                                const bool manage_dst_events,
                                const bool copy_restricted,
                                const bool need_valid_return) = 0;
      virtual void compute_copy_offsets(const FieldMask &copy_mask,
                                std::vector<CopySrcDstField> &fields,
                                const DomainPoint *collective_point = NULL) = 0;
      virtual ApEvent register_collective_user(InstanceView *view, 
                                const RegionUsage &usage,
                                const FieldMask &user_mask,
                                IndexSpaceNode *expr,
                                const UniqueID op_id,
                                const size_t op_ctx_index,
                                const unsigned index,
                                ApEvent term_event,
                                RtEvent collect_event,
                                std::set<RtEvent> &applied_events,
                                const CollectiveMapping *mapping,
                                const PhysicalTraceInfo &trace_info,
                                const bool collective_per_space,
                                const bool symbolic) = 0;
    public:
      virtual RtEvent find_field_reservations(const FieldMask &mask,
                                DistributedID view_did,const DomainPoint &point,
                                std::vector<Reservation> *reservations,
                                AddressSpaceID source,
                                RtUserEvent to_trigger) = 0;
      virtual void update_field_reservations(const FieldMask &mask,
                                DistributedID view_did,const DomainPoint &point,
                                const std::vector<Reservation> &rsrvs) = 0;
      virtual void reclaim_field_reservations(DistributedID view_did,
                                std::vector<Reservation> &to_delete) = 0;
    public:
      virtual void send_manager(AddressSpaceID target) = 0; 
      static void handle_manager_request(Deserializer &derez, 
                          Runtime *runtime, AddressSpaceID source);
    public:
<<<<<<< HEAD
      virtual bool acquire_instance(ReferenceSource source, 
                                    ReferenceMutator *mutator,
                                    const DomainPoint &collective_point,
                                    AddressSpaceID *remote_target = NULL) = 0;
      virtual void perform_deletion(RtEvent deferred_event) = 0;
      virtual void force_deletion(void) = 0;
      virtual void set_garbage_collection_priority(MapperID mapper_id, 
                Processor p, GCPriority priority, const DomainPoint &point) = 0;
=======
      virtual void notify_active(ReferenceMutator *mutator);
      virtual void notify_inactive(ReferenceMutator *mutator);
      virtual void notify_valid(ReferenceMutator *mutator);
      virtual void notify_invalid(ReferenceMutator *mutator);
    public:
      bool acquire_instance(ReferenceSource source, ReferenceMutator *mutator);
      bool try_collection(AddressSpaceID source, RtEvent &ready);
      bool verify_collection(RtEvent &collected);
      void release_collection(AddressSpaceID source);
      RtEvent set_garbage_collection_priority(MapperID mapper_id,
                                              Processor p, GCPriority priority);
      virtual RtEvent perform_deletion(AddressSpaceID source, 
                                       AutoLock *i_lock = NULL) = 0;
      virtual void force_deletion(void) = 0;
      virtual RtEvent update_garbage_collection_priority(
                                                       GCPriority priority) = 0;
      virtual RtEvent get_instance_ready_event(void) const = 0;
>>>>>>> 4281cd7b
      virtual RtEvent attach_external_instance(void) = 0;
      virtual RtEvent detach_external_instance(void) = 0;
      virtual bool has_visible_from(const std::set<Memory> &memories) const = 0;
      virtual Memory get_memory(void) const = 0; 
      size_t get_instance_size(void) const;
      void update_instance_footprint(size_t footprint)
        { instance_footprint = footprint; }
    public:
      // Methods for creating/finding/destroying logical top views
      InstanceView* find_or_create_instance_top_view(InnerContext *context,
          AddressSpaceID logical_owner, CollectiveMapping *mapping);
      InstanceView* construct_top_view(AddressSpaceID logical_owner,
                                       DistributedID did, UniqueID uid,
                                       CollectiveMapping *mapping);
      void unregister_active_context(InnerContext *context); 
    public:
      PieceIteratorImpl* create_piece_iterator(IndexSpaceNode *privilege_node);
      void defer_collect_user(CollectableView *view, ApEvent term_event,
                              RtEvent collect, std::set<ApEvent> &to_collect, 
                              bool &add_ref, bool &remove_ref);
      void find_shutdown_preconditions(std::set<ApEvent> &preconditions);
    public:
      bool meets_regions(const std::vector<LogicalRegion> &regions,
                         bool tight_region_bounds = false) const;
      bool meets_expression(IndexSpaceExpression *expr, 
                            bool tight_bounds = false) const;
    protected:
      void prune_gc_events(void);
      void pack_garbage_collection_state(Serializer &rez,AddressSpaceID target);
      void initialize_remote_gc_state(GarbageCollectionState state);
    public: 
      static ApEvent fetch_metadata(PhysicalInstance inst, ApEvent use_event);
      static void process_top_view_request(PhysicalManager *manager,
          InnerContext *context, AddressSpaceID logical_owner,
          CollectiveMapping *mapping, std::atomic<DistributedID> *target,
          AddressSpaceID source, RtUserEvent done_event, Runtime *runtime);
      static void handle_top_view_request(Deserializer &derez, Runtime *runtime,
                                          AddressSpaceID source);
      static void handle_top_view_response(Deserializer &derez);
      static void handle_top_view_creation(const void *args, Runtime *runtime);
      static void handle_acquire_request(Runtime *runtime,
          Deserializer &derez, AddressSpaceID source);
      static void handle_acquire_response(Deserializer &derez, 
          AddressSpaceID source);
      static void handle_garbage_collection_request(Runtime *runtime,
          Deserializer &derez, AddressSpaceID source);
      static void handle_garbage_collection_response(Deserializer &derez);
      static void handle_garbage_collection_acquire(Runtime *runtime,
          Deserializer &derez, AddressSpaceID source);
      static void handle_garbage_collection_acquired(Deserializer &derez);
      static void handle_garbage_collection_release(Runtime *runtime,
          Deserializer &derez, AddressSpaceID source);
      static void handle_garbage_collection_verification(Runtime *runtime,
          Deserializer &derez, AddressSpaceID source);
      static void handle_garbage_collection_verified(Deserializer &derez);
      static void handle_garbage_collection_priority_update(Runtime *runtime,
          Deserializer &derez, AddressSpaceID source);
      static void handle_garbage_collection_debug_request(Runtime *runtime,
          Deserializer &derez, AddressSpaceID source);
      static void handle_garbage_collection_debug_response(Deserializer &derez);
    public:
      static void handle_atomic_reservation_request(Runtime *runtime,
                                                    Deserializer &derez);
      static void handle_atomic_reservation_response(Runtime *runtime,
                                                     Deserializer &derez);
    public:
      size_t instance_footprint;
      const ReductionOp *reduction_op;
      const ReductionOpID redop; 
      const void *const piece_list;
      const size_t piece_list_size;
    protected:
      mutable LocalLock inst_lock;
      std::set<InnerContext*> active_contexts;
      typedef std::pair<ReplicationID,UniqueID> ContextKey;
      typedef std::pair<InstanceView*,unsigned> ViewEntry;
      std::map<ContextKey,ViewEntry> context_views;
      std::map<ReplicationID,RtUserEvent> pending_views;
    protected:
      // Stuff for garbage collection
      GarbageCollectionState gc_state; 
      unsigned pending_changes;
      std::atomic<unsigned> remaining_collection_guards;
      RtEvent collection_ready;
      RtUserEvent deferred_deletion;
      bool currently_active;
      // Garbage collection priorities
      GCPriority min_gc_priority;
      RtEvent priority_update_done;
      std::map<std::pair<MapperID,Processor>,GCPriority> mapper_gc_priorities;
    private:
      // Events that have to trigger before we can remove our GC reference
      std::map<CollectableView*,CollectableInfo> gc_events;
    };

    /**
     * \class CopyAcrossHelper
     * A small helper class for performing copies between regions
     * from diferrent region trees
     */
    class CopyAcrossHelper {
    public:
      CopyAcrossHelper(const FieldMask &full,
                       const std::vector<unsigned> &src,
                       const std::vector<unsigned> &dst)
        : full_mask(full), src_indexes(src), dst_indexes(dst) { }
    public:
      const FieldMask &full_mask;
      const std::vector<unsigned> &src_indexes;
      const std::vector<unsigned> &dst_indexes;
      std::map<unsigned,unsigned> forward_map;
      std::map<unsigned,unsigned> backward_map;
    public:
      void compute_across_offsets(const FieldMask &src_mask,
                   std::vector<CopySrcDstField> &dst_fields);
      FieldMask convert_src_to_dst(const FieldMask &src_mask);
      FieldMask convert_dst_to_src(const FieldMask &dst_mask);
    public:
      unsigned convert_src_to_dst(unsigned index);
      unsigned convert_dst_to_src(unsigned index);
    public:
      std::vector<CopySrcDstField> offsets; 
      LegionDeque<std::pair<FieldMask,FieldMask> > compressed_cache;
    };

    /**
     * \class IndividualManager 
     * The individual manager class represents a single physical instance
     * that lives in memory in a given location in the system. This is the
     * most common kind of instance that gets made.
     */
    class IndividualManager : public PhysicalManager,
                              public LegionHeapify<IndividualManager> {
    public:
      static const AllocationType alloc_type = INDIVIDUAL_INST_MANAGER_ALLOC;
    public:
      struct DeferIndividualManagerArgs : 
        public LgTaskArgs<DeferIndividualManagerArgs> {
      public:
        static const LgTaskID TASK_ID = LG_DEFER_INDIVIDUAL_MANAGER_TASK_ID;
      public:
        DeferIndividualManagerArgs(DistributedID d, AddressSpaceID own, 
            Memory m, PhysicalInstance i, size_t f, IndexSpaceExpression *lx,
            const PendingRemoteExpression &pending, FieldSpace h, 
            RegionTreeID tid, LayoutConstraintID l, ApEvent use,
            InstanceKind kind, ReductionOpID redop, const void *piece_list,
            size_t piece_list_size, GarbageCollectionState state);
      public:
        const DistributedID did;
        const AddressSpaceID owner;
        const Memory mem;
        const PhysicalInstance inst;
        const size_t footprint;
        const PendingRemoteExpression pending;
        IndexSpaceExpression *local_expr;
        const FieldSpace handle;
        const RegionTreeID tree_id;
        const LayoutConstraintID layout_id;
        const ApEvent use_event;
        const InstanceKind kind;
        const ReductionOpID redop;
        const void *const piece_list;
        const size_t piece_list_size;
        const GarbageCollectionState state;
      };
    public:
      struct DeferDeleteIndividualManager :
        public LgTaskArgs<DeferDeleteIndividualManager> {
      public:
        static const LgTaskID TASK_ID =
          LG_DEFER_DELETE_INDIVIDUAL_MANAGER_TASK_ID;
      public:
        DeferDeleteIndividualManager(IndividualManager *manager_);
      public:
        IndividualManager *manager;
        const RtUserEvent done;
      };
    private:
      struct BroadcastFunctor {
        BroadcastFunctor(Runtime *rt, Serializer &r) : runtime(rt), rez(r) { }
        inline void apply(AddressSpaceID target)
          { runtime->send_manager_update(target, rez); }
        Runtime *runtime;
        Serializer &rez;
      };
    public:
      IndividualManager(RegionTreeForest *ctx, DistributedID did,
                        AddressSpaceID owner_space,
                        MemoryManager *memory, PhysicalInstance inst, 
                        IndexSpaceExpression *instance_domain,
                        const void *piece_list, size_t piece_list_size,
                        FieldSpaceNode *node, RegionTreeID tree_id,
                        LayoutDescription *desc, ReductionOpID redop, 
                        bool register_now, size_t footprint,
                        ApEvent use_event, InstanceKind kind,
<<<<<<< HEAD
                        const ReductionOp *op = NULL,
                        CollectiveMapping *collective_mapping = NULL);
      IndividualManager(const IndividualManager &rhs);
=======
                        const ReductionOp *op = NULL);
      IndividualManager(const IndividualManager &rhs) = delete;
>>>>>>> 4281cd7b
      virtual ~IndividualManager(void);
    public:
      IndividualManager& operator=(const IndividualManager &rhs) = delete;
    public:
      virtual LegionRuntime::Accessor::RegionAccessor<
        LegionRuntime::Accessor::AccessorType::Generic>
          get_accessor(void) const;
      virtual LegionRuntime::Accessor::RegionAccessor<
        LegionRuntime::Accessor::AccessorType::Generic>
          get_field_accessor(FieldID fid) const;
    public:
      virtual ApEvent get_use_event(ApEvent user = ApEvent::NO_AP_EVENT) const;
      virtual PhysicalInstance get_instance(const DomainPoint &key) const 
                                                   { return instance; }
      virtual ApEvent get_unique_event(const DomainPoint &point) const 
        { return unique_event; }
      virtual PointerConstraint
                     get_pointer_constraint(const DomainPoint &key) const;
    public:
      virtual ApEvent fill_from(FillView *fill_view, InstanceView *dst_view,
                                ApEvent precondition, PredEvent predicate_guard,
                                IndexSpaceExpression *expression,
                                Operation *op, const unsigned index,
                                const FieldMask &fill_mask,
                                const PhysicalTraceInfo &trace_info,
                                std::set<RtEvent> &recorded_events,
                                std::set<RtEvent> &applied_events,
                                CopyAcrossHelper *across_helper,
                                const bool manage_dst_events,
                                const bool fill_restricted,
                                const bool need_valid_return);
      virtual ApEvent copy_from(InstanceView *src_view, InstanceView *dst_view,
                                PhysicalManager *manager, ApEvent precondition,
                                PredEvent predicate_guard, ReductionOpID redop,
                                IndexSpaceExpression *expression,
                                Operation *op, const unsigned index,
                                const FieldMask &copy_mask,
                                const PhysicalTraceInfo &trace_info,
                                std::set<RtEvent> &recorded_events,
                                std::set<RtEvent> &applied_events,
                                CopyAcrossHelper *across_helper,
                                const bool manage_dst_events,
                                const bool copy_restricted,
                                const bool need_valid_return);
      virtual void compute_copy_offsets(const FieldMask &copy_mask,
                                std::vector<CopySrcDstField> &fields,
                                const DomainPoint *collective_point = NULL);
      virtual ApEvent register_collective_user(InstanceView *view, 
                                const RegionUsage &usage,
                                const FieldMask &user_mask,
                                IndexSpaceNode *expr,
                                const UniqueID op_id,
                                const size_t op_ctx_index,
                                const unsigned index,
                                ApEvent term_event,
                                RtEvent collect_event,
                                std::set<RtEvent> &applied_events,
                                const CollectiveMapping *mapping,
                                const PhysicalTraceInfo &trace_info,
                                const bool collective_per_space,
                                const bool symbolic);
    public:
      virtual RtEvent find_field_reservations(const FieldMask &mask,
                                DistributedID view_did,const DomainPoint &point,
                                std::vector<Reservation> *reservations,
                                AddressSpaceID source,
                                RtUserEvent to_trigger);
      virtual void update_field_reservations(const FieldMask &mask,
                                DistributedID view_did,const DomainPoint &point,
                                const std::vector<Reservation> &rsrvs);
      virtual void reclaim_field_reservations(DistributedID view_did,
                                std::vector<Reservation> &to_delete);
    public:
      void process_collective_user_registration(const size_t op_ctx_index,
                                            const unsigned index,
                                            const AddressSpaceID origin,
                                            const CollectiveMapping *mapping,
                                            const PhysicalTraceInfo &trace_info,
                                            ApEvent remote_term_event,
                                            ApUserEvent remote_ready_event,
                                            RtUserEvent remote_registered);
      void initialize_across_helper(CopyAcrossHelper *across_helper,
                                    const FieldMask &mask,
                                    const std::vector<unsigned> &src_indexes,
                                    const std::vector<unsigned> &dst_indexes);
    public:
      virtual void send_manager(AddressSpaceID target);
      static void handle_send_manager(Runtime *runtime, 
                                      AddressSpaceID source,
                                      Deserializer &derez); 
      static void handle_defer_manager(const void *args, Runtime *runtime);
      static void handle_defer_perform_deletion(const void *args,
                                                Runtime *runtime);
      static void create_remote_manager(Runtime *runtime, DistributedID did,
          AddressSpaceID owner_space, Memory mem, PhysicalInstance inst,
          size_t inst_footprint, IndexSpaceExpression *inst_domain,
          const void *piece_list, size_t piece_list_size,
          FieldSpaceNode *space_node, RegionTreeID tree_id,
          LayoutConstraints *constraints, ApEvent use_event,
<<<<<<< HEAD
          InstanceKind kind, ReductionOpID redop);
      static void handle_collective_user_registration(Runtime *runtime,
                                                      Deserializer &derez);
    public:
      virtual bool acquire_instance(ReferenceSource source, 
                                    ReferenceMutator *mutator,
                                    const DomainPoint &collective_point,
                                    AddressSpaceID *remote_target = NULL);
      virtual void perform_deletion(RtEvent deferred_event);
      virtual void force_deletion(void);
      virtual void set_garbage_collection_priority(MapperID mapper_id, 
                Processor p, GCPriority priority, const DomainPoint &point); 
=======
          InstanceKind kind, ReductionOpID redop, GarbageCollectionState state);
    public:
      virtual RtEvent perform_deletion(AddressSpaceID source, 
                                       AutoLock *i_lock = NULL);
      virtual void force_deletion(void);
      virtual RtEvent update_garbage_collection_priority(GCPriority);
>>>>>>> 4281cd7b
      virtual RtEvent attach_external_instance(void);
      virtual RtEvent detach_external_instance(void);
      virtual bool has_visible_from(const std::set<Memory> &memories) const;
      virtual Memory get_memory(void) const;
    public:
      inline bool is_unbound() const 
        { return kind == UNBOUND_INSTANCE_KIND; }
      bool update_physical_instance(PhysicalInstance new_instance,
                                    InstanceKind new_kind,
                                    size_t new_footprint,
                                    uintptr_t new_pointer = 0);
      void broadcast_manager_update(void);
      static void handle_send_manager_update(Runtime *runtime,
                                             AddressSpaceID source,
                                             Deserializer &derez);
    public:
      MemoryManager *const memory_manager;
      // Unique identifier event that is common across nodes
      const ApEvent unique_event;
      PhysicalInstance instance;
      // Event that needs to trigger before we can start using
      // this physical instance.
      ApUserEvent use_event;
      // Event that signifies if the instance name is available
      RtUserEvent instance_ready;
      InstanceKind kind;
      // Keep the pointer for owned external instances
      uintptr_t external_pointer;
      // Completion event of the task that sets a realm instance
      // to this manager. Valid only when the kind is UNBOUND
      // initially, otherwise NO_AP_EVENT.
      const ApEvent producer_event;
    protected:
      std::map<DistributedID,std::map<unsigned,Reservation> > view_reservations;
    protected:
      // This is an infrequently used data structure for handling collective
      // register user calls on individual managers that occurs with certain
      // operation in control replicated contexts
      struct UserRendezvous {
        UserRendezvous(void) 
          : remaining_local_arrivals(0), remaining_remote_arrivals(0),
            view(NULL), mask(NULL), expr(NULL), op_id(0), trace_info(NULL),
            symbolic(false) { }
        // event for when local instances can be used
        ApUserEvent ready_event; 
        // remote ready events to trigger
        std::map<ApUserEvent,PhysicalTraceInfo*> remote_ready_events;
        // all the local term events
        std::vector<ApEvent> term_events;
        // event that marks when all registrations are done
        RtUserEvent registered;
        // event for when any local effects are applied
        RtUserEvent applied;
        // Counts of remaining notficiations before registration
        unsigned remaining_local_arrivals;
        unsigned remaining_remote_arrivals;
        // Arguments for performing the local registration
        InstanceView *view;
        RegionUsage usage;
        FieldMask *mask;
        IndexSpaceNode *expr;
        UniqueID op_id;
        RtEvent collect_event;
        PhysicalTraceInfo *trace_info;
        bool symbolic;
      };
      std::map<std::pair<size_t,unsigned>,UserRendezvous> rendezvous_users;
    };

    /**
     * \class CollectiveManager
     * The collective instance manager class supports the interface
     * of a single instance but is actually contains N distributed 
     * copies of the same data and will perform collective operations
     * as part of any reads, writes, or reductions performed to it.
     */
    class CollectiveManager : public PhysicalManager,
              public LegionHeapify<CollectiveManager> {
    public:
      static const AllocationType alloc_type = COLLECTIVE_INST_MANAGER_ALLOC;
    public:
      enum MessageKind {
<<<<<<< HEAD
        COLLECTIVE_ACTIVATE_MESSAGE,
        COLLECTIVE_DEACTIVATE_MESSAGE,
        COLLECTIVE_VALIDATE_MESSAGE,
        COLLECTIVE_INVALIDATE_MESSAGE,
        COLLECTIVE_PERFORM_DELETE_MESSAGE,
        COLLECTIVE_FORCE_DELETE_MESSAGE,
        COLLECTIVE_FINALIZE_MESSAGE,
        COLLECTIVE_REMOTE_INSTANCE_REQUEST,
        COLLECTIVE_REMOTE_INSTANCE_RESPONSE,
=======
        PERFORM_DELETE_MESSAGE,
        FORCE_DELETE_MESSAGE,
        DETACH_EXTERNAL_MESSAGE,
        FINALIZE_MESSAGE,
>>>>>>> 4281cd7b
      };
    public:
      struct DeferCollectiveManagerArgs : 
        public LgTaskArgs<DeferCollectiveManagerArgs> {
      public:
        static const LgTaskID TASK_ID = LG_DEFER_COLLECTIVE_MANAGER_TASK_ID;
      public:
        DeferCollectiveManagerArgs(DistributedID d, AddressSpaceID own, 
<<<<<<< HEAD
            IndexSpace p, size_t tp, CollectiveMapping *map, size_t f,
            IndexSpaceExpression *lx, const PendingRemoteExpression &pending,
            FieldSpace h, RegionTreeID tid, LayoutConstraintID l,
            ReductionOpID redop, const void *piece_list,size_t piece_list_size,
            const AddressSpaceID source, bool multi_instance);
=======
            IndexSpace p, size_t f, IndexSpaceExpression *lx, 
            const PendingRemoteExpression &pending, FieldSpace h, 
            RegionTreeID tid, LayoutConstraintID l, ApEvent use, 
            ReductionOpID redop, const void *piece_list,
            size_t piece_list_size, AddressSpaceID source,
            GarbageCollectionState state);
>>>>>>> 4281cd7b
      public:
        const DistributedID did;
        const AddressSpaceID owner;
        IndexSpace point_space;
        const size_t total_points;
        CollectiveMapping *const mapping;
        const size_t footprint;
        IndexSpaceExpression *const local_expr;
        const PendingRemoteExpression pending;
        const FieldSpace handle;
        const RegionTreeID tree_id;
        const LayoutConstraintID layout_id;
        const ReductionOpID redop;
        const void *const piece_list;
        const size_t piece_list_size;
        const AddressSpaceID source;
<<<<<<< HEAD
        const bool multi_instance;
      };
    protected:
      struct RemoteInstInfo {
        PhysicalInstance instance;
        ApEvent unique_event;
        unsigned index;
      public:
        inline bool operator==(const RemoteInstInfo &rhs) const
        {
          if (instance != rhs.instance) return false;
          if (unique_event != rhs.unique_event) return false;
          if (index != rhs.index) return false;
          return true;
        }
=======
        const GarbageCollectionState state;
>>>>>>> 4281cd7b
      };
    public:
      CollectiveManager(RegionTreeForest *ctx, DistributedID did,
                        AddressSpaceID owner_space, IndexSpaceNode *point_space,
                        size_t total_pts, CollectiveMapping *mapping,
                        IndexSpaceExpression *instance_domain,
                        const void *piece_list, size_t piece_list_size,
                        FieldSpaceNode *node, RegionTreeID tree_id,
                        LayoutDescription *desc, ReductionOpID redop, 
                        bool register_now, size_t footprint,
<<<<<<< HEAD
                        bool external_instance, bool multi_instance);
      CollectiveManager(const CollectiveManager &rhs);
=======
                        ApEvent unique_event, bool external_instance);
      CollectiveManager(const CollectiveManager &rhs) = delete;
>>>>>>> 4281cd7b
      virtual ~CollectiveManager(void);
    public:
      CollectiveManager& operator=(const CollectiveManager &rh) = delete;
    public:
      // These methods can be slow in the case where there is not a point
      // space and the set of points are implicit so only use them for 
      // error checking code
      bool contains_point(const DomainPoint &point) const;
      bool contains_isomorphic_points(IndexSpaceNode *points) const;
    public:
      bool is_first_local_point(const DomainPoint &point) const;
    public:
      void record_point_instance(const DomainPoint &point,
                                 PhysicalInstance instance,
                                 ApEvent ready_event);
    public:
      virtual ApEvent get_use_event(ApEvent user = ApEvent::NO_AP_EVENT) const;
      virtual ApEvent get_unique_event(const DomainPoint &point) const;
      virtual PhysicalInstance get_instance(const DomainPoint &point) const;
      virtual PointerConstraint
<<<<<<< HEAD
                     get_pointer_constraint(const DomainPoint &point) const;
    public:
      virtual void notify_active(ReferenceMutator *mutator);
      virtual void notify_inactive(ReferenceMutator *mutator);
      virtual void notify_valid(ReferenceMutator *mutator);
      virtual void notify_invalid(ReferenceMutator *mutator);
=======
                     get_pointer_constraint(const DomainPoint &key) const; 
>>>>>>> 4281cd7b
    public:
      virtual LegionRuntime::Accessor::RegionAccessor<
        LegionRuntime::Accessor::AccessorType::Generic>
          get_accessor(void) const;
      virtual LegionRuntime::Accessor::RegionAccessor<
        LegionRuntime::Accessor::AccessorType::Generic>
          get_field_accessor(FieldID fid) const;
<<<<<<< HEAD
    protected:
      void activate_collective(ReferenceMutator *mutator);
      void deactivate_collective(ReferenceMutator *mutator);
      void validate_collective(ReferenceMutator *mutator);
      void invalidate_collective(ReferenceMutator *mutator);
    public:
      virtual bool acquire_instance(ReferenceSource source, 
                                    ReferenceMutator *mutator,
                                    const DomainPoint &collective_point,
                                    AddressSpaceID *remote_target = NULL);
      virtual void perform_deletion(RtEvent deferred_event);
      virtual void force_deletion(void);
      virtual void set_garbage_collection_priority(MapperID mapper_id, 
                Processor p, GCPriority priority, const DomainPoint &point); 
=======
    public:
      virtual RtEvent perform_deletion(AddressSpaceID source,
                                       AutoLock *i_lock = NULL);
      virtual void force_deletion(void);
      virtual RtEvent update_garbage_collection_priority(GCPriority);
>>>>>>> 4281cd7b
      virtual RtEvent attach_external_instance(void);
      virtual RtEvent detach_external_instance(void);
      virtual bool has_visible_from(const std::set<Memory> &memories) const;
      virtual Memory get_memory(void) const;
    protected:
      void perform_delete(RtEvent deferred_event, bool left); 
      void force_delete(bool left);
<<<<<<< HEAD
=======
      void detach_external(RtUserEvent to_trigger, bool left, 
                  RtEvent full_detach = RtEvent::NO_RT_EVENT);
>>>>>>> 4281cd7b
      bool finalize_message(void);
    protected:
      void collective_deletion(RtEvent deferred_event);
      void collective_force(void);
      void collective_detach(std::set<RtEvent> &detach_events);
      void find_or_forward_physical_instance(AddressSpaceID origin,
            std::set<DomainPoint> &points, RtUserEvent to_trigger);
      void record_remote_physical_instances(
            const std::map<DomainPoint,RemoteInstInfo> &instances);
    public:
      virtual ApEvent fill_from(FillView *fill_view, InstanceView *dst_view,
                                ApEvent precondition, PredEvent predicate_guard,
                                IndexSpaceExpression *expression,
                                Operation *op, const unsigned index,
                                const FieldMask &fill_mask,
                                const PhysicalTraceInfo &trace_info,
                                std::set<RtEvent> &recorded_events,
                                std::set<RtEvent> &applied_events,
                                CopyAcrossHelper *across_helper,
                                const bool manage_dst_events,
                                const bool fill_restricted,
                                const bool need_valid_return);
      virtual ApEvent copy_from(InstanceView *src_view, InstanceView *dst_view,
                                PhysicalManager *manager, ApEvent precondition,
                                PredEvent predicate_guard, ReductionOpID redop,
                                IndexSpaceExpression *expression,
                                Operation *op, const unsigned index,
                                const FieldMask &copy_mask,
                                const PhysicalTraceInfo &trace_info,
                                std::set<RtEvent> &recorded_events,
                                std::set<RtEvent> &applied_events,
                                CopyAcrossHelper *across_helper,
                                const bool manage_dst_events,
                                const bool copy_restricted,
                                const bool need_valid_return);
      virtual void compute_copy_offsets(const FieldMask &copy_mask,
                                std::vector<CopySrcDstField> &fields,
                                const DomainPoint *collective_point = NULL);
      virtual ApEvent register_collective_user(InstanceView *view, 
                                const RegionUsage &usage,
                                const FieldMask &user_mask,
                                IndexSpaceNode *expr,
                                const UniqueID op_id,
                                const size_t op_ctx_index,
                                const unsigned index,
                                ApEvent term_event,
                                RtEvent collect_event,
                                std::set<RtEvent> &applied_events,
                                const CollectiveMapping *mapping,
                                const PhysicalTraceInfo &trace_info,
                                const bool collective_per_space,
                                const bool symbolic);
    public:
      virtual RtEvent find_field_reservations(const FieldMask &mask,
                                DistributedID view_did,const DomainPoint &point,
                                std::vector<Reservation> *reservations,
                                AddressSpaceID source,
                                RtUserEvent to_trigger);
      virtual void update_field_reservations(const FieldMask &mask,
                                DistributedID view_did,const DomainPoint &point,
                                const std::vector<Reservation> &rsrvs);
      virtual void reclaim_field_reservations(DistributedID view_did,
                                std::vector<Reservation> &to_delete);
    public:
      AddressSpaceID select_source_space(AddressSpaceID destination) const;
      void register_collective_analysis(DistributedID view_did,
                                        CollectiveCopyFillAnalysis *analysis);
      void unregister_collective_analysis(DistributedID view_did,
                                          CollectiveCopyFillAnalysis *analysis);
      RtEvent find_collective_analyses(DistributedID v_did,size_t context_index,
                     const std::vector<CollectiveCopyFillAnalysis*> *&analyses);
      void perform_collective_fill(FillView *fill_view, InstanceView *dst_view,
                                ApEvent precondition, PredEvent predicate_guard,
                                IndexSpaceExpression *expression,
                                Operation *op, const unsigned index,
                                const size_t op_context_index,
                                const FieldMask &fill_mask,
                                const PhysicalTraceInfo &trace_info,
                                std::set<RtEvent> &recorded_events,
                                std::set<RtEvent> &applied_events,
                                ApUserEvent result, AddressSpaceID origin,
                                const bool fill_restricted);
      ApEvent perform_collective_point(InstanceView *src_view,
                                const std::vector<CopySrcDstField> &dst_fields,
                                const std::vector<Reservation> &reservations,
                                ApEvent precondition,
                                PredEvent predicate_guard,
                                IndexSpaceExpression *copy_expresison,
                                Operation *op, const unsigned index,
                                const FieldMask &copy_mask,
                                const Memory location,
                                const PhysicalTraceInfo &trace_info,
                                std::set<RtEvent> &recorded_events,
                                std::set<RtEvent> &applied_events);
      void perform_collective_pointwise(CollectiveManager *source,
                                InstanceView *src_view,
                                InstanceView *dst_view,
                                ApEvent precondition,
                                PredEvent predicate_guard, 
                                IndexSpaceExpression *copy_expression,
                                Operation *op, const unsigned index,
                                const size_t op_ctx_index,
                                const FieldMask &copy_mask,
                                const PhysicalTraceInfo &trace_info,
                                std::set<RtEvent> &recorded_events,
                                std::set<RtEvent> &applied_events,
                                ApUserEvent all_done, ApBarrier all_bar,
                                ShardID owner_shard, AddressSpaceID origin,
                                const uint64_t allreduce_tag,
                                const bool copy_restricted);
      void perform_collective_reduction(InstanceView *src_view,
                                const std::vector<CopySrcDstField> &dst_fields,
                                const std::vector<Reservation> &reservations,
                                ApEvent precondition,
                                PredEvent predicate_guard,
                                IndexSpaceExpression *copy_expresison,
                                Operation *op, const unsigned index,
                                const FieldMask &copy_mask,
                                const PhysicalTraceInfo &trace_info,
                                std::set<RtEvent> &recorded_events,
                                std::set<RtEvent> &applied_events,
                                ApUserEvent result, AddressSpaceID origin);
      void perform_collective_broadcast(InstanceView *dst_view,
                                const std::vector<CopySrcDstField> &src_fields,
                                ApEvent precondition,
                                PredEvent predicate_guard,
                                IndexSpaceExpression *copy_expresison,
                                Operation *op, const unsigned index,
                                const size_t op_ctx_index,
                                const FieldMask &copy_mask,
                                const PhysicalTraceInfo &trace_info,
                                std::set<RtEvent> &recorded_events,
                                std::set<RtEvent> &applied_events,
                                ApUserEvent copy_done, ApUserEvent all_done,
                                ApBarrier all_bar, ShardID owner_shard,
                                AddressSpaceID origin,
                                const bool copy_restricted);
      void perform_collective_reducecast(CollectiveManager *source,
                                InstanceView *src_view, InstanceView *dst_view,
                                ApEvent precondition,
                                PredEvent predicate_guard,
                                IndexSpaceExpression *copy_expresison,
                                Operation *op, const unsigned index,
                                const FieldMask &copy_mask,
                                const PhysicalTraceInfo &trace_info,
                                std::set<RtEvent> &recorded_events,
                                std::set<RtEvent> &applied_events,
                                ApUserEvent all_done,
                                AddressSpaceID target,
                                const bool copy_restricted);
      void perform_collective_allreduce(ReductionView *src_view,
                                ApEvent precondition,
                                PredEvent predicate_guard,
                                IndexSpaceExpression *copy_expresison,
                                Operation *op, const unsigned index,
                                const FieldMask &copy_mask,
                                const PhysicalTraceInfo &trace_info,
                       const std::vector<CollectiveCopyFillAnalysis*> *analyses,
                                std::set<RtEvent> &recorded_events,
                                std::set<RtEvent> &applied_events,
                                const uint64_t allreduce_tag);
      // Degenerate case
      ApEvent perform_hammer_reduction(InstanceView *src_view,
                                const std::vector<CopySrcDstField> &dst_fields,
                                const std::vector<Reservation> &reservations,
                                ApEvent precondition,
                                PredEvent predicate_guard,
                                IndexSpaceExpression *copy_expresison,
                                Operation *op, const unsigned index,
                                const FieldMask &copy_mask,
                                const PhysicalTraceInfo &trace_info,
                                std::set<RtEvent> &recorded_events,
                                std::set<RtEvent> &applied_events,
                                AddressSpaceID origin);
    protected:
      void perform_single_allreduce(FillView *fill_view,
                                const uint64_t allreduce_tag,
                                Operation *op, PredEvent predicate_guard,
                                IndexSpaceExpression *copy_expression,
                                const PhysicalTraceInfo &trace_info,
                                std::set<RtEvent> &applied_events,
                                std::vector<ApEvent> &instance_preconditions,
                    std::vector<std::vector<CopySrcDstField> > &local_fields,
              const std::vector<std::vector<Reservation> > &reservations,
                                std::vector<ApEvent> &local_init_events,
                                std::vector<ApEvent> &local_final_events);
      unsigned perform_multi_allreduce(FillView *fill_view,
                                const uint64_t allreduce_tag,
                                Operation *op, PredEvent predicate_guard,
                                IndexSpaceExpression *copy_expression,
                                const PhysicalTraceInfo &trace_info,
                    const std::vector<CollectiveCopyFillAnalysis*> *analyses,
                                std::set<RtEvent> &applied_events,
                                std::vector<ApEvent> &instance_preconditions,
                    std::vector<std::vector<CopySrcDstField> > &local_fields,
              const std::vector<std::vector<Reservation> > &reservations,
                                std::vector<ApEvent> &local_init_events,
                                std::vector<ApEvent> &local_final_events);
      void send_allreduce_stage(const uint64_t allreduce_tag, const int stage,
                                const int local_rank, ApEvent src_precondition,
                                PredEvent predicate_guard,
                                IndexSpaceExpression *copy_expression,
                                const PhysicalTraceInfo &trace_info,
                                const std::vector<CopySrcDstField> &src_fields,
                                const AddressSpaceID *targets, size_t total,
                                std::vector<ApEvent> &src_events);
      void receive_allreduce_stage(const uint64_t allreduce_tag,
                                const int stage, Operation *op,
                                ApEvent dst_precondition,
                                PredEvent predicate_guard,
                                IndexSpaceExpression *copy_expression,
                                const PhysicalTraceInfo &trace_info,
                                std::set<RtEvent> &applied_events,
                                const std::vector<CopySrcDstField> &dst_fields,
                                const std::vector<Reservation> &reservations,
                                const int *expected_ranks, size_t total_ranks,
                                std::vector<ApEvent> &dst_events);
      void process_distribute_allreduce(const uint64_t allreduce_tag,
                                const int src_rank, const int stage,
                                std::vector<CopySrcDstField> &src_fields,
                                const ApEvent src_precondition,
                                ApUserEvent src_postcondition,
                                ApBarrier src_barrier, ShardID bar_shard);
      void process_register_user_request(const size_t op_ctx_index,
                                const unsigned index, const RtEvent registered,
                                const bool collective_per_space);
      void process_register_user_response(const size_t op_ctx_index,
                                const unsigned index, const RtEvent registered);
      void finalize_collective_user(InstanceView *view,
                                const RegionUsage &usage,
                                const FieldMask &user_mask,
                                IndexSpaceNode *expr,
                                const UniqueID op_id,
                                const size_t op_ctx_index,
                                const unsigned index,
                                RtEvent collect_event,
                                RtUserEvent local_registered,
                                RtEvent global_registered,
                                ApUserEvent ready_event,
                                ApEvent term_event,
                                const PhysicalTraceInfo &trace_info,
                                const bool symbolic) const;
    public:
      virtual void send_manager(AddressSpaceID target);
    public:
      static void handle_send_manager(Runtime *runtime, 
                                      AddressSpaceID source,
                                      Deserializer &derez);
      static void handle_defer_manager(const void *args, Runtime *runtime);
      static void handle_collective_message(Deserializer &derez,
                                            Runtime *runtime);
      static void handle_distribute_fill(Runtime *runtime, 
                                    AddressSpaceID source, Deserializer &derez);
      static void handle_distribute_point(Runtime *runtime,
                                    AddressSpaceID source, Deserializer &derez);
      static void handle_distribute_pointwise(Runtime *runtime,
                                    AddressSpaceID source, Deserializer &derez);
      static void handle_distribute_reduction(Runtime *runtime, 
                                    AddressSpaceID source, Deserializer &derez);
      static void handle_distribute_broadcast(Runtime *runtime, 
                                    AddressSpaceID source, Deserializer &derez);
      static void handle_distribute_reducecast(Runtime *runtime,
                                    AddressSpaceID source, Deserializer &derez);
      static void handle_distribute_allreduce(Runtime *runtime,
                                    AddressSpaceID source, Deserializer &derez);
      static void handle_hammer_reduction(Runtime *runtime, 
                                    AddressSpaceID source, Deserializer &derez);
      static void handle_register_user_request(Runtime *runtime,
                                    Deserializer &derez);
      static void handle_register_user_response(Runtime *runtime,
                                    Deserializer &derez);
      static void create_collective_manager(Runtime *runtime, DistributedID did,
          AddressSpaceID owner_space, IndexSpaceNode *point_space,
          size_t points, CollectiveMapping *collective_mapping,
          size_t inst_footprint, IndexSpaceExpression *inst_domain,
          const void *piece_list, size_t piece_list_size, 
          FieldSpaceNode *space_node, RegionTreeID tree_id, 
<<<<<<< HEAD
          LayoutConstraints *constraints, ReductionOpID redop, 
          bool multi_instance);
      static void unpack_fields(std::vector<CopySrcDstField> &fields,
          Deserializer &derez, std::set<RtEvent> &ready_events);
=======
          LayoutConstraints *constraints, ApEvent use_event,
          ReductionOpID redop, GarbageCollectionState state);
>>>>>>> 4281cd7b
    public:
      const size_t total_points;
      // This can be NULL if the point set is implicit
      IndexSpaceNode *const point_space;
    protected:
      // Note that there is a collective mapping from DistributedCollectable
      //CollectiveMapping *collective_mapping;
      std::vector<MemoryManager*> memories; // local memories
      std::vector<PhysicalInstance> instances; // local instances
      std::vector<DomainPoint> instance_points; // points for local instances
      std::vector<ApEvent> instance_events; // ready events for each instance 
      std::map<DomainPoint,RemoteInstInfo> remote_instances;
    protected:
      struct UserRendezvous {
        UserRendezvous(void) 
          : remaining_local_arrivals(0), remaining_remote_arrivals(0),
            view(NULL), mask(NULL), expr(NULL), op_id(0), trace_info(NULL),
            symbolic(false) { }
        // event for when local instances can be used
        ApUserEvent ready_event; 
        // all the local term events
        std::vector<ApEvent> local_term_events;
        // events from remote nodes indicating they are registered
        std::vector<RtEvent> remote_registered;
        // event to trigger when local registration is done
        RtUserEvent local_registered; 
        // event that marks when all registrations are done
        RtUserEvent global_registered;
        // Counts of remaining notficiations before registration
        unsigned remaining_local_arrivals;
        unsigned remaining_remote_arrivals;
        // Arguments for performing the local registration
        InstanceView *view;
        RegionUsage usage;
        FieldMask *mask;
        IndexSpaceNode *expr;
        UniqueID op_id;
        RtEvent collect_event;
        PhysicalTraceInfo *trace_info;
        bool symbolic;
      };
      std::map<std::pair<size_t,unsigned>,UserRendezvous> rendezvous_users;
    protected:
      struct CollectiveAnalyses {
        std::vector<CollectiveCopyFillAnalysis*> analyses;
        RtUserEvent pending;
        unsigned valid_count;
      };
      // The distributed ID from the view for this manager provides context
      // scoping for context indexes to prevent collisions
      std::map<std::pair<DistributedID,size_t>,
               CollectiveAnalyses> collective_analyses;
    protected:
      struct AllReduceCopy {
        std::vector<CopySrcDstField> src_fields;
        ApEvent src_precondition;
        ApUserEvent src_postcondition;
        ApBarrier barrier_postcondition;
        ShardID barrier_shard;
      };
      std::map<std::pair<uint64_t,int>,AllReduceCopy> all_reduce_copies;
      struct AllReduceStage {
        Operation *op;
        IndexSpaceExpression *copy_expression;
        std::vector<CopySrcDstField> dst_fields;
        std::vector<Reservation> reservations;
        PhysicalTraceInfo *trace_info;
        ApEvent dst_precondition;
        PredEvent predicate_guard;
        std::vector<ApUserEvent> remaining_postconditions;
        std::set<RtEvent> applied_events;
        RtUserEvent applied_event;
      };
      std::map<std::pair<uint64_t,int>,AllReduceStage> remaining_stages;
    protected:
      std::map<std::pair<DistributedID,DomainPoint>,
                std::map<unsigned,Reservation> > view_reservations;
    protected:
      std::atomic<uint64_t> unique_allreduce_tag;
      RtEvent detached;
      unsigned finalize_messages;
      bool deleted_or_detached;
    public:
      // A boolean flag that says whether this collective instance
      // has multiple instances on every node. This is primarily
      // useful for reduction instances where we want to pick an
      // algorithm for performing an in-place all-reduce
      const bool multi_instance;
    };

    /**
     * \class VirtualManager
     * This is a singleton class of which there will be exactly one
     * on every node in the machine. The virtual manager class will
     * represent all the virtual instances.
     */
    class VirtualManager : public InstanceManager,
                           public LegionHeapify<VirtualManager> {
    public:
      VirtualManager(Runtime *runtime, DistributedID did, 
                     LayoutDescription *layout);
      VirtualManager(const VirtualManager &rhs);
      virtual ~VirtualManager(void);
    public:
      VirtualManager& operator=(const VirtualManager &rhs);
    public:
      virtual LegionRuntime::Accessor::RegionAccessor<
        LegionRuntime::Accessor::AccessorType::Generic>
          get_accessor(void) const;
      virtual LegionRuntime::Accessor::RegionAccessor<
        LegionRuntime::Accessor::AccessorType::Generic>
          get_field_accessor(FieldID fid) const;
    public:
      virtual void notify_active(ReferenceMutator *mutator);
      virtual void notify_inactive(ReferenceMutator *mutator);
      virtual void notify_valid(ReferenceMutator *mutator);
      virtual void notify_invalid(ReferenceMutator *mutator);
      virtual PointerConstraint 
                     get_pointer_constraint(const DomainPoint &point) const;
      virtual void send_manager(AddressSpaceID target);
    };

    /**
     * \class PendingCollectiveManager
     * This data structure stores the necessary meta-data required
     * for constructing a CollectiveManager by an InstanceBuilder
     * when creating a physical instance for a collective instance
     */
    class PendingCollectiveManager : public Collectable {
    public:
      PendingCollectiveManager(DistributedID did, size_t total_points,
                               IndexSpace point_space,
                               CollectiveMapping *mapping, bool multi_instance);
      PendingCollectiveManager(const PendingCollectiveManager &rhs) = delete;
      ~PendingCollectiveManager(void);
      PendingCollectiveManager& operator=(
          const PendingCollectiveManager&) = delete;
    public:
      const DistributedID did;
      const size_t total_points;
      const IndexSpace point_space;
      CollectiveMapping *const collective_mapping;
      const bool multi_instance;
    public:
      void pack(Serializer &rez) const;
      static PendingCollectiveManager* unpack(Deserializer &derez);
    };

    /**
     * \class InstanceBuilder 
     * A helper for building physical instances of logical regions
     */
    class InstanceBuilder : public ProfilingResponseHandler {
    public:
      InstanceBuilder(const std::vector<LogicalRegion> &regs,
                      const LayoutConstraintSet &cons, Runtime *rt,
                      MemoryManager *memory = NULL, UniqueID cid = 0)
        : regions(regs), constraints(cons), runtime(rt), memory_manager(memory),
          creator_id(cid), instance(PhysicalInstance::NO_INST), 
          field_space_node(NULL), instance_domain(NULL), tree_id(0),
          redop_id(0), reduction_op(NULL), realm_layout(NULL), piece_list(NULL),
          piece_list_size(0), valid(false) { }
      InstanceBuilder(const std::vector<LogicalRegion> &regs,
                      IndexSpaceExpression *expr, FieldSpaceNode *node,
                      RegionTreeID tree_id, const LayoutConstraintSet &cons, 
                      Runtime *rt, MemoryManager *memory, UniqueID cid,
                      const void *piece_list, size_t piece_list_size); 
      virtual ~InstanceBuilder(void);
    public:
      void initialize(RegionTreeForest *forest);
      PhysicalManager* create_physical_instance(RegionTreeForest *forest,
<<<<<<< HEAD
            PendingCollectiveManager *collective, const DomainPoint *point,
            LayoutConstraintKind *unsat_kind,
                        unsigned *unsat_index, size_t *footprint = NULL);
=======
                        CollectiveManager *collective, DomainPoint *point,
                        LayoutConstraintKind *unsat_kind,
                        unsigned *unsat_index, size_t *footprint = NULL,
                        RtEvent precondition = RtEvent::NO_RT_EVENT);
      CollectiveManager* create_collective_instance(RegionTreeForest *forest,
                        Memory::Kind mem_kind, IndexSpaceNode *point_space,
                        LayoutConstraintKind *unsat_kind, unsigned *unsat_index,
                        ApEvent ready_event, size_t *footprint = NULL);
>>>>>>> 4281cd7b
    public:
      virtual void handle_profiling_response(const ProfilingResponseBase *base,
                                      const Realm::ProfilingResponse &response,
                                      const void *orig, size_t orig_length);
    protected:
      void compute_space_and_domain(RegionTreeForest *forest);
    protected:
      void compute_layout_parameters(void);
    protected:
      const std::vector<LogicalRegion> &regions;
      LayoutConstraintSet constraints;
      Runtime *const runtime;
      MemoryManager *const memory_manager;
      const UniqueID creator_id;
    protected:
      PhysicalInstance instance;
      RtUserEvent profiling_ready;
    protected:
      FieldSpaceNode *field_space_node;
      IndexSpaceExpression *instance_domain;
      RegionTreeID tree_id;
      // Mapping from logical field order to layout order
      std::vector<unsigned> mask_index_map;
      std::vector<size_t> field_sizes;
      std::vector<CustomSerdezID> serdez;
      FieldMask instance_mask;
      ReductionOpID redop_id;
      const ReductionOp *reduction_op;
      Realm::InstanceLayoutGeneric *realm_layout;
      void *piece_list;
      size_t piece_list_size;
    public:
      bool valid;
    };

    //--------------------------------------------------------------------------
    /*static*/ inline DistributedID InstanceManager::encode_instance_did(
              DistributedID did, bool external, bool reduction, bool collective)
    //--------------------------------------------------------------------------
    {
      return LEGION_DISTRIBUTED_HELP_ENCODE(did, PHYSICAL_MANAGER_DC | 
                                        (external ? EXTERNAL_CODE : 0) | 
                                        (reduction ? REDUCTION_CODE : 0) |
                                        (collective ? COLLECTIVE_CODE : 0));
    }

    //--------------------------------------------------------------------------
    /*static*/ inline bool InstanceManager::is_physical_did(DistributedID did)
    //--------------------------------------------------------------------------
    {
      return ((LEGION_DISTRIBUTED_HELP_DECODE(did) & 0xF) == 
                                                        PHYSICAL_MANAGER_DC);
    }

    //--------------------------------------------------------------------------
    /*static*/ inline bool InstanceManager::is_reduction_did(DistributedID did)
    //--------------------------------------------------------------------------
    {
      const unsigned decode = LEGION_DISTRIBUTED_HELP_DECODE(did);
      if ((decode & 0xF) != PHYSICAL_MANAGER_DC)
        return false;
      return ((decode & REDUCTION_CODE) != 0);
    }

    //--------------------------------------------------------------------------
    /*static*/ inline bool InstanceManager::is_external_did(DistributedID did)
    //--------------------------------------------------------------------------
    {
      const unsigned decode = LEGION_DISTRIBUTED_HELP_DECODE(did);
      if ((decode & 0xF) != PHYSICAL_MANAGER_DC)
        return false;
      return ((decode & EXTERNAL_CODE) != 0);
    }

    //--------------------------------------------------------------------------
    /*static*/ inline bool InstanceManager::is_collective_did(DistributedID did)
    //--------------------------------------------------------------------------
    {
      const unsigned decode = LEGION_DISTRIBUTED_HELP_DECODE(did);
      if ((decode & 0xF) != PHYSICAL_MANAGER_DC)
        return false;
      return ((decode & COLLECTIVE_CODE) != 0);
    }

    //--------------------------------------------------------------------------
    inline bool InstanceManager::is_reduction_manager(void) const
    //--------------------------------------------------------------------------
    {
      return is_reduction_did(did);
    }

    //--------------------------------------------------------------------------
    inline bool InstanceManager::is_physical_manager(void) const
    //--------------------------------------------------------------------------
    {
      return is_physical_did(did);
    }

    //--------------------------------------------------------------------------
    inline bool InstanceManager::is_virtual_manager(void) const
    //--------------------------------------------------------------------------
    {
      return (did == 0);
    }

    //--------------------------------------------------------------------------
    inline bool InstanceManager::is_external_instance(void) const
    //--------------------------------------------------------------------------
    {
      return is_external_did(did);
    }

    //--------------------------------------------------------------------------
    inline bool InstanceManager::is_collective_manager(void) const
    //--------------------------------------------------------------------------
    {
      return is_collective_did(did);
    }

    //--------------------------------------------------------------------------
    inline PhysicalManager* InstanceManager::as_physical_manager(void) const
    //--------------------------------------------------------------------------
    {
#ifdef DEBUG_LEGION
      assert(is_physical_manager());
#endif
      return static_cast<PhysicalManager*>(const_cast<InstanceManager*>(this));
    }

    //--------------------------------------------------------------------------
    inline VirtualManager* InstanceManager::as_virtual_manager(void) const
    //--------------------------------------------------------------------------
    {
#ifdef DEBUG_LEGION
      assert(is_virtual_manager());
#endif
      return static_cast<VirtualManager*>(const_cast<InstanceManager*>(this));
    }

    //--------------------------------------------------------------------------
    inline IndividualManager* InstanceManager::as_individual_manager(void) const
    //--------------------------------------------------------------------------
    {
#ifdef DEBUG_LEGION
      assert(!is_collective_manager());
#endif
      return 
        static_cast<IndividualManager*>(const_cast<InstanceManager*>(this));
    }

    //--------------------------------------------------------------------------
    inline CollectiveManager* InstanceManager::as_collective_manager(void) const
    //--------------------------------------------------------------------------
    {
#ifdef DEBUG_LEGION
      assert(is_collective_manager());
#endif
      return 
        static_cast<CollectiveManager*>(const_cast<InstanceManager*>(this));
    }

  }; // namespace Internal 
}; // namespace Legion

#endif // __LEGION_INSTANCES_H__<|MERGE_RESOLUTION|>--- conflicted
+++ resolved
@@ -385,16 +385,6 @@
       static void handle_manager_request(Deserializer &derez, 
                           Runtime *runtime, AddressSpaceID source);
     public:
-<<<<<<< HEAD
-      virtual bool acquire_instance(ReferenceSource source, 
-                                    ReferenceMutator *mutator,
-                                    const DomainPoint &collective_point,
-                                    AddressSpaceID *remote_target = NULL) = 0;
-      virtual void perform_deletion(RtEvent deferred_event) = 0;
-      virtual void force_deletion(void) = 0;
-      virtual void set_garbage_collection_priority(MapperID mapper_id, 
-                Processor p, GCPriority priority, const DomainPoint &point) = 0;
-=======
       virtual void notify_active(ReferenceMutator *mutator);
       virtual void notify_inactive(ReferenceMutator *mutator);
       virtual void notify_valid(ReferenceMutator *mutator);
@@ -411,8 +401,6 @@
       virtual void force_deletion(void) = 0;
       virtual RtEvent update_garbage_collection_priority(
                                                        GCPriority priority) = 0;
-      virtual RtEvent get_instance_ready_event(void) const = 0;
->>>>>>> 4281cd7b
       virtual RtEvent attach_external_instance(void) = 0;
       virtual RtEvent detach_external_instance(void) = 0;
       virtual bool has_visible_from(const std::set<Memory> &memories) const = 0;
@@ -608,14 +596,9 @@
                         LayoutDescription *desc, ReductionOpID redop, 
                         bool register_now, size_t footprint,
                         ApEvent use_event, InstanceKind kind,
-<<<<<<< HEAD
                         const ReductionOp *op = NULL,
                         CollectiveMapping *collective_mapping = NULL);
-      IndividualManager(const IndividualManager &rhs);
-=======
-                        const ReductionOp *op = NULL);
       IndividualManager(const IndividualManager &rhs) = delete;
->>>>>>> 4281cd7b
       virtual ~IndividualManager(void);
     public:
       IndividualManager& operator=(const IndividualManager &rhs) = delete;
@@ -715,27 +698,14 @@
           const void *piece_list, size_t piece_list_size,
           FieldSpaceNode *space_node, RegionTreeID tree_id,
           LayoutConstraints *constraints, ApEvent use_event,
-<<<<<<< HEAD
-          InstanceKind kind, ReductionOpID redop);
+          InstanceKind kind, ReductionOpID redop, GarbageCollectionState state);
       static void handle_collective_user_registration(Runtime *runtime,
                                                       Deserializer &derez);
-    public:
-      virtual bool acquire_instance(ReferenceSource source, 
-                                    ReferenceMutator *mutator,
-                                    const DomainPoint &collective_point,
-                                    AddressSpaceID *remote_target = NULL);
-      virtual void perform_deletion(RtEvent deferred_event);
-      virtual void force_deletion(void);
-      virtual void set_garbage_collection_priority(MapperID mapper_id, 
-                Processor p, GCPriority priority, const DomainPoint &point); 
-=======
-          InstanceKind kind, ReductionOpID redop, GarbageCollectionState state);
     public:
       virtual RtEvent perform_deletion(AddressSpaceID source, 
                                        AutoLock *i_lock = NULL);
       virtual void force_deletion(void);
       virtual RtEvent update_garbage_collection_priority(GCPriority);
->>>>>>> 4281cd7b
       virtual RtEvent attach_external_instance(void);
       virtual RtEvent detach_external_instance(void);
       virtual bool has_visible_from(const std::set<Memory> &memories) const;
@@ -818,22 +788,11 @@
       static const AllocationType alloc_type = COLLECTIVE_INST_MANAGER_ALLOC;
     public:
       enum MessageKind {
-<<<<<<< HEAD
-        COLLECTIVE_ACTIVATE_MESSAGE,
-        COLLECTIVE_DEACTIVATE_MESSAGE,
-        COLLECTIVE_VALIDATE_MESSAGE,
-        COLLECTIVE_INVALIDATE_MESSAGE,
         COLLECTIVE_PERFORM_DELETE_MESSAGE,
         COLLECTIVE_FORCE_DELETE_MESSAGE,
         COLLECTIVE_FINALIZE_MESSAGE,
         COLLECTIVE_REMOTE_INSTANCE_REQUEST,
         COLLECTIVE_REMOTE_INSTANCE_RESPONSE,
-=======
-        PERFORM_DELETE_MESSAGE,
-        FORCE_DELETE_MESSAGE,
-        DETACH_EXTERNAL_MESSAGE,
-        FINALIZE_MESSAGE,
->>>>>>> 4281cd7b
       };
     public:
       struct DeferCollectiveManagerArgs : 
@@ -842,20 +801,12 @@
         static const LgTaskID TASK_ID = LG_DEFER_COLLECTIVE_MANAGER_TASK_ID;
       public:
         DeferCollectiveManagerArgs(DistributedID d, AddressSpaceID own, 
-<<<<<<< HEAD
             IndexSpace p, size_t tp, CollectiveMapping *map, size_t f,
             IndexSpaceExpression *lx, const PendingRemoteExpression &pending,
             FieldSpace h, RegionTreeID tid, LayoutConstraintID l,
             ReductionOpID redop, const void *piece_list,size_t piece_list_size,
-            const AddressSpaceID source, bool multi_instance);
-=======
-            IndexSpace p, size_t f, IndexSpaceExpression *lx, 
-            const PendingRemoteExpression &pending, FieldSpace h, 
-            RegionTreeID tid, LayoutConstraintID l, ApEvent use, 
-            ReductionOpID redop, const void *piece_list,
-            size_t piece_list_size, AddressSpaceID source,
-            GarbageCollectionState state);
->>>>>>> 4281cd7b
+            const AddressSpaceID source, GarbageCollectionState state,
+            bool multi_instace);
       public:
         const DistributedID did;
         const AddressSpaceID owner;
@@ -872,7 +823,7 @@
         const void *const piece_list;
         const size_t piece_list_size;
         const AddressSpaceID source;
-<<<<<<< HEAD
+        const GarbageCollectionState state;
         const bool multi_instance;
       };
     protected:
@@ -888,9 +839,6 @@
           if (index != rhs.index) return false;
           return true;
         }
-=======
-        const GarbageCollectionState state;
->>>>>>> 4281cd7b
       };
     public:
       CollectiveManager(RegionTreeForest *ctx, DistributedID did,
@@ -901,13 +849,8 @@
                         FieldSpaceNode *node, RegionTreeID tree_id,
                         LayoutDescription *desc, ReductionOpID redop, 
                         bool register_now, size_t footprint,
-<<<<<<< HEAD
                         bool external_instance, bool multi_instance);
-      CollectiveManager(const CollectiveManager &rhs);
-=======
-                        ApEvent unique_event, bool external_instance);
       CollectiveManager(const CollectiveManager &rhs) = delete;
->>>>>>> 4281cd7b
       virtual ~CollectiveManager(void);
     public:
       CollectiveManager& operator=(const CollectiveManager &rh) = delete;
@@ -928,16 +871,7 @@
       virtual ApEvent get_unique_event(const DomainPoint &point) const;
       virtual PhysicalInstance get_instance(const DomainPoint &point) const;
       virtual PointerConstraint
-<<<<<<< HEAD
-                     get_pointer_constraint(const DomainPoint &point) const;
-    public:
-      virtual void notify_active(ReferenceMutator *mutator);
-      virtual void notify_inactive(ReferenceMutator *mutator);
-      virtual void notify_valid(ReferenceMutator *mutator);
-      virtual void notify_invalid(ReferenceMutator *mutator);
-=======
                      get_pointer_constraint(const DomainPoint &key) const; 
->>>>>>> 4281cd7b
     public:
       virtual LegionRuntime::Accessor::RegionAccessor<
         LegionRuntime::Accessor::AccessorType::Generic>
@@ -945,28 +879,11 @@
       virtual LegionRuntime::Accessor::RegionAccessor<
         LegionRuntime::Accessor::AccessorType::Generic>
           get_field_accessor(FieldID fid) const;
-<<<<<<< HEAD
-    protected:
-      void activate_collective(ReferenceMutator *mutator);
-      void deactivate_collective(ReferenceMutator *mutator);
-      void validate_collective(ReferenceMutator *mutator);
-      void invalidate_collective(ReferenceMutator *mutator);
-    public:
-      virtual bool acquire_instance(ReferenceSource source, 
-                                    ReferenceMutator *mutator,
-                                    const DomainPoint &collective_point,
-                                    AddressSpaceID *remote_target = NULL);
-      virtual void perform_deletion(RtEvent deferred_event);
-      virtual void force_deletion(void);
-      virtual void set_garbage_collection_priority(MapperID mapper_id, 
-                Processor p, GCPriority priority, const DomainPoint &point); 
-=======
     public:
       virtual RtEvent perform_deletion(AddressSpaceID source,
                                        AutoLock *i_lock = NULL);
       virtual void force_deletion(void);
       virtual RtEvent update_garbage_collection_priority(GCPriority);
->>>>>>> 4281cd7b
       virtual RtEvent attach_external_instance(void);
       virtual RtEvent detach_external_instance(void);
       virtual bool has_visible_from(const std::set<Memory> &memories) const;
@@ -974,11 +891,6 @@
     protected:
       void perform_delete(RtEvent deferred_event, bool left); 
       void force_delete(bool left);
-<<<<<<< HEAD
-=======
-      void detach_external(RtUserEvent to_trigger, bool left, 
-                  RtEvent full_detach = RtEvent::NO_RT_EVENT);
->>>>>>> 4281cd7b
       bool finalize_message(void);
     protected:
       void collective_deletion(RtEvent deferred_event);
@@ -1256,15 +1168,10 @@
           size_t inst_footprint, IndexSpaceExpression *inst_domain,
           const void *piece_list, size_t piece_list_size, 
           FieldSpaceNode *space_node, RegionTreeID tree_id, 
-<<<<<<< HEAD
           LayoutConstraints *constraints, ReductionOpID redop, 
-          bool multi_instance);
+          GarbageCollectionState state, bool multi_instance);
       static void unpack_fields(std::vector<CopySrcDstField> &fields,
           Deserializer &derez, std::set<RtEvent> &ready_events);
-=======
-          LayoutConstraints *constraints, ApEvent use_event,
-          ReductionOpID redop, GarbageCollectionState state);
->>>>>>> 4281cd7b
     public:
       const size_t total_points;
       // This can be NULL if the point set is implicit
@@ -1436,20 +1343,10 @@
     public:
       void initialize(RegionTreeForest *forest);
       PhysicalManager* create_physical_instance(RegionTreeForest *forest,
-<<<<<<< HEAD
             PendingCollectiveManager *collective, const DomainPoint *point,
             LayoutConstraintKind *unsat_kind,
-                        unsigned *unsat_index, size_t *footprint = NULL);
-=======
-                        CollectiveManager *collective, DomainPoint *point,
-                        LayoutConstraintKind *unsat_kind,
                         unsigned *unsat_index, size_t *footprint = NULL,
-                        RtEvent precondition = RtEvent::NO_RT_EVENT);
-      CollectiveManager* create_collective_instance(RegionTreeForest *forest,
-                        Memory::Kind mem_kind, IndexSpaceNode *point_space,
-                        LayoutConstraintKind *unsat_kind, unsigned *unsat_index,
-                        ApEvent ready_event, size_t *footprint = NULL);
->>>>>>> 4281cd7b
+                        RtEvent collection_done = RtEvent::NO_RT_EVENT);
     public:
       virtual void handle_profiling_response(const ProfilingResponseBase *base,
                                       const Realm::ProfilingResponse &response,
