--- conflicted
+++ resolved
@@ -863,18 +863,6 @@
                    get_acquired_instances_ref(void);
       virtual void update_atomic_locks(Reservation lock, bool exclusive);
       virtual void record_reference_mutation_effect(RtEvent event);
-<<<<<<< HEAD
-      virtual void record_restrict_postcondition(ApEvent postcondition);
-      // Some additional help for control replication contexts
-      virtual bool is_ctrl_repl_map_op(void) const { return false; }
-      virtual void add_deferred_users(InstanceSet &mapped_instances,
-                                      const PhysicalTraceInfo &trace_info)
-        { assert(false); }
-      virtual RtEvent complete_inline_mapping(RtEvent mapping_applied,
-                                              const InstanceSet &mapped_insts)
-        { return mapping_applied; }
-=======
->>>>>>> bf15c418
     public:
       virtual UniqueID get_unique_id(void) const;
       virtual unsigned get_context_index(void) const;
@@ -1331,7 +1319,6 @@
     public:
       virtual void trigger_commit(void);
     protected:
-      friend class PointCloseOp;
       RegionTreePath privilege_path;
       VersionInfo    version_info;
     };
@@ -1342,24 +1329,17 @@
      * for closing up region trees as part of the normal execution
      * of an application.
      */
-<<<<<<< HEAD
-    class InterCloseOp : public CloseOp, public LegionHeapify<InterCloseOp> {
-    public:
-      InterCloseOp(Runtime *runtime);
-      InterCloseOp(const InterCloseOp &rhs);
-      virtual ~InterCloseOp(void);
-    public:
-      InterCloseOp& operator=(const InterCloseOp &rhs);
+    class MergeCloseOp : public CloseOp, public LegionHeapify<MergeCloseOp> {
+    public:
+      MergeCloseOp(Runtime *runtime);
+      MergeCloseOp(const MergeCloseOp &rhs);
+      virtual ~MergeCloseOp(void);
+    public:
+      MergeCloseOp& operator=(const MergeCloseOp &rhs);
     public:
       void initialize(TaskContext *ctx, const RegionRequirement &req,
-                      const LogicalTraceInfo &trace_info, int close_idx, 
-                      const VersionInfo &version_info, RegionTreeNode *node,
-                      const FieldMask &close_mask, Operation *create_op,
-                      CompositeViewSummary &view_summary);
-      void activate_inter_close(void);
-      void deactivate_inter_close(void);
-      inline const RegionRequirement& get_requirement(void) const 
-        { return requirement; }
+                      const LogicalTraceInfo &trace_info, int close_idx,
+                      const FieldMask &close_mask, Operation *create_op);
     public:
       virtual void activate(void);
       virtual void deactivate(void);
@@ -1367,151 +1347,7 @@
       virtual OpKind get_operation_kind(void) const;
       virtual const FieldMask& get_internal_mask(void) const;
     public:
-      virtual void trigger_ready(void);
-      virtual void trigger_mapping(void);
-      virtual void trigger_commit(void);
       virtual unsigned find_parent_index(unsigned idx);
-      virtual void select_sources(const InstanceRef &target,
-                                  const InstanceSet &sources,
-                                  std::vector<unsigned> &ranking);
-      virtual std::map<PhysicalManager*,std::pair<unsigned,bool> >*
-                   get_acquired_instances_ref(void);
-      virtual void record_reference_mutation_effect(RtEvent event);
-    protected:
-      // Make this virtual so we can override it for control replication
-      virtual void invoke_mapper(const InstanceSet &valid_instances);
-      virtual void add_copy_profiling_request(
-                                          Realm::ProfilingRequestSet &reqeusts);
-      virtual void handle_profiling_response(
-                                    const Realm::ProfilingResponse &response);
-      // A callback to help out control replication
-      virtual void complete_close_mapping(CompositeView *view,
-                    RtEvent precondition = RtEvent::NO_RT_EVENT);
-    public:
-      // A check for whether this is a replicate close op
-      virtual bool is_replicate_close(void) const { return false; }
-    protected:
-      friend class PointCloseOp;
-      FieldMask close_mask;
-      // Track the composite view summary we are making
-      CompositeViewSummary view_summary;
-      InstanceSet chosen_instances;
-    protected:
-      unsigned parent_req_index;
-      std::map<PhysicalManager*,std::pair<unsigned,bool> > acquired_instances;
-      std::set<RtEvent> map_applied_conditions;
-    protected:
-      MapperManager *mapper;
-    protected:
-      std::vector<ProfilingMeasurementID> profiling_requests;
-      int                                 profiling_priority;
-      int                     outstanding_profiling_requests;
-      RtUserEvent                         profiling_reported;
-    };
-
-    /**
-     * \class IndexCloseOp
-     * An index space close operation is the same as normal close
-     * operation but it performs a set of closes for multiple points
-     * based on a projection function
-     */
-    class IndexCloseOp : public InterCloseOp {
-    public:
-      IndexCloseOp(Runtime *rt);
-      IndexCloseOp(const IndexCloseOp &rhs);
-      virtual ~IndexCloseOp(void);
-    public:
-      IndexCloseOp& operator=(const IndexCloseOp &rhs);
-    public:
-      void initialize(TaskContext *ctx, const RegionRequirement &req,
-                      const LogicalTraceInfo &trace_info, int close_idx, 
-                      const VersionInfo &version_info, RegionTreeNode *node,
-                      const FieldMask &close_mask, Operation *create_op,
-                      IndexSpaceNode* launch_node, CompositeViewSummary &sum);
-    public:
-      virtual void activate(void);
-      virtual void deactivate(void);
-    public:
-      virtual void trigger_ready(void);
-      virtual void trigger_mapping(void);
-      virtual void trigger_commit(void);
-    public:
-      void handle_point_commit(void);
-    public:
-      ProjectionInfo                projection_info;
-    protected:
-      IndexSpace                    launch_space;
-      Domain                        point_domain;
-      std::vector<PointCloseOp*>    points;
-      unsigned                      points_committed;
-      bool                          commit_request;
-    };
-
-    /**
-     * \class PointCloseOp
-     * A point close operation is used for executing the physical part
-     * fo the analysis for an index close operation
-     */
-    class PointCloseOp : public InterCloseOp, public ProjectionPoint {
-    public:
-      PointCloseOp(Runtime *rt);
-      PointCloseOp(const PointCloseOp &rhs);
-      virtual ~PointCloseOp(void);
-    public:
-      PointCloseOp& operator=(const PointCloseOp &rhs);
-    public:
-      void initialize(IndexCloseOp *owner, const DomainPoint &point);
-      void launch(const std::set<RtEvent> &preconditions);
-    public:
-      virtual void activate(void);
-      virtual void deactivate(void);
-      virtual void trigger_ready(void);
-      // trigger_mapping same as base class
-      virtual void trigger_commit(void);
-    public:
-      // From ProjectionPoint
-      virtual const DomainPoint& get_domain_point(void) const;
-      virtual void set_projection_result(unsigned idx, LogicalRegion result);
-    protected:
-      DomainPoint               point;
-      IndexCloseOp*             owner;
-    };
-    
-    /**
-     * \class ReadCloseOp
-     * Read close operations are close ops that act as 
-     * place holders for closing up read-only partitions.
-     * Closing a read-only partition doesn't actually involve
-     * any work, but we do need something to ensure that all
-     * the mapping dependences are satisfied for later operations
-     * that traverse different subtrees. Read close operations
-     * are summaries for all those dependences to reduce the
-     * overhead of testing against everything in a subtree.
-     */
-    class ReadCloseOp : public CloseOp, public LegionHeapify<ReadCloseOp> {
-=======
-    class MergeCloseOp : public CloseOp, public LegionHeapify<MergeCloseOp> {
->>>>>>> bf15c418
-    public:
-      MergeCloseOp(Runtime *runtime);
-      MergeCloseOp(const MergeCloseOp &rhs);
-      virtual ~MergeCloseOp(void);
-    public:
-      MergeCloseOp& operator=(const MergeCloseOp &rhs);
-    public:
-      void initialize(TaskContext *ctx, const RegionRequirement &req,
-                      const LogicalTraceInfo &trace_info, int close_idx,
-                      const FieldMask &close_mask, Operation *create_op);
-    public:
-      virtual void activate(void);
-      virtual void deactivate(void);
-      virtual const char* get_logging_name(void) const;
-      virtual OpKind get_operation_kind(void) const;
-      virtual const FieldMask& get_internal_mask(void) const;
-    public:
-      virtual unsigned find_parent_index(unsigned idx);
-    protected:
-      void deactivate_read_only(void);
     protected:
       unsigned parent_req_index; 
     protected:
@@ -2735,14 +2571,6 @@
     public:
       virtual unsigned find_parent_index(unsigned idx);
       virtual void trigger_commit(void);
-<<<<<<< HEAD
-      virtual ApEvent get_restrict_precondition(
-                         const PhysicalTraceInfo &info) const;
-      virtual const ProjectionInfo* get_projection_info(void);
-      virtual std::map<PhysicalManager*,std::pair<unsigned,bool> >*
-                                       get_acquired_instances_ref(void);
-=======
->>>>>>> bf15c418
     public:
       void check_fill_privilege(void);
       void compute_parent_index(void);
@@ -2833,13 +2661,7 @@
     public:
       // From ProjectionPoint
       virtual const DomainPoint& get_domain_point(void) const;
-<<<<<<< HEAD
-      virtual void set_projection_result(unsigned idx, LogicalRegion result);
-    public:
-      virtual const ProjectionInfo* get_projection_info(void);
-=======
       virtual void set_projection_result(unsigned idx,LogicalRegion result);
->>>>>>> bf15c418
     protected:
       IndexFillOp*              owner;
     };
