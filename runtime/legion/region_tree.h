/* Copyright 2020 Stanford University, NVIDIA Corporation
 *
 * Licensed under the Apache License, Version 2.0 (the "License");
 * you may not use this file except in compliance with the License.
 * You may obtain a copy of the License at
 *
 *     http://www.apache.org/licenses/LICENSE-2.0
 *
 * Unless required by applicable law or agreed to in writing, software
 * distributed under the License is distributed on an "AS IS" BASIS,
 * WITHOUT WARRANTIES OR CONDITIONS OF ANY KIND, either express or implied.
 * See the License for the specific language governing permissions and
 * limitations under the License.
 */


#ifndef __LEGION_REGION_TREE_H__
#define __LEGION_REGION_TREE_H__

#include "legion/legion_types.h"
#include "legion/legion_utilities.h"
#include "legion/legion_allocation.h"
#include "legion/legion_analysis.h"
#include "legion/garbage_collection.h"
#include "legion/field_tree.h"

#include <algorithm>

namespace Legion {
  namespace Internal {

    /**
     * \struct FieldDataDescriptor
     * A small helper class for performing dependent
     * partitioning operations
     */
    struct FieldDataDescriptor {
    public:
      IndexSpace index_space;
      PhysicalInstance inst;
      size_t field_offset;
    };

    /**
     * \struct IndirectRecord
     * A small helper calss for performing exchanges of
     * instances for indirection copies
     */
    struct IndirectRecord {
    public:
      IndirectRecord(void) { }
      IndirectRecord(const FieldMask &m, InstanceManager *p, 
                     const DomainPoint &key, IndexSpace handle, 
                     ApEvent e, const Domain &d);
    public:
      FieldMask fields;
      PhysicalInstance inst;
#ifdef LEGION_SPY
      ApEvent instance_event;
      IndexSpace index_space;
#endif
      ApEvent ready_event;
      Domain domain;
    };

    /**
     * \class OperationCreator
     * A base class for handling the creation of index space operations
     */
    class OperationCreator {
    public:
      OperationCreator(void);
      virtual ~OperationCreator(void); 
    public: 
      void produce(IndexSpaceOperation *op);
      IndexSpaceExpression* consume(void);
    public:
      virtual void create_operation(void) = 0;
      virtual IndexSpaceExpression* find_congruence(void) = 0;
    protected:
      IndexSpaceOperation *result;
    };
    
    /**
     * \class RegionTreeForest
     * "In the darkness of the forest resides the one true magic..."
     * Most of the magic in Legion is encoded in the RegionTreeForest
     * class and its children.  This class manages both the shape and 
     * states of the region tree.  We use fine-grained locking on 
     * individual nodes and the node look-up tables to enable easy 
     * updates to the shape of the tree.  Each node has a lock that 
     * protects the pointers to its child nodes.  There is a creation 
     * lock that protects the look-up tables.  The logical and physical
     * states of each of the nodes are stored using deques which can
     * be appended to without worrying about resizing so we don't 
     * require any locks for accessing state.  Each logical and physical
     * task context must maintain its own external locking mechanism
     * for serializing access to its logical and physical states.
     *
     * Modifications to the region tree shape are accompanied by a 
     * runtime mask which says which nodes have seen the update.  The
     * forest will record which nodes have sent updates and then 
     * tell the runtime to send updates to the other nodes which
     * have not observed the updates.
     */
    class RegionTreeForest {
    public:
      struct DisjointnessArgs : public LgTaskArgs<DisjointnessArgs> {
      public:
        static const LgTaskID TASK_ID = LG_DISJOINTNESS_TASK_ID;
      public:
        DisjointnessArgs(IndexPartition h, RtUserEvent r)
          : LgTaskArgs<DisjointnessArgs>(implicit_provenance),
            handle(h), ready(r) { }
      public:
        const IndexPartition handle;
        const RtUserEvent ready;
      };   
      struct DeferPhysicalRegistrationArgs : 
        public LgTaskArgs<DeferPhysicalRegistrationArgs>, 
        public PhysicalTraceInfo {
      public:
        static const LgTaskID TASK_ID = LG_DEFER_PHYSICAL_REGISTRATION_TASK_ID;
      public:
        DeferPhysicalRegistrationArgs(UniqueID uid, UpdateAnalysis *ana,
                  InstanceSet &t, RtUserEvent map_applied, ApEvent &res,
                  const PhysicalTraceInfo &info)
          : LgTaskArgs<DeferPhysicalRegistrationArgs>(uid), 
            PhysicalTraceInfo(info), analysis(ana), 
            map_applied_done(map_applied), targets(t), result(res) 
          // This is kind of scary, Realm is about to make a copy of this
          // without our knowledge, but we need to preserve the correctness
          // of reference counting on PhysicalTraceRecorders, so just add
          // an extra reference here that we will remove when we're handled.
          { 
            analysis->add_reference(); 
            if (rec != NULL) rec->add_recorder_reference();
          }
      public:
        inline void remove_recorder_reference(void) const
          { if ((rec != NULL) && rec->remove_recorder_reference()) delete rec; }
      public:
        UpdateAnalysis *const analysis;
        RtUserEvent map_applied_done;
        InstanceSet &targets;
        ApEvent &result;
      };
    public:
      RegionTreeForest(Runtime *rt);
      RegionTreeForest(const RegionTreeForest &rhs);
      ~RegionTreeForest(void);
    public:
      RegionTreeForest& operator=(const RegionTreeForest &rhs);
    public:
      IndexSpaceNode* create_index_space(IndexSpace handle, 
                              const Domain *domain,
                              DistributedID did, 
                              const bool notify_remote = true,
                              IndexSpaceExprID expr_id = 0,
                              ApEvent ready = ApEvent::NO_AP_EVENT,
                              RtEvent initialized = RtEvent::NO_RT_EVENT,
                              std::set<RtEvent> *applied = NULL);
      IndexSpaceNode* create_union_space(IndexSpace handle, DistributedID did,
                              const std::vector<IndexSpace> &sources,
                              RtEvent initialized = RtEvent::NO_RT_EVENT,
                              const bool notify_remote = true,
                              IndexSpaceExprID expr_id = 0,
                              std::set<RtEvent> *applied = NULL);
      IndexSpaceNode* create_intersection_space(IndexSpace handle, 
                              DistributedID did,
                              const std::vector<IndexSpace> &sources,
                              RtEvent initialized = RtEvent::NO_RT_EVENT,
                              const bool noitfy_remote = true,
                              IndexSpaceExprID expr_id = 0,
                              std::set<RtEvent> *applied = NULL);
      IndexSpaceNode* create_difference_space(IndexSpace handle,
                              DistributedID did,
                              IndexSpace left, IndexSpace right,
                              RtEvent initialized = RtEvent::NO_RT_EVENT,
                              const bool notify_remote = true,
                              IndexSpaceExprID expr_id = 0,
                              std::set<RtEvent> *applied = NULL);
      void find_or_create_sharded_index_space(TaskContext *ctx,
                              IndexSpace handle, IndexSpace local,
                              DistributedID did);
      RtEvent create_pending_partition(TaskContext *ctx,
                                       IndexPartition pid,
                                       IndexSpace parent,
                                       IndexSpace color_space,
                                       LegionColor partition_color,
                                       PartitionKind part_kind,
                                       DistributedID did,
                                       ApEvent partition_ready,
                  ApBarrier partial_pending = ApBarrier::NO_AP_BARRIER);
      void create_pending_cross_product(TaskContext *ctx,
                                        IndexPartition handle1,
                                        IndexPartition handle2,
                  std::map<IndexSpace,IndexPartition> &user_handles,
                                        PartitionKind kind,
                                        LegionColor &part_color,
                                        ApEvent domain_ready,
                                        std::set<RtEvent> &safe_events,
                                        ShardID shard = 0,
                                        size_t total_shards = 1);
      // For control replication contexts
      RtEvent create_pending_partition_shard(ShardID owner_shard,
                                             ReplicateContext *ctx,
                                             IndexPartition pid,
                                             IndexSpace parent,
                                             IndexSpace color_space,
                                             LegionColor &partition_color,
                                             PartitionKind part_kind,
                                             DistributedID did,
                                             ValueBroadcast<bool> *part_result,
                                             ApEvent partition_ready,
                                             ShardMapping &mapping,
                                             RtEvent creation_ready,
                   ApBarrier partial_pending = ApBarrier::NO_AP_BARRIER);
      void destroy_index_space(IndexSpace handle, std::set<RtEvent> &applied,
                               const bool total_sharding_collective = false);
      void destroy_index_partition(IndexPartition handle, 
                               std::set<RtEvent> &applied,
                               const bool total_sharding_collective = false);
    public:
      ApEvent create_equal_partition(Operation *op, 
                                     IndexPartition pid, 
                                     size_t granularity,
                                     ShardID shard = 0,
                                     size_t total_shards = 1);
      ApEvent create_partition_by_weights(Operation *op,
                                          IndexPartition pid,
                                          const FutureMap &map,
                                          size_t granularity,
                                          ShardID shard = 0,
                                          size_t total_shards = 1);
      ApEvent create_partition_by_union(Operation *op,
                                        IndexPartition pid,
                                        IndexPartition handle1,
                                        IndexPartition handle2,
                                        ShardID shard = 0, 
                                        size_t total_shards = 1);
      ApEvent create_partition_by_intersection(Operation *op,
                                               IndexPartition pid,
                                               IndexPartition handle1,
                                               IndexPartition handle2,
                                               ShardID shard = 0,
                                               size_t total_shards = 1);
      ApEvent create_partition_by_intersection(Operation *op,
                                               IndexPartition pid,
                                               IndexPartition part,
                                               const bool dominates,
                                               ShardID shard = 0,
                                               size_t total_shards = 1);
      ApEvent create_partition_by_difference(Operation *op,
                                           IndexPartition pid,
                                           IndexPartition handle1,
                                           IndexPartition handle2,
                                           ShardID shard = 0,
                                           size_t total_shards = 1);
      ApEvent create_partition_by_restriction(IndexPartition pid,
                                              const void *transform,
                                              const void *extent,
                                              ShardID shard = 0,
                                              size_t total_shards = 1);
      ApEvent create_partition_by_domain(Operation *op, IndexPartition pid,
                                         const FutureMap &future_map,
                                         bool perform_intersections,
                                         ShardID shard = 0,
                                         size_t total_shards = 1);
      ApEvent create_cross_product_partitions(Operation *op,
                                              IndexPartition base,
                                              IndexPartition source,
                                              LegionColor part_color,
                                              ShardID shard = 0,
                                              size_t total_shards = 1);
    public:  
      ApEvent create_partition_by_field(Operation *op,
                                        IndexPartition pending,
                    const std::vector<FieldDataDescriptor> &instances,
                                        ApEvent instances_ready);
      ApEvent create_partition_by_image(Operation *op,
                                        IndexPartition pending,
                                        IndexPartition projection,
                    const std::vector<FieldDataDescriptor> &instances,
                                        ApEvent instances_ready,
                                        ShardID shard = 0,
                                        size_t total_shards = 1);
      ApEvent create_partition_by_image_range(Operation *op,
                                              IndexPartition pending,
                                              IndexPartition projection,
                    const std::vector<FieldDataDescriptor> &instances,
                                              ApEvent instances_ready,
                                              ShardID shard = 0,
                                              size_t total_shards = 1);
      ApEvent create_partition_by_preimage(Operation *op,
                                           IndexPartition pending,
                                           IndexPartition projection,
                    const std::vector<FieldDataDescriptor> &instances,
                                           ApEvent instances_ready);
      ApEvent create_partition_by_preimage_range(Operation *op,
                                                 IndexPartition pending,
                                                 IndexPartition projection,
                    const std::vector<FieldDataDescriptor> &instances,
                                                 ApEvent instances_ready);
      ApEvent create_association(Operation *op, 
                                 IndexSpace domain, IndexSpace range,
                    const std::vector<FieldDataDescriptor> &instances,
                                 ApEvent instances_ready);
    public:
      bool check_partition_by_field_size(IndexPartition pid,
                                         FieldSpace fspace, FieldID fid,
                                         bool is_range,
                                         bool use_color_space = false);
      bool check_association_field_size(IndexSpace is,
                                        FieldSpace fspace, FieldID fid);
    public:
      ApEvent compute_pending_space(Operation *op, IndexSpace result,
                                    const std::vector<IndexSpace> &handles,
                                    bool is_union, ShardID shard = 0,
                                    size_t total_shards = 1);
      ApEvent compute_pending_space(Operation *op, IndexSpace result,
                                    IndexPartition handle,
                                    bool is_union, ShardID shard = 0,
                                    size_t total_shards = 1);
      ApEvent compute_pending_space(Operation *op, IndexSpace result,
                                    IndexSpace initial,
                                    const std::vector<IndexSpace> &handles,
                                    ShardID shard = 0, size_t total_shards = 1);
    public:
      IndexPartition get_index_partition(IndexSpace parent, Color color); 
      bool has_index_subspace(IndexPartition parent,
                              const void *realm_color, TypeTag type_tag);
      IndexSpace get_index_subspace(IndexPartition parent, 
                                    const void *realm_color,
                                    TypeTag type_tag);
      void get_index_space_domain(IndexSpace handle, 
                                  void *realm_is, TypeTag type_tag);
      IndexSpace get_index_partition_color_space(IndexPartition p);
      void get_index_space_partition_colors(IndexSpace sp,
                                            std::set<Color> &colors);
      void get_index_space_color(IndexSpace handle, 
                                 void *realm_color, TypeTag type_tag); 
      Color get_index_partition_color(IndexPartition handle);
      IndexSpace get_parent_index_space(IndexPartition handle);
      bool has_parent_index_partition(IndexSpace handle);
      IndexPartition get_parent_index_partition(IndexSpace handle);
      unsigned get_index_space_depth(IndexSpace handle);
      unsigned get_index_partition_depth(IndexPartition handle);
      size_t get_domain_volume(IndexSpace handle);
      bool is_index_partition_disjoint(IndexPartition p);
      bool is_index_partition_complete(IndexPartition p);
      bool has_index_partition(IndexSpace parent, Color color);
    public:
      FieldSpaceNode* create_field_space(FieldSpace handle, DistributedID did,
                                   const bool notify_remote = true,
                                   RtEvent initialized = RtEvent::NO_RT_EVENT,
                                   std::set<RtEvent> *applied = NULL,
                                   ShardMapping *shard_mapping = NULL);
      void destroy_field_space(FieldSpace handle, std::set<RtEvent> &applied,
                               const bool total_sharding_collective = false);
      // Return true if local is set to true and we actually performed the 
      // allocation.  It is an error if the field already existed and the
      // allocation was not local.
      RtEvent allocate_field(FieldSpace handle, size_t field_size, 
                             FieldID fid, CustomSerdezID serdez_id,
                             bool sharded_non_owner = false);
      FieldSpaceNode* allocate_field(FieldSpace handle, ApEvent ready,
                                     FieldID fid, CustomSerdezID serdez_id,
                                     RtEvent &precondition,
                                     bool sharded_non_owner = false);
      void free_field(FieldSpace handle, FieldID fid, 
                      std::set<RtEvent> &applied,
                      bool sharded_non_owner = false);
      RtEvent allocate_fields(FieldSpace handle, 
                           const std::vector<size_t> &sizes,
                           const std::vector<FieldID> &resulting_fields,
                           CustomSerdezID serdez_id,
                           bool sharded_non_owner = false);
      FieldSpaceNode* allocate_fields(FieldSpace handle, ApEvent ready, 
                           const std::vector<FieldID> &resulting_fields,
                           CustomSerdezID serdez_id, RtEvent &precondition,
                           bool sharded_non_owner = false);
      void free_fields(FieldSpace handle, 
                       const std::vector<FieldID> &to_free,
                       std::set<RtEvent> &applied,
                       bool sharded_non_owner = false);
      void free_field_indexes(FieldSpace handle,
                       const std::vector<FieldID> &to_free, 
                       RtEvent freed, bool sharded_non_owner = false);
    public:
      bool allocate_local_fields(FieldSpace handle, 
                                 const std::vector<FieldID> &resulting_fields,
                                 const std::vector<size_t> &sizes,
                                 CustomSerdezID serdez_id,
                                 const std::set<unsigned> &allocated_indexes,
                                 std::vector<unsigned> &new_indexes);
      void free_local_fields(FieldSpace handle,
                             const std::vector<FieldID> &to_free,
                             const std::vector<unsigned> &indexes,
                             const bool collective = false);
      void update_local_fields(FieldSpace handle,
                               const std::vector<FieldID> &fields,
                               const std::vector<size_t> &sizes,
                               const std::vector<CustomSerdezID> &serdez_ids,
                               const std::vector<unsigned> &indexes);
      void remove_local_fields(FieldSpace handle,
                               const std::vector<FieldID> &to_remove);
    public:
      void get_all_fields(FieldSpace handle, std::set<FieldID> &fields);
      void get_all_regions(FieldSpace handle, std::set<LogicalRegion> &regions);
      size_t get_field_size(FieldSpace handle, FieldID fid);
      void get_field_space_fields(FieldSpace handle, 
                                  std::vector<FieldID> &fields);
    public:
<<<<<<< HEAD
      RegionNode* create_logical_region(LogicalRegion handle,
                                    const bool notify_remote = true,
                                    RtEvent initialized = RtEvent::NO_RT_EVENT,
                                    std::set<RtEvent> *applied = NULL);
=======
      void create_logical_region(LogicalRegion handle, DistributedID did,
                                 std::set<RtEvent> *applied = NULL);
>>>>>>> 2dc1f4fe
      void destroy_logical_region(LogicalRegion handle, 
                                  std::set<RtEvent> &applied,
                                  const bool total_sharding_collective = false);
    public:
      LogicalPartition get_logical_partition(LogicalRegion parent, 
                                             IndexPartition handle);
      LogicalPartition get_logical_partition_by_color(LogicalRegion parent, 
                                                      Color color);
      bool has_logical_partition_by_color(LogicalRegion parent, Color color);
      LogicalPartition get_logical_partition_by_tree(
          IndexPartition handle, FieldSpace space, RegionTreeID tid);
      LogicalRegion get_logical_subregion(LogicalPartition parent,
                                          IndexSpace handle);
      LogicalRegion get_logical_subregion_by_color(LogicalPartition parent,
                                  const void *realm_color, TypeTag type_tag);
      bool has_logical_subregion_by_color(LogicalPartition parent,
                                  const void *realm_color, TypeTag type_tag);
      LogicalRegion get_logical_subregion_by_tree(
            IndexSpace handle, FieldSpace space, RegionTreeID tid);
      void get_logical_region_color(LogicalRegion handle, 
                                    void *realm_color, TypeTag type_tag);
      Color get_logical_partition_color(LogicalPartition handle);
      LogicalRegion get_parent_logical_region(LogicalPartition handle);
      bool has_parent_logical_partition(LogicalRegion handle);
      LogicalPartition get_parent_logical_partition(LogicalRegion handle);
      size_t get_domain_volume(LogicalRegion handle);
    public:
      // Index space operation methods
      void find_launch_space_domain(IndexSpace handle, Domain &launch_domain);
      void validate_slicing(IndexSpace input_space,
                            const std::vector<IndexSpace> &slice_spaces,
                            MultiTask *task, MapperManager *mapper);
      void log_launch_space(IndexSpace handle, UniqueID op_id);
    public:
      // Logical analysis methods
      void perform_dependence_analysis(Operation *op, unsigned idx,
                                       RegionRequirement &req,
                                       const ProjectionInfo &projection_info,
                                       RegionTreePath &path,
                                       std::set<RtEvent> &applied_events);
      void perform_deletion_analysis(DeletionOp *op, unsigned idx,
                                     RegionRequirement &req,
                                     RegionTreePath &path,
                                     std::set<RtEvent> &applied_events,
                                     bool invalidate_tree);
      // Used by dependent partition operations
      void find_open_complete_partitions(Operation *op, unsigned idx,
                                         const RegionRequirement &req,
                                     std::vector<LogicalPartition> &partitions);
      // For privileges flowing back across node boundaries
      void send_back_logical_state(RegionTreeContext context,
                                   UniqueID context_uid,
                                   const RegionRequirement &req,
                                   AddressSpaceID target);
    public:
      void perform_versioning_analysis(Operation *op, unsigned idx,
                                       const RegionRequirement &req,
                                       VersionInfo &version_info,
                                       std::set<RtEvent> &ready_events);
      void invalidate_versions(RegionTreeContext ctx, LogicalRegion handle);
      void invalidate_all_versions(RegionTreeContext ctx);
    public:
      void initialize_current_context(RegionTreeContext ctx,
                    const RegionRequirement &req, const bool restricted,
                    const InstanceSet &sources, ApEvent term_event, 
                    InnerContext *context, unsigned index,
                    std::map<PhysicalManager*,InstanceView*> &top_views,
                    std::set<RtEvent> &applied_events);
      void invalidate_current_context(RegionTreeContext ctx, bool users_only,
                                      LogicalRegion handle);
      bool match_instance_fields(const RegionRequirement &req1,
                                 const RegionRequirement &req2,
                                 const InstanceSet &inst1,
                                 const InstanceSet &inst2);
    public: // Physical analysis methods
      void physical_premap_region(Operation *op, unsigned index,
                                  RegionRequirement &req,
                                  VersionInfo &version_info,
                                  InstanceSet &valid_instances,
                                  std::set<RtEvent> &map_applied_events);
      // Return a runtime event for when it's safe to perform
      // the registration for this equivalence set
      RtEvent physical_perform_updates(const RegionRequirement &req,
                                VersionInfo &version_info,
                                Operation *op, unsigned index,
                                ApEvent precondition, ApEvent term_event,
                                const InstanceSet &targets,
                                const PhysicalTraceInfo &trace_info,
                                std::set<RtEvent> &map_applied_events,
                                UpdateAnalysis *&analysis,
#ifdef DEBUG_LEGION
                                const char *log_name,
                                UniqueID uid,
#endif
                                const bool track_effects,
                                const bool record_valid = true,
                                const bool check_initialized = true,
                                const bool defer_copies = true,
                                const bool skip_output = false);
      // Return an event for when the copy-out effects of the 
      // registration are done (e.g. for restricted coherence)
      ApEvent physical_perform_registration(UpdateAnalysis *analysis,
                                 InstanceSet &targets,
                                 const PhysicalTraceInfo &trace_info,
                                 std::set<RtEvent> &map_applied_events);
      // Same as the two above merged together
      ApEvent physical_perform_updates_and_registration(
                                   const RegionRequirement &req,
                                   VersionInfo &version_info,
                                   Operation *op, unsigned index,
                                   ApEvent precondition, ApEvent term_event,
                                   InstanceSet &targets,
                                   const PhysicalTraceInfo &trace_info,
                                   std::set<RtEvent> &map_applied_events,
#ifdef DEBUG_LEGION
                                   const char *log_name,
                                   UniqueID uid,
#endif
                                   const bool track_effects,
                                   const bool record_valid = true,
                                   const bool check_initialized = true);
      // A helper method for deferring the computation of registration
      RtEvent defer_physical_perform_registration(RtEvent register_pre,
                           UpdateAnalysis *analysis, InstanceSet &targets,
                           std::set<RtEvent> &map_applied_events,
                           ApEvent &result, const PhysicalTraceInfo &info);
      void handle_defer_registration(const void *args);
      ApEvent acquire_restrictions(const RegionRequirement &req,
                                   VersionInfo &version_info,
                                   AcquireOp *op, unsigned index,
                                   ApEvent term_event,
                                   InstanceSet &restricted_instances,
                                   const PhysicalTraceInfo &trace_info,
                                   std::set<RtEvent> &map_applied_events
#ifdef DEBUG_LEGION
                                   , const char *log_name
                                   , UniqueID uid
#endif
                                   );
      ApEvent release_restrictions(const RegionRequirement &req,
                                   VersionInfo &version_info,
                                   ReleaseOp *op, unsigned index,
                                   ApEvent precondition, ApEvent term_event,
                                   InstanceSet &restricted_instances,
                                   const PhysicalTraceInfo &trace_info,
                                   std::set<RtEvent> &map_applied_events
#ifdef DEBUG_LEGION
                                   , const char *log_name
                                   , UniqueID uid
#endif
                                   );
      ApEvent copy_across(const RegionRequirement &src_req,
                          const RegionRequirement &dst_req,
                          VersionInfo &src_version_info,
                          VersionInfo &dst_version_info,
                          const InstanceSet &src_targets,
                          const InstanceSet &dst_targets, CopyOp *op,
                          unsigned src_index, unsigned dst_index,
                          ApEvent precondition, PredEvent pred_guard,
                          const PhysicalTraceInfo &trace_info,
                          std::set<RtEvent> &map_applied_events);
      ApEvent gather_across(const RegionRequirement &src_req,
                            const RegionRequirement &idx_req,
                            const RegionRequirement &dst_req,
                          const LegionVector<IndirectRecord>::aligned &records,
                            const InstanceRef &idx_target,
                            const InstanceSet &dst_targets,
                            CopyOp *op, unsigned dst_index,
                            const bool gather_is_range,
                            const ApEvent precondition, 
                            const PredEvent pred_guard,
                            const PhysicalTraceInfo &trace_info,
                            const bool possible_src_out_of_range);
      ApEvent scatter_across(const RegionRequirement &src_req,
                             const RegionRequirement &idx_req,
                             const RegionRequirement &dst_req,
                             const InstanceSet &src_targets,
                             const InstanceRef &idx_target,
                          const LegionVector<IndirectRecord>::aligned &records,
                             CopyOp *op, unsigned src_index,
                             const bool scatter_is_range,
                             const ApEvent precondition, 
                             const PredEvent pred_guard,
                             const PhysicalTraceInfo &trace_info,
                             const bool possible_dst_out_of_range,
                             const bool possible_dst_aliasing);
      ApEvent indirect_across(const RegionRequirement &src_req,
                              const RegionRequirement &src_idx_req,
                              const RegionRequirement &dst_req,
                              const RegionRequirement &dst_idx_req,
                      const LegionVector<IndirectRecord>::aligned &src_records,
                              const InstanceRef &src_idx_target,
                      const LegionVector<IndirectRecord>::aligned &dst_records,
                              const InstanceRef &dst_idx_target, CopyOp *op,
                              const bool both_are_range,
                              const ApEvent precondition, 
                              const PredEvent pred_guard,
                              const PhysicalTraceInfo &trace_info,
                              const bool possible_src_out_of_range,
                              const bool possible_dst_out_of_range,
                              const bool possible_dst_aliasing);
      // This takes ownership of the value buffer
      ApEvent fill_fields(FillOp *op,
                          const RegionRequirement &req,
                          const unsigned index, FillView *fill_view,
                          VersionInfo &version_info, ApEvent precondition,
                          PredEvent true_guard,
                          const PhysicalTraceInfo &trace_info,
                          std::set<RtEvent> &map_applied_events);
      ApEvent overwrite_sharded(Operation *op, const unsigned index,
                                const RegionRequirement &req,
                                ShardedView *view, VersionInfo &version_info,
                                const PhysicalTraceInfo &trace_info,
                                const ApEvent precondition,
                                std::set<RtEvent> &map_applied_events,
                                const bool add_restriction);
      InstanceRef create_external_instance(AttachOp *attach_op,
                                const RegionRequirement &req,
                                const std::vector<FieldID> &field_set);
      ApEvent attach_external(AttachOp *attach_op, unsigned index,
                              const RegionRequirement &req,
                              // Two views are usually the same but different
                              // in cases of control replication
                              InstanceView *local_view,
                              LogicalView *registration_view,
                              const ApEvent termination_event,
                              VersionInfo &version_info,
                              const PhysicalTraceInfo &trace_info,
                              std::set<RtEvent> &map_applied_events,
                              const bool restricted);
      ApEvent detach_external(const RegionRequirement &req, DetachOp *detach_op,
                              unsigned index, VersionInfo &version_info, 
                              InstanceView *local_view,
                              const PhysicalTraceInfo &trace_info,
                              std::set<RtEvent> &map_applied_events,
                              LogicalView *registration_view = NULL);
      void invalidate_fields(Operation *op, unsigned index,
                             VersionInfo &version_info,
                             const PhysicalTraceInfo &trace_info,
                             std::set<RtEvent> &map_applied_events,
                             const bool collective = false);
      // Support for tracing
      void find_invalid_instances(Operation *op, unsigned index,
                                  VersionInfo &version_info,
                                  const FieldMaskSet<InstanceView> &valid_views,
                                  FieldMaskSet<InstanceView> &invalid_instances,
                                  std::set<RtEvent> &map_applied_events);
      void update_valid_instances(Operation *op, unsigned index,
                                  VersionInfo &version_info,
                                  const FieldMaskSet<InstanceView> &valid_views,
                                  const PhysicalTraceInfo &trace_info,
                                  std::set<RtEvent> &map_applied_events);
    public:
      int physical_convert_mapping(Operation *op,
                               const RegionRequirement &req,
                               const std::vector<MappingInstance> &chosen,
                               InstanceSet &result, RegionTreeID &bad_tree,
                               std::vector<FieldID> &missing_fields,
                               std::map<PhysicalManager*,unsigned> *acquired,
                               std::vector<PhysicalManager*> &unacquired,
                               const bool do_acquire_checks,
                               const bool allow_partial_virtual = false);
      bool physical_convert_postmapping(Operation *op,
                               const RegionRequirement &req,
                               const std::vector<MappingInstance> &chosen,
                               InstanceSet &result, RegionTreeID &bad_tree,
                               std::map<PhysicalManager*,unsigned> *acquired,
                               std::vector<PhysicalManager*> &unacquired,
                               const bool do_acquire_checks);
      void log_mapping_decision(const UniqueID unique_id, TaskContext *context,
                                const unsigned index, 
                                const RegionRequirement &req,
                                const InstanceSet &targets,
                                bool postmapping = false);
    public: // helper method for the above two methods
      void perform_missing_acquires(Operation *op,
                               std::map<PhysicalManager*,unsigned> &acquired,
                               const std::vector<PhysicalManager*> &unacquired);
    public:
      // Debugging method for checking context state
      void check_context_state(RegionTreeContext ctx);
    public:
      // We know the domain of the index space
      IndexSpaceNode* create_node(IndexSpace is, const void *bounds, 
                                  bool is_domain, IndexPartNode *par, 
                                  LegionColor color, DistributedID did,
                                  RtEvent initialized,
                                  ApEvent is_ready = ApEvent::NO_AP_EVENT,
                                  IndexSpaceExprID expr_id = 0,
                                  const bool notify_remote = true,
                                  std::set<RtEvent> *applied = NULL);
      IndexSpaceNode* create_node(IndexSpace is, const void *realm_is, 
                                  IndexPartNode *par, LegionColor color,
                                  DistributedID did, RtEvent initialized,
                                  ApUserEvent is_ready,
                                  const bool notify_remote = true,
                                  std::set<RtEvent> *applied = NULL);
      // We know the disjointness of the index partition
      IndexPartNode*  create_node(IndexPartition p, IndexSpaceNode *par,
                                  IndexSpaceNode *color_space, 
                                  LegionColor color, bool disjoint,int complete,
                                  DistributedID did, ApEvent partition_ready, 
                                  ApBarrier partial_pending, RtEvent init,
                                  ShardMapping *shard_mapping = NULL,
                                  std::set<RtEvent> *applied = NULL);
      // Give the event for when the disjointness information is ready
      IndexPartNode*  create_node(IndexPartition p, IndexSpaceNode *par,
                                  IndexSpaceNode *color_space,LegionColor color,
                                  RtEvent disjointness_ready_event,int complete,
                                  DistributedID did, ApEvent partition_ready, 
                                  ApBarrier partial_pending, RtEvent init,
                                  ShardMapping *shard_mapping = NULL,
                                  std::set<RtEvent> *applied = NULL);
      FieldSpaceNode* create_node(FieldSpace space, DistributedID did,
                                  RtEvent init,const bool notify_remote = true,
                                  std::set<RtEvent> *applied = NULL,
                                  ShardMapping *shard_mapping = NULL);
      FieldSpaceNode* create_node(FieldSpace space, DistributedID did,
                                  RtEvent initialized, Deserializer &derez);
<<<<<<< HEAD
      RegionNode*     create_node(LogicalRegion r, PartitionNode *par,
                                  RtEvent init,const bool notify_remote = true,
=======
      RegionNode*     create_node(LogicalRegion r, PartitionNode *par, 
                                  RtEvent initialized, DistributedID did,
>>>>>>> 2dc1f4fe
                                  std::set<RtEvent> *applied = NULL);
      PartitionNode*  create_node(LogicalPartition p, RegionNode *par,
                                  std::set<RtEvent> *applied = NULL);
    public:
      IndexSpaceNode* get_node(IndexSpace space, 
                               RtEvent *defer = NULL, bool first = true);
      IndexPartNode*  get_node(IndexPartition part, 
                               RtEvent *defer = NULL, bool first = true);
      FieldSpaceNode* get_node(FieldSpace space, 
                               RtEvent *defer = NULL, bool first = true);
      RegionNode*     get_node(LogicalRegion handle, 
                               bool need_check = true, bool first = true);
      PartitionNode*  get_node(LogicalPartition handle, bool need_check = true);
      RegionNode*     get_tree(RegionTreeID tid, bool first = true);
      // Request but don't block
      RtEvent request_node(IndexSpace space);
      // Find a local node if it exists and return it with reference
      // otherwise return NULL
      RegionNode*     find_local_node(LogicalRegion handle);
      PartitionNode*  find_local_node(LogicalPartition handle);
    public:
      bool has_node(IndexSpace space);
      bool has_node(IndexPartition part);
      bool has_node(FieldSpace space);
      bool has_node(LogicalRegion handle);
      bool has_node(LogicalPartition handle);
      bool has_tree(RegionTreeID tid);
      bool has_field(FieldSpace space, FieldID fid);
    public:
      void remove_node(IndexSpace space);
      void remove_node(IndexPartition part);
      void remove_node(FieldSpace space);
      void remove_node(LogicalRegion handle, bool top);
      void remove_node(LogicalPartition handle);
    public:
      void record_pending_index_space(IndexSpaceID space);
      void record_pending_partition(IndexPartitionID pid);
      void record_pending_field_space(FieldSpaceID space);
      void record_pending_region_tree(RegionTreeID tree);
    public:
      void revoke_pending_index_space(IndexSpaceID space);
      void revoke_pending_partition(IndexPartitionID pid);
      void revoke_pending_field_space(FieldSpaceID space);
      void revoke_pending_region_tree(RegionTreeID tree);
    public:
      bool is_top_level_index_space(IndexSpace handle);
      bool is_top_level_region(LogicalRegion handle);
    public:
      bool is_subregion(LogicalRegion child, LogicalRegion parent);
      bool is_subregion(LogicalRegion child, LogicalPartition parent);
      bool is_disjoint(IndexPartition handle);
      bool is_disjoint(LogicalPartition handle);
    public:
      bool are_disjoint(IndexSpace one, IndexSpace two);
      bool are_disjoint(IndexSpace one, IndexPartition two);
      bool are_disjoint(IndexPartition one, IndexPartition two); 
      // Can only use the region tree for proving disjointness here
      bool are_disjoint_tree_only(IndexTreeNode *one, IndexTreeNode *two,
                                  IndexTreeNode *&common_ancestor);
    public:
      bool are_compatible(IndexSpace left, IndexSpace right);
      bool is_dominated(IndexSpace src, IndexSpace dst);
      bool is_dominated_tree_only(IndexSpace test, IndexPartition dominator);
      bool is_dominated_tree_only(IndexPartition test, IndexSpace dominator);
      bool is_dominated_tree_only(IndexPartition test,IndexPartition dominator);
    public:
      bool compute_index_path(IndexSpace parent, IndexSpace child,
                              std::vector<LegionColor> &path);
      bool compute_partition_path(IndexSpace parent, IndexPartition child,
                                  std::vector<LegionColor> &path); 
    public:
      void initialize_path(IndexSpace child, IndexSpace parent,
                           RegionTreePath &path);
      void initialize_path(IndexPartition child, IndexSpace parent,
                           RegionTreePath &path);
      void initialize_path(IndexSpace child, IndexPartition parent,
                           RegionTreePath &path);
      void initialize_path(IndexPartition child, IndexPartition parent,
                           RegionTreePath &path);
      void initialize_path(IndexTreeNode* child, IndexTreeNode *parent,
                           RegionTreePath &path);
#ifdef DEBUG_LEGION
    public:
      unsigned get_projection_depth(LogicalRegion result, LogicalRegion upper);
      unsigned get_projection_depth(LogicalRegion result, 
                                    LogicalPartition upper);
    public:
      // These are debugging methods and are never called from
      // actual code, therefore they never take locks
      void dump_logical_state(LogicalRegion region, ContextID ctx);
      void dump_physical_state(LogicalRegion region, ContextID ctx);
#endif
    public:
      void attach_semantic_information(IndexSpace handle, SemanticTag tag,
                                       AddressSpaceID source,
                                       const void *buffer, size_t size,
                                       bool is_mutable, bool local_only);
      void attach_semantic_information(IndexPartition handle, SemanticTag tag,
                                       AddressSpaceID source,
                                       const void *buffer, size_t size,
                                       bool is_mutable, bool local_only);
      void attach_semantic_information(FieldSpace handle, SemanticTag tag,
                                       AddressSpaceID source,
                                       const void *buffer, size_t size,
                                       bool is_mutable, bool local_only);
      void attach_semantic_information(FieldSpace handle, FieldID fid,
                                       SemanticTag tag, AddressSpaceID source,
                                       const void *buffer, size_t size,
                                       bool is_mutable, bool local_only);
      void attach_semantic_information(LogicalRegion handle, SemanticTag tag,
                                       AddressSpaceID source,
                                       const void *buffer, size_t size,
                                       bool is_mutable, bool local_only);
      void attach_semantic_information(LogicalPartition handle, SemanticTag tag,
                                       AddressSpaceID source,
                                       const void *buffer, size_t size,
                                       bool is_mutable, bool local_only);
    public:
      bool retrieve_semantic_information(IndexSpace handle, SemanticTag tag,
                                         const void *&result, size_t &size,
                                         bool can_fail, bool wait_until);
      bool retrieve_semantic_information(IndexPartition handle, SemanticTag tag,
                                         const void *&result, size_t &size,
                                         bool can_fail, bool wait_until);
      bool retrieve_semantic_information(FieldSpace handle, SemanticTag tag,
                                         const void *&result, size_t &size,
                                         bool can_fail, bool wait_until);
      bool retrieve_semantic_information(FieldSpace handle, FieldID fid,
                                         SemanticTag tag,
                                         const void *&result, size_t &size,
                                         bool can_fail, bool wait_until);
      bool retrieve_semantic_information(LogicalRegion handle, SemanticTag tag,
                                         const void *&result, size_t &size,
                                         bool can_fail, bool wait_until);
      bool retrieve_semantic_information(LogicalPartition part, SemanticTag tag,
                                         const void *&result, size_t &size,
                                         bool can_fail, bool wait_until);
    public:
      // These three methods a something pretty awesome and crazy
      // We want to do common sub-expression elimination on index space
      // unions, intersections, and difference operations to avoid repeating
      // expensive Realm dependent partition calls where possible, by 
      // running everything through this interface we first check to see
      // if these operations have been requested before and if so will 
      // return the common sub-expression, if not we will actually do 
      // the computation and memoize it for the future
      IndexSpaceExpression* union_index_spaces(IndexSpaceExpression *lhs,
                                               IndexSpaceExpression *rhs);
      IndexSpaceExpression* union_index_spaces(
                                 const std::set<IndexSpaceExpression*> &exprs);
    protected:
      // Internal version
      IndexSpaceExpression* union_index_spaces(
                               const std::vector<IndexSpaceExpression*> &exprs,
                               OperationCreator *creator = NULL);
    public:
      IndexSpaceExpression* intersect_index_spaces(
                                               IndexSpaceExpression *lhs,
                                               IndexSpaceExpression *rhs);
      IndexSpaceExpression* intersect_index_spaces(
                                 const std::set<IndexSpaceExpression*> &exprs);
    protected:
      IndexSpaceExpression* intersect_index_spaces(
                               const std::vector<IndexSpaceExpression*> &exprs,
                               OperationCreator *creator = NULL);
    public:
      IndexSpaceExpression* subtract_index_spaces(IndexSpaceExpression *lhs,
                  IndexSpaceExpression *rhs, OperationCreator *creator = NULL);
    public:
      // Methods for removing index space expression when they are done
      void invalidate_index_space_expression(
                            const std::vector<IndexSpaceOperation*> &parents);
      void remove_union_operation(IndexSpaceOperation *expr, 
                            const std::vector<IndexSpaceExpression*> &exprs);
      void remove_intersection_operation(IndexSpaceOperation *expr, 
                            const std::vector<IndexSpaceExpression*> &exprs);
      void remove_subtraction_operation(IndexSpaceOperation *expr,
                       IndexSpaceExpression *lhs, IndexSpaceExpression *rhs);
    public:
      // Remote expression methods
      IndexSpaceExpression* find_or_request_remote_expression(
              IndexSpaceExprID remote_expr_id, 
              IndexSpaceExpression *origin, RtEvent *wait_for = NULL);
      IndexSpaceExpression* find_remote_expression(
              IndexSpaceExprID remote_expr_id);
      void unregister_remote_expression(IndexSpaceExprID remote_expr_id);
      void handle_remote_expression_request(Deserializer &derez,
                                            AddressSpaceID source);
      void handle_remote_expression_response(Deserializer &derez,
                                             AddressSpaceID source);
      void handle_remote_expression_invalidation(Deserializer &derez);
    protected:
      IndexSpaceExpression* unpack_expression_structure(Deserializer &derez,
                                                        AddressSpaceID source);
    public:
      Runtime *const runtime;
    protected:
      mutable LocalLock lookup_lock;
      mutable LocalLock lookup_is_op_lock;
    private:
      // The lookup lock must be held when accessing these
      // data structures
      std::map<IndexSpace,IndexSpaceNode*>     index_nodes;
      std::map<IndexPartition,IndexPartNode*>  index_parts;
      std::map<FieldSpace,FieldSpaceNode*>     field_nodes;
      std::map<LogicalRegion,RegionNode*>     region_nodes;
      std::map<LogicalPartition,PartitionNode*> part_nodes;
      std::map<RegionTreeID,RegionNode*>        tree_nodes;
    private:
      // pending events for requested nodes
      std::map<IndexSpace,RtEvent>       index_space_requests;
      std::map<IndexPartition,RtEvent>    index_part_requests;
      std::map<FieldSpace,RtEvent>       field_space_requests;
      std::map<RegionTreeID,RtEvent>     region_tree_requests;
    private:
      std::map<IndexSpaceID,RtUserEvent> pending_index_spaces;
      std::map<IndexPartitionID,RtUserEvent> pending_partitions;
      std::map<FieldSpaceID,RtUserEvent> pending_field_spaces;
      std::map<RegionTreeID,RtUserEvent> pending_region_trees;
    private:
      // Index space operations
      std::map<IndexSpaceExprID/*first*/,ExpressionTrieNode*> union_ops;
      std::map<IndexSpaceExprID/*first*/,ExpressionTrieNode*> intersection_ops;
      std::map<IndexSpaceExprID/*lhs*/,ExpressionTrieNode*> difference_ops;
      // Remote expressions
      std::map<IndexSpaceExprID,IndexSpaceExpression*> remote_expressions;
      std::map<IndexSpaceExprID,RtEvent> pending_remote_expressions;
    public:
      static const unsigned MAX_EXPRESSION_FANOUT = 32;
    };

    /**
     * \class PieceIteratorImpl
     * This is an interface for iterating over pieces 
     * which in this case are just a list of rectangles
     */
    class PieceIteratorImpl : public Collectable {
    public:
      virtual ~PieceIteratorImpl(void) { }
      virtual int get_next(int index, Domain &next_piece) = 0;
    };

    /**
     * \class PieceIteratorImplT
     * This is the templated version of this class that is
     * instantiated for each cominbation of type and dimensoinality
     */
    template<int DIM, typename T>
    class PieceIteratorImplT : public PieceIteratorImpl {
    public:
      PieceIteratorImplT(const void *piece_list, size_t piece_list_size,
                         IndexSpaceNodeT<DIM,T> *privilege_node); 
      virtual ~PieceIteratorImplT(void) { }
      virtual int get_next(int index, Domain &next_piece);
    protected:
      std::vector<Rect<DIM,T> > pieces;
    };

    /**
     * \class IndexSpaceExpression
     * An IndexSpaceExpression represents a set computation
     * one on or more index spaces. IndexSpaceExpressions
     * currently are either IndexSpaceNodes at the leaves
     * or have intermeidate set operations that are either
     * set union, intersection, or difference.
     */
    class IndexSpaceExpression {
    public:
      struct TightenIndexSpaceArgs : public LgTaskArgs<TightenIndexSpaceArgs> {
      public:
        static const LgTaskID TASK_ID = 
          LG_TIGHTEN_INDEX_SPACE_TASK_ID;
      public:
        TightenIndexSpaceArgs(IndexSpaceExpression *proxy)
          : LgTaskArgs<TightenIndexSpaceArgs>(implicit_provenance),
            proxy_this(proxy) { proxy->add_expression_reference(); }
      public:
        IndexSpaceExpression *const proxy_this;
      };
    public:
      template<int N1, typename T1>
      struct UnstructuredIndirectionHelper {
      public:
        UnstructuredIndirectionHelper(FieldID fid, bool range, 
            PhysicalInstance inst, const std::set<IndirectRecord*> &recs,
            bool out_of_range, bool aliasing)
          : indirect_field(fid), indirect_inst(inst), 
            records(recs), result(NULL), is_range(range),
            possible_out_of_range(out_of_range), possible_aliasing(aliasing) { }
      public:
        template<typename N2, typename T2>
        static inline void demux(UnstructuredIndirectionHelper *helper)
        {
          typename Realm::CopyIndirection<N1,T1>::template
            Unstructured<N2::N,T2> *indirect = new typename 
              Realm::CopyIndirection<N1,T1>::template Unstructured<N2::N,T2>();
          indirect->field_id = helper->indirect_field;
          indirect->inst = helper->indirect_inst;
          indirect->is_ranges = helper->is_range;
          indirect->oor_possible = helper->possible_out_of_range;
          indirect->aliasing_possible = helper->possible_aliasing;
          indirect->subfield_offset = 0;
          indirect->spaces.resize(helper->records.size());
          indirect->insts.resize(helper->records.size());
          unsigned index = 0;
          for (std::set<IndirectRecord*>::const_iterator it = 
                helper->records.begin(); it != 
                helper->records.end(); it++, index++)
          {
#if __cplusplus < 201103L
            indirect->spaces[index] = DomainT<N2::N,T2>((*it)->domain);
#else
            indirect->spaces[index] = (*it)->domain;
#endif
            indirect->insts[index] = (*it)->inst; 
          }
          helper->result = indirect;
        }
      public:
        const FieldID indirect_field;
        const PhysicalInstance indirect_inst;
        const std::set<IndirectRecord*> &records;
        typename Realm::CopyIndirection<N1,T1>::Base *result;
        const bool is_range;
        const bool possible_out_of_range;
        const bool possible_aliasing;
      };
    public:
      IndexSpaceExpression(LocalLock &lock);
      IndexSpaceExpression(TypeTag tag, Runtime *runtime, LocalLock &lock); 
      IndexSpaceExpression(TypeTag tag, IndexSpaceExprID id, LocalLock &lock);
      virtual ~IndexSpaceExpression(void);
    public:
      virtual ApEvent get_expr_index_space(void *result, TypeTag tag, 
                                           bool need_tight_result) = 0;
      virtual Domain get_domain(ApEvent &ready, bool need_tight) = 0; 
      virtual void tighten_index_space(void) = 0;
      virtual bool check_empty(void) = 0;
      virtual size_t get_volume(void) = 0;
      virtual void pack_expression(Serializer &rez, AddressSpaceID target) = 0;
      virtual void pack_expression_structure(Serializer &rez,
                                             AddressSpaceID target,
                                             const bool top) = 0;
      virtual void add_expression_reference(bool expr_tree = false) = 0;
      virtual bool remove_expression_reference(bool expr_tree = false) = 0;
      virtual bool remove_operation(RegionTreeForest *forest) = 0;
      virtual bool test_intersection_nonblocking(IndexSpaceExpression *expr,
         RegionTreeForest *context, ApEvent &precondition, bool second = false);
      virtual IndexSpaceNode* create_node(IndexSpace handle, DistributedID did,
          RtEvent initialized, std::set<RtEvent> *applied,
          const bool notify_remote = true, IndexSpaceExprID expr_id = 0) = 0;
      virtual PieceIteratorImpl* create_piece_iterator(const void *piece_list,
                    size_t piece_list_size, IndexSpaceNode *privilege_node) = 0;
    public:
      virtual ApEvent issue_fill(const PhysicalTraceInfo &trace_info,
                           const std::vector<CopySrcDstField> &dst_fields,
                           const void *fill_value, size_t fill_size,
#ifdef LEGION_SPY
                           UniqueID fill_uid,
                           FieldSpace handle,
                           RegionTreeID tree_id,
#endif
                           ApEvent precondition, PredEvent pred_guard) = 0;
      virtual ApEvent issue_copy(const PhysicalTraceInfo &trace_info,
                           const std::vector<CopySrcDstField> &dst_fields,
                           const std::vector<CopySrcDstField> &src_fields,
#ifdef LEGION_SPY
                           RegionTreeID src_tree_id,
                           RegionTreeID dst_tree_id,
#endif
                           ApEvent precondition, PredEvent pred_guard,
                           ReductionOpID redop, bool reduction_fold) = 0;
      virtual void construct_indirections(
                           const std::vector<unsigned> &field_indexes,
                           const FieldID indirect_field,
                           const TypeTag indirect_type, const bool is_range,
                           const PhysicalInstance indirect_instance,
                           const LegionVector<
                                  IndirectRecord>::aligned &records,
                           std::vector<void*> &indirections,
                           std::vector<unsigned> &indirect_indexes,
#ifdef LEGION_SPY
                           unsigned unique_indirections_identifier,
                           const ApEvent indirect_inst_event,
#endif
                           const bool possible_out_of_range,
                           const bool possible_aliasing) = 0;
      virtual void destroy_indirections(std::vector<void*> &indirections) = 0;
      virtual ApEvent issue_indirect(const PhysicalTraceInfo &trace_info,
                           const std::vector<CopySrcDstField> &dst_fields,
                           const std::vector<CopySrcDstField> &src_fields,
                           const std::vector<void*> &indirects,
#ifdef LEGION_SPY
                           unsigned unique_indirections_identifier,
#endif
                           ApEvent precondition, PredEvent pred_guard) = 0;
#ifdef LEGION_GPU_REDUCTIONS
      virtual ApEvent gpu_reduction(const PhysicalTraceInfo &trace_info,
                           const std::vector<CopySrcDstField> &dst_fields,
                           const std::vector<CopySrcDstField> &src_fields,
                           Processor gpu, TaskID gpu_task_id, 
                           PhysicalManager *dst, PhysicalManager *src,
                           ApEvent precondition, PredEvent pred_guard, 
                           ReductionOpID redop, bool reduction_fold) = 0;
#endif
      virtual Realm::InstanceLayoutGeneric* create_layout(
                           const LayoutConstraintSet &constraints,
                           const std::vector<FieldID> &field_ids,
                           const std::vector<size_t> &field_sizes,
                           bool compact,LayoutConstraintKind *unsat_kind = NULL,
                           unsigned *unsat_index = NULL,void **piece_list =NULL,
                           size_t *piece_list_size = NULL) = 0;
    public:
      static void handle_tighten_index_space(const void *args);
      static AddressSpaceID get_owner_space(IndexSpaceExprID id, Runtime *rt);
    public:
      void add_parent_operation(IndexSpaceOperation *op);
      void remove_parent_operation(IndexSpaceOperation *op);
    public:
      inline bool is_empty(void)
      {
        if (!has_empty)
        {
          empty = check_empty();
          __sync_synchronize();
          has_empty = true;
        }
        return empty;
      }
      inline size_t get_num_dims(void) const
        { return NT_TemplateHelper::get_dim(type_tag); }
    protected:
      template<int DIM, typename T>
      inline ApEvent issue_fill_internal(RegionTreeForest *forest,
                               const Realm::IndexSpace<DIM,T> &space,
                               const PhysicalTraceInfo &trace_info,
                               const std::vector<CopySrcDstField> &dst_fields,
                               const void *fill_value, size_t fill_size,
#ifdef LEGION_SPY
                               UniqueID fill_uid,
                               FieldSpace handle,
                               RegionTreeID tree_id,
#endif
                               ApEvent precondition, PredEvent pred_guard);
      template<int DIM, typename T>
      inline ApEvent issue_copy_internal(RegionTreeForest *forest,
                               const Realm::IndexSpace<DIM,T> &space,
                               const PhysicalTraceInfo &trace_info,
                               const std::vector<CopySrcDstField> &dst_fields,
                               const std::vector<CopySrcDstField> &src_fields,
#ifdef LEGION_SPY
                               RegionTreeID src_tree_id,
                               RegionTreeID dst_tree_id,
#endif
                               ApEvent precondition, PredEvent pred_guard,
                               ReductionOpID redop, bool reduction_fold);
      template<int DIM, typename T>
      inline void construct_indirections_internal(
                               const std::vector<unsigned> &field_indexes,
                               const FieldID indirect_field,
                               const TypeTag indirect_type, const bool is_range,
                               const PhysicalInstance indirect_instance,
                               const LegionVector<
                                      IndirectRecord>::aligned &records,
                               std::vector<void*> &indirections,
                               std::vector<unsigned> &indirect_indexes,
#ifdef LEGION_SPY
                               unsigned unique_indirections_identifier,
                               const ApEvent indirect_inst_event,
#endif
                               const bool possible_out_of_range,
                               const bool possible_aliasing);
      template<int DIM, typename T>
      inline void destroy_indirections_internal(
                               std::vector<void*> &indirections);
      template<int DIM, typename T>
      inline ApEvent issue_indirect_internal(RegionTreeForest *forest,
                               const Realm::IndexSpace<DIM,T> &space,
                               const PhysicalTraceInfo &trace_info,
                               const std::vector<CopySrcDstField> &dst_fields,
                               const std::vector<CopySrcDstField> &src_fields,
                               const std::vector<void*> &indirects,
#ifdef LEGION_SPY
                               unsigned unique_indirections_identifier,
#endif
                               ApEvent precondition, PredEvent pred_guard);
#ifdef LEGION_GPU_REDUCTIONS
      template<int DIM, typename T>
      inline ApEvent gpu_reduction_internal(RegionTreeForest *forest,
                               const Realm::IndexSpace<DIM,T> &space,
                               const PhysicalTraceInfo &trace_info,
                               const std::vector<CopySrcDstField> &dst_fields,
                               const std::vector<CopySrcDstField> &src_fields,
                               Processor gpu, TaskID gpu_task_id,
                               PhysicalManager *dst, PhysicalManager *src,
                               ApEvent precondition, PredEvent pred_guard, 
                               ReductionOpID redop, bool reduction_fold);
#endif
      template<int DIM, typename T>
      inline Realm::InstanceLayoutGeneric* create_layout_internal(
                               const Realm::IndexSpace<DIM,T> &space,
                               const LayoutConstraintSet &constraints,
                               const std::vector<FieldID> &field_ids,
                               const std::vector<size_t> &field_sizes,
                               bool compact, LayoutConstraintKind *unsat_kind,
                               unsigned *unsat_index, void **piece_list = NULL,
                               size_t *piece_list_size = NULL) const;
    public:
      static IndexSpaceExpression* unpack_expression(Deserializer &derez,
                         RegionTreeForest *forest, AddressSpaceID source);
      static IndexSpaceExpression* unpack_expression(Deserializer &derez,
                         RegionTreeForest *forest, AddressSpaceID source,
                         bool &is_local,bool &is_index_space,IndexSpace &handle,
                         IndexSpaceExprID &remote_expr_id, RtEvent &wait_for);
    public:
      const TypeTag type_tag;
      const IndexSpaceExprID expr_id;
    private:
      LocalLock &expr_lock;
    protected:
      std::set<IndexSpaceOperation*> parent_operations;
      size_t volume;
      bool has_volume;
      bool empty, has_empty;
    };

    // Shared functionality between index space operation and
    // remote expressions
    class IntermediateExpression : 
      public IndexSpaceExpression, public Collectable {
    public:
      IntermediateExpression(TypeTag tag, RegionTreeForest *ctx);
      IntermediateExpression(TypeTag tag, RegionTreeForest *ctx, 
                             IndexSpaceExprID expr_id);
      virtual ~IntermediateExpression(void);
    public:
      virtual ApEvent get_expr_index_space(void *result, TypeTag tag, 
                                           bool need_tight_result) = 0;
      virtual Domain get_domain(ApEvent &ready, bool need_tight) = 0;
      virtual void tighten_index_space(void) = 0;
      virtual bool check_empty(void) = 0;
      virtual size_t get_volume(void) = 0;
      virtual void pack_expression(Serializer &rez, AddressSpaceID target) = 0; 
      virtual void pack_expression_structure(Serializer &rez,
                                             AddressSpaceID target,
                                             const bool top) = 0;
      virtual void add_expression_reference(bool expr_tree = false);
      virtual bool remove_expression_reference(bool expr_tree = false);
      virtual bool remove_operation(RegionTreeForest *forest) = 0;
      virtual IndexSpaceNode* create_node(IndexSpace handle, DistributedID did,
          RtEvent initialized, std::set<RtEvent> *applied,
          const bool notify_remote = true, IndexSpaceExprID expr_id = 0) = 0;
    protected:
      void record_remote_expression(AddressSpaceID target);
    public:
      static void handle_expression_invalidation(Deserializer &derez,
                                                 RegionTreeForest *forest);
    public:
      RegionTreeForest *const context;
    protected:
      mutable LocalLock inter_lock;
    protected:
      std::set<AddressSpaceID> *remote_exprs;
    };

    class IndexSpaceOperation : public IntermediateExpression {
    public:
      enum OperationKind {
        UNION_OP_KIND,
        INTERSECT_OP_KIND,
        DIFFERENCE_OP_KIND,
      };
    public:
      IndexSpaceOperation(TypeTag tag, OperationKind kind,
                          RegionTreeForest *ctx);
      IndexSpaceOperation(TypeTag tag, OperationKind kind,
                          RegionTreeForest *ctx, Deserializer &derez);
      virtual ~IndexSpaceOperation(void);
    public:
      virtual ApEvent get_expr_index_space(void *result, TypeTag tag, 
                                           bool need_tight_result) = 0;
      virtual Domain get_domain(ApEvent &ready, bool need_tight) = 0;
      virtual void tighten_index_space(void) = 0;
      virtual bool check_empty(void) = 0;
      virtual size_t get_volume(void) = 0;
      virtual void pack_expression(Serializer &rez, AddressSpaceID target) = 0; 
      virtual void pack_expression_structure(Serializer &rez,
                                             AddressSpaceID target,
                                             const bool top) = 0;
      virtual bool remove_operation(RegionTreeForest *forest) = 0;
      virtual bool remove_expression_reference(bool expr_tree = false);
      virtual IndexSpaceNode* create_node(IndexSpace handle, DistributedID did, 
          RtEvent initialized, std::set<RtEvent> *applied,
          const bool notify_remote = true, IndexSpaceExprID expr_id = 0) = 0;
      virtual IndexSpaceExpression* find_congruence(void) = 0;
      virtual void activate_remote(void) = 0;
    public:
      void invalidate_operation(std::deque<IndexSpaceOperation*> &to_remove);
    public:
      static inline IndexSpaceExprID unpack_expr_id(Deserializer &derez)
        {
          IndexSpaceExprID expr_id;
          derez.deserialize(expr_id);
          return expr_id;
        }
      static inline IndexSpaceExpression* unpack_origin_expr(Deserializer &drz)
        {
          IndexSpaceExpression *origin_expr;
          drz.deserialize(origin_expr);
          return origin_expr;
        }
    public:
      const OperationKind op_kind;
      IndexSpaceExpression *const origin_expr;
      const AddressSpaceID origin_space;
    private:
      int invalidated;
    };

    template<int DIM, typename T>
    class IndexSpaceOperationT : public IndexSpaceOperation {
    public:
      IndexSpaceOperationT(OperationKind kind, RegionTreeForest *ctx);
      IndexSpaceOperationT(OperationKind kind, RegionTreeForest *ctx,
                           Deserializer &derez);
      virtual ~IndexSpaceOperationT(void);
    public:
      virtual ApEvent get_expr_index_space(void *result, TypeTag tag,
                                           bool need_tight_result);
      virtual Domain get_domain(ApEvent &ready, bool need_tight);
      virtual void tighten_index_space(void);
      virtual bool check_empty(void);
      virtual size_t get_volume(void);
      virtual void activate_remote(void);
      virtual void pack_expression(Serializer &rez, AddressSpaceID target);
      virtual void pack_expression_structure(Serializer &rez,
                                             AddressSpaceID target,
                                             const bool top) = 0;
      virtual bool remove_operation(RegionTreeForest *forest) = 0;
      virtual IndexSpaceNode* create_node(IndexSpace handle, DistributedID did,
          RtEvent initialized, std::set<RtEvent> *applied,
          const bool notify_remote = true, IndexSpaceExprID expr_id = 0);
      virtual PieceIteratorImpl* create_piece_iterator(const void *piece_list,
                      size_t piece_list_size, IndexSpaceNode *privilege_node);
      virtual IndexSpaceExpression* find_congruence(void) = 0;
    public:
      virtual ApEvent issue_fill(const PhysicalTraceInfo &trace_info,
                           const std::vector<CopySrcDstField> &dst_fields,
                           const void *fill_value, size_t fill_size,
#ifdef LEGION_SPY
                           UniqueID fill_uid,
                           FieldSpace handle,
                           RegionTreeID tree_id,
#endif
                           ApEvent precondition, PredEvent pred_guard);
      virtual ApEvent issue_copy(const PhysicalTraceInfo &trace_info,
                           const std::vector<CopySrcDstField> &dst_fields,
                           const std::vector<CopySrcDstField> &src_fields,
#ifdef LEGION_SPY
                           RegionTreeID src_tree_id,
                           RegionTreeID dst_tree_id,
#endif
                           ApEvent precondition, PredEvent pred_guard,
                           ReductionOpID redop, bool reduction_fold);
      virtual void construct_indirections(
                           const std::vector<unsigned> &field_indexes,
                           const FieldID indirect_field,
                           const TypeTag indirect_type, const bool is_range,
                           const PhysicalInstance indirect_instance,
                           const LegionVector<
                                  IndirectRecord>::aligned &records,
                           std::vector<void*> &indirections,
                           std::vector<unsigned> &indirect_indexes,
#ifdef LEGION_SPY
                           unsigned unique_indirections_identifier,
                           const ApEvent indirect_inst_event,
#endif
                           const bool possible_out_of_range,
                           const bool possible_aliasing);
      virtual void destroy_indirections(std::vector<void*> &indirections);
      virtual ApEvent issue_indirect(const PhysicalTraceInfo &trace_info,
                           const std::vector<CopySrcDstField> &dst_fields,
                           const std::vector<CopySrcDstField> &src_fields,
                           const std::vector<void*> &indirects,
#ifdef LEGION_SPY
                           unsigned unique_indirections_identifier,
#endif
                           ApEvent precondition, PredEvent pred_guard);
#ifdef LEGION_GPU_REDUCTIONS
      virtual ApEvent gpu_reduction(const PhysicalTraceInfo &trace_info,
                           const std::vector<CopySrcDstField> &dst_fields,
                           const std::vector<CopySrcDstField> &src_fields,
                           Processor gpu, TaskID gpu_task_id,
                           PhysicalManager *dst, PhysicalManager *src,
                           ApEvent precondition, PredEvent pred_guard, 
                           ReductionOpID redop, bool reduction_fold);
#endif
      virtual Realm::InstanceLayoutGeneric* create_layout(
                           const LayoutConstraintSet &constraints,
                           const std::vector<FieldID> &field_ids,
                           const std::vector<size_t> &field_sizes,
                           bool compact,LayoutConstraintKind *unsat_kind = NULL,
                           unsigned *unsat_index = NULL,void **piece_list =NULL, 
                           size_t *piece_list_size = NULL);
    public:
      ApEvent get_realm_index_space(Realm::IndexSpace<DIM,T> &space,
                                    bool need_tight_result);
    protected:
      Realm::IndexSpace<DIM,T> realm_index_space, tight_index_space;
      ApEvent realm_index_space_ready; 
      RtEvent tight_index_space_ready;
      bool is_index_space_tight;
    };

    template<int DIM, typename T>
    class IndexSpaceUnion : public IndexSpaceOperationT<DIM,T> {
    public:
      IndexSpaceUnion(const std::vector<IndexSpaceExpression*> &to_union,
                      RegionTreeForest *context);
      IndexSpaceUnion(const std::vector<IndexSpaceExpression*> &to_union,
                      RegionTreeForest *context, Deserializer &derez);
      IndexSpaceUnion(const IndexSpaceUnion<DIM,T> &rhs);
      virtual ~IndexSpaceUnion(void);
    public:
      IndexSpaceUnion& operator=(const IndexSpaceUnion &rhs);
    public:
      virtual void pack_expression_structure(Serializer &rez,
                                             AddressSpaceID target,
                                             const bool top);
      virtual bool remove_operation(RegionTreeForest *forest);
      virtual IndexSpaceExpression* find_congruence(void);
    protected:
      const std::vector<IndexSpaceExpression*> sub_expressions;
    }; 

    class UnionOpCreator : public OperationCreator {
    public:
      UnionOpCreator(RegionTreeForest *f, TypeTag t,
                     const std::vector<IndexSpaceExpression*> &e)
        : forest(f), type_tag(t), exprs(e) { }
    public:
      template<typename N, typename T>
      static inline void demux(UnionOpCreator *creator)
      {
        creator->produce(new IndexSpaceUnion<N::N,T>(creator->exprs,
                                                     creator->forest));
      }
    public:
      virtual void create_operation(void)
        { NT_TemplateHelper::demux<UnionOpCreator>(type_tag, this); }
      virtual IndexSpaceExpression* find_congruence(void)
        { return result->find_congruence(); }
    public:
      RegionTreeForest *const forest;
      const TypeTag type_tag;
      const std::vector<IndexSpaceExpression*> &exprs;
    };

    class RemoteUnionOpCreator : public OperationCreator {
    public:
      RemoteUnionOpCreator(RegionTreeForest *f, Deserializer &d,
                           const std::vector<IndexSpaceExpression*> &e)
        : forest(f), type_tag(unpack_type_tag(d)), exprs(e), derez(d) 
      { NT_TemplateHelper::demux<RemoteUnionOpCreator>(type_tag, this); }
    public:
      template<typename N, typename T>
      static inline void demux(RemoteUnionOpCreator *creator)
      {
        creator->produce(new IndexSpaceUnion<N::N,T>(creator->exprs, 
                                  creator->forest, creator->derez));
      }
    public:
      // Nothing to do for this
      virtual void create_operation(void) { }
      // We know there is no congruence or it would have been found on the owner
      virtual IndexSpaceExpression* find_congruence(void)
        { result->activate_remote(); return NULL; }
    public:
      static inline TypeTag unpack_type_tag(Deserializer &derez)
      {
        TypeTag tag;
        derez.deserialize(tag);
        return tag;
      } 
    public:
      RegionTreeForest *const forest;
      const TypeTag type_tag;
      const std::vector<IndexSpaceExpression*> &exprs;
      Deserializer &derez;
    };

    template<int DIM, typename T>
    class IndexSpaceIntersection : public IndexSpaceOperationT<DIM,T> {
    public:
      IndexSpaceIntersection(const std::vector<IndexSpaceExpression*> &to_inter,
                             RegionTreeForest *context);
      IndexSpaceIntersection(const std::vector<IndexSpaceExpression*> &to_inter,
                             RegionTreeForest *context, Deserializer &derez);
      IndexSpaceIntersection(const IndexSpaceIntersection &rhs);
      virtual ~IndexSpaceIntersection(void);
    public:
      IndexSpaceIntersection& operator=(const IndexSpaceIntersection &rhs);
    public:
      virtual void pack_expression_structure(Serializer &rez,
                                             AddressSpaceID target,
                                             const bool top);
      virtual bool remove_operation(RegionTreeForest *forest);
      virtual IndexSpaceExpression* find_congruence(void);
    protected:
      const std::vector<IndexSpaceExpression*> sub_expressions;
    };

    class IntersectionOpCreator : public OperationCreator {
    public:
      IntersectionOpCreator(RegionTreeForest *f, TypeTag t,
                            const std::vector<IndexSpaceExpression*> &e)
        : forest(f), type_tag(t), exprs(e) { }
    public:
      template<typename N, typename T>
      static inline void demux(IntersectionOpCreator *creator)
      {
        creator->produce(new IndexSpaceIntersection<N::N,T>(creator->exprs,
                                                            creator->forest));
      }
    public:
      virtual void create_operation(void)
        { NT_TemplateHelper::demux<IntersectionOpCreator>(type_tag, this); }
      virtual IndexSpaceExpression* find_congruence(void)
        { return result->find_congruence(); }
    public:
      RegionTreeForest *const forest;
      const TypeTag type_tag;
      const std::vector<IndexSpaceExpression*> &exprs;
    };

    class RemoteIntersectionOpCreator : public OperationCreator {
    public:
      RemoteIntersectionOpCreator(RegionTreeForest *f, Deserializer &d,
                           const std::vector<IndexSpaceExpression*> &e)
        : forest(f), type_tag(unpack_type_tag(d)), exprs(e), derez(d) 
      { NT_TemplateHelper::demux<RemoteIntersectionOpCreator>(type_tag, this); }
    public:
      template<typename N, typename T>
      static inline void demux(RemoteIntersectionOpCreator *creator)
      {
        creator->produce(new IndexSpaceIntersection<N::N,T>(creator->exprs,
                                          creator->forest, creator->derez));
      } 
    public:
      // Nothing to do for this
      virtual void create_operation(void) { }
      // We know there is no congruence or it would have been found on the owner
      virtual IndexSpaceExpression* find_congruence(void)
        { result->activate_remote(); return NULL; }
    public:
      static inline TypeTag unpack_type_tag(Deserializer &derez)
      {
        TypeTag tag;
        derez.deserialize(tag);
        return tag;
      }
    public:
      RegionTreeForest *const forest;
      const TypeTag type_tag;
      const std::vector<IndexSpaceExpression*> &exprs;
      Deserializer &derez;
    };

    template<int DIM, typename T>
    class IndexSpaceDifference : public IndexSpaceOperationT<DIM,T> {
    public:
      IndexSpaceDifference(IndexSpaceExpression *lhs,IndexSpaceExpression *rhs,
                           RegionTreeForest *context);
      IndexSpaceDifference(IndexSpaceExpression *lhs,IndexSpaceExpression *rhs,
                           RegionTreeForest *context, Deserializer &derez);
      IndexSpaceDifference(const IndexSpaceDifference &rhs);
      virtual ~IndexSpaceDifference(void);
    public:
      IndexSpaceDifference& operator=(const IndexSpaceDifference &rhs);
    public:
      virtual void pack_expression_structure(Serializer &rez,
                                             AddressSpaceID target,
                                             const bool top);
      virtual bool remove_operation(RegionTreeForest *forest);
      virtual IndexSpaceExpression* find_congruence(void);
    protected:
      IndexSpaceExpression *const lhs;
      IndexSpaceExpression *const rhs;
    };

    class DifferenceOpCreator : public OperationCreator {
    public:
      DifferenceOpCreator(RegionTreeForest *f, TypeTag t,
                          IndexSpaceExpression *l, IndexSpaceExpression *r)
        : forest(f), type_tag(t), lhs(l), rhs(r) { }
    public:
      template<typename N, typename T>
      static inline void demux(DifferenceOpCreator *creator)
      {
        creator->produce(new IndexSpaceDifference<N::N,T>(creator->lhs,
                                          creator->rhs, creator->forest));
      }
    public:
      virtual void create_operation(void)
        { NT_TemplateHelper::demux<DifferenceOpCreator>(type_tag, this); }
      virtual IndexSpaceExpression* find_congruence(void)
        { return result->find_congruence(); }
    public:
      RegionTreeForest *const forest;
      const TypeTag type_tag;
      IndexSpaceExpression *const lhs;
      IndexSpaceExpression *const rhs;
    };

    class RemoteDifferenceOpCreator : public OperationCreator {
    public:
      RemoteDifferenceOpCreator(RegionTreeForest *f, Deserializer &d,
                                IndexSpaceExpression *l,IndexSpaceExpression *r)
        : forest(f), type_tag(unpack_type_tag(d)), lhs(l), rhs(r), derez(d) 
      { NT_TemplateHelper::demux<RemoteDifferenceOpCreator>(type_tag, this); }
    public:
      template<typename N, typename T>
      static inline void demux(RemoteDifferenceOpCreator *creator)
      {
        creator->produce(new IndexSpaceDifference<N::N,T>(creator->lhs,
                              creator->rhs, creator->forest, creator->derez));
      }
    public:
      // Nothing to do for this
      virtual void create_operation(void) { }
      // We know there is no congruence or it would have been found on the owner
      virtual IndexSpaceExpression* find_congruence(void)
        { result->activate_remote(); return NULL; }
    public:
      static inline TypeTag unpack_type_tag(Deserializer &derez)
      {
        TypeTag tag;
        derez.deserialize(tag);
        return tag;
      } 
    public:
      RegionTreeForest *const forest;
      const TypeTag type_tag;
      IndexSpaceExpression *const lhs;
      IndexSpaceExpression *const rhs;
      Deserializer &derez;
    };

    /**
     * \class ExpressionTrieNode
     * This is a class for constructing a trie for index space
     * expressions so we can quickly detect commmon subexpression
     * in O(log N)^M time where N is the number of expressions
     * in total and M is the number of expression in the operation
     */
    class ExpressionTrieNode {
    public:
      ExpressionTrieNode(unsigned depth, IndexSpaceExprID expr_id, 
                         IndexSpaceExpression *op = NULL);
      ExpressionTrieNode(const ExpressionTrieNode &rhs);
      ~ExpressionTrieNode(void);
    public:
      ExpressionTrieNode& operator=(const ExpressionTrieNode &rhs);
    public:
      bool find_operation(
          const std::vector<IndexSpaceExpression*> &expressions,
          IndexSpaceExpression *&result, ExpressionTrieNode *&last);
      IndexSpaceExpression* find_or_create_operation( 
          const std::vector<IndexSpaceExpression*> &expressions,
          OperationCreator &creator);
      bool remove_operation(const std::vector<IndexSpaceExpression*> &exprs);
    public:
      const unsigned depth;
      const IndexSpaceExprID expr;
    protected:
      IndexSpaceExpression *local_operation;
      std::map<IndexSpaceExprID,IndexSpaceExpression*> operations;
      std::map<IndexSpaceExprID,ExpressionTrieNode*> nodes;
    protected:
      mutable LocalLock trie_lock;
    };

    /**
     * \class IndexTreeNode
     * The abstract base class for nodes in the index space trees.
     */
    class IndexTreeNode : public DistributedCollectable {
    public:
      IndexTreeNode(RegionTreeForest *ctx, unsigned depth,
                    LegionColor color, DistributedID did,
                    AddressSpaceID owner, RtEvent init_event); 
      virtual ~IndexTreeNode(void);
    public:
      virtual void notify_active(ReferenceMutator *mutator) { }
      virtual void notify_inactive(ReferenceMutator *mutator) { }
      virtual void notify_valid(ReferenceMutator *mutator) = 0;
      virtual void notify_invalid(ReferenceMutator *mutator) = 0;
    public:
      virtual IndexTreeNode* get_parent(void) const = 0;
      virtual void get_colors(std::vector<LegionColor> &colors) = 0;
      virtual void send_node(AddressSpaceID target, bool up) = 0;
    public:
      virtual bool is_index_space_node(void) const = 0;
#ifdef DEBUG_LEGION
      virtual IndexSpaceNode* as_index_space_node(void) = 0;
      virtual IndexPartNode* as_index_part_node(void) = 0;
#else
      inline IndexSpaceNode* as_index_space_node(void);
      inline IndexPartNode* as_index_part_node(void);
#endif
      virtual AddressSpaceID get_owner_space(void) const = 0;
    public:
      void attach_semantic_information(SemanticTag tag, AddressSpaceID source,
           const void *buffer, size_t size, bool is_mutable, bool local_only);
      bool retrieve_semantic_information(SemanticTag tag,
                                         const void *&result, size_t &size,
                                         bool can_fail, bool wait_until);
      virtual void send_semantic_request(AddressSpaceID target, 
        SemanticTag tag, bool can_fail, bool wait_until, RtUserEvent ready) = 0;
      virtual void send_semantic_info(AddressSpaceID target, SemanticTag tag,
                        const void *buffer, size_t size, bool is_mutable,
                        RtUserEvent ready = RtUserEvent::NO_RT_USER_EVENT) = 0;
    public:
      void update_creation_set(const ShardMapping &mapping);
    public:
      RegionTreeForest *const context;
      const unsigned depth;
      const LegionColor color;
    public:
      RtEvent initialized;
      NodeSet child_creation;
    protected:
      mutable LocalLock node_lock;
    protected:
      std::map<IndexTreeNode*,bool> dominators;
    protected:
      LegionMap<SemanticTag,SemanticInfo>::aligned semantic_info;
    protected:
      std::map<std::pair<LegionColor,LegionColor>,RtEvent> pending_tests;
    };

    /**
     * \class IndexSpaceNode
     * A class for representing a generic index space node.
     */
    class IndexSpaceNode : 
      public IndexTreeNode, public IndexSpaceExpression {
    public:
      struct DynamicIndependenceArgs : 
        public LgTaskArgs<DynamicIndependenceArgs> {
      public:
        static const LgTaskID TASK_ID = LG_PART_INDEPENDENCE_TASK_ID;
      public:
        DynamicIndependenceArgs(IndexSpaceNode *par, 
                                IndexPartNode *l, IndexPartNode *r)
          : LgTaskArgs<DynamicIndependenceArgs>(implicit_provenance),
            parent(par), left(l), right(r) { }
      public:
        IndexSpaceNode *const parent;
        IndexPartNode *const left, *const right;
      };
      struct SemanticRequestArgs : public LgTaskArgs<SemanticRequestArgs> {
      public:
        static const LgTaskID TASK_ID = 
          LG_INDEX_SPACE_SEMANTIC_INFO_REQ_TASK_ID;
      public:
        SemanticRequestArgs(IndexSpaceNode *proxy, 
                            SemanticTag t, AddressSpaceID src)
          : LgTaskArgs<SemanticRequestArgs>(implicit_provenance),
            proxy_this(proxy), tag(t), source(src) { }
      public:
        IndexSpaceNode *const proxy_this;
        const SemanticTag tag;
        const AddressSpaceID source;
      };
      struct DeferChildArgs : public LgTaskArgs<DeferChildArgs> {
      public:
        static const LgTaskID TASK_ID = LG_INDEX_SPACE_DEFER_CHILD_TASK_ID;
      public:
        DeferChildArgs(IndexSpaceNode *proxy, LegionColor child, 
                       IndexPartNode *tar, RtUserEvent trig, AddressSpaceID src)
          : LgTaskArgs<DeferChildArgs>(implicit_provenance),
            proxy_this(proxy), child_color(child), target(tar), 
            to_trigger(trig), source(src) { }
      public:
        IndexSpaceNode *const proxy_this;
        const LegionColor child_color;
        IndexPartNode *const target;
        const RtUserEvent to_trigger;
        const AddressSpaceID source;
      };
      class IndexSpaceSetFunctor {
      public:
        IndexSpaceSetFunctor(Runtime *rt, AddressSpaceID src, 
                             Serializer &r, ShardMapping *m)
          : runtime(rt), source(src), rez(r), mapping(m) { }
      public:
        void apply(AddressSpaceID target);
      public:
        Runtime *const runtime;
        const AddressSpaceID source;
        Serializer &rez;
        ShardMapping *const mapping;
      };
      class InvalidFunctor {
      public:
        InvalidFunctor(IndexSpaceNode *n, ReferenceMutator *m)
          : node(n), mutator(m) { }
      public:
        void apply(AddressSpaceID target);
      public:
        IndexSpaceNode *const node;
        ReferenceMutator *const mutator;
      };
    public:
      IndexSpaceNode(RegionTreeForest *ctx, IndexSpace handle,
                     IndexPartNode *parent, LegionColor color,
                     DistributedID did, ApEvent index_space_ready,
                     IndexSpaceExprID expr_id, RtEvent initialized);
      IndexSpaceNode(const IndexSpaceNode &rhs);
      virtual ~IndexSpaceNode(void);
    public:
      IndexSpaceNode& operator=(const IndexSpaceNode &rhs);
    public:
      virtual void notify_valid(ReferenceMutator *mutator);
      virtual void notify_invalid(ReferenceMutator *mutator);
      virtual void notify_inactive(ReferenceMutator *mutator);
    public:
      virtual bool is_index_space_node(void) const;
#ifdef DEBUG_LEGION
      virtual IndexSpaceNode* as_index_space_node(void);
      virtual IndexPartNode* as_index_part_node(void);
#endif
      virtual AddressSpaceID get_owner_space(void) const;
      static AddressSpaceID get_owner_space(IndexSpace handle, Runtime *rt);
    public:
      virtual IndexTreeNode* get_parent(void) const;
      virtual void get_colors(std::vector<LegionColor> &colors);
    public:
      virtual void send_semantic_request(AddressSpaceID target, 
           SemanticTag tag, bool can_fail, bool wait_until, RtUserEvent ready);
      virtual void send_semantic_info(AddressSpaceID target, SemanticTag tag,
                           const void *buffer, size_t size, bool is_mutable,
                           RtUserEvent ready = RtUserEvent::NO_RT_USER_EVENT);
      void process_semantic_request(SemanticTag tag, AddressSpaceID source,
                            bool can_fail, bool wait_until, RtUserEvent ready);
      static void handle_semantic_request(RegionTreeForest *forest,
                                 Deserializer &derez, AddressSpaceID source);
      static void handle_semantic_info(RegionTreeForest *forest,
                                 Deserializer &derez, AddressSpaceID source);
    public:
      bool has_color(const LegionColor color);
      LegionColor generate_color(LegionColor suggestion = INVALID_COLOR);
      void release_color(LegionColor color);
      IndexPartNode* get_child(const LegionColor c, 
                               RtEvent *defer = NULL, bool can_fail = false);
      void add_child(IndexPartNode *child);
      void remove_child(const LegionColor c);
      size_t get_num_children(void) const;
    public:
      bool are_disjoint(LegionColor c1, LegionColor c2); 
      void record_disjointness(bool disjoint, 
                               LegionColor c1, LegionColor c2);
      void record_remote_child(IndexPartition pid, LegionColor part_color);
    public:
      static void handle_disjointness_test(IndexSpaceNode *parent,
                                           IndexPartNode *left,
                                           IndexPartNode *right); 
    public:
      virtual void send_node(AddressSpaceID target, bool up);
      void remove_send_reference(void);
      static void handle_node_creation(RegionTreeForest *context,
                                       Deserializer &derez, 
                                       AddressSpaceID source);
    public:
      static void handle_node_request(RegionTreeForest *context,
                                      Deserializer &derez,
                                      AddressSpaceID source);
      static void handle_node_return(Deserializer &derez);
      static void handle_node_child_request(RegionTreeForest *context,
                            Deserializer &derez, AddressSpaceID source);
      static void defer_node_child_request(const void *args);
      static void handle_node_child_response(RegionTreeForest *forest,
                                             Deserializer &derez);
      static void handle_colors_request(RegionTreeForest *context,
                            Deserializer &derez, AddressSpaceID source);
      static void handle_colors_response(Deserializer &derez);
      static void handle_index_space_set(RegionTreeForest *forest,
                           Deserializer &derez, AddressSpaceID source);
      static void handle_generate_color_request(RegionTreeForest *forest,
                           Deserializer &derez, AddressSpaceID source);
      static void handle_generate_color_response(Deserializer &derez);
      static void handle_release_color(RegionTreeForest *forest, 
                                       Deserializer &derez);
    public:
      // From IndexSpaceExpression
      virtual ApEvent get_expr_index_space(void *result, TypeTag tag,
                                           bool need_tight_result) = 0;
      virtual Domain get_domain(ApEvent &ready, bool need_tight) = 0;
      virtual bool set_domain(const Domain &domain, AddressSpaceID space,
                              ShardMapping *shard_mapping = NULL) = 0;
      virtual void tighten_index_space(void) = 0;
      virtual bool check_empty(void) = 0;
      virtual void pack_expression(Serializer &rez, AddressSpaceID target) = 0;
      virtual void pack_expression_structure(Serializer &rez,
                                             AddressSpaceID target,
                                             const bool top) = 0;
      virtual void add_expression_reference(bool expr_tree = false);
      virtual bool remove_expression_reference(bool expr_tree = false);
      virtual bool remove_operation(RegionTreeForest *forest);
      virtual IndexSpaceNode* create_node(IndexSpace handle, DistributedID did,
          RtEvent initialized, std::set<RtEvent> *applied,
          const bool notify_remote = true, IndexSpaceExprID expr_id = 0) = 0;
      virtual void create_sharded_alias(IndexSpace alias,DistributedID did) = 0;
      virtual PieceIteratorImpl* create_piece_iterator(const void *piece_list,
                    size_t piece_list_size, IndexSpaceNode *privilege_node) = 0;
    public:
      virtual ApEvent compute_pending_space(Operation *op,
            const std::vector<IndexSpace> &handles, bool is_union) = 0;
      virtual ApEvent compute_pending_space(Operation *op,
                              IndexPartition handle, bool is_union) = 0;
      virtual ApEvent compute_pending_difference(Operation *op, 
          IndexSpace initial, const std::vector<IndexSpace> &handles) = 0;
      virtual void get_index_space_domain(void *realm_is, TypeTag type_tag) = 0;
      virtual size_t get_volume(void) = 0;
      virtual size_t get_num_dims(void) const = 0;
      virtual bool contains_point(const void *realm_point,TypeTag type_tag) = 0;
      virtual bool contains_point(const DomainPoint &point) = 0;
    public:
      virtual LegionColor get_max_linearized_color(void) = 0;
      virtual LegionColor linearize_color(const void *realm_color,
                                          TypeTag type_tag) = 0;
      virtual void delinearize_color(LegionColor color, 
                                     void *realm_color, TypeTag type_tag) = 0;
      virtual bool contains_color(LegionColor color, 
                                  bool report_error = false) = 0;
      virtual void instantiate_colors(std::vector<LegionColor> &colors) = 0;
      virtual Domain get_color_space_domain(void) = 0;
      virtual DomainPoint get_domain_point_color(void) const = 0;
      virtual DomainPoint delinearize_color_to_point(LegionColor c) = 0;
      // Caller takes ownership for the iterator
      virtual ColorSpaceIterator* create_color_space_iterator(void) = 0;
    public:
      bool intersects_with(IndexSpaceNode *rhs,bool compute = true);
      bool intersects_with(IndexPartNode *rhs, bool compute = true);
      bool dominates(IndexSpaceNode *rhs);
      bool dominates(IndexPartNode *rhs);
    public:
      virtual void pack_index_space(Serializer &rez, 
                                    bool include_size) const = 0;
      virtual bool unpack_index_space(Deserializer &derez,
                                      AddressSpaceID source) = 0;
    public:
      virtual ApEvent create_equal_children(Operation *op,
                                            IndexPartNode *partition, 
                                            size_t granularity) = 0;
      virtual ApEvent create_equal_children(Operation *op,
                                            IndexPartNode *partition, 
                                            size_t granularity,
                                            ShardID shard,
                                            size_t total_shards) = 0;
      virtual ApEvent create_by_union(Operation *op,
                                      IndexPartNode *partition,
                                      IndexPartNode *left,
                                      IndexPartNode *right) = 0;
      virtual ApEvent create_by_union(Operation *op,
                                      IndexPartNode *partition,
                                      IndexPartNode *left,
                                      IndexPartNode *right,
                                      ShardID shard,
                                      size_t total_shards) = 0;
      virtual ApEvent create_by_intersection(Operation *op,
                                             IndexPartNode *partition,
                                             IndexPartNode *left,
                                             IndexPartNode *right) = 0;
      virtual ApEvent create_by_intersection(Operation *op,
                                             IndexPartNode *partition,
                                             IndexPartNode *left,
                                             IndexPartNode *right,
                                             ShardID shard,
                                             size_t total_shards) = 0;
      virtual ApEvent create_by_intersection(Operation *op,
                                             IndexPartNode *partition,
                                             // Left is implicit "this"
                                             IndexPartNode *right,
                                             const bool dominates = false) = 0;
      virtual ApEvent create_by_intersection(Operation *op,
                                             IndexPartNode *partition,
                                             // Left is implicit "this"
                                             IndexPartNode *right,
                                             ShardID shard,
                                             size_t total_shards,
                                             const bool dominates = false) = 0;
      virtual ApEvent create_by_difference(Operation *op,
                                           IndexPartNode *partition,
                                           IndexPartNode *left,
                                           IndexPartNode *right) = 0;
      virtual ApEvent create_by_difference(Operation *op,
                                           IndexPartNode *partition,
                                           IndexPartNode *left,
                                           IndexPartNode *right,
                                           ShardID shard,
                                           size_t total_shards) = 0;
      // Called on color space and not parent
      virtual ApEvent create_by_restriction(IndexPartNode *partition,
                                            const void *transform,
                                            const void *extent,
                                            int partition_dim,
                                            ShardID shard,
                                            size_t total_shards) = 0;
      virtual ApEvent create_by_domain(Operation *op,
                                       IndexPartNode *partition,
                                       FutureMapImpl *future_map,
                                       bool perform_intersections,
                                       ShardID shard,
                                       size_t total_shards) = 0;
      virtual ApEvent create_by_weights(Operation *op,
                                        IndexPartNode *partition,
                                        FutureMapImpl *future_map,
                                        size_t granularity,
                                        ShardID shard,
                                        size_t total_shards) = 0;
      virtual ApEvent create_by_field(Operation *op,
                                      IndexPartNode *partition,
                const std::vector<FieldDataDescriptor> &instances,
                                      ApEvent instances_ready) = 0;
      virtual ApEvent create_by_image(Operation *op,
                                      IndexPartNode *partition,
                                      IndexPartNode *projection,
                const std::vector<FieldDataDescriptor> &instances,
                                      ApEvent instances_ready,
                                      ShardID shard,
                                      size_t total_shards) = 0;
      virtual ApEvent create_by_image_range(Operation *op,
                                      IndexPartNode *partition,
                                      IndexPartNode *projection,
                const std::vector<FieldDataDescriptor> &instances,
                                      ApEvent instances_ready,
                                      ShardID shard,
                                      size_t total_shards) = 0;
      virtual ApEvent create_by_preimage(Operation *op,
                                      IndexPartNode *partition,
                                      IndexPartNode *projection,
                const std::vector<FieldDataDescriptor> &instances,
                                      ApEvent instances_ready) = 0;
      virtual ApEvent create_by_preimage_range(Operation *op,
                                      IndexPartNode *partition,
                                      IndexPartNode *projection,
                const std::vector<FieldDataDescriptor> &instances,
                                      ApEvent instances_ready) = 0;
      virtual ApEvent create_association(Operation *op,
                                      IndexSpaceNode *range,
                const std::vector<FieldDataDescriptor> &instances,
                                      ApEvent instances_ready) = 0;
      virtual bool check_field_size(size_t field_size, bool range) = 0;
    public:
      virtual PhysicalInstance create_file_instance(const char *file_name,
				   const std::vector<Realm::FieldID> &field_ids,
                                   const std::vector<size_t> &field_sizes,
                                   legion_file_mode_t file_mode,
                                   ApEvent &ready_event) = 0;
      virtual PhysicalInstance create_hdf5_instance(const char *file_name,
                                   const std::vector<Realm::FieldID> &field_ids,
                                   const std::vector<size_t> &field_sizes,
                                   const std::vector<const char*> &field_files,
                                   const OrderingConstraint &dimension_order,
                                   bool read_only, ApEvent &ready_event) = 0;
      virtual PhysicalInstance create_external_instance(Memory memory,
                             uintptr_t base, Realm::InstanceLayoutGeneric *ilg,
                             ApEvent &ready_event) = 0;
    public:
      virtual void get_launch_space_domain(Domain &launch_domain) = 0;
      virtual void validate_slicing(const std::vector<IndexSpace> &slice_spaces,
                                    MultiTask *task, MapperManager *mapper) = 0;
      virtual void log_launch_space(UniqueID op_id) = 0;
      virtual IndexSpace create_shard_space(ShardingFunction *func, 
                                            ShardID shard,
                                            IndexSpace shard_space) = 0;
      virtual void destroy_shard_domain(const Domain &domain) = 0;
    public:
      const IndexSpace handle;
      IndexPartNode *const parent;
      const ApEvent index_space_ready;
    protected:
      unsigned                  send_references;
      // On the owner node track when the index space is set
      RtUserEvent               realm_index_space_set;
      // Keep track of whether we've tightened these bounds
      RtUserEvent               tight_index_space_set;
      bool                      tight_index_space;
      // Must hold the node lock when accessing the
      // remaining data structures
      std::map<LegionColor,IndexPartNode*> color_map;
      std::map<LegionColor,IndexPartition> remote_colors;
      std::set<RegionNode*> logical_nodes;
      std::set<std::pair<LegionColor,LegionColor> > disjoint_subsets;
      std::set<std::pair<LegionColor,LegionColor> > aliased_subsets;
    };

    /**
     * \class IndexSpaceNodeT
     * A templated class for handling any templated realm calls
     * associated with realm index spaces
     */
    template<int DIM, typename T>
    class IndexSpaceNodeT : public IndexSpaceNode,
                            public LegionHeapify<IndexSpaceNodeT<DIM,T> > {
    public:
      IndexSpaceNodeT(RegionTreeForest *ctx, IndexSpace handle,
                      IndexPartNode *parent, LegionColor color, 
                      const void *bounds, bool is_domain,
                      DistributedID did, ApEvent ready_event,
                      IndexSpaceExprID expr_id, RtEvent init);
      IndexSpaceNodeT(const IndexSpaceNodeT &rhs);
      virtual ~IndexSpaceNodeT(void);
    public:
      IndexSpaceNodeT& operator=(const IndexSpaceNodeT &rhs);
    public:
      ApEvent get_realm_index_space(Realm::IndexSpace<DIM,T> &result,
				    bool need_tight_result);
      bool set_realm_index_space(AddressSpaceID source,
				 const Realm::IndexSpace<DIM,T> &value,
                                 ShardMapping *shard_mapping = NULL);
    public:
      // From IndexSpaceExpression
      virtual ApEvent get_expr_index_space(void *result, TypeTag tag,
                                           bool need_tight_result);
      virtual Domain get_domain(ApEvent &ready, bool need_tight);
      virtual bool set_domain(const Domain &domain, AddressSpaceID space,
                              ShardMapping *shard_mapping = NULL);
      virtual void tighten_index_space(void);
      virtual bool check_empty(void);
      virtual void pack_expression(Serializer &rez, AddressSpaceID target);
      virtual void pack_expression_structure(Serializer &rez,
                                             AddressSpaceID target,
                                             const bool top);
      virtual IndexSpaceNode* create_node(IndexSpace handle, DistributedID did,
          RtEvent initialized, std::set<RtEvent> *applied,
          const bool notify_remote = true, IndexSpaceExprID expr_id = 0);
      virtual void create_sharded_alias(IndexSpace alias, DistributedID did);
      virtual PieceIteratorImpl* create_piece_iterator(const void *piece_list,
                      size_t piece_list_size, IndexSpaceNode *privilege_node);
    public:
      void log_index_space_points(const Realm::IndexSpace<DIM,T> &space) const;
      void log_profiler_index_space_points(
                            const Realm::IndexSpace<DIM,T> &tight_space) const;
    public:
      virtual ApEvent compute_pending_space(Operation *op,
            const std::vector<IndexSpace> &handles, bool is_union);
      virtual ApEvent compute_pending_space(Operation *op,
                             IndexPartition handle, bool is_union);
      virtual ApEvent compute_pending_difference(Operation *op,
          IndexSpace initial, const std::vector<IndexSpace> &handles);
      virtual void get_index_space_domain(void *realm_is, TypeTag type_tag);
      virtual size_t get_volume(void);
      virtual size_t get_num_dims(void) const;
      virtual bool contains_point(const void *realm_point, TypeTag type_tag);
      virtual bool contains_point(const DomainPoint &point);
    public:
      virtual LegionColor get_max_linearized_color(void);
      virtual LegionColor linearize_color(const void *realm_color,
                                          TypeTag type_tag);
      LegionColor linearize_color(Point<DIM,T> color); 
      virtual void delinearize_color(LegionColor color, 
                                     void *realm_color, TypeTag type_tag);
      virtual bool contains_color(LegionColor color,
                                  bool report_error = false);
      virtual void instantiate_colors(std::vector<LegionColor> &colors);
      virtual Domain get_color_space_domain(void);
      virtual DomainPoint get_domain_point_color(void) const;
      virtual DomainPoint delinearize_color_to_point(LegionColor c);
      // Caller takes ownership for the iterator
      virtual ColorSpaceIterator* create_color_space_iterator(void);
    public:
      virtual void pack_index_space(Serializer &rez, bool include_size) const;
      virtual bool unpack_index_space(Deserializer &derez,
                                      AddressSpaceID source);
    public:
      virtual ApEvent create_equal_children(Operation *op,
                                            IndexPartNode *partition, 
                                            size_t granularity);
      virtual ApEvent create_equal_children(Operation *op,
                                            IndexPartNode *partition, 
                                            size_t granularity,
                                            ShardID shard,
                                            size_t total_shards);
      virtual ApEvent create_by_union(Operation *op,
                                      IndexPartNode *partition,
                                      IndexPartNode *left,
                                      IndexPartNode *right);
      virtual ApEvent create_by_union(Operation *op,
                                      IndexPartNode *partition,
                                      IndexPartNode *left,
                                      IndexPartNode *right,
                                      ShardID shard, 
                                      size_t total_shards);
      virtual ApEvent create_by_intersection(Operation *op,
                                             IndexPartNode *partition,
                                             IndexPartNode *left,
                                             IndexPartNode *right);
      virtual ApEvent create_by_intersection(Operation *op,
                                             IndexPartNode *partition,
                                             IndexPartNode *left,
                                             IndexPartNode *right,
                                             ShardID shard,
                                             size_t total_shards);
      virtual ApEvent create_by_intersection(Operation *op,
                                             IndexPartNode *partition,
                                             // Left is implicit "this"
                                             IndexPartNode *right,
                                             const bool dominates = false);
      virtual ApEvent create_by_intersection(Operation *op,
                                             IndexPartNode *partition,
                                             // Left is implicit "this"
                                             IndexPartNode *right,
                                             ShardID shard,
                                             size_t total_shards,
                                             const bool dominates = false);
      virtual ApEvent create_by_difference(Operation *op,
                                           IndexPartNode *partition,
                                           IndexPartNode *left,
                                           IndexPartNode *right);
      virtual ApEvent create_by_difference(Operation *op,
                                           IndexPartNode *partition,
                                           IndexPartNode *left,
                                           IndexPartNode *right,
                                           ShardID shard,
                                           size_t total_shards);
      // Called on color space and not parent
      virtual ApEvent create_by_restriction(IndexPartNode *partition,
                                            const void *transform,
                                            const void *extent,
                                            int partition_dim,
                                            ShardID shard,
                                            size_t total_shards);
      template<int N>
      ApEvent create_by_restriction_helper(IndexPartNode *partition,
                                   const Realm::Matrix<N,DIM,T> &transform,
                                   const Realm::Rect<N,T> &extent,
                                   ShardID shard, size_t total_shards);
      virtual ApEvent create_by_domain(Operation *op,
                                       IndexPartNode *partition,
                                       FutureMapImpl *future_map,
                                       bool perform_intersections,
                                       ShardID shard, size_t total_shards);
      template<int COLOR_DIM, typename COLOR_T>
      ApEvent create_by_domain_helper(Operation *op,
                                      IndexPartNode *partition,
                                      FutureMapImpl *future_map,
                                      bool perform_intersections,
                                      ShardID shard, size_t total_shards);
      virtual ApEvent create_by_weights(Operation *op,
                                        IndexPartNode *partition,
                                        FutureMapImpl *future_map,
                                        size_t granularity,
                                        ShardID shard, size_t total_shards);
      template<int COLOR_DIM, typename COLOR_T>
      ApEvent create_by_weight_helper(Operation *op,
                                      IndexPartNode *partition,
                                      FutureMapImpl *future_map,
                                      size_t granularity,
                                      ShardID shard, size_t total_shards);
      virtual ApEvent create_by_field(Operation *op,
                                      IndexPartNode *partition,
                const std::vector<FieldDataDescriptor> &instances,
                                      ApEvent instances_ready);
      template<int COLOR_DIM, typename COLOR_T>
      ApEvent create_by_field_helper(Operation *op,
                                     IndexPartNode *partition,
                const std::vector<FieldDataDescriptor> &instances,
                                     ApEvent instances_ready);
      virtual ApEvent create_by_image(Operation *op,
                                      IndexPartNode *partition,
                                      IndexPartNode *projection,
                const std::vector<FieldDataDescriptor> &instances,
                                      ApEvent instances_ready,
                                      ShardID shard,
                                      size_t total_shards);
      template<int DIM2, typename T2>
      ApEvent create_by_image_helper(Operation *op,
                                      IndexPartNode *partition,
                                      IndexPartNode *projection,
                const std::vector<FieldDataDescriptor> &instances,
                                      ApEvent instances_ready,
                                      ShardID shard,
                                      size_t total_shards);
      virtual ApEvent create_by_image_range(Operation *op,
                                      IndexPartNode *partition,
                                      IndexPartNode *projection,
                const std::vector<FieldDataDescriptor> &instances,
                                      ApEvent instances_ready,
                                      ShardID shard,
                                      size_t total_shards);
      template<int DIM2, typename T2>
      ApEvent create_by_image_range_helper(Operation *op,
                                      IndexPartNode *partition,
                                      IndexPartNode *projection,
                const std::vector<FieldDataDescriptor> &instances,
                                      ApEvent instances_ready,
                                      ShardID shard,
                                      size_t total_shards);
      virtual ApEvent create_by_preimage(Operation *op,
                                      IndexPartNode *partition,
                                      IndexPartNode *projection,
                const std::vector<FieldDataDescriptor> &instances,
                                      ApEvent instances_ready);
      template<int DIM2, typename T2>
      ApEvent create_by_preimage_helper(Operation *op,
                                      IndexPartNode *partition,
                                      IndexPartNode *projection,
                const std::vector<FieldDataDescriptor> &instances,
                                      ApEvent instances_ready);
      virtual ApEvent create_by_preimage_range(Operation *op,
                                      IndexPartNode *partition,
                                      IndexPartNode *projection,
                const std::vector<FieldDataDescriptor> &instances,
                                      ApEvent instances_ready);
      template<int DIM2, typename T2>
      ApEvent create_by_preimage_range_helper(Operation *op,
                                      IndexPartNode *partition,
                                      IndexPartNode *projection,
                const std::vector<FieldDataDescriptor> &instances,
                                      ApEvent instances_ready);
      virtual ApEvent create_association(Operation *op,
                                      IndexSpaceNode *range,
                const std::vector<FieldDataDescriptor> &instances,
                                      ApEvent instances_ready);
      template<int DIM2, typename T2>
      ApEvent create_association_helper(Operation *op,
                                      IndexSpaceNode *range,
                const std::vector<FieldDataDescriptor> &instances,
                                      ApEvent instances_ready);
      virtual bool check_field_size(size_t field_size, bool range);
    public:
      virtual PhysicalInstance create_file_instance(const char *file_name,
                                   const std::vector<Realm::FieldID> &field_ids,
                                   const std::vector<size_t> &field_sizes,
                                   legion_file_mode_t file_mode, 
                                   ApEvent &ready_event);
      virtual PhysicalInstance create_hdf5_instance(const char *file_name,
                                   const std::vector<Realm::FieldID> &field_ids,
                                   const std::vector<size_t> &field_sizes,
                                   const std::vector<const char*> &field_files,
                                   const OrderingConstraint &dimension_order,
                                   bool read_only, ApEvent &ready_event);
      virtual PhysicalInstance create_external_instance(Memory memory,
                             uintptr_t base, Realm::InstanceLayoutGeneric *ilg,
                             ApEvent &ready_event);
    public:
      virtual ApEvent issue_fill(const PhysicalTraceInfo &trace_info,
                           const std::vector<CopySrcDstField> &dst_fields,
                           const void *fill_value, size_t fill_size,
#ifdef LEGION_SPY
                           UniqueID fill_uid,
                           FieldSpace handle,
                           RegionTreeID tree_id,
#endif
                           ApEvent precondition, PredEvent pred_guard);
      virtual ApEvent issue_copy(const PhysicalTraceInfo &trace_info,
                           const std::vector<CopySrcDstField> &dst_fields,
                           const std::vector<CopySrcDstField> &src_fields,
#ifdef LEGION_SPY
                           RegionTreeID src_tree_id,
                           RegionTreeID dst_tree_id,
#endif
                           ApEvent precondition, PredEvent pred_guard,
                           ReductionOpID redop, bool reduction_fold);
      virtual void construct_indirections(
                           const std::vector<unsigned> &field_indexes,
                           const FieldID indirect_field,
                           const TypeTag indirect_type, const bool is_range,
                           const PhysicalInstance indirect_instance,
                           const LegionVector<
                                  IndirectRecord>::aligned &records,
                           std::vector<void*> &indirections,
                           std::vector<unsigned> &indirect_indexes,
#ifdef LEGION_SPY
                           unsigned unique_indirections_identifier,
                           const ApEvent indirect_inst_event,
#endif
                           const bool possible_out_of_range,
                           const bool possible_aliasing);
      virtual void destroy_indirections(std::vector<void*> &indirections);
      virtual ApEvent issue_indirect(const PhysicalTraceInfo &trace_info,
                           const std::vector<CopySrcDstField> &dst_fields,
                           const std::vector<CopySrcDstField> &src_fields,
                           const std::vector<void*> &indirects,
#ifdef LEGION_SPY
                           unsigned unique_indirections_identifier,
#endif
                           ApEvent precondition, PredEvent pred_guard);
#ifdef LEGION_GPU_REDUCTIONS
      virtual ApEvent gpu_reduction(const PhysicalTraceInfo &trace_info,
                           const std::vector<CopySrcDstField> &dst_fields,
                           const std::vector<CopySrcDstField> &src_fields,
                           Processor gpu, TaskID gpu_task_id,
                           PhysicalManager *dst, PhysicalManager *src,
                           ApEvent precondition, PredEvent pred_guard, 
                           ReductionOpID redop, bool reduction_fold);
#endif
      virtual Realm::InstanceLayoutGeneric* create_layout(
                           const LayoutConstraintSet &constraints,
                           const std::vector<FieldID> &field_ids,
                           const std::vector<size_t> &field_sizes,
                           bool compact,LayoutConstraintKind *unsat_kind = NULL,
                           unsigned *unsat_index = NULL,void **piece_list =NULL, 
                           size_t *piece_list_size = NULL);
    public:
      virtual void get_launch_space_domain(Domain &launch_domain);
      virtual void validate_slicing(const std::vector<IndexSpace> &slice_spaces,
                                    MultiTask *task, MapperManager *mapper);
      virtual void log_launch_space(UniqueID op_id);
      virtual IndexSpace create_shard_space(ShardingFunction *func, 
                                            ShardID shard, 
                                            IndexSpace shard_space);
      virtual void destroy_shard_domain(const Domain &domain);
    public:
      bool contains_point(const Realm::Point<DIM,T> &point);
    protected:
      void compute_linearization_metadata(void);
    protected:
      Realm::IndexSpace<DIM,T> realm_index_space;
    protected: // linearization meta-data, computed on demand
      Realm::Point<DIM,long long> strides;
      Realm::Point<DIM,long long> offset;
      bool linearization_ready;
    public:
      struct CreateByDomainHelper {
      public:
        CreateByDomainHelper(IndexSpaceNodeT<DIM,T> *n,
                             IndexPartNode *p, Operation *o,
                             FutureMapImpl *fm, bool inter,
                             ShardID s, size_t total)
          : node(n), partition(p), op(o), future_map(fm), 
            shard(s), total_shards(total), intersect(inter) { }
      public:
        template<typename COLOR_DIM, typename COLOR_T>
        static inline void demux(CreateByDomainHelper *creator)
        {
          creator->result = creator->node->template 
            create_by_domain_helper<COLOR_DIM::N,COLOR_T>(creator->op,
                creator->partition, creator->future_map, creator->intersect,
                creator->shard, creator->total_shards);
        }
      public:
        IndexSpaceNodeT<DIM,T> *const node;
        IndexPartNode *const partition;
        Operation *const op;
        FutureMapImpl *const future_map;
        const ShardID shard;
        const size_t total_shards;
        const bool intersect;
        ApEvent result;
      };
      struct CreateByWeightHelper {
      public:
        CreateByWeightHelper(IndexSpaceNodeT<DIM,T> *n,
                             IndexPartNode *p, Operation *o,
                             FutureMapImpl *fm, size_t g,
                             ShardID s, size_t total)
          : node(n), partition(p), op(o), future_map(fm), 
            granularity(g), shard(s), total_shards(total) { }
      public:
        template<typename COLOR_DIM, typename COLOR_T>
        static inline void demux(CreateByWeightHelper *creator)
        {
          creator->result = creator->node->template 
            create_by_weight_helper<COLOR_DIM::N,COLOR_T>(creator->op,
                creator->partition, creator->future_map, creator->granularity,
                creator->shard, creator->total_shards);
        }
      public:
        IndexSpaceNodeT<DIM,T> *const node;
        IndexPartNode *const partition;
        Operation *const op;
        FutureMapImpl *const future_map;
        const size_t granularity;
        const ShardID shard;
        const size_t total_shards;
        ApEvent result;
      };
      struct CreateByFieldHelper {
      public:
        CreateByFieldHelper(IndexSpaceNodeT<DIM,T> *n,
                            Operation *o, IndexPartNode *p,
                            const std::vector<FieldDataDescriptor> &i,
                            ApEvent r)
          : node(n), op(o), partition(p), instances(i), ready(r) { }
      public:
        template<typename COLOR_DIM, typename COLOR_T>
        static inline void demux(CreateByFieldHelper *creator)
        {
          creator->result = 
           creator->node->template create_by_field_helper<COLOR_DIM::N,COLOR_T>(
                         creator->op, creator->partition, creator->instances,
                         creator->ready);
        }
      public:
        IndexSpaceNodeT<DIM,T> *node;
        Operation *op;
        IndexPartNode *partition;
        const std::vector<FieldDataDescriptor> &instances;
        ApEvent ready, result;
      };
      struct CreateByImageHelper {
      public:
        CreateByImageHelper(IndexSpaceNodeT<DIM,T> *n,
                            Operation *o, IndexPartNode *p, IndexPartNode *j,
                            const std::vector<FieldDataDescriptor> &i,
                            ApEvent r, ShardID s, size_t t)
          : node(n), op(o), partition(p), projection(j), 
            instances(i), ready(r), shard(s), total_shards(t) { }
      public:
        template<typename DIM2, typename T2>
        static inline void demux(CreateByImageHelper *creator)
        {
          creator->result = 
           creator->node->template create_by_image_helper<DIM2::N,T2>(
               creator->op, creator->partition, creator->projection,
               creator->instances, creator->ready, creator->shard,
               creator->total_shards);
        }
      public:
        IndexSpaceNodeT<DIM,T> *node;
        Operation *op;
        IndexPartNode *partition;
        IndexPartNode *projection;
        const std::vector<FieldDataDescriptor> &instances;
        ApEvent ready, result;
        ShardID shard;
        size_t total_shards;
      };
      struct CreateByImageRangeHelper {
      public:
        CreateByImageRangeHelper(IndexSpaceNodeT<DIM,T> *n,
                            Operation *o, IndexPartNode *p, IndexPartNode *j,
                            const std::vector<FieldDataDescriptor> &i,
                            ApEvent r, ShardID s, size_t t)
          : node(n), op(o), partition(p), projection(j), 
            instances(i), ready(r), shard(s), total_shards(t) { }
      public:
        template<typename DIM2, typename T2>
        static inline void demux(CreateByImageRangeHelper *creator)
        {
          creator->result = creator->node->template 
            create_by_image_range_helper<DIM2::N,T2>(
               creator->op, creator->partition, creator->projection,
               creator->instances, creator->ready, creator->shard,
               creator->total_shards);
        }
      public:
        IndexSpaceNodeT<DIM,T> *node;
        Operation *op;
        IndexPartNode *partition;
        IndexPartNode *projection;
        const std::vector<FieldDataDescriptor> &instances;
        ApEvent ready, result;
        ShardID shard;
        size_t total_shards;
      };
      struct CreateByPreimageHelper {
      public:
        CreateByPreimageHelper(IndexSpaceNodeT<DIM,T> *n,
                            Operation *o, IndexPartNode *p, IndexPartNode *j,
                            const std::vector<FieldDataDescriptor> &i,
                            ApEvent r)
          : node(n), op(o), partition(p), projection(j), 
            instances(i), ready(r) { }
      public:
        template<typename DIM2, typename T2>
        static inline void demux(CreateByPreimageHelper *creator)
        {
          creator->result = 
           creator->node->template create_by_preimage_helper<DIM2::N,T2>(
               creator->op, creator->partition, creator->projection,
               creator->instances, creator->ready);
        }
      public:
        IndexSpaceNodeT<DIM,T> *node;
        Operation *op;
        IndexPartNode *partition;
        IndexPartNode *projection;
        const std::vector<FieldDataDescriptor> &instances;
        ApEvent ready, result;
      };
      struct CreateByPreimageRangeHelper {
      public:
        CreateByPreimageRangeHelper(IndexSpaceNodeT<DIM,T> *n,
                            Operation *o, IndexPartNode *p, IndexPartNode *j,
                            const std::vector<FieldDataDescriptor> &i,
                            ApEvent r)
          : node(n), op(o), partition(p), projection(j), 
            instances(i), ready(r) { }
      public:
        template<typename DIM2, typename T2>
        static inline void demux(CreateByPreimageRangeHelper *creator)
        {
          creator->result = creator->node->template 
            create_by_preimage_range_helper<DIM2::N,T2>(
               creator->op, creator->partition, creator->projection,
               creator->instances, creator->ready);
        }
      public:
        IndexSpaceNodeT<DIM,T> *node;
        Operation *op;
        IndexPartNode *partition;
        IndexPartNode *projection;
        const std::vector<FieldDataDescriptor> &instances;
        ApEvent ready, result;
      };
      struct CreateAssociationHelper {
      public:
        CreateAssociationHelper(IndexSpaceNodeT<DIM,T> *n,
                            Operation *o, IndexSpaceNode *g,
                            const std::vector<FieldDataDescriptor> &i,
                            ApEvent r)
          : node(n), op(o), range(g), instances(i), ready(r) { }
      public:
        template<typename DIM2, typename T2>
        static inline void demux(CreateAssociationHelper *creator)
        {
          creator->result = creator->node->template 
            create_association_helper<DIM2::N,T2>(
               creator->op, creator->range, creator->instances, creator->ready);
        }
      public:
        IndexSpaceNodeT<DIM,T> *node;
        Operation *op;
        IndexSpaceNode *range;
        const std::vector<FieldDataDescriptor> &instances;
        ApEvent ready, result;
      };
    };

    /**
     * \class ColorSpaceIterator
     * A helper class for iterating over sparse color spaces
     * It can be used for non-sparse spaces as well, but we
     * usually have more efficient ways of iterating over those
     */
    class ColorSpaceIterator {
    public:
      virtual ~ColorSpaceIterator(void) { }
    public:
      virtual bool is_valid(void) const = 0;
      virtual LegionColor yield_color(void) = 0;
    };

    template<int DIM, typename T>
    class ColorSpaceIteratorT : public ColorSpaceIterator, 
                                public PointInDomainIterator<DIM,T> {
    public:
      ColorSpaceIteratorT(const DomainT<DIM,T> &d,
                          IndexSpaceNodeT<DIM,T> *color_space);
      virtual ~ColorSpaceIteratorT(void) { }
    public:
      virtual bool is_valid(void) const;
      virtual LegionColor yield_color(void);
    public:
      IndexSpaceNodeT<DIM,T> *const color_space;
    };

    /**
     * \class IndexSpaceCreator
     * A small helper class for creating templated index spaces
     */
    class IndexSpaceCreator {
    public:
      IndexSpaceCreator(RegionTreeForest *f, IndexSpace s, const void *b,
                        bool is_dom, IndexPartNode *p, LegionColor c, 
                        DistributedID d, ApEvent r, IndexSpaceExprID e,
                        RtEvent init)
        : forest(f), space(s), bounds(b), is_domain(is_dom), parent(p), 
          color(c), did(d), ready(r), expr_id(e), initialized(init), 
          result(NULL) { }
    public:
      template<typename N, typename T>
      static inline void demux(IndexSpaceCreator *creator)
      {
        creator->result = new IndexSpaceNodeT<N::N,T>(creator->forest,
            creator->space, creator->parent, creator->color, creator->bounds,
            creator->is_domain, creator->did, creator->ready, 
            creator->expr_id, creator->initialized);
      }
    public:
      RegionTreeForest *const forest;
      const IndexSpace space; 
      const void *const bounds;
      const bool is_domain;
      IndexPartNode *const parent;
      const LegionColor color;
      const DistributedID did;
      const ApEvent ready;
      const IndexSpaceExprID expr_id;
      const RtEvent initialized;
      IndexSpaceNode *result;
    };

    /**
     * \class PartitionTracker
     * This is a small helper class that is used for figuring out
     * when to remove references to LogicalPartition objects. We
     * want to remove the references as soon as either the index
     * partition is destroyed or the logical region is destroyed.
     * We use this class to detect which one occurs first.
     */
    class PartitionTracker : public Collectable {
    public:
      PartitionTracker(PartitionNode *part);
      PartitionTracker(const PartitionTracker &rhs);
      ~PartitionTracker(void) { }
    public:
      PartitionTracker& operator=(const PartitionTracker &rhs);
    public:
      bool can_prune(void);
      bool remove_partition_reference(ReferenceMutator *mutator);
    private:
      PartitionNode *volatile partition;
    };

    /**
     * \class IndexPartNode
     * A node for representing a generic index partition.
     */
    class IndexPartNode : public IndexTreeNode {
    public:
      struct DisjointnessArgs : public LgTaskArgs<DisjointnessArgs> {
      public:
        static const LgTaskID TASK_ID = LG_DISJOINTNESS_TASK_ID;
      public:
        DisjointnessArgs(IndexPartition p, ValueBroadcast<bool> *c, bool own)
          : LgTaskArgs<DisjointnessArgs>(implicit_provenance),
            pid(p), disjointness_collective(c), owner(own) { }
      public:
        const IndexPartition pid;
        ValueBroadcast<bool> *const disjointness_collective;
        const bool owner;
      };
    public:
      struct DynamicIndependenceArgs : 
        public LgTaskArgs<DynamicIndependenceArgs> {
      public:
        static const LgTaskID TASK_ID = LG_SPACE_INDEPENDENCE_TASK_ID;
      public:
        DynamicIndependenceArgs(IndexPartNode *par, 
                                IndexSpaceNode *l, IndexSpaceNode *r)
          : LgTaskArgs<DynamicIndependenceArgs>(implicit_provenance),
            parent(par), left(l), right(r) { }
      public:
        IndexPartNode *const parent;
        IndexSpaceNode *const left, *const right;
      };
      struct SemanticRequestArgs : public LgTaskArgs<SemanticRequestArgs> {
      public:
        static const LgTaskID TASK_ID = LG_INDEX_PART_SEMANTIC_INFO_REQ_TASK_ID;
      public:
        SemanticRequestArgs(IndexPartNode *proxy, 
                            SemanticTag t, AddressSpaceID src)
          : LgTaskArgs<SemanticRequestArgs>(implicit_provenance),
            proxy_this(proxy), tag(t), source(src) { }
      public:
        IndexPartNode *const proxy_this;
        const SemanticTag tag;
        const AddressSpaceID source;
      };
      struct DeferChildArgs : public LgTaskArgs<DeferChildArgs> {
      public:
        static const LgTaskID TASK_ID = LG_INDEX_PART_DEFER_CHILD_TASK_ID;
      public:
        DeferChildArgs(IndexPartNode *proxy, LegionColor child,
                       IndexSpace *tar, RtUserEvent trig, AddressSpaceID src)
          : LgTaskArgs<DeferChildArgs>(implicit_provenance),
            proxy_this(proxy), child_color(child), target(tar),
            to_trigger(trig), source(src) { }
      public:
        IndexPartNode *const proxy_this;
        const LegionColor child_color;
        IndexSpace *const target;
        const RtUserEvent to_trigger;
        const AddressSpaceID source;
      };
      class RemoteDisjointnessFunctor {
      public:
        RemoteDisjointnessFunctor(Serializer &r, Runtime *rt, ShardMapping *m);
      public:
        void apply(AddressSpaceID target);
      public:
        Serializer &rez;
        Runtime *const runtime;
        std::set<AddressSpaceID> skip_shard_spaces;
      };
      class InvalidFunctor {
      public:
        InvalidFunctor(IndexPartNode *n, ReferenceMutator *m)
          : node(n), mutator(m) { }
      public:
        void apply(AddressSpaceID target);
      public:
        IndexPartNode *const node;
        ReferenceMutator *const mutator;
      }; 
    public:
      IndexPartNode(RegionTreeForest *ctx, IndexPartition p,
                    IndexSpaceNode *par, IndexSpaceNode *color_space,
                    LegionColor c, bool disjoint, int complete,
                    DistributedID did, ApEvent partition_ready, 
                    ApBarrier partial_pending, RtEvent initialized,
                    ShardMapping *mapping);
      IndexPartNode(RegionTreeForest *ctx, IndexPartition p,
                    IndexSpaceNode *par, IndexSpaceNode *color_space,
                    LegionColor c, RtEvent disjointness_ready,
                    int complete, DistributedID did,
                    ApEvent partition_ready, ApBarrier partial_pending,
                    RtEvent initialized, ShardMapping *mapping);
      IndexPartNode(const IndexPartNode &rhs);
      virtual ~IndexPartNode(void);
    public:
      IndexPartNode& operator=(const IndexPartNode &rhs);
    public:
      virtual void notify_valid(ReferenceMutator *mutator);
      virtual void notify_invalid(ReferenceMutator *mutator);
      virtual void notify_inactive(ReferenceMutator *mutator);
    public:
      virtual bool is_index_space_node(void) const;
#ifdef DEBUG_LEGION
      virtual IndexSpaceNode* as_index_space_node(void);
      virtual IndexPartNode* as_index_part_node(void);
#endif
      virtual AddressSpaceID get_owner_space(void) const;
      static AddressSpaceID get_owner_space(IndexPartition handle, Runtime *rt);
    public:
      virtual IndexTreeNode* get_parent(void) const;
      virtual void get_colors(std::vector<LegionColor> &colors);
    public:
      virtual void send_semantic_request(AddressSpaceID target, 
           SemanticTag tag, bool can_fail, bool wait_until, RtUserEvent ready);
      virtual void send_semantic_info(AddressSpaceID target, SemanticTag tag,
                             const void *buffer, size_t size, bool is_mutable,
                             RtUserEvent ready = RtUserEvent::NO_RT_USER_EVENT);
      void process_semantic_request(SemanticTag tag, AddressSpaceID source,
                            bool can_fail, bool wait_until, RtUserEvent ready);
      static void handle_semantic_request(RegionTreeForest *forest,
                                   Deserializer &derez, AddressSpaceID source);
      static void handle_semantic_info(RegionTreeForest *forest,
                                   Deserializer &derez, AddressSpaceID source);
    public:
      bool has_color(const LegionColor c);
      IndexSpaceNode* get_child(const LegionColor c, RtEvent *defer = NULL);
      void add_child(IndexSpaceNode *child);
      void add_tracker(PartitionTracker *tracker); 
      size_t get_num_children(void) const;
      void compute_disjointness(ValueBroadcast<bool> *collective, bool owner);
      void get_subspace_preconditions(std::set<ApEvent> &preconditions);
    public:
      bool is_disjoint(bool from_app = false);
      bool are_disjoint(LegionColor c1, LegionColor c2,
                        bool force_compute = false);
      void record_disjointness(bool disjoint,
                               LegionColor c1, LegionColor c2);
      bool is_complete(bool from_app = false, bool false_if_not_ready = false);
      IndexSpaceExpression* get_union_expression(bool check_complete=true);
      void record_remote_disjoint_ready(RtUserEvent ready);
      void record_remote_disjoint_result(const bool disjoint_result);
    public:
      ApEvent create_equal_children(Operation *op, size_t granularity,
                                    ShardID shard, size_t total_shards);
      ApEvent create_by_weights(Operation *op, const FutureMap &weights,
                  size_t granularity, ShardID shard, size_t total_shards);
      ApEvent create_by_union(Operation *Op,
                              IndexPartNode *left, IndexPartNode *right,
                              ShardID shard, size_t total_shards);
      ApEvent create_by_intersection(Operation *op,
                              IndexPartNode *left, IndexPartNode *right,
                              ShardID shard, size_t total_shards);
      ApEvent create_by_intersection(Operation *op, IndexPartNode *original,
                                     const bool dominates,
                                     ShardID shard, size_t total_shards);
      ApEvent create_by_difference(Operation *op,
                              IndexPartNode *left, IndexPartNode *right,
                              ShardID shard, size_t total_shards);
      ApEvent create_by_restriction(const void *transform, const void *extent,
                                    ShardID shard, size_t total_shards);
      ApEvent create_by_domain(FutureMapImpl *future_map);
    public:
      bool compute_complete(void);
      bool intersects_with(IndexSpaceNode *other, bool compute = true);
      bool intersects_with(IndexPartNode *other, bool compute = true); 
      bool dominates(IndexSpaceNode *other);
      bool dominates(IndexPartNode *other);
    public:
      static void handle_disjointness_computation(const void *args, 
                                                  RegionTreeForest *forest);
      static void handle_disjointness_test(IndexPartNode *parent,
                                           IndexSpaceNode *left,
                                           IndexSpaceNode *right);
    public:
      virtual void send_node(AddressSpaceID target, bool up);
      static void handle_node_creation(RegionTreeForest *context,
                                       Deserializer &derez, 
                                       AddressSpaceID source);
    public:
      static void handle_node_request(RegionTreeForest *context,
                                      Deserializer &derez,
                                      AddressSpaceID source);
      static void handle_node_return(Deserializer &derez);
      static void handle_node_child_request(
          RegionTreeForest *forest, Deserializer &derez, AddressSpaceID source);
      static void defer_node_child_request(const void *args);
      static void handle_node_child_response(RegionTreeForest *forest,
                                             Deserializer &derez);
      static void handle_node_disjoint_update(RegionTreeForest *forest,
                                              Deserializer &derez);
      static void handle_notification(RegionTreeForest *context, 
                                      Deserializer &derez);
    public:
      const IndexPartition handle;
      IndexSpaceNode *const parent;
      IndexSpaceNode *const color_space;
      const LegionColor total_children;
      const LegionColor max_linearized_color;
      const ApEvent partition_ready;
      const ApBarrier partial_pending;
      ShardMapping *const shard_mapping;
    protected:
      RtEvent disjoint_ready;
      bool disjoint;
    protected:
      bool has_complete, complete;
#ifdef DEBUG_LEGION
      bool first_valid;                      
#endif
      volatile IndexSpaceExpression *union_expr;
    protected:
      // Must hold the node lock when accessing
      // the remaining data structures
      std::map<LegionColor,IndexSpaceNode*> color_map;
      std::map<LegionColor,RtUserEvent> pending_child_map;
      std::set<std::pair<LegionColor,LegionColor> > disjoint_subspaces;
      std::set<std::pair<LegionColor,LegionColor> > aliased_subspaces;
      std::list<PartitionTracker*> partition_trackers;
    protected:
      // Support for remote disjoint events being stored
      RtUserEvent remote_disjoint_ready;
    }; 

    /**
     * \class IndexPartNodeT
     * A template class for handling any templated realm calls
     * associated with realm index spaces
     */
    template<int DIM, typename T>
    class IndexPartNodeT : public IndexPartNode,
                           public LegionHeapify<IndexPartNodeT<DIM,T> > {
    public:
      IndexPartNodeT(RegionTreeForest *ctx, IndexPartition p,
                     IndexSpaceNode *par, IndexSpaceNode *color_space,
                     LegionColor c, bool disjoint, int complete,
                     DistributedID did, ApEvent partition_ready, 
                     ApBarrier pending, RtEvent initialized,
                     ShardMapping *shard_mapping);
      IndexPartNodeT(RegionTreeForest *ctx, IndexPartition p,
                     IndexSpaceNode *par, IndexSpaceNode *color_space,
                     LegionColor c, RtEvent disjointness_ready,
                     int complete, DistributedID did,
                     ApEvent partition_ready, ApBarrier pending,
                     RtEvent initialized, ShardMapping *shard_mapping);
      IndexPartNodeT(const IndexPartNodeT &rhs);
      virtual ~IndexPartNodeT(void);
    public:
      IndexPartNodeT& operator=(const IndexPartNodeT &rhs);
    };

    /**
     * \class IndexPartCreator
     * A msall helper class for creating templated index partitions
     */
    class IndexPartCreator {
    public:
      IndexPartCreator(RegionTreeForest *f, IndexPartition p,
                       IndexSpaceNode *par, IndexSpaceNode *cs,
                       LegionColor c, bool d, int k, DistributedID id,
                       ApEvent r, ApBarrier pend, RtEvent initialized, 
                       ShardMapping *m)
        : forest(f), partition(p), parent(par), color_space(cs),
          color(c), disjoint(d), complete(k), did(id), ready(r), 
          pending(pend), init(initialized), mapping(m) { }
      IndexPartCreator(RegionTreeForest *f, IndexPartition p,
                       IndexSpaceNode *par, IndexSpaceNode *cs,
                       LegionColor c, RtEvent d, int k, DistributedID id,
                       ApEvent r, ApBarrier pend, RtEvent initialized,
                       ShardMapping *m)
        : forest(f), partition(p), parent(par), color_space(cs),
          color(c), disjoint(false), complete(k), disjoint_ready(d),
          did(id), ready(r), pending(pend), init(initialized), mapping(m) { }
    public:
      template<typename N, typename T>
      static inline void demux(IndexPartCreator *creator)
      {
        if (creator->disjoint_ready.exists()) 
          creator->result = new IndexPartNodeT<N::N,T>(creator->forest,
              creator->partition, creator->parent, creator->color_space,
              creator->color, creator->disjoint_ready, creator->complete, 
              creator->did, creator->ready, creator->pending, creator->init,
              creator->mapping);
        else
          creator->result = new IndexPartNodeT<N::N,T>(creator->forest,
              creator->partition, creator->parent, creator->color_space,
              creator->color, creator->disjoint, creator->complete,
              creator->did, creator->ready, creator->pending, creator->init,
              creator->mapping);
      }
    public:
      RegionTreeForest *const forest;
      const IndexPartition partition;
      IndexSpaceNode *const parent;
      IndexSpaceNode *const color_space;
      const LegionColor color;
      const bool disjoint;
      const int complete;
      const RtEvent disjoint_ready;
      const DistributedID did;
      const ApEvent ready;
      const ApBarrier pending;
      const RtEvent init;
      ShardMapping *const mapping;
      IndexPartNode *result;
    };

    /**
     * \class FieldSpaceNode
     * Represent a generic field space that can be
     * pointed at by nodes in the region trees.
     */
    class FieldSpaceNode : 
      public LegionHeapify<FieldSpaceNode>, public DistributedCollectable {
    public:
      enum FieldAllocationState {
        FIELD_ALLOC_INVALID, // field_infos is invalid
        FIELD_ALLOC_READ_ONLY, // field_infos is valid and read-only
        FIELD_ALLOC_PENDING, // about to have allocation privileges (owner-only)
        FIELD_ALLOC_EXCLUSIVE, // field_infos is valid and can allocate
        FIELD_ALLOC_COLLECTIVE,// same as above but exactly one total CR context
      };
    public:
      struct FieldInfo {
      public:
        FieldInfo(void) : field_size(0), idx(0), serdez_id(0),
                          collective(false), local(false) { }
        FieldInfo(size_t size, unsigned id, CustomSerdezID sid, 
                  bool loc = false, bool collect = false)
          : field_size(size), idx(id), serdez_id(sid), 
            collective(collect), local(loc) { }
        FieldInfo(ApEvent ready, unsigned id, CustomSerdezID sid,
                  bool loc = false, bool collect = false)
          : field_size(0), size_ready(ready), idx(id), serdez_id(sid), 
            collective(collect), local(loc) { }
      public:
        size_t field_size;
        ApEvent size_ready;
        unsigned idx;
        CustomSerdezID serdez_id;
        bool collective;
        bool local;
      };
      struct FindTargetsFunctor {
      public:
        FindTargetsFunctor(std::deque<AddressSpaceID> &t)
          : targets(t) { }
      public:
        void apply(AddressSpaceID target);
      private:
        std::deque<AddressSpaceID> &targets;
      };
      struct SemanticRequestArgs : public LgTaskArgs<SemanticRequestArgs> {
      public:
        static const LgTaskID TASK_ID = 
          LG_FIELD_SPACE_SEMANTIC_INFO_REQ_TASK_ID;
      public:
        SemanticRequestArgs(FieldSpaceNode *proxy, 
                            SemanticTag t, AddressSpaceID src)
          : LgTaskArgs<SemanticRequestArgs>(implicit_provenance),
            proxy_this(proxy), tag(t), source(src) { }
      public:
        FieldSpaceNode *const proxy_this;
        const SemanticTag tag;
        const AddressSpaceID source;
      };
      struct SemanticFieldRequestArgs : 
        public LgTaskArgs<SemanticFieldRequestArgs> {
      public:
        static const LgTaskID TASK_ID = 
          LG_FIELD_SEMANTIC_INFO_REQ_TASK_ID;
      public:
        SemanticFieldRequestArgs(FieldSpaceNode *proxy, FieldID f,
                                 SemanticTag t, AddressSpaceID src)
          : LgTaskArgs<SemanticFieldRequestArgs>(implicit_provenance),
            proxy_this(proxy), fid(f), tag(t), source(src) { }
      public:
        FieldSpaceNode *const proxy_this;
        const FieldID fid;
        const SemanticTag tag;
        const AddressSpaceID source;
      };
      struct DeferRequestFieldInfoArgs : 
        public LgTaskArgs<DeferRequestFieldInfoArgs> {
      public:
        static const LgTaskID TASK_ID = LG_DEFER_FIELD_INFOS_TASK_ID;
      public:
        DeferRequestFieldInfoArgs(const FieldSpaceNode *n, 
            std::map<FieldID,FieldInfo> *c, AddressSpaceID src, RtUserEvent t)
          : LgTaskArgs<DeferRequestFieldInfoArgs>(implicit_provenance),
            proxy_this(n), copy(c), source(src), to_trigger(t) { }
      public:
        const FieldSpaceNode *const proxy_this;
        std::map<FieldID,FieldInfo> *const copy;
        const AddressSpaceID source;
        const RtUserEvent to_trigger;
      };
    public:
      FieldSpaceNode(FieldSpace sp, RegionTreeForest *ctx, DistributedID did,
                     RtEvent initialized, ShardMapping *shard_mapping);
      FieldSpaceNode(FieldSpace sp, RegionTreeForest *ctx, DistributedID did,
                     RtEvent initialized, Deserializer &derez);
      FieldSpaceNode(const FieldSpaceNode &rhs);
      virtual ~FieldSpaceNode(void);
    public:
      FieldSpaceNode& operator=(const FieldSpaceNode &rhs);
      AddressSpaceID get_owner_space(void) const; 
      static AddressSpaceID get_owner_space(FieldSpace handle, Runtime *rt);
    public:
      virtual void notify_active(ReferenceMutator *mutator) { }
      virtual void notify_inactive(ReferenceMutator *mutator) { }
      virtual void notify_valid(ReferenceMutator *mutator);
      virtual void notify_invalid(ReferenceMutator *mutator);
    public:
      void attach_semantic_information(SemanticTag tag, AddressSpaceID source,
            const void *buffer, size_t size, bool is_mutable, bool local_only);
      void attach_semantic_information(FieldID fid, SemanticTag tag,
                                       AddressSpaceID source,
                                       const void *buffer, size_t size,
                                       bool is_mutable, bool local_only);
      bool retrieve_semantic_information(SemanticTag tag,
             const void *&result, size_t &size, bool can_fail, bool wait_until);
      bool retrieve_semantic_information(FieldID fid, SemanticTag tag,
             const void *&result, size_t &size, bool can_fail, bool wait_until);
      void send_semantic_info(AddressSpaceID target, SemanticTag tag,
                             const void *result, size_t size, bool is_mutable,
                             RtUserEvent ready = RtUserEvent::NO_RT_USER_EVENT);
      void send_semantic_field_info(AddressSpaceID target, FieldID fid,
            SemanticTag tag, const void *result, size_t size, bool is_mutable,
            RtUserEvent ready = RtUserEvent::NO_RT_USER_EVENT);
      void process_semantic_request(SemanticTag tag, AddressSpaceID source,
                             bool can_fail, bool wait_until, RtUserEvent ready);
      void process_semantic_field_request(FieldID fid, SemanticTag tag, 
      AddressSpaceID source, bool can_fail, bool wait_until, RtUserEvent ready);
      static void handle_semantic_request(RegionTreeForest *forest,
                                   Deserializer &derez, AddressSpaceID source);
      static void handle_field_semantic_request(RegionTreeForest *forest,
                                   Deserializer &derez, AddressSpaceID source);
      static void handle_semantic_info(RegionTreeForest *forest,
                                   Deserializer &derez, AddressSpaceID source);
      static void handle_field_semantic_info(RegionTreeForest *forest,
                                   Deserializer &derez, AddressSpaceID source);
    public:
      RtEvent create_allocator(AddressSpaceID source,
          RtUserEvent ready = RtUserEvent::NO_RT_USER_EVENT,
          bool sharded_owner_context = false, bool owner_shard = false);
      RtEvent destroy_allocator(AddressSpaceID source,
          bool sharded_owner_context = false, bool owner_shard = false);
    public:
      void initialize_fields(const std::vector<size_t> &sizes,
                             const std::vector<FieldID> &resulting_fields,
                             CustomSerdezID serdez_id, bool collective = false);
      void initialize_fields(ApEvent sizes_ready,
                             const std::vector<FieldID> &resulting_fields,
                             CustomSerdezID serdez_id, bool collective = false);
      RtEvent allocate_field(FieldID fid, size_t size,
                             CustomSerdezID serdez_id,
                             bool sharded_non_owner = false);
      RtEvent allocate_field(FieldID fid, ApEvent size_ready,
                             CustomSerdezID serdez_id,
                             bool sharded_non_owner = false);
      RtEvent allocate_fields(const std::vector<size_t> &sizes,
                              const std::vector<FieldID> &fids,
                              CustomSerdezID serdez_id,
                              bool sharded_non_owner = false);
      RtEvent allocate_fields(ApEvent sizes_ready,
                              const std::vector<FieldID> &fids,
                              CustomSerdezID serdez_id,
                              bool sharded_non_owner = false);
      void update_field_size(FieldID fid, size_t field_size, 
          std::set<RtEvent> &update_events, AddressSpaceID source);
      void free_field(FieldID fid, AddressSpaceID source,
                       std::set<RtEvent> &applied,
                       bool sharded_non_owner = false);
      void free_fields(const std::vector<FieldID> &to_free,
                       AddressSpaceID source, std::set<RtEvent> &applied,
                       bool sharded_non_owner = false);
      void free_field_indexes(const std::vector<FieldID> &to_free,
                              RtEvent freed_event,
                              bool sharded_non_owner = false); 
    public:
      bool allocate_local_fields(const std::vector<FieldID> &fields,
                                 const std::vector<size_t> &sizes,
                                 CustomSerdezID serdez_id,
                                 const std::set<unsigned> &indexes,
                                 std::vector<unsigned> &new_indexes);
      void free_local_fields(const std::vector<FieldID> &to_free,
                             const std::vector<unsigned> &indexes,
                             const bool collective);
      void update_local_fields(const std::vector<FieldID> &fields,
                               const std::vector<size_t> &sizes,
                               const std::vector<CustomSerdezID> &serdez_ids,
                               const std::vector<unsigned> &indexes);
      void remove_local_fields(const std::vector<FieldID> &to_removes);
    public:
      void update_creation_set(const ShardMapping &mapping);
    public:
      bool has_field(FieldID fid);
      size_t get_field_size(FieldID fid);
      void get_all_fields(std::vector<FieldID> &to_set);
      void get_all_regions(std::set<LogicalRegion> &regions);
      void get_field_set(const FieldMask &mask, TaskContext *context,
                         std::set<FieldID> &to_set) const;
      void get_field_set(const FieldMask &mask, TaskContext *context,
                         std::vector<FieldID> &to_set) const;
      void get_field_set(const FieldMask &mask,
          const std::set<FieldID> &basis, std::set<FieldID> &to_set) const;
    public:
      FieldMask get_field_mask(const std::set<FieldID> &fields) const;
      unsigned get_field_index(FieldID fid) const;
      void get_field_indexes(const std::vector<FieldID> &fields,
                             std::vector<unsigned> &indexes) const;
    public:
      void compute_field_layout(const std::vector<FieldID> &create_fields,
                                std::vector<size_t> &field_sizes,
                                std::vector<unsigned> &mask_index_map,
                                std::vector<CustomSerdezID> &serdez,
                                FieldMask &instance_mask);
    public:
      InstanceRef create_external_instance(
            const std::vector<FieldID> &fields, RegionNode *node, AttachOp *op);
      PhysicalManager* create_external_manager(PhysicalInstance inst,
            ApEvent ready_event, size_t instance_footprint, 
            LayoutConstraintSet &constraints, 
            const std::vector<FieldID> &field_set,
            const std::vector<size_t> &field_sizes, const FieldMask &file_mask,
            const std::vector<unsigned> &mask_index_map,
            RegionNode *node, const std::vector<CustomSerdezID> &serdez);
      static void handle_external_create_request(Deserializer &derez,
                                Runtime *runtime, AddressSpaceID source);
      static void handle_external_create_response(Deserializer &derez);
    public:
      LayoutDescription* find_layout_description(const FieldMask &field_mask,
                     unsigned num_dims, const LayoutConstraintSet &constraints);
      LayoutDescription* find_layout_description(const FieldMask &field_mask,
                                                LayoutConstraints *constraints);
      LayoutDescription* create_layout_description(const FieldMask &layout_mask,
                                                   const unsigned total_dims,
                                                 LayoutConstraints *constraints,
                                           const std::vector<unsigned> &indexes,
                                           const std::vector<FieldID> &fids,
                                           const std::vector<size_t> &sizes,
                                     const std::vector<CustomSerdezID> &serdez);
      LayoutDescription* register_layout_description(LayoutDescription *desc);
    public:
      void send_node(AddressSpaceID target);
      static void handle_node_creation(RegionTreeForest *context,
                                       Deserializer &derez, 
                                       AddressSpaceID target);
    public:
      static void handle_node_request(RegionTreeForest *context,
                                      Deserializer &derez,
                                      AddressSpaceID source);
      static void handle_node_return(Deserializer &derez);
      static void handle_allocator_request(RegionTreeForest *forest,
                                           Deserializer &derez,
                                           AddressSpaceID source);
      static void handle_allocator_response(RegionTreeForest *forest,
                                            Deserializer &derez);
      static void handle_allocator_invalidation(RegionTreeForest *forest,
                                                Deserializer &derez);
      static void handle_allocator_flush(RegionTreeForest *forest, 
                                         Deserializer &derez);
      static void handle_allocator_free(RegionTreeForest *forest,
                                        Deserializer &derez,
                                        AddressSpaceID source);
      static void handle_infos_request(RegionTreeForest *forest,
                                       Deserializer &derez);
      static void handle_infos_response(RegionTreeForest *forest,
                                        Deserializer &derez);
    public:
      static void handle_remote_instance_creation(RegionTreeForest *forest,
                                Deserializer &derez, AddressSpaceID source);
      static void handle_remote_reduction_creation(RegionTreeForest *forest,
                                Deserializer &derez, AddressSpaceID source);
    public:
      static void handle_alloc_request(RegionTreeForest *forest,
                                       Deserializer &derez);
      static void handle_field_free(RegionTreeForest *forest,
                                    Deserializer &derez, AddressSpaceID source);
      static void handle_field_free_indexes(RegionTreeForest *forest,
                                            Deserializer &derez);
      static void handle_layout_invalidation(RegionTreeForest *forest,
                                             Deserializer &derez,
                                             AddressSpaceID source);
      static void handle_local_alloc_request(RegionTreeForest *forest,
                                             Deserializer &derez,
                                             AddressSpaceID source);
      static void handle_local_alloc_response(Deserializer &derez);
      static void handle_local_free(RegionTreeForest *forest,
                                    Deserializer &derez);
      static void handle_field_size_update(RegionTreeForest *forest,
                                           Deserializer &derez, 
                                           AddressSpaceID source);
      static void handle_defer_infos_request(const void *args);
    public:
      // Help with debug printing
      char* to_string(const FieldMask &mask, TaskContext *ctx) const;
    protected:
      // Assume we are already holding the node lock
      // when calling these methods
      int allocate_index(RtEvent &ready_event, bool initializing = false);
      void free_index(unsigned index, RtEvent free_event);
      void invalidate_layouts(unsigned index, std::set<RtEvent> &applied,
                              AddressSpaceID source, bool need_lock = true);
    protected:
      RtEvent request_field_infos_copy(std::map<FieldID,FieldInfo> *copy,
          AddressSpaceID source, 
          RtUserEvent to_trigger = RtUserEvent::NO_RT_USER_EVENT) const;
      void record_read_only_infos(const std::map<FieldID,FieldInfo> &infos);
      void process_allocator_response(Deserializer &derez);
      void process_allocator_invalidation(RtUserEvent done, 
                                          bool flush, bool merge);
      void process_allocator_flush(Deserializer &derez);
      void process_allocator_free(Deserializer &derez, AddressSpaceID source);
    protected:
      bool allocate_local_indexes(CustomSerdezID serdez,
            const std::vector<size_t> &sizes,
            const std::set<unsigned> &current_indexes,
                  std::vector<unsigned> &new_indexes);
    public:
      const FieldSpace handle;
      RegionTreeForest *const context;
      RtEvent initialized;
    private:
      mutable LocalLock node_lock;
      std::map<FieldID,FieldInfo> field_infos; // depends on allocation_state
      // Local field sizes
      std::vector<std::pair<size_t,CustomSerdezID> > local_index_infos;
    private:
      // Keep track of the layouts associated with this field space
      // Index them by their hash of their field mask to help
      // differentiate them.
      std::map<LEGION_FIELD_MASK_FIELD_TYPE,LegionList<LayoutDescription*,
                          LAYOUT_DESCRIPTION_ALLOC>::tracked> layouts;
    private:
      LegionMap<SemanticTag,SemanticInfo>::aligned semantic_info;
      LegionMap<std::pair<FieldID,SemanticTag>,SemanticInfo>::aligned 
                                                    semantic_field_info;
    private:
      // Track which node is the owner for allocation privileges
      FieldAllocationState allocation_state;
      // For all normal (aka non-local) fields we track which indexes in the 
      // field mask have not been allocated. Only valid on the allocation owner
      FieldMask unallocated_indexes;
      // Use a list here so that we cycle through all the indexes
      // that have been freed before we reuse to avoid false aliasing
      // We may pull things out from the middle though
      std::list<std::pair<unsigned,RtEvent> > available_indexes;
      // Keep track of the nodes with remote copies of field_infos
      mutable std::set<AddressSpaceID> remote_field_infos;
      // An event for recording when we are available for allocation
      // on the owner node in the case we had to send invalidations
      RtEvent pending_field_allocation;
      // Total number of outstanding allocators
      unsigned outstanding_allocators;
      // Total number of outstanding invalidations (owner node only)
      unsigned outstanding_invalidations;
    };
 
    /**
     * \class RegionTreeNode
     * A generic region tree node from which all
     * other kinds of region tree nodes inherit.  Notice
     * that all important analyses are defined on 
     * this kind of node making them general across
     * all kinds of node types.
     */
    class RegionTreeNode : public DistributedCollectable {
    public:
      RegionTreeNode(RegionTreeForest *ctx, FieldSpaceNode *column,
                     RtEvent initialized, RtEvent tree_init, 
                     DistributedID did = 0);
      virtual ~RegionTreeNode(void);
    public:
      virtual void notify_active(ReferenceMutator *mutator);
      virtual void notify_inactive(ReferenceMutator *mutator) = 0;
      virtual void notify_valid(ReferenceMutator *mutator) = 0;
      virtual void notify_invalid(ReferenceMutator *mutator) = 0;
    public:
      static AddressSpaceID get_owner_space(RegionTreeID tid, Runtime *rt);
    public:
      inline LogicalState& get_logical_state(ContextID ctx)
      {
        return *(logical_states.lookup_entry(ctx, this, ctx));
      }
      inline LogicalState* get_logical_state_ptr(ContextID ctx)
      {
        return logical_states.lookup_entry(ctx, this, ctx);
      }
      inline VersionManager& get_current_version_manager(ContextID ctx)
      {
        return *(current_versions.lookup_entry(ctx, this, ctx));
      }
      inline VersionManager* get_current_version_manager_ptr(ContextID ctx)
      {
        return current_versions.lookup_entry(ctx, this, ctx);
      }
    public:
      void attach_semantic_information(SemanticTag tag, AddressSpaceID source,
            const void *buffer, size_t size, bool is_mutable, bool local_only);
      bool retrieve_semantic_information(SemanticTag tag,
           const void *&result, size_t &size, bool can_fail, bool wait_until);
      virtual void send_semantic_request(AddressSpaceID target, 
        SemanticTag tag, bool can_fail, bool wait_until, RtUserEvent ready) = 0;
      virtual void send_semantic_info(AddressSpaceID target, SemanticTag tag,
                         const void *buffer, size_t size, bool is_mutable,
                         RtUserEvent ready = RtUserEvent::NO_RT_USER_EVENT) = 0;
    public:
      // Logical traversal operations
      void register_logical_user(ContextID ctx,
                                 const LogicalUser &user,
                                 RegionTreePath &path,
                                 const LogicalTraceInfo &trace_info,
                                 const ProjectionInfo &projection_info,
                                 FieldMask &unopened_field_mask,
                                 FieldMask &already_closed_mask,
                                 std::set<RtEvent> &applied_events);
      void register_local_user(LogicalState &state,
                               const LogicalUser &user,
                               const LogicalTraceInfo &trace_info);
      void add_open_field_state(LogicalState &state, bool arrived,
                                const ProjectionInfo &projection_info,
                                const LogicalUser &user,
                                const FieldMask &open_mask,
                                RegionTreeNode *next_child,
                                std::set<RtEvent> &applied_events);
      void close_logical_node(LogicalCloser &closer,
                              const FieldMask &closing_mask,
                              const bool read_only_close);
      void siphon_logical_children(LogicalCloser &closer,
                                   LogicalState &state,
                                   const FieldMask &closing_mask,
                                   const FieldMask *aliased_children,
                                   bool record_close_operations,
                                   RegionTreeNode *next_child,
                                   FieldMask &open_below,
                                   std::set<RtEvent> &applied_events);
      void siphon_logical_projection(LogicalCloser &closer,
                                     LogicalState &state,
                                     const FieldMask &closing_mask,
                                     const ProjectionInfo &proj_info,
                                     bool record_close_operations,
                                     FieldMask &open_below,
                                     std::set<RtEvent> &applied_events);
      void flush_logical_reductions(LogicalCloser &closer,
                                    LogicalState &state,
                                    FieldMask &reduction_flush_fields,
                                    bool record_close_operations,
                                    RegionTreeNode *next_child,
                                    FieldStateDeque &new_states);
      // Note that 'allow_next_child' and 
      // 'record_closed_fields' are mutually exclusive
      void perform_close_operations(LogicalCloser &closer,
                                    const FieldMask &closing_mask,
                                    FieldState &closing_state,
                                    RegionTreeNode *next_child,
                                    bool allow_next_child,
                                    const FieldMask *aliased_children,
                                    bool upgrade_next_child, 
                                    bool read_only_close,
                                    bool overwriting_close,
                                    bool record_close_operations,
                                    bool record_closed_fields,
                                    FieldMask &output_mask); 
      void merge_new_field_state(LogicalState &state, FieldState &new_state);
      void merge_new_field_states(LogicalState &state, 
                                  FieldStateDeque &new_states);
      void filter_prev_epoch_users(LogicalState &state, const FieldMask &mask);
      void filter_curr_epoch_users(LogicalState &state, const FieldMask &mask);
      void report_uninitialized_usage(Operation *op, unsigned index,
                                      const RegionUsage usage,
                                      const FieldMask &uninitialized,
                                      RtUserEvent reported);
      void record_logical_reduction(LogicalState &state, ReductionOpID redop,
                                    const FieldMask &user_mask);
      void clear_logical_reduction_fields(LogicalState &state,
                                          const FieldMask &cleared_mask);
      void sanity_check_logical_state(LogicalState &state);
      void register_logical_dependences(ContextID ctx, Operation *op,
                                        const FieldMask &field_mask,
                                        bool dominate);
      void register_logical_deletion(ContextID ctx,
                                     const LogicalUser &user,
                                     const FieldMask &check_mask,
                                     RegionTreePath &path,
                                     const LogicalTraceInfo &trace_info,
                                     FieldMask &already_closed_mask,
                                     std::set<RtEvent> &applied_events,
                                     bool invalidate_tree);
      void siphon_logical_deletion(LogicalCloser &closer,
                                   LogicalState &state,
                                   const FieldMask &current_mask,
                                   RegionTreeNode *next_child,
                                   FieldMask &open_below,
                                   bool force_close_next,
                                   std::set<RtEvent> &applied_events);
    public:
      void send_back_logical_state(ContextID ctx, UniqueID context_uid,
                                   AddressSpaceID target);
      void process_logical_state_return(ContextID ctx, Deserializer &derez,
                                        AddressSpaceID source);
      static void handle_logical_state_return(Runtime *runtime,
                              Deserializer &derez, AddressSpaceID source); 
    public:
      void initialize_current_state(ContextID ctx);
      void invalidate_current_state(ContextID ctx, bool users_only);
      void invalidate_deleted_state(ContextID ctx, 
                                    const FieldMask &deleted_mask);
      bool invalidate_version_state(ContextID ctx);
      void invalidate_logical_states(void);
      void invalidate_version_managers(void);
    public:
      virtual unsigned get_depth(void) const = 0;
      virtual LegionColor get_color(void) const = 0;
      virtual IndexTreeNode *get_row_source(void) const = 0;
      virtual IndexSpaceExpression* get_index_space_expression(void) const = 0;
      virtual RegionTreeID get_tree_id(void) const = 0;
      virtual RegionTreeNode* get_parent(void) const = 0;
      virtual RegionTreeNode* get_tree_child(const LegionColor c) = 0; 
      virtual bool is_region(void) const = 0;
#ifdef DEBUG_LEGION
      virtual RegionNode* as_region_node(void) const = 0;
      virtual PartitionNode* as_partition_node(void) const = 0;
#else
      inline RegionNode* as_region_node(void) const;
      inline PartitionNode* as_partition_node(void) const;
#endif
      virtual bool visit_node(PathTraverser *traverser) = 0;
      virtual bool visit_node(NodeTraverser *traverser) = 0;
      virtual AddressSpaceID get_owner_space(void) const = 0; 
    public:
      virtual bool are_children_disjoint(const LegionColor c1, 
                                         const LegionColor c2) = 0;
      virtual bool are_all_children_disjoint(void) = 0;
      virtual bool is_complete(void) = 0;
      virtual bool intersects_with(RegionTreeNode *other, 
                                   bool compute = true) = 0;
      virtual bool dominates(RegionTreeNode *other) = 0;
    public:
      virtual size_t get_num_children(void) const = 0;
      virtual void send_node(AddressSpaceID target) = 0;
      virtual void print_logical_context(ContextID ctx, 
                                         TreeStateLogger *logger,
                                         const FieldMask &mask) = 0;
      virtual void print_physical_context(ContextID ctx, 
                                          TreeStateLogger *logger,
                                          const FieldMask &mask,
                                  std::deque<RegionTreeNode*> &to_traverse) = 0;
      virtual void print_context_header(TreeStateLogger *logger) = 0;
#ifdef DEBUG_LEGION
    public:
      // These methods are only ever called by a debugger
      virtual void dump_logical_context(ContextID ctx, 
                                        TreeStateLogger *logger,
                                        const FieldMask &mask) = 0;
      virtual void dump_physical_context(ContextID ctx, 
                                         TreeStateLogger *logger,
                                         const FieldMask &mask) = 0;
#endif
    public:
      // Logical helper operations
      template<AllocationType ALLOC, bool RECORD, bool HAS_SKIP, bool TRACK_DOM>
      static FieldMask perform_dependence_checks(const LogicalUser &user, 
          typename LegionList<LogicalUser, ALLOC>::track_aligned &users, 
          const FieldMask &check_mask, const FieldMask &open_below,
          bool validates_regions, Operation *to_skip = NULL, 
          GenerationID skip_gen = 0);
      template<AllocationType ALLOC>
      static void perform_closing_checks(LogicalCloser &closer,
          typename LegionList<LogicalUser, ALLOC>::track_aligned &users, 
          const FieldMask &check_mask);
    public:
      inline FieldSpaceNode* get_column_source(void) const 
        { return column_source; }
      void update_creation_set(const ShardMapping &mapping);
      void find_remote_instances(NodeSet &target_instances);
    public:
      RegionTreeForest *const context;
      FieldSpaceNode *const column_source;
      RtEvent initialized;
      const RtEvent tree_initialized; // top level tree initialization
    public:
      NodeSet remote_instances;
      bool registered;
#ifdef DEBUG_LEGION
    protected:
      bool currently_active; // should be monotonic
#endif
    protected:
      DynamicTable<LogicalStateAllocator> logical_states;
      DynamicTable<VersionManagerAllocator> current_versions;
    protected:
      mutable LocalLock node_lock;
    protected:
      LegionMap<SemanticTag,SemanticInfo>::aligned semantic_info;
    };

    /**
     * \class RegionNode
     * Represent a region in a region tree
     */
    class RegionNode : public RegionTreeNode, public LegionHeapify<RegionNode> {
    public:
      struct SemanticRequestArgs : public LgTaskArgs<SemanticRequestArgs> {
      public:
        static const LgTaskID TASK_ID = LG_REGION_SEMANTIC_INFO_REQ_TASK_ID;
      public:
        SemanticRequestArgs(RegionNode *proxy, 
                            SemanticTag t, AddressSpaceID src)
          : LgTaskArgs<SemanticRequestArgs>(implicit_provenance),
            proxy_this(proxy), tag(t), source(src) { }
      public:
        RegionNode *const proxy_this;
        const SemanticTag tag;
        const AddressSpaceID source;
      };
      class InvalidFunctor {
      public:
        InvalidFunctor(RegionNode *n, ReferenceMutator *m)
          : node(n), mutator(m) { }
      public:
        void apply(AddressSpaceID target);
      public:
        RegionNode *const node;
        ReferenceMutator *const mutator;
      };
    public:
      RegionNode(LogicalRegion r, PartitionNode *par, IndexSpaceNode *row_src,
             FieldSpaceNode *col_src, RegionTreeForest *ctx, 
             DistributedID did, RtEvent initialized, RtEvent tree_initialized);
      RegionNode(const RegionNode &rhs);
      virtual ~RegionNode(void);
    public:
      RegionNode& operator=(const RegionNode &rhs);
    public:
      virtual void notify_valid(ReferenceMutator *mutator);
      virtual void notify_invalid(ReferenceMutator *mutator);
      virtual void notify_inactive(ReferenceMutator *mutator);
    public:
      void record_registered(void);
    public:
      bool has_color(const LegionColor p);
      PartitionNode* get_child(const LegionColor p);
      void add_child(PartitionNode *child);
      void remove_child(const LegionColor p);
      void add_tracker(PartitionTracker *tracker);
    public:
      virtual unsigned get_depth(void) const;
      virtual LegionColor get_color(void) const;
      virtual IndexTreeNode *get_row_source(void) const;
      virtual IndexSpaceExpression* get_index_space_expression(void) const;
      virtual RegionTreeID get_tree_id(void) const;
      virtual RegionTreeNode* get_parent(void) const;
      virtual RegionTreeNode* get_tree_child(const LegionColor c);
    public:
      virtual bool are_children_disjoint(const LegionColor c1, 
                                         const LegionColor c2);
      virtual bool are_all_children_disjoint(void);
      virtual bool is_region(void) const;
#ifdef DEBUG_LEGION
      virtual RegionNode* as_region_node(void) const;
      virtual PartitionNode* as_partition_node(void) const;
#endif
      virtual AddressSpaceID get_owner_space(void) const;
      static AddressSpaceID get_owner_space(LogicalRegion handle, Runtime *rt);
      virtual bool visit_node(PathTraverser *traverser);
      virtual bool visit_node(NodeTraverser *traverser);
      virtual bool is_complete(void);
      virtual bool intersects_with(RegionTreeNode *other, bool compute = true);
      virtual bool dominates(RegionTreeNode *other);
      virtual size_t get_num_children(void) const;
      virtual void send_node(AddressSpaceID target);
      static void handle_node_creation(RegionTreeForest *context,
                            Deserializer &derez, AddressSpaceID source);
    public:
      virtual void send_semantic_request(AddressSpaceID target, 
           SemanticTag tag, bool can_fail, bool wait_until, RtUserEvent ready);
      virtual void send_semantic_info(AddressSpaceID target, SemanticTag tag,
                             const void *buffer, size_t size, bool is_mutable,
                             RtUserEvent ready = RtUserEvent::NO_RT_USER_EVENT);
      void process_semantic_request(SemanticTag tag, AddressSpaceID source,
                            bool can_fail, bool wait_until, RtUserEvent ready);
      static void handle_semantic_request(RegionTreeForest *forest,
                                   Deserializer &derez, AddressSpaceID source);
      static void handle_semantic_info(RegionTreeForest *forest,
                                   Deserializer &derez, AddressSpaceID source);
    public:
      static void handle_top_level_request(RegionTreeForest *forest,
                                   Deserializer &derez, AddressSpaceID source);
      static void handle_top_level_return(Deserializer &derez);
    public:
      // Logging calls
      virtual void print_logical_context(ContextID ctx, 
                                         TreeStateLogger *logger,
                                         const FieldMask &mask);
      virtual void print_physical_context(ContextID ctx, 
                                          TreeStateLogger *logger,
                                          const FieldMask &mask,
                                      std::deque<RegionTreeNode*> &to_traverse);
      virtual void print_context_header(TreeStateLogger *logger);
      void print_logical_state(LogicalState &state,
                               const FieldMask &capture_mask,
                               FieldMaskSet<PartitionNode> &to_traverse,
                               TreeStateLogger *logger);
#ifdef DEBUG_LEGION
    public:
      // These methods are only ever called by a debugger
      virtual void dump_logical_context(ContextID ctx, 
                                        TreeStateLogger *logger,
                                        const FieldMask &mask);
      virtual void dump_physical_context(ContextID ctx, 
                                         TreeStateLogger *logger,
                                         const FieldMask &mask);
#endif
    public:
      RtEvent perform_versioning_analysis(ContextID ctx,
                                          InnerContext *parent_ctx,
                                          VersionInfo *version_info,
                                          LogicalRegion upper_bound,
                                          const FieldMask &version_mask,
                                          Operation *op);
    public:
      void find_open_complete_partitions(ContextID ctx,
                                         const FieldMask &mask,
                    std::vector<LogicalPartition> &partitions);
    public:
      const LogicalRegion handle;
      PartitionNode *const parent;
      IndexSpaceNode *const row_source;
    protected:
      std::map<LegionColor,PartitionNode*> color_map;
      std::list<PartitionTracker*> partition_trackers;
#ifdef DEBUG_LEGION
      bool currently_valid;
#endif
    };

    /**
     * \class PartitionNode
     * Represent an instance of a partition in a region tree.
     */
    class PartitionNode : public RegionTreeNode, 
                          public LegionHeapify<PartitionNode> {
    public:
      struct SemanticRequestArgs : public LgTaskArgs<SemanticRequestArgs> {
      public:
        static const LgTaskID TASK_ID = LG_PARTITION_SEMANTIC_INFO_REQ_TASK_ID;
      public:
        SemanticRequestArgs(PartitionNode *proxy,
                            SemanticTag t, AddressSpaceID src)
          : LgTaskArgs<SemanticRequestArgs>(implicit_provenance),
            proxy_this(proxy), tag(t), source(src) { }
      public:
        PartitionNode *const proxy_this;
        const SemanticTag tag;
        const AddressSpaceID source;
      };
    public:
      PartitionNode(LogicalPartition p, RegionNode *par, 
                    IndexPartNode *row_src, FieldSpaceNode *col_src,
                    RegionTreeForest *ctx, RtEvent init, RtEvent tree);
      PartitionNode(const PartitionNode &rhs);
      virtual ~PartitionNode(void);
    public:
      PartitionNode& operator=(const PartitionNode &rhs);
    public:
      virtual void notify_valid(ReferenceMutator *mutator);
      virtual void notify_invalid(ReferenceMutator *mutator);
      virtual void notify_inactive(ReferenceMutator *mutator);
    public:
      void record_registered(void);
    public:
      bool has_color(const LegionColor c);
      RegionNode* get_child(const LegionColor c);
      void add_child(RegionNode *child);
    public:
      virtual unsigned get_depth(void) const;
      virtual LegionColor get_color(void) const;
      virtual IndexTreeNode *get_row_source(void) const;
      virtual IndexSpaceExpression* get_index_space_expression(void) const;
      virtual RegionTreeID get_tree_id(void) const;
      virtual RegionTreeNode* get_parent(void) const;
      virtual RegionTreeNode* get_tree_child(const LegionColor c);
    public:
      virtual bool are_children_disjoint(const LegionColor c1, 
                                         const LegionColor c2);
      virtual bool are_all_children_disjoint(void);
      virtual bool is_region(void) const;
#ifdef DEBUG_LEGION
      virtual RegionNode* as_region_node(void) const;
      virtual PartitionNode* as_partition_node(void) const;
#endif
      virtual AddressSpaceID get_owner_space(void) const;
      static AddressSpaceID get_owner_space(LogicalPartition handle, 
                                            Runtime *runtime);
      virtual bool visit_node(PathTraverser *traverser);
      virtual bool visit_node(NodeTraverser *traverser);
      virtual bool is_complete(void);
      virtual bool intersects_with(RegionTreeNode *other, bool compute = true);
      virtual bool dominates(RegionTreeNode *other);
      virtual size_t get_num_children(void) const;
      virtual void send_node(AddressSpaceID target);
    public:
      virtual void send_semantic_request(AddressSpaceID target, 
           SemanticTag tag, bool can_fail, bool wait_until, RtUserEvent ready);
      virtual void send_semantic_info(AddressSpaceID target, SemanticTag tag,
                             const void *buffer, size_t size, bool is_mutable,
                             RtUserEvent ready = RtUserEvent::NO_RT_USER_EVENT);
      void process_semantic_request(SemanticTag tag, AddressSpaceID source,
                            bool can_fail, bool wait_until, RtUserEvent ready);
      static void handle_semantic_request(RegionTreeForest *forest,
                                   Deserializer &derez, AddressSpaceID source);
      static void handle_semantic_info(RegionTreeForest *forest,
                                   Deserializer &derez, AddressSpaceID source);
    public:
      // Logging calls
      virtual void print_logical_context(ContextID ctx, 
                                         TreeStateLogger *logger,
                                         const FieldMask &mask);
      virtual void print_physical_context(ContextID ctx, 
                                          TreeStateLogger *logger,
                                          const FieldMask &mask,
                                      std::deque<RegionTreeNode*> &to_traverse);
      virtual void print_context_header(TreeStateLogger *logger);
      void print_logical_state(LogicalState &state,
                               const FieldMask &capture_mask,
                               FieldMaskSet<RegionNode> &to_traverse,
                               TreeStateLogger *logger);
#ifdef DEBUG_LEGION
    public:
      // These methods are only ever called by a debugger
      virtual void dump_logical_context(ContextID ctx, 
                                        TreeStateLogger *logger,
                                        const FieldMask &mask);
      virtual void dump_physical_context(ContextID ctx, 
                                         TreeStateLogger *logger,
                                         const FieldMask &mask);
#endif
    public:
      const LogicalPartition handle;
      RegionNode *const parent;
      IndexPartNode *const row_source;
    protected:
      std::map<LegionColor,RegionNode*> color_map;
    }; 

    // some inline implementations
#ifndef DEBUG_LEGION
    //--------------------------------------------------------------------------
    inline IndexSpaceNode* IndexTreeNode::as_index_space_node(void)
    //--------------------------------------------------------------------------
    {
      return static_cast<IndexSpaceNode*>(this);
    }

    //--------------------------------------------------------------------------
    inline IndexPartNode* IndexTreeNode::as_index_part_node(void)
    //--------------------------------------------------------------------------
    {
      return static_cast<IndexPartNode*>(this);
    }

    //--------------------------------------------------------------------------
    inline RegionNode* RegionTreeNode::as_region_node(void) const
    //--------------------------------------------------------------------------
    {
      return static_cast<RegionNode*>(const_cast<RegionTreeNode*>(this));
    }

    //--------------------------------------------------------------------------
    inline PartitionNode* RegionTreeNode::as_partition_node(void) const
    //--------------------------------------------------------------------------
    {
      return static_cast<PartitionNode*>(const_cast<RegionTreeNode*>(this));
    }
#endif

  }; // namespace Internal
}; // namespace Legion

#endif // __LEGION_REGION_TREE_H__

// EOF
<|MERGE_RESOLUTION|>--- conflicted
+++ resolved
@@ -412,15 +412,10 @@
       void get_field_space_fields(FieldSpace handle, 
                                   std::vector<FieldID> &fields);
     public:
-<<<<<<< HEAD
-      RegionNode* create_logical_region(LogicalRegion handle,
+      RegionNode* create_logical_region(LogicalRegion handle, DistributedID did,
                                     const bool notify_remote = true,
                                     RtEvent initialized = RtEvent::NO_RT_EVENT,
                                     std::set<RtEvent> *applied = NULL);
-=======
-      void create_logical_region(LogicalRegion handle, DistributedID did,
-                                 std::set<RtEvent> *applied = NULL);
->>>>>>> 2dc1f4fe
       void destroy_logical_region(LogicalRegion handle, 
                                   std::set<RtEvent> &applied,
                                   const bool total_sharding_collective = false);
@@ -740,13 +735,9 @@
                                   ShardMapping *shard_mapping = NULL);
       FieldSpaceNode* create_node(FieldSpace space, DistributedID did,
                                   RtEvent initialized, Deserializer &derez);
-<<<<<<< HEAD
       RegionNode*     create_node(LogicalRegion r, PartitionNode *par,
-                                  RtEvent init,const bool notify_remote = true,
-=======
-      RegionNode*     create_node(LogicalRegion r, PartitionNode *par, 
                                   RtEvent initialized, DistributedID did,
->>>>>>> 2dc1f4fe
+                                  const bool notify_remote = true,
                                   std::set<RtEvent> *applied = NULL);
       PartitionNode*  create_node(LogicalPartition p, RegionNode *par,
                                   std::set<RtEvent> *applied = NULL);
