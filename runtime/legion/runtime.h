--- conflicted
+++ resolved
@@ -6167,15 +6167,13 @@
           break;
         case SEND_FREE_FUTURE_INSTANCE:
           break;
-<<<<<<< HEAD
         case SEND_REMOTE_DISTRIBUTED_ID_REQUEST:
           break;
         case SEND_REMOTE_DISTRIBUTED_ID_RESPONSE:
-=======
+          break;
         case SEND_CONCURRENT_RESERVATION_CREATION:
           break;
         case SEND_CONCURRENT_EXECUTION_ANALYSIS:
->>>>>>> 98e39135
           break;
         case SEND_SHUTDOWN_NOTIFICATION:
           return THROUGHPUT_VIRTUAL_CHANNEL;
