--- conflicted
+++ resolved
@@ -3185,7 +3185,6 @@
     /////////////////////////////////////////////////////////////
 
     //--------------------------------------------------------------------------
-<<<<<<< HEAD
     TraceConditionSet::TraceConditionSet(RegionTreeForest *f, 
                               IndexSpaceExpression *expr, const FieldMask &mask, 
                               const std::set<RegionNode*> &rgs)
@@ -3193,18 +3192,6 @@
         regions(std::vector<RegionNode*>(rgs.begin(), rgs.end())),
         precondition_views(NULL), anticondition_views(NULL), 
         postcondition_views(NULL)
-=======
-    PhysicalTemplate::PhysicalTemplate(PhysicalTrace *t, ApEvent fence_event)
-      : trace(t), recording(true), replayable(false, "uninitialized"),
-        fence_completion_id(0),
-        replay_parallelism(t->runtime->max_replay_parallelism),
-        has_virtual_mapping(false), last_fence(NULL),
-        recording_done(Runtime::create_rt_user_event()),
-        pending_inv_topo_order(NULL), pending_transitive_reduction(NULL),
-        pre(t->runtime->forest), post(t->runtime->forest),
-        pre_reductions(t->runtime->forest), post_reductions(t->runtime->forest),
-        consumed_reductions(t->runtime->forest)
->>>>>>> 63553fff
     //--------------------------------------------------------------------------
     {
       condition_expr->add_expression_reference();
@@ -3263,7 +3250,6 @@
         if (eit->first->remove_expression_reference())
           delete eit->first;
       }
-<<<<<<< HEAD
       for (std::vector<RegionNode*>::const_iterator it = 
             regions.begin(); it != regions.end(); it++)
         if ((*it)->remove_base_resource_ref(TRACE_REF))
@@ -3276,12 +3262,6 @@
         delete anticondition_views;
       if (postcondition_views != NULL)
         delete postcondition_views;
-=======
-      if (pending_inv_topo_order != NULL)
-        delete pending_inv_topo_order;
-      if (pending_transitive_reduction != NULL)
-        delete pending_transitive_reduction;
->>>>>>> 63553fff
     }
 
     //--------------------------------------------------------------------------
@@ -3565,7 +3545,6 @@
         const RtEvent ready = recompute_equivalence_sets(op);
         if (ready.exists() && !ready.has_triggered())
         {
-<<<<<<< HEAD
           const RtUserEvent tested = Runtime::create_rt_user_event();
           const RtUserEvent applied = Runtime::create_rt_user_event();
           DeferTracePreconditionTestArgs args(this, op, tested, applied);
@@ -3632,39 +3611,8 @@
             analysis->perform_remote(traversal_done, applied_events);
           if (ready.exists() && !ready.has_triggered())
             ready_events.insert(ready);
-=======
-          optimize(true/*do transitive reduction inline*/);
-          dump_template();
->>>>>>> 63553fff
-        }
-      }
-<<<<<<< HEAD
-=======
-      generate_conditions();
-      // Most of the optimizations are O(N) in the number of instructions
-      // so we can do them here without much overhead, but transitive
-      // reduction can O(N^3) in the worst case, so we do that with a
-      // meta-task in the background in case it is expensive
-      optimize(false/*do transitive reduction inline*/);
-      size_t num_events = events.size();
-      events.clear();
-      events.resize(num_events);
-      event_map.clear();
-      operations.pop_front();
-      if (!remote_memos.empty())
-        release_remote_memos();
-      // Defer performing the transitive reduction because it might
-      // be expensive (see comment above)
-      if (!trace->runtime->no_trace_optimization)
-      {
-        TransitiveReductionArgs args(this);
-        transitive_reduction_done = trace->runtime->issue_runtime_meta_task(
-                                          args, LG_THROUGHPUT_WORK_PRIORITY);
-      }
-      // Can dump now if we're not deferring the transitive reduction
-      else if (trace->runtime->dump_physical_traces)
-        dump_template();
->>>>>>> 63553fff
+        }
+      }
     }
 
     //--------------------------------------------------------------------------
@@ -3689,11 +3637,7 @@
     }
 
     //--------------------------------------------------------------------------
-<<<<<<< HEAD
     bool TraceConditionSet::check_require(void)
-=======
-    void PhysicalTemplate::optimize(bool do_transitive_reduction)
->>>>>>> 63553fff
     //--------------------------------------------------------------------------
     {
       bool satisfied = true;
@@ -3711,18 +3655,10 @@
             anticondition_analyses.begin(); it != 
             anticondition_analyses.end(); it++)
       {
-<<<<<<< HEAD
         if ((*it)->has_antivalid())
           satisfied = false;
         if ((*it)->remove_reference())
           delete (*it);
-=======
-        propagate_merges(gen);
-        if (do_transitive_reduction)
-          transitive_reduction(false/*deferred*/);
-        propagate_copies(&gen);
-        eliminate_dead_code(gen);
->>>>>>> 63553fff
       }
       anticondition_analyses.clear();
       return satisfied;
@@ -3868,7 +3804,8 @@
         fence_completion_id(0),
         replay_parallelism(t->runtime->max_replay_parallelism),
         has_virtual_mapping(false), last_fence(NULL),
-        recording_done(Runtime::create_rt_user_event())
+        recording_done(Runtime::create_rt_user_event()),
+        pending_inv_topo_order(NULL), pending_transitive_reduction(NULL)
     //--------------------------------------------------------------------------
     {
       events.push_back(fence_event);
@@ -3930,6 +3867,10 @@
         if (!remote_memos.empty())
           release_remote_memos();
       }
+      if (pending_inv_topo_order != NULL)
+        delete pending_inv_topo_order;
+      if (pending_transitive_reduction != NULL)
+        delete pending_transitive_reduction;
     }
 
     //--------------------------------------------------------------------------
@@ -4122,15 +4063,8 @@
           conditions.push_back(condition);
         }
       }
-<<<<<<< HEAD
       // Wait for the conditions to be ready and then test them for subsumption
       if (!ready_events.empty())
-=======
-      // Keep track of these so that we don't end up leaking them
-      std::vector<Instruction*> crossing_instructions;
-      std::map<unsigned,std::pair<unsigned,unsigned> > crossing_counts;
-      for (unsigned idx = 1; idx < instructions.size(); ++idx)
->>>>>>> 63553fff
       {
         const RtEvent wait_on = Runtime::merge_events(ready_events);
         ready_events.clear();
@@ -4161,11 +4095,579 @@
                   false, "precondition not subsumed: " +
                     condition.to_string(trace->logical_trace->ctx));
             else
-<<<<<<< HEAD
               return Replayable(
                false, "postcondition anti dependent: " +
                  condition.to_string(trace->logical_trace->ctx));
-=======
+          }
+          else
+          {
+            if (not_subsumed)
+              return Replayable(
+                  false, "precondition not subsumed by postcondition");
+            else
+              return Replayable(
+                  false, "postcondition anti dependent");
+          }
+        }
+        it++;
+      }
+      return Replayable(true);
+    }
+
+    //--------------------------------------------------------------------------
+    void PhysicalTemplate::register_operation(Operation *op)
+    //--------------------------------------------------------------------------
+    {
+      Memoizable *memoizable = op->get_memoizable();
+#ifdef DEBUG_LEGION
+      assert(memoizable != NULL);
+#endif
+      const TraceLocalID tid = memoizable->get_trace_local_id();
+      // Should be able to call back() without the lock even when
+      // operations are being removed from the front
+      std::map<TraceLocalID,Memoizable*> &ops = operations.back();
+#ifdef DEBUG_LEGION
+      assert(ops.find(tid) == ops.end());
+      assert(memo_entries.find(tid) != memo_entries.end());
+#endif
+      ops[tid] = memoizable;
+    }
+
+    //--------------------------------------------------------------------------
+    void PhysicalTemplate::execute_slice(unsigned slice_idx)
+    //--------------------------------------------------------------------------
+    {
+#ifdef DEBUG_LEGION
+      assert(slice_idx < slices.size());
+#endif
+      ApUserEvent fence = Runtime::create_ap_user_event(NULL);
+      const std::vector<TraceLocalID> &tasks = slice_tasks[slice_idx];
+      // should be able to read front() even while new maps for operations 
+      // are begin appended to the back of 'operations'
+      std::map<TraceLocalID,Memoizable*> &ops = operations.front();
+      for (unsigned idx = 0; idx < tasks.size(); ++idx)
+        ops[tasks[idx]]->get_operation()->set_execution_fence_event(fence);
+      std::vector<Instruction*> &instructions = slices[slice_idx];
+      for (std::vector<Instruction*>::const_iterator it = instructions.begin();
+           it != instructions.end(); ++it)
+        (*it)->execute(events, user_events, ops);
+      Runtime::trigger_event(NULL, fence);
+    }
+
+    //--------------------------------------------------------------------------
+    void PhysicalTemplate::issue_summary_operations(
+                                  InnerContext* context, Operation *invalidator)
+    //--------------------------------------------------------------------------
+    {
+      TraceSummaryOp *op = trace->runtime->get_available_summary_op();
+      op->initialize_summary(context, this, invalidator);
+#ifdef LEGION_SPY
+      LegionSpy::log_summary_op_creator(op->get_unique_op_id(),
+                                        invalidator->get_unique_op_id());
+#endif
+      op->execute_dependence_analysis();
+    }
+
+    //--------------------------------------------------------------------------
+    void PhysicalTemplate::finalize(InnerContext *context, UniqueID opid,
+                                    bool has_blocking_call, ReplTraceOp *op)
+    //--------------------------------------------------------------------------
+    {
+      trigger_recording_done();
+      recording = false;
+      replayable = check_replayable(op, context, opid, has_blocking_call);
+
+      if (!replayable)
+      {
+        if (trace->runtime->dump_physical_traces)
+        {
+          optimize(op, true/*do transitive reduction inline*/);
+          dump_template();
+        }
+        if (!remote_memos.empty())
+          release_remote_memos();
+        return;
+      }
+      optimize(op, false/*do transitive reduction inline*/);
+      size_t num_events = events.size();
+      events.clear();
+      events.resize(num_events);
+      event_map.clear();
+      operations.pop_front();
+      if (!remote_memos.empty())
+        release_remote_memos();
+      // Defer performing the transitive reduction because it might
+      // be expensive (see comment above)
+      if (!trace->runtime->no_trace_optimization)
+      {
+        TransitiveReductionArgs args(this);
+        transitive_reduction_done = trace->runtime->issue_runtime_meta_task(
+                                          args, LG_THROUGHPUT_WORK_PRIORITY);
+      }
+      // Can dump now if we're not deferring the transitive reduction
+      else if (trace->runtime->dump_physical_traces)
+        dump_template();
+    }
+
+    //--------------------------------------------------------------------------
+    void PhysicalTemplate::optimize(ReplTraceOp *op, 
+                                    bool do_transitive_reduction)
+    //--------------------------------------------------------------------------
+    {
+      std::vector<unsigned> gen;
+      if (!(trace->runtime->no_trace_optimization ||
+            trace->runtime->no_fence_elision))
+        elide_fences(gen, op);
+      else
+      {
+#ifdef DEBUG_LEGION
+        assert(instructions.size() == events.size());
+#endif
+        gen.resize(events.size());
+        for (unsigned idx = 0; idx < events.size(); ++idx)
+          gen[idx] = idx;
+      }
+      if (!trace->runtime->no_trace_optimization)
+      {
+        propagate_merges(gen);
+        if (do_transitive_reduction)
+          transitive_reduction(false/*deferred*/);
+        propagate_copies(&gen);
+        eliminate_dead_code(gen);
+      }
+      prepare_parallel_replay(gen);
+      push_complete_replays();
+    }
+
+    //--------------------------------------------------------------------------
+    void PhysicalTemplate::elide_fences(std::vector<unsigned> &gen, 
+                                        ReplTraceOp *op)
+    //--------------------------------------------------------------------------
+    {
+      // Reserve some events for merges to be added during fence elision
+      unsigned num_merges = 0;
+      for (std::vector<Instruction*>::iterator it = instructions.begin();
+           it != instructions.end(); ++it)
+        switch ((*it)->get_kind())
+        {
+          case ISSUE_COPY:
+            {
+              unsigned precondition_idx =
+                (*it)->as_issue_copy()->precondition_idx;
+              InstructionKind generator_kind =
+                instructions[precondition_idx]->get_kind();
+              num_merges += generator_kind != MERGE_EVENT;
+              break;
+            }
+          case ISSUE_FILL:
+            {
+              unsigned precondition_idx =
+                (*it)->as_issue_fill()->precondition_idx;
+              InstructionKind generator_kind =
+                instructions[precondition_idx]->get_kind();
+              num_merges += generator_kind != MERGE_EVENT;
+              break;
+            }
+          case COMPLETE_REPLAY:
+            {
+              unsigned completion_event_idx =
+                (*it)->as_complete_replay()->rhs;
+              InstructionKind generator_kind =
+                instructions[completion_event_idx]->get_kind();
+              num_merges += generator_kind != MERGE_EVENT;
+              break;
+            }
+#ifdef LEGION_GPU_REDUCTIONS
+        case GPU_REDUCTION:
+            {
+              unsigned precondition_idx =
+                (*it)->as_gpu_reduction()->precondition_idx;
+              InstructionKind generator_kind =
+                instructions[precondition_idx]->get_kind();
+              num_merges += generator_kind != MERGE_EVENT;
+              break;
+            }
+#endif
+          default:
+            {
+              break;
+            }
+        }
+
+      unsigned merge_starts = events.size();
+      events.resize(events.size() + num_merges);
+
+      elide_fences_pre_sync(op);
+
+      // We are now going to break the invariant that
+      // the generator of events[idx] is instructions[idx].
+      // After fence elision, the generator of events[idx] is
+      // instructions[gen[idx]].
+      gen.resize(events.size());
+      std::vector<Instruction*> new_instructions;
+
+      for (unsigned idx = 0; idx < instructions.size(); ++idx)
+      {
+        Instruction *inst = instructions[idx];
+        InstructionKind kind = inst->get_kind();
+        std::set<unsigned> users;
+        unsigned *precondition_idx = NULL;
+        std::set<RtEvent> ready_events;
+        switch (kind)
+        {
+          case COMPLETE_REPLAY:
+            {
+              CompleteReplay *replay = inst->as_complete_replay();
+              std::map<TraceLocalID, ViewExprs>::iterator finder =
+                op_views.find(replay->owner);
+              if (finder == op_views.end()) break;
+              find_all_last_users(finder->second, users, ready_events);
+              precondition_idx = &replay->rhs;
+              break;
+            }
+          case ISSUE_COPY:
+            {
+              IssueCopy *copy = inst->as_issue_copy();
+              std::map<unsigned, ViewExprs>::iterator finder =
+                copy_views.find(copy->lhs);
+#ifdef DEBUG_LEGION
+              assert(finder != copy_views.end());
+#endif
+              find_all_last_users(finder->second, users, ready_events);
+              precondition_idx = &copy->precondition_idx;
+              break;
+            }
+          case ISSUE_FILL:
+            {
+              IssueFill *fill = inst->as_issue_fill();
+              std::map<unsigned, ViewExprs>::iterator finder =
+                copy_views.find(fill->lhs);
+#ifdef DEBUG_LEGION
+              assert(finder != copy_views.end());
+#endif
+              find_all_last_users(finder->second, users, ready_events);
+              precondition_idx = &fill->precondition_idx;
+              break;
+            }
+#ifdef LEGION_GPU_REDUCTIONS
+          case GPU_REDUCTION:
+            {
+              GPUReduction *reduction = inst->as_gpu_reduction();
+              std::map<unsigned, ViewExprs>::iterator finder =
+                copy_views.find(reduction->lhs);
+#ifdef DEBUG_LEGION
+              assert(finder != copy_views.end());
+#endif
+              find_all_last_users(finder->second, users, ready_events);
+              precondition_idx = &reduction->precondition_idx;
+              break;
+            }
+#endif
+          default:
+            {
+              break;
+            }
+        }
+        // If we have any ready events then wait for them to be ready
+        if (!ready_events.empty())
+        {
+          const RtEvent wait_on = Runtime::merge_events(ready_events);
+          if (wait_on.exists() && !wait_on.has_triggered())
+            wait_on.wait();
+        }
+        // Now see if we have any users to update
+        if (users.size() > 0)
+        {
+          Instruction *generator_inst = instructions[*precondition_idx];
+          if (generator_inst->get_kind() == MERGE_EVENT)
+          {
+            MergeEvent *merge = generator_inst->as_merge_event();
+            merge->rhs.insert(users.begin(), users.end());
+          }
+          else
+          {
+            unsigned merging_event_idx = merge_starts++;
+            if (*precondition_idx != fence_completion_id)
+              users.insert(*precondition_idx);
+            gen[merging_event_idx] = new_instructions.size();
+            new_instructions.push_back(
+                new MergeEvent(*this, merging_event_idx, users,
+                               generator_inst->owner));
+            *precondition_idx = merging_event_idx;
+          }
+        }
+        gen[idx] = new_instructions.size();
+        new_instructions.push_back(inst);
+      }
+      instructions.swap(new_instructions);
+      new_instructions.clear();
+      elide_fences_post_sync(op);
+      // If we added events for fence elision then resize events so that
+      // all the new events from a previous trace are generated by the 
+      // fence instruction at the beginning of the template
+      if (events.size() > gen.size())
+        gen.resize(events.size(), 0/*fence instruction*/);
+    }
+
+    //--------------------------------------------------------------------------
+    void PhysicalTemplate::propagate_merges(std::vector<unsigned> &gen)
+    //--------------------------------------------------------------------------
+    {
+      std::vector<Instruction*> new_instructions;
+      std::vector<bool> used(instructions.size(), false);
+
+      for (unsigned idx = 0; idx < instructions.size(); ++idx)
+      {
+        Instruction *inst = instructions[idx];
+        InstructionKind kind = inst->get_kind();
+        used[idx] = kind != MERGE_EVENT;
+        switch (kind)
+        {
+          case MERGE_EVENT:
+            {
+              MergeEvent *merge = inst->as_merge_event();
+              std::set<unsigned> new_rhs;
+              bool changed = false;
+              for (std::set<unsigned>::iterator it = merge->rhs.begin();
+                   it != merge->rhs.end(); ++it)
+              {
+                Instruction *generator = instructions[gen[*it]];
+                if (generator ->get_kind() == MERGE_EVENT)
+                {
+                  MergeEvent *to_splice = generator->as_merge_event();
+                  new_rhs.insert(to_splice->rhs.begin(), to_splice->rhs.end());
+                  changed = true;
+                }
+                else
+                  new_rhs.insert(*it);
+              }
+              if (changed)
+                merge->rhs.swap(new_rhs);
+              break;
+            }
+          case TRIGGER_EVENT:
+            {
+              TriggerEvent *trigger = inst->as_trigger_event();
+              used[gen[trigger->rhs]] = true;
+              break;
+            }
+          case BARRIER_ARRIVAL:
+            {
+              BarrierArrival *arrival = inst->as_barrier_arrival();
+              used[gen[arrival->rhs]] = true;
+              break;
+            }
+          case ISSUE_COPY:
+            {
+              IssueCopy *copy = inst->as_issue_copy();
+              used[gen[copy->precondition_idx]] = true;
+              break;
+            }
+          case ISSUE_FILL:
+            {
+              IssueFill *fill = inst->as_issue_fill();
+              used[gen[fill->precondition_idx]] = true;
+              break;
+            }
+#ifdef LEGION_GPU_REDUCTIONS
+          case GPU_REDUCTION:
+            {
+              GPUReduction *reduction = inst->as_gpu_reduction();
+              used[gen[reduction->precondition_idx]] = true;
+              break;
+            }
+#endif
+          case SET_EFFECTS:
+            {
+              SetEffects *effects = inst->as_set_effects();
+              used[gen[effects->rhs]] = true;
+              break;
+            }
+          case COMPLETE_REPLAY:
+            {
+              CompleteReplay *complete = inst->as_complete_replay();
+              used[gen[complete->rhs]] = true;
+              break;
+            }
+          case ACQUIRE_REPLAY:
+            {
+              AcquireReplay *acquire = inst->as_acquire_replay();
+              used[gen[acquire->rhs]] = true;
+              break;
+            }
+          case RELEASE_REPLAY:
+            {
+              ReleaseReplay *release = inst->as_release_replay();
+              used[gen[release->rhs]] = true;
+              break;
+            }
+          case GET_TERM_EVENT:
+          case CREATE_AP_USER_EVENT:
+          case SET_OP_SYNC_EVENT:
+          case ASSIGN_FENCE_COMPLETION:
+          case BARRIER_ADVANCE:
+            {
+              break;
+            }
+          default:
+            {
+              // unreachable
+              assert(false);
+            }
+        }
+      }
+      std::vector<unsigned> inv_gen(instructions.size(), -1U);
+      for (unsigned idx = 0; idx < gen.size(); ++idx)
+      {
+        unsigned g = gen[idx];
+#ifdef DEBUG_LEGION
+        assert(inv_gen[g] == -1U || g == fence_completion_id);
+#endif
+        if (g != -1U && g < instructions.size() && inv_gen[g] == -1U)
+          inv_gen[g] = idx;
+      }
+      std::vector<Instruction*> to_delete;
+      std::vector<unsigned> new_gen(gen.size(), -1U);
+      initialize_generators(new_gen);
+      for (unsigned idx = 0; idx < instructions.size(); ++idx)
+        if (used[idx])
+        {
+          Instruction *inst = instructions[idx];
+          if (!trace->runtime->no_fence_elision)
+          {
+            if (inst->get_kind() == MERGE_EVENT)
+            {
+              MergeEvent *merge = inst->as_merge_event();
+              if (merge->rhs.size() > 1)
+                merge->rhs.erase(fence_completion_id);
+            }
+          }
+          unsigned e = inv_gen[idx];
+#ifdef DEBUG_LEGION
+          assert(e == -1U || (e < new_gen.size() && new_gen[e] == -1U));
+#endif
+          if (e != -1U)
+            new_gen[e] = new_instructions.size();
+          new_instructions.push_back(inst);
+        }
+        else
+          to_delete.push_back(instructions[idx]);
+      instructions.swap(new_instructions);
+      gen.swap(new_gen);
+      for (unsigned idx = 0; idx < to_delete.size(); ++idx)
+        delete to_delete[idx];
+    }
+
+    //--------------------------------------------------------------------------
+    void PhysicalTemplate::initialize_generators(std::vector<unsigned> &new_gen)
+    //--------------------------------------------------------------------------
+    {
+      for (std::map<unsigned, unsigned>::iterator it = 
+            frontiers.begin(); it != frontiers.end(); ++it)
+        new_gen[it->second] = 0;
+    }
+
+    //--------------------------------------------------------------------------
+    void PhysicalTemplate::initialize_eliminate_dead_code_frontiers(
+                      const std::vector<unsigned> &gen, std::vector<bool> &used)
+    //--------------------------------------------------------------------------
+    {
+      for (std::map<unsigned, unsigned>::iterator it = frontiers.begin();
+          it != frontiers.end(); ++it)
+      {
+        unsigned g = gen[it->first];
+        if (g != -1U && g < instructions.size())
+          used[g] = true;
+      }
+    }
+
+    //--------------------------------------------------------------------------
+    void PhysicalTemplate::prepare_parallel_replay(
+                                               const std::vector<unsigned> &gen)
+    //--------------------------------------------------------------------------
+    {
+      slices.resize(replay_parallelism);
+      slice_tasks.resize(replay_parallelism);
+      std::map<TraceLocalID, unsigned> slice_indices_by_owner;
+      std::vector<unsigned> slice_indices_by_inst;
+      slice_indices_by_inst.resize(instructions.size());
+
+#ifdef DEBUG_LEGION
+      for (unsigned idx = 1; idx < instructions.size(); ++idx)
+        slice_indices_by_inst[idx] = -1U;
+#endif
+      bool round_robin_for_tasks = false;
+
+      std::set<Processor> distinct_targets;
+      for (CachedMappings::iterator it = cached_mappings.begin(); it !=
+           cached_mappings.end(); ++it)
+        distinct_targets.insert(it->second.target_procs[0]);
+      round_robin_for_tasks = distinct_targets.size() < replay_parallelism;
+
+      unsigned next_slice_id = 0;
+      for (std::map<TraceLocalID,std::pair<unsigned,bool> >::const_iterator 
+            it = memo_entries.begin(); it != memo_entries.end(); ++it)
+      {
+        unsigned slice_index = -1U;
+        if (!round_robin_for_tasks && it->second.second)
+        {
+          CachedMappings::iterator finder = cached_mappings.find(it->first);
+#ifdef DEBUG_LEGION
+          assert(finder != cached_mappings.end());
+          assert(finder->second.target_procs.size() > 0);
+#endif
+          slice_index =
+            finder->second.target_procs[0].id % replay_parallelism;
+        }
+        else
+        {
+#ifdef DEBUG_LEGION
+          assert(slice_indices_by_owner.find(it->first) ==
+              slice_indices_by_owner.end());
+#endif
+          slice_index = next_slice_id;
+          next_slice_id = (next_slice_id + 1) % replay_parallelism;
+        }
+
+#ifdef DEBUG_LEGION
+        assert(slice_index != -1U);
+#endif
+        slice_indices_by_owner[it->first] = slice_index;
+        if (it->second.second)
+          slice_tasks[slice_index].push_back(it->first);
+      }
+      // Keep track of these so that we don't end up leaking them
+      std::vector<Instruction*> crossing_instructions;
+      std::map<unsigned,std::pair<unsigned,unsigned> > crossing_counts;
+      for (unsigned idx = 1; idx < instructions.size(); ++idx)
+      {
+        Instruction *inst = instructions[idx];
+        const TraceLocalID &owner = inst->owner;
+        std::map<TraceLocalID, unsigned>::iterator finder =
+          slice_indices_by_owner.find(owner);
+        unsigned slice_index = -1U;
+        if (finder != slice_indices_by_owner.end())
+          slice_index = finder->second;
+        else
+        {
+          slice_index = next_slice_id;
+          next_slice_id = (next_slice_id + 1) % replay_parallelism;
+        }
+        slices[slice_index].push_back(inst);
+        slice_indices_by_inst[idx] = slice_index;
+
+        if (inst->get_kind() == MERGE_EVENT)
+        {
+          MergeEvent *merge = inst->as_merge_event();
+          unsigned crossing_found = false;
+          std::set<unsigned> new_rhs;
+          for (std::set<unsigned>::iterator it = merge->rhs.begin();
+               it != merge->rhs.end(); ++it)
+          {
+            unsigned rh = *it;
+            if (gen[rh] == 0)
+              new_rhs.insert(rh);
+            else
             {
 #ifdef DEBUG_LEGION
               assert(gen[rh] != -1U);
@@ -4195,837 +4697,6 @@
                       new_crossing_event, rh, instructions[gen[rh]]->owner);
                   slices[generator_slice].push_back(crossing);
                   crossing_instructions.push_back(crossing);
-                }
-              }
-              else
-                new_rhs.insert(rh);
-            }
->>>>>>> 63553fff
-          }
-          else
-          {
-            if (not_subsumed)
-              return Replayable(
-                  false, "precondition not subsumed by postcondition");
-            else
-              return Replayable(
-                  false, "postcondition anti dependent");
-          }
-        }
-        it++;
-      }
-      return Replayable(true);
-    }
-
-    //--------------------------------------------------------------------------
-    void PhysicalTemplate::register_operation(Operation *op)
-    //--------------------------------------------------------------------------
-    {
-      Memoizable *memoizable = op->get_memoizable();
-#ifdef DEBUG_LEGION
-      assert(memoizable != NULL);
-#endif
-      const TraceLocalID tid = memoizable->get_trace_local_id();
-      // Should be able to call back() without the lock even when
-      // operations are being removed from the front
-      std::map<TraceLocalID,Memoizable*> &ops = operations.back();
-#ifdef DEBUG_LEGION
-      assert(ops.find(tid) == ops.end());
-      assert(memo_entries.find(tid) != memo_entries.end());
-#endif
-<<<<<<< HEAD
-      ops[tid] = memoizable;
-    }
-
-    //--------------------------------------------------------------------------
-    void PhysicalTemplate::execute_slice(unsigned slice_idx)
-=======
-            if (generator_slice != slice_index)
-            {
-              std::map<unsigned, std::pair<unsigned,unsigned> >::iterator
-                finder = crossing_counts.find(ev);
-              if (finder != crossing_counts.end())
-              {
-                *event_to_check = finder->second.first;
-                finder->second.second += 1;
-              }
-              else
-              {
-                unsigned new_crossing_event = events.size();
-                events.resize(events.size() + 1);
-                crossing_counts[ev] =
-                  std::pair<unsigned,unsigned>(new_crossing_event, 1/*count*/);
-                *event_to_check = new_crossing_event;
-                TriggerEvent *crossing = new TriggerEvent(*this,
-                    new_crossing_event, ev, instructions[g]->owner); 
-                slices[generator_slice].push_back(crossing);
-                crossing_instructions.push_back(crossing);
-              }
-            }
-          }
-        }
-      }
-      // Update the crossing events and their counts
-      if (!crossing_counts.empty())
-      {
-        for (std::map<unsigned,std::pair<unsigned,unsigned> >::const_iterator
-              it = crossing_counts.begin(); it != crossing_counts.end(); it++)
-          crossing_events.insert(it->second);
-      }
-      // Append any new crossing instructions to the list of instructions
-      // so that they will still be deleted when the template is
-      if (!crossing_instructions.empty())
-        instructions.insert(instructions.end(),
-            crossing_instructions.begin(), crossing_instructions.end());
-    }
-
-    //--------------------------------------------------------------------------
-    void PhysicalTemplate::transitive_reduction(bool deferred)
->>>>>>> 63553fff
-    //--------------------------------------------------------------------------
-    {
-#ifdef DEBUG_LEGION
-      assert(slice_idx < slices.size());
-#endif
-      ApUserEvent fence = Runtime::create_ap_user_event(NULL);
-      const std::vector<TraceLocalID> &tasks = slice_tasks[slice_idx];
-      // should be able to read front() even while new maps for operations 
-      // are begin appended to the back of 'operations'
-      std::map<TraceLocalID,Memoizable*> &ops = operations.front();
-      for (unsigned idx = 0; idx < tasks.size(); ++idx)
-        ops[tasks[idx]]->get_operation()->set_execution_fence_event(fence);
-      std::vector<Instruction*> &instructions = slices[slice_idx];
-      for (std::vector<Instruction*>::const_iterator it = instructions.begin();
-           it != instructions.end(); ++it)
-        (*it)->execute(events, user_events, ops);
-      Runtime::trigger_event(NULL, fence);
-    }
-
-    //--------------------------------------------------------------------------
-    void PhysicalTemplate::issue_summary_operations(
-                                  InnerContext* context, Operation *invalidator)
-    //--------------------------------------------------------------------------
-    {
-      TraceSummaryOp *op = trace->runtime->get_available_summary_op();
-      op->initialize_summary(context, this, invalidator);
-#ifdef LEGION_SPY
-      LegionSpy::log_summary_op_creator(op->get_unique_op_id(),
-                                        invalidator->get_unique_op_id());
-#endif
-      op->execute_dependence_analysis();
-    }
-
-    //--------------------------------------------------------------------------
-    void PhysicalTemplate::finalize(InnerContext *context, UniqueID opid,
-                                    bool has_blocking_call, ReplTraceOp *op)
-    //--------------------------------------------------------------------------
-    {
-      trigger_recording_done();
-      recording = false;
-      replayable = check_replayable(op, context, opid, has_blocking_call);
-
-      if (!replayable)
-      {
-        if (trace->runtime->dump_physical_traces)
-        {
-          optimize(op);
-          dump_template();
-        }
-        if (!remote_memos.empty())
-          release_remote_memos();
-        return;
-      }
-      optimize(op);
-      if (trace->runtime->dump_physical_traces) dump_template();
-      size_t num_events = events.size();
-      events.clear();
-      events.resize(num_events);
-      event_map.clear();
-      operations.pop_front();
-      if (!remote_memos.empty())
-        release_remote_memos();
-    }
-
-    //--------------------------------------------------------------------------
-    void PhysicalTemplate::optimize(ReplTraceOp *op)
-    //--------------------------------------------------------------------------
-    {
-      std::vector<unsigned> gen;
-      if (!(trace->runtime->no_trace_optimization ||
-            trace->runtime->no_fence_elision))
-        elide_fences(gen, op);
-      else
-      {
-#ifdef DEBUG_LEGION
-        assert(instructions.size() == events.size());
-#endif
-        gen.resize(events.size());
-        for (unsigned idx = 0; idx < events.size(); ++idx)
-          gen[idx] = idx;
-      }
-      if (!trace->runtime->no_trace_optimization)
-      {
-        propagate_merges(gen);
-        transitive_reduction();
-        propagate_copies(gen);
-        eliminate_dead_code(gen);
-      }
-      prepare_parallel_replay(gen);
-      push_complete_replays();
-    }
-
-    //--------------------------------------------------------------------------
-    void PhysicalTemplate::elide_fences(std::vector<unsigned> &gen, 
-                                        ReplTraceOp *op)
-    //--------------------------------------------------------------------------
-    {
-      // Reserve some events for merges to be added during fence elision
-      unsigned num_merges = 0;
-      for (std::vector<Instruction*>::iterator it = instructions.begin();
-           it != instructions.end(); ++it)
-        switch ((*it)->get_kind())
-        {
-          case ISSUE_COPY:
-            {
-              unsigned precondition_idx =
-                (*it)->as_issue_copy()->precondition_idx;
-              InstructionKind generator_kind =
-                instructions[precondition_idx]->get_kind();
-              num_merges += generator_kind != MERGE_EVENT;
-              break;
-            }
-          case ISSUE_FILL:
-            {
-              unsigned precondition_idx =
-                (*it)->as_issue_fill()->precondition_idx;
-              InstructionKind generator_kind =
-                instructions[precondition_idx]->get_kind();
-              num_merges += generator_kind != MERGE_EVENT;
-              break;
-            }
-          case COMPLETE_REPLAY:
-            {
-              unsigned completion_event_idx =
-                (*it)->as_complete_replay()->rhs;
-              InstructionKind generator_kind =
-                instructions[completion_event_idx]->get_kind();
-              num_merges += generator_kind != MERGE_EVENT;
-              break;
-            }
-#ifdef LEGION_GPU_REDUCTIONS
-        case GPU_REDUCTION:
-            {
-              unsigned precondition_idx =
-                (*it)->as_gpu_reduction()->precondition_idx;
-              InstructionKind generator_kind =
-                instructions[precondition_idx]->get_kind();
-              num_merges += generator_kind != MERGE_EVENT;
-              break;
-            }
-#endif
-          default:
-            {
-              break;
-            }
-        }
-
-      unsigned merge_starts = events.size();
-      events.resize(events.size() + num_merges);
-
-      elide_fences_pre_sync(op);
-
-      // We are now going to break the invariant that
-      // the generator of events[idx] is instructions[idx].
-      // After fence elision, the generator of events[idx] is
-      // instructions[gen[idx]].
-      gen.resize(events.size());
-      std::vector<Instruction*> new_instructions;
-
-      for (unsigned idx = 0; idx < instructions.size(); ++idx)
-      {
-        Instruction *inst = instructions[idx];
-        InstructionKind kind = inst->get_kind();
-        std::set<unsigned> users;
-        unsigned *precondition_idx = NULL;
-        std::set<RtEvent> ready_events;
-        switch (kind)
-        {
-          case COMPLETE_REPLAY:
-            {
-              CompleteReplay *replay = inst->as_complete_replay();
-              std::map<TraceLocalID, ViewExprs>::iterator finder =
-                op_views.find(replay->owner);
-              if (finder == op_views.end()) break;
-              find_all_last_users(finder->second, users, ready_events);
-              precondition_idx = &replay->rhs;
-              break;
-            }
-          case ISSUE_COPY:
-            {
-              IssueCopy *copy = inst->as_issue_copy();
-              std::map<unsigned, ViewExprs>::iterator finder =
-                copy_views.find(copy->lhs);
-#ifdef DEBUG_LEGION
-              assert(finder != copy_views.end());
-#endif
-              find_all_last_users(finder->second, users, ready_events);
-              precondition_idx = &copy->precondition_idx;
-              break;
-            }
-          case ISSUE_FILL:
-            {
-              IssueFill *fill = inst->as_issue_fill();
-              std::map<unsigned, ViewExprs>::iterator finder =
-                copy_views.find(fill->lhs);
-#ifdef DEBUG_LEGION
-              assert(finder != copy_views.end());
-#endif
-              find_all_last_users(finder->second, users, ready_events);
-              precondition_idx = &fill->precondition_idx;
-              break;
-            }
-#ifdef LEGION_GPU_REDUCTIONS
-          case GPU_REDUCTION:
-            {
-              GPUReduction *reduction = inst->as_gpu_reduction();
-              std::map<unsigned, ViewExprs>::iterator finder =
-                copy_views.find(reduction->lhs);
-#ifdef DEBUG_LEGION
-              assert(finder != copy_views.end());
-#endif
-              find_all_last_users(finder->second, users, ready_events);
-              precondition_idx = &reduction->precondition_idx;
-              break;
-            }
-#endif
-          default:
-            {
-              break;
-            }
-        }
-        // If we have any ready events then wait for them to be ready
-        if (!ready_events.empty())
-        {
-          const RtEvent wait_on = Runtime::merge_events(ready_events);
-          if (wait_on.exists() && !wait_on.has_triggered())
-            wait_on.wait();
-        }
-        // Now see if we have any users to update
-        if (users.size() > 0)
-        {
-          Instruction *generator_inst = instructions[*precondition_idx];
-          if (generator_inst->get_kind() == MERGE_EVENT)
-          {
-            MergeEvent *merge = generator_inst->as_merge_event();
-            merge->rhs.insert(users.begin(), users.end());
-          }
-          else
-          {
-            unsigned merging_event_idx = merge_starts++;
-            if (*precondition_idx != fence_completion_id)
-              users.insert(*precondition_idx);
-            gen[merging_event_idx] = new_instructions.size();
-            new_instructions.push_back(
-                new MergeEvent(*this, merging_event_idx, users,
-                               generator_inst->owner));
-            *precondition_idx = merging_event_idx;
-          }
-        }
-        gen[idx] = new_instructions.size();
-        new_instructions.push_back(inst);
-      }
-<<<<<<< HEAD
-      instructions.swap(new_instructions);
-      new_instructions.clear();
-      elide_fences_post_sync(op);
-      // If we added events for fence elision then resize events so that
-      // all the new events from a previous trace are generated by the 
-      // fence instruction at the beginning of the template
-      if (events.size() > gen.size())
-        gen.resize(events.size(), 0/*fence instruction*/);
-    }
-
-    //--------------------------------------------------------------------------
-    void PhysicalTemplate::propagate_merges(std::vector<unsigned> &gen)
-=======
-
-      // Lastly, suppress transitive dependences using chains
-      if (deferred)
-      {
-        // Save the data structures for finalizing the transitive
-        // reduction for later, the next replay will incorporate them
-        std::vector<unsigned> *inv_topo_order_copy = 
-          new std::vector<unsigned>();
-        inv_topo_order_copy->swap(inv_topo_order);
-        std::vector<std::vector<unsigned> > *in_reduced_copy = 
-          new std::vector<std::vector<unsigned> >();
-        in_reduced_copy->swap(incoming_reduced);
-        // Write them to the members
-        pending_inv_topo_order = inv_topo_order_copy;
-        // Need memory fence so writes happen in this order
-        __sync_synchronize();
-        pending_transitive_reduction = in_reduced_copy;
-      }
-      else
-        finalize_transitive_reduction(inv_topo_order, incoming_reduced);
-    }
-
-    //--------------------------------------------------------------------------
-    void PhysicalTemplate::finalize_transitive_reduction(
-                    const std::vector<unsigned> &inv_topo_order,
-                    const std::vector<std::vector<unsigned> > &incoming_reduced)
-    //--------------------------------------------------------------------------
-    {
-      for (unsigned idx = 0; idx < instructions.size(); ++idx)
-        if (instructions[idx]->get_kind() == MERGE_EVENT)
-        {
-          MergeEvent *merge = instructions[idx]->as_merge_event();
-          unsigned order = inv_topo_order[merge->lhs];
-#ifdef DEBUG_LEGION
-          assert(order != -1U);
-#endif
-          const std::vector<unsigned> &in_reduced = incoming_reduced[order];
-          if (in_reduced.size() == merge->rhs.size())
-          {
-#ifdef DEBUG_LEGION
-            for (unsigned iidx = 0; iidx < in_reduced.size(); ++iidx)
-              assert(merge->rhs.find(in_reduced[iidx]) != merge->rhs.end());
-#endif
-            continue;
-          }
-#ifdef DEBUG_LEGION
-          std::set<unsigned> new_rhs;
-          for (unsigned iidx = 0; iidx < in_reduced.size(); ++iidx)
-          {
-            assert(merge->rhs.find(in_reduced[iidx]) != merge->rhs.end());
-            new_rhs.insert(in_reduced[iidx]);
-          }
-#else
-          std::set<unsigned> new_rhs(in_reduced.begin(), in_reduced.end());
-#endif
-          // Remove any references to crossing events which are no longer needed
-          if (!crossing_events.empty())
-          {
-            for (std::set<unsigned>::const_iterator it =
-                  merge->rhs.begin(); it != merge->rhs.end(); it++)
-            {
-              std::map<unsigned,unsigned>::iterator finder =
-                crossing_events.find(*it);
-              if ((finder != crossing_events.end()) &&
-                  (new_rhs.find(*it) == new_rhs.end()))
-              {
-#ifdef DEBUG_LEGION
-                assert(finder->second > 0);
-#endif
-                finder->second--;
-              }
-            }
-          }
-          merge->rhs.swap(new_rhs);
-        }
-      // Remove any crossing instructions from the slices that are no
-      // longer needed because the transitive reduction eliminated the
-      // need for the edge
-      for (std::map<unsigned,unsigned>::iterator it =
-            crossing_events.begin(); it != crossing_events.end(); /*nothing*/)
-      {
-        if (it->second == 0)
-        {
-          // No more references to this crossing instruction so remove it
-          bool found = false;
-          for (std::vector<std::vector<Instruction*> >::iterator sit =
-                slices.begin(); sit != slices.end(); sit++)
-          {
-            for (std::vector<Instruction*>::iterator iit =
-                  sit->begin(); iit != sit->end(); iit++)
-            {
-              TriggerEvent *trigger = (*iit)->as_trigger_event();
-              if (trigger == NULL)
-                continue;
-              if (trigger->lhs == it->first)
-              {
-                sit->erase(iit);
-                found = true;
-                break;
-              }
-            }
-            if (found)
-              break;
-          }
-          std::map<unsigned,unsigned>::iterator to_delete = it++;
-          crossing_events.erase(to_delete);
-        }
-        else
-          it++;
-      }
-    }
-
-    //--------------------------------------------------------------------------
-    void PhysicalTemplate::propagate_copies(std::vector<unsigned> *gen)
->>>>>>> 63553fff
-    //--------------------------------------------------------------------------
-    {
-      std::vector<Instruction*> new_instructions;
-<<<<<<< HEAD
-      std::vector<bool> used(instructions.size(), false);
-=======
-      new_instructions.reserve(instructions.size());
-      std::set<Instruction*> to_prune;
-      for (unsigned idx = 0; idx < instructions.size(); ++idx)
-      {
-        Instruction *inst = instructions[idx];
-        if (instructions[idx]->get_kind() == MERGE_EVENT)
-        {
-          MergeEvent *merge = instructions[idx]->as_merge_event();
-#ifdef DEBUG_LEGION
-          assert(merge->rhs.size() > 0);
-#endif
-          if (merge->rhs.size() == 1)
-          {
-            substs[merge->lhs] = *merge->rhs.begin();
-#ifdef DEBUG_LEGION
-            assert(merge->lhs != (unsigned)substs[merge->lhs]);
-#endif
-            if (gen == NULL)
-              to_prune.insert(inst);
-            else
-              delete inst;
-          }
-          else
-            new_instructions.push_back(inst);
-        }
-        else
-          new_instructions.push_back(inst);
-      }
-
-      if (instructions.size() == new_instructions.size()) return;
-
-      instructions.swap(new_instructions);
-
-      std::vector<unsigned> new_gen((gen == NULL) ? 0 : gen->size(), -1U);
-      if (gen != NULL)
-      {
-        for (std::map<unsigned, unsigned>::iterator it = frontiers.begin();
-            it != frontiers.end(); ++it)
-          new_gen[it->second] = 0;
-      }
->>>>>>> 63553fff
-
-      for (unsigned idx = 0; idx < instructions.size(); ++idx)
-      {
-        Instruction *inst = instructions[idx];
-        InstructionKind kind = inst->get_kind();
-        used[idx] = kind != MERGE_EVENT;
-        switch (kind)
-        {
-          case MERGE_EVENT:
-            {
-              MergeEvent *merge = inst->as_merge_event();
-              std::set<unsigned> new_rhs;
-              bool changed = false;
-              for (std::set<unsigned>::iterator it = merge->rhs.begin();
-                   it != merge->rhs.end(); ++it)
-              {
-                Instruction *generator = instructions[gen[*it]];
-                if (generator ->get_kind() == MERGE_EVENT)
-                {
-                  MergeEvent *to_splice = generator->as_merge_event();
-                  new_rhs.insert(to_splice->rhs.begin(), to_splice->rhs.end());
-                  changed = true;
-                }
-                else
-                  new_rhs.insert(*it);
-              }
-              if (changed)
-                merge->rhs.swap(new_rhs);
-              break;
-            }
-          case TRIGGER_EVENT:
-            {
-              TriggerEvent *trigger = inst->as_trigger_event();
-              used[gen[trigger->rhs]] = true;
-              break;
-            }
-          case BARRIER_ARRIVAL:
-            {
-              BarrierArrival *arrival = inst->as_barrier_arrival();
-              used[gen[arrival->rhs]] = true;
-              break;
-            }
-          case ISSUE_COPY:
-            {
-              IssueCopy *copy = inst->as_issue_copy();
-              used[gen[copy->precondition_idx]] = true;
-              break;
-            }
-          case ISSUE_FILL:
-            {
-              IssueFill *fill = inst->as_issue_fill();
-              used[gen[fill->precondition_idx]] = true;
-              break;
-            }
-#ifdef LEGION_GPU_REDUCTIONS
-          case GPU_REDUCTION:
-            {
-              GPUReduction *reduction = inst->as_gpu_reduction();
-              used[gen[reduction->precondition_idx]] = true;
-              break;
-            }
-#endif
-          case SET_EFFECTS:
-            {
-              SetEffects *effects = inst->as_set_effects();
-              used[gen[effects->rhs]] = true;
-              break;
-            }
-          case COMPLETE_REPLAY:
-            {
-              CompleteReplay *complete = inst->as_complete_replay();
-              used[gen[complete->rhs]] = true;
-              break;
-            }
-          case ACQUIRE_REPLAY:
-            {
-              AcquireReplay *acquire = inst->as_acquire_replay();
-              used[gen[acquire->rhs]] = true;
-              break;
-            }
-          case RELEASE_REPLAY:
-            {
-              ReleaseReplay *release = inst->as_release_replay();
-              used[gen[release->rhs]] = true;
-              break;
-            }
-          case GET_TERM_EVENT:
-          case CREATE_AP_USER_EVENT:
-          case SET_OP_SYNC_EVENT:
-          case ASSIGN_FENCE_COMPLETION:
-          case BARRIER_ADVANCE:
-            {
-              break;
-            }
-          default:
-            {
-              // unreachable
-              assert(false);
-            }
-        }
-<<<<<<< HEAD
-      }
-=======
-        if ((lhs != -1) && (gen != NULL))
-          new_gen[lhs] = idx;
-      }
-      if (gen != NULL)
-        gen->swap(new_gen);
-      if (!to_prune.empty())
-      {
-#ifdef DEBUG_LEGION
-        assert(!slices.empty());
-#endif
-        // Remove these instructions from any slices and then delete them
-        for (unsigned idx = 0; idx < slices.size(); idx++)
-        {
-          std::vector<Instruction*> &slice = slices[idx];
-          for (std::vector<Instruction*>::iterator it =
-                slice.begin(); it != slice.end(); /*nothing*/)
-          {
-            std::set<Instruction*>::iterator finder =
-              to_prune.find(*it);
-            if (finder != to_prune.end())
-            {
-              it = slice.erase(it);
-              delete *finder;
-              to_prune.erase(finder);
-              if (to_prune.empty())
-                break;
-            }
-            else
-              it++;
-          }
-          if (to_prune.empty())
-            break;
-        }
-#ifdef DEBUG_LEGION
-        assert(to_prune.empty());
-#endif
-      }
-    }
->>>>>>> 63553fff
-
-      std::vector<unsigned> inv_gen(instructions.size(), -1U);
-      for (unsigned idx = 0; idx < gen.size(); ++idx)
-      {
-        unsigned g = gen[idx];
-#ifdef DEBUG_LEGION
-        assert(inv_gen[g] == -1U || g == fence_completion_id);
-#endif
-        if (g != -1U && g < instructions.size() && inv_gen[g] == -1U)
-          inv_gen[g] = idx;
-      }
-      std::vector<Instruction*> to_delete;
-      std::vector<unsigned> new_gen(gen.size(), -1U);
-      initialize_generators(new_gen);
-      for (unsigned idx = 0; idx < instructions.size(); ++idx)
-        if (used[idx])
-        {
-          Instruction *inst = instructions[idx];
-          if (!trace->runtime->no_fence_elision)
-          {
-            if (inst->get_kind() == MERGE_EVENT)
-            {
-              MergeEvent *merge = inst->as_merge_event();
-              if (merge->rhs.size() > 1)
-                merge->rhs.erase(fence_completion_id);
-            }
-          }
-          unsigned e = inv_gen[idx];
-#ifdef DEBUG_LEGION
-          assert(e == -1U || (e < new_gen.size() && new_gen[e] == -1U));
-#endif
-          if (e != -1U)
-            new_gen[e] = new_instructions.size();
-          new_instructions.push_back(inst);
-        }
-        else
-          to_delete.push_back(instructions[idx]);
-      instructions.swap(new_instructions);
-      gen.swap(new_gen);
-      for (unsigned idx = 0; idx < to_delete.size(); ++idx)
-        delete to_delete[idx];
-    }
-
-    //--------------------------------------------------------------------------
-    void PhysicalTemplate::initialize_generators(std::vector<unsigned> &new_gen)
-    //--------------------------------------------------------------------------
-    {
-      for (std::map<unsigned, unsigned>::iterator it = 
-            frontiers.begin(); it != frontiers.end(); ++it)
-        new_gen[it->second] = 0;
-    }
-
-    //--------------------------------------------------------------------------
-    void PhysicalTemplate::initialize_eliminate_dead_code_frontiers(
-                      const std::vector<unsigned> &gen, std::vector<bool> &used)
-    //--------------------------------------------------------------------------
-    {
-      for (std::map<unsigned, unsigned>::iterator it = frontiers.begin();
-          it != frontiers.end(); ++it)
-      {
-        unsigned g = gen[it->first];
-        if (g != -1U && g < instructions.size())
-          used[g] = true;
-      }
-    }
-
-    //--------------------------------------------------------------------------
-    void PhysicalTemplate::prepare_parallel_replay(
-                                               const std::vector<unsigned> &gen)
-    //--------------------------------------------------------------------------
-    {
-      slices.resize(replay_parallelism);
-      slice_tasks.resize(replay_parallelism);
-      std::map<TraceLocalID, unsigned> slice_indices_by_owner;
-      std::vector<unsigned> slice_indices_by_inst;
-      slice_indices_by_inst.resize(instructions.size());
-
-#ifdef DEBUG_LEGION
-      for (unsigned idx = 1; idx < instructions.size(); ++idx)
-        slice_indices_by_inst[idx] = -1U;
-#endif
-      bool round_robin_for_tasks = false;
-
-      std::set<Processor> distinct_targets;
-      for (CachedMappings::iterator it = cached_mappings.begin(); it !=
-           cached_mappings.end(); ++it)
-        distinct_targets.insert(it->second.target_procs[0]);
-      round_robin_for_tasks = distinct_targets.size() < replay_parallelism;
-
-      unsigned next_slice_id = 0;
-      for (std::map<TraceLocalID,std::pair<unsigned,bool> >::const_iterator 
-            it = memo_entries.begin(); it != memo_entries.end(); ++it)
-      {
-        unsigned slice_index = -1U;
-        if (!round_robin_for_tasks && it->second.second)
-        {
-          CachedMappings::iterator finder = cached_mappings.find(it->first);
-#ifdef DEBUG_LEGION
-          assert(finder != cached_mappings.end());
-          assert(finder->second.target_procs.size() > 0);
-#endif
-          slice_index =
-            finder->second.target_procs[0].id % replay_parallelism;
-        }
-        else
-        {
-#ifdef DEBUG_LEGION
-          assert(slice_indices_by_owner.find(it->first) ==
-              slice_indices_by_owner.end());
-#endif
-          slice_index = next_slice_id;
-          next_slice_id = (next_slice_id + 1) % replay_parallelism;
-        }
-
-#ifdef DEBUG_LEGION
-        assert(slice_index != -1U);
-#endif
-        slice_indices_by_owner[it->first] = slice_index;
-        if (it->second.second)
-          slice_tasks[slice_index].push_back(it->first);
-      }
-      for (unsigned idx = 1; idx < instructions.size(); ++idx)
-      {
-        Instruction *inst = instructions[idx];
-        const TraceLocalID &owner = inst->owner;
-        std::map<TraceLocalID, unsigned>::iterator finder =
-          slice_indices_by_owner.find(owner);
-        unsigned slice_index = -1U;
-        if (finder != slice_indices_by_owner.end())
-          slice_index = finder->second;
-        else
-        {
-          slice_index = next_slice_id;
-          next_slice_id = (next_slice_id + 1) % replay_parallelism;
-        }
-        slices[slice_index].push_back(inst);
-        slice_indices_by_inst[idx] = slice_index;
-
-        if (inst->get_kind() == MERGE_EVENT)
-        {
-          MergeEvent *merge = inst->as_merge_event();
-          unsigned crossing_found = false;
-          std::set<unsigned> new_rhs;
-          for (std::set<unsigned>::iterator it = merge->rhs.begin();
-               it != merge->rhs.end(); ++it)
-          {
-            unsigned rh = *it;
-            if (gen[rh] == 0)
-              new_rhs.insert(rh);
-            else
-            {
-#ifdef DEBUG_LEGION
-              assert(gen[rh] != -1U);
-#endif
-              unsigned generator_slice = slice_indices_by_inst[gen[rh]];
-#ifdef DEBUG_LEGION
-              assert(generator_slice != -1U);
-#endif
-              if (generator_slice != slice_index)
-              {
-                crossing_found = true;
-                std::map<unsigned, unsigned>::iterator finder =
-                  crossing_events.find(rh);
-                if (finder != crossing_events.end())
-                  new_rhs.insert(finder->second);
-                else
-                {
-                  unsigned new_crossing_event = events.size();
-                  events.resize(events.size() + 1);
-                  crossing_events[rh] = new_crossing_event;
-                  new_rhs.insert(new_crossing_event);
-                  slices[generator_slice].push_back(
-                      new TriggerEvent(*this, new_crossing_event, rh,
-                        instructions[gen[rh]]->owner));
                 }
               }
               else
@@ -5106,24 +4777,41 @@
 #endif
             if (generator_slice != slice_index)
             {
-              std::map<unsigned, unsigned>::iterator finder =
-                crossing_events.find(ev);
-              if (finder != crossing_events.end())
-                *event_to_check = finder->second;
+              std::map<unsigned, std::pair<unsigned,unsigned> >::iterator
+                finder = crossing_counts.find(ev);
+              if (finder != crossing_counts.end())
+              {
+                *event_to_check = finder->second.first;
+                finder->second.second += 1;
+              }
               else
               {
                 unsigned new_crossing_event = events.size();
                 events.resize(events.size() + 1);
-                crossing_events[ev] = new_crossing_event;
+                crossing_counts[ev] =
+                  std::pair<unsigned,unsigned>(new_crossing_event, 1/*count*/);
                 *event_to_check = new_crossing_event;
-                slices[generator_slice].push_back(
-                    new TriggerEvent(*this, new_crossing_event, ev,
-                      instructions[g]->owner));
+                TriggerEvent *crossing = new TriggerEvent(*this,
+                    new_crossing_event, ev, instructions[g]->owner); 
+                slices[generator_slice].push_back(crossing);
+                crossing_instructions.push_back(crossing);
               }
             }
           }
         }
       }
+      // Update the crossing events and their counts
+      if (!crossing_counts.empty())
+      {
+        for (std::map<unsigned,std::pair<unsigned,unsigned> >::const_iterator
+              it = crossing_counts.begin(); it != crossing_counts.end(); it++)
+          crossing_events.insert(it->second);
+      }
+      // Append any new crossing instructions to the list of instructions
+      // so that they will still be deleted when the template is
+      if (!crossing_instructions.empty())
+        instructions.insert(instructions.end(),
+            crossing_instructions.begin(), crossing_instructions.end());
     }
 
     //--------------------------------------------------------------------------
@@ -5140,7 +4828,7 @@
     }
 
     //--------------------------------------------------------------------------
-    void PhysicalTemplate::transitive_reduction(void)
+    void PhysicalTemplate::transitive_reduction(bool deferred)
     //--------------------------------------------------------------------------
     {
       // Transitive reduction inspired by Klaus Simon,
@@ -5375,6 +5063,32 @@
       }
 
       // Lastly, suppress transitive dependences using chains
+      if (deferred)
+      {
+        // Save the data structures for finalizing the transitive
+        // reduction for later, the next replay will incorporate them
+        std::vector<unsigned> *inv_topo_order_copy = 
+          new std::vector<unsigned>();
+        inv_topo_order_copy->swap(inv_topo_order);
+        std::vector<std::vector<unsigned> > *in_reduced_copy = 
+          new std::vector<std::vector<unsigned> >();
+        in_reduced_copy->swap(incoming_reduced);
+        // Write them to the members
+        pending_inv_topo_order = inv_topo_order_copy;
+        // Need memory fence so writes happen in this order
+        __sync_synchronize();
+        pending_transitive_reduction = in_reduced_copy;
+      }
+      else
+        finalize_transitive_reduction(inv_topo_order, incoming_reduced);
+    }
+
+    //--------------------------------------------------------------------------
+    void PhysicalTemplate::finalize_transitive_reduction(
+                    const std::vector<unsigned> &inv_topo_order,
+                    const std::vector<std::vector<unsigned> > &incoming_reduced)
+    //--------------------------------------------------------------------------
+    {
       for (unsigned idx = 0; idx < instructions.size(); ++idx)
         if (instructions[idx]->get_kind() == MERGE_EVENT)
         {
@@ -5384,26 +5098,89 @@
           assert(order != -1U);
 #endif
           const std::vector<unsigned> &in_reduced = incoming_reduced[order];
+          if (in_reduced.size() == merge->rhs.size())
+          {
+#ifdef DEBUG_LEGION
+            for (unsigned iidx = 0; iidx < in_reduced.size(); ++iidx)
+              assert(merge->rhs.find(in_reduced[iidx]) != merge->rhs.end());
+#endif
+            continue;
+          }
+#ifdef DEBUG_LEGION
           std::set<unsigned> new_rhs;
           for (unsigned iidx = 0; iidx < in_reduced.size(); ++iidx)
           {
-#ifdef DEBUG_LEGION
             assert(merge->rhs.find(in_reduced[iidx]) != merge->rhs.end());
-#endif
             new_rhs.insert(in_reduced[iidx]);
           }
-          if (new_rhs.size() < merge->rhs.size())
-            merge->rhs.swap(new_rhs);
-        }
-    }
-
-    //--------------------------------------------------------------------------
-    void PhysicalTemplate::propagate_copies(std::vector<unsigned> &gen)
+#else
+          std::set<unsigned> new_rhs(in_reduced.begin(), in_reduced.end());
+#endif
+          // Remove any references to crossing events which are no longer needed
+          if (!crossing_events.empty())
+          {
+            for (std::set<unsigned>::const_iterator it =
+                  merge->rhs.begin(); it != merge->rhs.end(); it++)
+            {
+              std::map<unsigned,unsigned>::iterator finder =
+                crossing_events.find(*it);
+              if ((finder != crossing_events.end()) &&
+                  (new_rhs.find(*it) == new_rhs.end()))
+              {
+#ifdef DEBUG_LEGION
+                assert(finder->second > 0);
+#endif
+                finder->second--;
+              }
+            }
+          }
+          merge->rhs.swap(new_rhs);
+        }
+      // Remove any crossing instructions from the slices that are no
+      // longer needed because the transitive reduction eliminated the
+      // need for the edge
+      for (std::map<unsigned,unsigned>::iterator it =
+            crossing_events.begin(); it != crossing_events.end(); /*nothing*/)
+      {
+        if (it->second == 0)
+        {
+          // No more references to this crossing instruction so remove it
+          bool found = false;
+          for (std::vector<std::vector<Instruction*> >::iterator sit =
+                slices.begin(); sit != slices.end(); sit++)
+          {
+            for (std::vector<Instruction*>::iterator iit =
+                  sit->begin(); iit != sit->end(); iit++)
+            {
+              TriggerEvent *trigger = (*iit)->as_trigger_event();
+              if (trigger == NULL)
+                continue;
+              if (trigger->lhs == it->first)
+              {
+                sit->erase(iit);
+                found = true;
+                break;
+              }
+            }
+            if (found)
+              break;
+          }
+          std::map<unsigned,unsigned>::iterator to_delete = it++;
+          crossing_events.erase(to_delete);
+        }
+        else
+          it++;
+      }
+    }
+
+    //--------------------------------------------------------------------------
+    void PhysicalTemplate::propagate_copies(std::vector<unsigned> *gen)
     //--------------------------------------------------------------------------
     {
       std::vector<int> substs(events.size(), -1);
       std::vector<Instruction*> new_instructions;
       new_instructions.reserve(instructions.size());
+      std::set<Instruction*> to_prune;
       for (unsigned idx = 0; idx < instructions.size(); ++idx)
       {
         Instruction *inst = instructions[idx];
@@ -5419,7 +5196,10 @@
 #ifdef DEBUG_LEGION
             assert(merge->lhs != (unsigned)substs[merge->lhs]);
 #endif
-            delete inst;
+            if (gen == NULL)
+              to_prune.insert(inst);
+            else
+              delete inst;
           }
           else
             new_instructions.push_back(inst);
@@ -5432,8 +5212,9 @@
 
       instructions.swap(new_instructions);
 
-      std::vector<unsigned> new_gen(gen.size(), -1U);
-      initialize_generators(new_gen);
+      std::vector<unsigned> new_gen((gen == NULL) ? 0 : gen->size(), -1U);
+      if (gen != NULL)
+        initialize_generators(new_gen);
 
       for (unsigned idx = 0; idx < instructions.size(); ++idx)
       {
@@ -5559,10 +5340,43 @@
               break;
             }
         }
-        if (lhs != -1)
+        if ((lhs != -1) && (gen != NULL))
           new_gen[lhs] = idx;
       }
-      gen.swap(new_gen);
+      if (gen != NULL)
+        gen->swap(new_gen);
+      if (!to_prune.empty())
+      {
+#ifdef DEBUG_LEGION
+        assert(!slices.empty());
+#endif
+        // Remove these instructions from any slices and then delete them
+        for (unsigned idx = 0; idx < slices.size(); idx++)
+        {
+          std::vector<Instruction*> &slice = slices[idx];
+          for (std::vector<Instruction*>::iterator it =
+                slice.begin(); it != slice.end(); /*nothing*/)
+          {
+            std::set<Instruction*>::iterator finder =
+              to_prune.find(*it);
+            if (finder != to_prune.end())
+            {
+              it = slice.erase(it);
+              delete *finder;
+              to_prune.erase(finder);
+              if (to_prune.empty())
+                break;
+            }
+            else
+              it++;
+          }
+          if (to_prune.empty())
+            break;
+        }
+#ifdef DEBUG_LEGION
+        assert(to_prune.empty());
+#endif
+      }
     }
 
     //--------------------------------------------------------------------------
@@ -6436,6 +6250,22 @@
         recurrent = pending_replays.front().second;
         pending_replays.pop_front();
       }
+      // Check to see if we have a pending transitive reduction result
+      if (pending_transitive_reduction != NULL)
+      {
+#ifdef DEBUG_LEGION
+        assert(pending_inv_topo_order != NULL);
+#endif
+        finalize_transitive_reduction(*pending_inv_topo_order,
+                                      *pending_transitive_reduction);
+        delete pending_inv_topo_order;
+        pending_inv_topo_order = NULL;
+        delete pending_transitive_reduction;
+        pending_transitive_reduction = NULL;
+        // We also need to rerun the propagate copies analysis to
+        // remove any mergers which contain only a single input
+        propagate_copies(NULL/*don't need the gen out*/);
+      }
       fence_completion = completion;
       if (recurrent)
         for (std::map<unsigned, unsigned>::iterator it = frontiers.begin();
@@ -6448,12 +6278,12 @@
 
       events[fence_completion_id] = fence_completion;
 
-      for (std::map<unsigned, unsigned>::iterator it = crossing_events.begin();
-           it != crossing_events.end(); ++it)
+      for (std::map<unsigned, unsigned>::iterator it =
+            crossing_events.begin(); it != crossing_events.end(); ++it)
       {
         ApUserEvent ev = Runtime::create_ap_user_event(NULL);
-        events[it->second] = ev;
-        user_events[it->second] = ev;
+        events[it->first] = ev;
+        user_events[it->first] = ev;
       }
 
       const std::vector<Processor> &replay_targets = 
@@ -6497,11 +6327,20 @@
       pending_deletion = get_completion_for_deletion();
       if (!pending_deletion.exists())
         return false;
-      const RtEvent precondition = Runtime::protect_event(pending_deletion);
+      RtEvent precondition = Runtime::protect_event(pending_deletion);
+      if (transitive_reduction_done.exists() && 
+          !transitive_reduction_done.has_triggered())
+      {
+        if (precondition.exists())
+          precondition = 
+            Runtime::merge_events(precondition, transitive_reduction_done);
+        else
+          precondition = transitive_reduction_done;
+      }
       if (precondition.exists() && !precondition.has_triggered())
       {
         DeleteTemplateArgs args(this);
-        applied_events.insert(trace->runtime->issue_runtime_meta_task(args, 
+        applied_events.insert(trace->runtime->issue_runtime_meta_task(args,
                                             LG_LOW_PRIORITY, precondition));
         return true;
       }
@@ -6515,6 +6354,18 @@
     {
       const ReplaySliceArgs *pargs = (const ReplaySliceArgs*)args;
       pargs->tpl->execute_slice(pargs->slice_index);
+    }
+
+    //--------------------------------------------------------------------------
+    /*static*/ void PhysicalTemplate::handle_transitive_reduction(
+                                             const void *args, Runtime *runtime)
+    //--------------------------------------------------------------------------
+    {
+      const TransitiveReductionArgs *targs = 
+        (const TransitiveReductionArgs*)args;
+      targs->tpl->transitive_reduction(true/*deferred*/);
+      if (runtime->dump_physical_traces)
+        targs->tpl->dump_template();
     }
 
     //--------------------------------------------------------------------------
@@ -8017,49 +7868,12 @@
             Runtime::advance_barrier(it->first);
         }
       }
-<<<<<<< HEAD
       else
       {
         const ApEvent completion = pending_replays.front().first;
         for (std::vector<std::pair<ApBarrier,unsigned> >::const_iterator it =
               remote_frontiers.begin(); it != remote_frontiers.end(); it++)
           events[it->second] = completion;
-=======
-      // Check to see if we have a pending transitive reduction result
-      if (pending_transitive_reduction != NULL)
-      {
-#ifdef DEBUG_LEGION
-        assert(pending_inv_topo_order != NULL);
-#endif
-        finalize_transitive_reduction(*pending_inv_topo_order,
-                                      *pending_transitive_reduction);
-        delete pending_inv_topo_order;
-        pending_inv_topo_order = NULL;
-        delete pending_transitive_reduction;
-        pending_transitive_reduction = NULL;
-        // We also need to rerun the propagate copies analysis to
-        // remove any mergers which contain only a single input
-        propagate_copies(NULL/*don't need the gen out*/);
-      }
-      fence_completion = completion;
-      if (recurrent)
-        for (std::map<unsigned, unsigned>::iterator it = frontiers.begin();
-            it != frontiers.end(); ++it)
-          events[it->second] = events[it->first];
-      else
-        for (std::map<unsigned, unsigned>::iterator it = frontiers.begin();
-            it != frontiers.end(); ++it)
-          events[it->second] = completion;
-
-      events[fence_completion_id] = fence_completion;
-
-      for (std::map<unsigned, unsigned>::iterator it =
-            crossing_events.begin(); it != crossing_events.end(); ++it)
-      {
-        ApUserEvent ev = Runtime::create_ap_user_event(NULL);
-        events[it->first] = ev;
-        user_events[it->first] = ev;
->>>>>>> 63553fff
       }
       // Regardless of whether this is recurrent or not check to see if
       // we need to referesh the barriers for our instructions
@@ -8165,7 +7979,6 @@
     ApEvent ShardedPhysicalTemplate::get_completion_for_deletion(void) const
     //--------------------------------------------------------------------------
     {
-<<<<<<< HEAD
       // Skip the any events that are from remote shards since we  
       std::set<ApEvent> all_events;
       std::set<ApEvent> local_barriers;
@@ -8180,27 +7993,6 @@
             (pending_event_requests.find(it->first) == 
               pending_event_requests.end()))
           all_events.insert(it->first);
-=======
-      pending_deletion = get_completion_for_deletion();
-      if (!pending_deletion.exists())
-        return false;
-      RtEvent precondition = Runtime::protect_event(pending_deletion);
-      if (transitive_reduction_done.exists() && 
-          !transitive_reduction_done.has_triggered())
-      {
-        if (precondition.exists())
-          precondition = 
-            Runtime::merge_events(precondition, transitive_reduction_done);
-        else
-          precondition = transitive_reduction_done;
-      }
-      if (precondition.exists() && !precondition.has_triggered())
-      {
-        DeleteTemplateArgs args(this);
-        applied_events.insert(trace->runtime->issue_runtime_meta_task(args,
-                                            LG_LOW_PRIORITY, precondition));
-        return true;
->>>>>>> 63553fff
       }
       return Runtime::merge_events(NULL, all_events);
     }
@@ -8248,23 +8040,7 @@
     }
 
     //--------------------------------------------------------------------------
-<<<<<<< HEAD
     ShardID ShardedPhysicalTemplate::find_view_owner(InstanceView *view)
-=======
-    /*static*/ void PhysicalTemplate::handle_transitive_reduction(
-                                             const void *args, Runtime *runtime)
-    //--------------------------------------------------------------------------
-    {
-      const TransitiveReductionArgs *targs = 
-        (const TransitiveReductionArgs*)args;
-      targs->tpl->transitive_reduction(true/*deferred*/);
-      if (runtime->dump_physical_traces)
-        targs->tpl->dump_template();
-    }
-
-    //--------------------------------------------------------------------------
-    /*static*/ void PhysicalTemplate::handle_delete_template(const void *args)
->>>>>>> 63553fff
     //--------------------------------------------------------------------------
     {
       // Figure out where the owner for this view is and then send it to 
