--- conflicted
+++ resolved
@@ -1722,7 +1722,7 @@
       pause_mapper_call(ctx);
       VariantImpl *impl = runtime->find_variant_impl(task_id, variant_id);
       bool result = impl->is_replicable();
-      resume_mapper_call(ctx);
+      resume_mapper_call(ctx, MAPPER_IS_REPLICABLE_VARIANT_CALL);
       return result;
     }
 
@@ -1736,13 +1736,8 @@
     {
       pause_mapper_call(ctx);
       VariantID result = runtime->register_variant(registrar, user_data,
-<<<<<<< HEAD
                 user_len, realm_desc, return_type_size, has_return_type);
-      resume_mapper_call(ctx);
-=======
-                                    user_len, realm_desc, has_return_type);
       resume_mapper_call(ctx, MAPPER_REGISTER_TASK_VARIANT_CALL);
->>>>>>> d7312deb
       return result;
     }
 
@@ -1972,73 +1967,6 @@
         acquire = false;
       }
       pause_mapper_call(ctx);
-<<<<<<< HEAD
-=======
-      CollectiveManager *collective = NULL;
-      DomainPoint point;
-      if (constraints.specialized_constraint.is_collective())
-      {
-        if (!ctx->supports_collectives)
-        {
-          REPORT_LEGION_WARNING(LEGION_WARNING_COLLECTIVE_INSTANCE_VIOLATION,
-                "Ignoring call to create a collective instance for the %d-"
-                "st/nd/rd/th call to create instance in mapper call %s in "
-                "mapper %s because the mapper call does not support the "
-                "creation of collective instances in this kind of mapper call.",
-                ctx->collective_count++, get_mapper_call_name(ctx->kind),
-                get_mapper_name())
-          resume_mapper_call(ctx, MAPPER_CREATE_PHYSICAL_INSTANCE_CALL);
-          return false;
-        }
-        if (ctx->operation == NULL)
-          REPORT_LEGION_WARNING(LEGION_WARNING_COLLECTIVE_INSTANCE_VIOLATION,
-                "Ignoring call to create a collective instance for the %d-"
-                "st/nd/rd/th call to create instance in mapper call %s in "
-                "mapper %s because the mapper call does not have an associated "
-                "mappable. Legion will still attempt to make an instance.",
-                ctx->collective_count++, get_mapper_call_name(ctx->kind),
-                get_mapper_name())
-        else if (unsat != NULL)
-        {
-          LayoutConstraintKind unsat_kind = LEGION_SPECIALIZED_CONSTRAINT;
-          unsigned unsat_index = 0;
-          collective = ctx->operation->find_or_create_collective_instance(
-              ctx->kind, ctx->collective_count++, constraints, regions, 
-              target_memory.kind(), footprint, &unsat_kind, &unsat_index,point);
-          if (collective == NULL)
-            *unsat = constraints.convert_unsatisfied(unsat_kind, unsat_index);
-        }
-        else
-          collective = ctx->operation->find_or_create_collective_instance(
-              ctx->kind, ctx->collective_count++, constraints, regions, 
-              target_memory.kind(), footprint, NULL, NULL, point);
-        if (collective == NULL)
-        {
-          if (point.get_dim() > 0)
-          {
-            REPORT_LEGION_WARNING(LEGION_WARNING_COLLECTIVE_INSTANCE_VIOLATION,
-                "Failed to create a collective instance for the %d-st/nd/rd/th "
-                "call to create instance in mapper call %s for %s (UID %lld) "
-                "in mapper %s because the constraints did not match.", 
-                ctx->collective_count - 1, get_mapper_call_name(ctx->kind),
-                ctx->operation->get_logging_name(), 
-                ctx->operation->get_unique_op_id(), get_mapper_name())
-            result = MappingInstance();
-            resume_mapper_call(ctx, MAPPER_CREATE_PHYSICAL_INSTANCE_CALL);
-            return false;
-          }
-          else
-            REPORT_LEGION_WARNING(LEGION_WARNING_COLLECTIVE_INSTANCE_VIOLATION,
-                "Ignoring request to create a collective instance for the %d-"
-                "st/nd/rd/th call to create instance in mapper call %s for %s "
-                "(UID %lld) in mapper %s because the operation is not an index "
-                "space operation. Legion will still try to create the instance",
-                ctx->collective_count - 1, get_mapper_call_name(ctx->kind),
-                ctx->operation->get_logging_name(), 
-                ctx->operation->get_unique_op_id(), get_mapper_name())
-        }
-      }
->>>>>>> d7312deb
       bool success = runtime->create_physical_instance(target_memory, 
         constraints, regions, result, processor, acquire, priority, 
         tight_region_bounds, unsat, footprint, (ctx->operation == NULL) ? 
@@ -2075,71 +2003,6 @@
       }
       pause_mapper_call(ctx);
       LayoutConstraints *cons = runtime->find_layout_constraints(layout_id);
-<<<<<<< HEAD
-=======
-      if (cons->specialized_constraint.is_collective())
-      {
-        if (!ctx->supports_collectives)
-        {
-          REPORT_LEGION_WARNING(LEGION_WARNING_COLLECTIVE_INSTANCE_VIOLATION,
-                "Ignoring call to create a collective instance for the %d-"
-                "st/nd/rd/th call to create instance in mapper call %s in "
-                "mapper %s because the mapper call does not support the "
-                "creation of collective instances in this kind of mapper call.",
-                ctx->collective_count++, get_mapper_call_name(ctx->kind),
-                get_mapper_name())
-          resume_mapper_call(ctx, MAPPER_CREATE_PHYSICAL_INSTANCE_CALL);
-          return false;
-        }
-        if (ctx->operation == NULL)
-          REPORT_LEGION_WARNING(LEGION_WARNING_COLLECTIVE_INSTANCE_VIOLATION,
-                "Ignoring call to create a collective instance for the %d-"
-                "st/nd/rd/th call to create instance in mapper call %s in "
-                "mapper %s because the mapper call does not have an assoicated "
-                "mappable. Legion will still attempt to make an instance.",
-                ctx->collective_count++, get_mapper_call_name(ctx->kind),
-                get_mapper_name())
-        else if (unsat != NULL)
-        {
-          LayoutConstraintKind unsat_kind = LEGION_SPECIALIZED_CONSTRAINT;
-          unsigned unsat_index = 0;
-          collective = ctx->operation->find_or_create_collective_instance(
-              ctx->kind, ctx->collective_count++, *cons, regions, 
-              target_memory.kind(), footprint, &unsat_kind, &unsat_index,point);
-          if (collective == NULL)
-            *unsat = cons->convert_unsatisfied(unsat_kind, unsat_index);
-        }
-        else
-          collective = ctx->operation->find_or_create_collective_instance(
-              ctx->kind, ctx->collective_count++, *cons, regions, 
-              target_memory.kind(), footprint, NULL, NULL, point);
-        if (collective == NULL)
-        {
-          if (point.get_dim() > 0)
-          {
-            REPORT_LEGION_WARNING(LEGION_WARNING_COLLECTIVE_INSTANCE_VIOLATION,
-                "Failed to create a collective instance for the %d-st/nd/rd/th "
-                "call to create instance in mapper call %s for %s (UID %lld) "
-                "in mapper %s because the constraints did not match.", 
-                ctx->collective_count - 1, get_mapper_call_name(ctx->kind),
-                ctx->operation->get_logging_name(), 
-                ctx->operation->get_unique_op_id(), get_mapper_name())
-            result = MappingInstance();
-            resume_mapper_call(ctx, MAPPER_CREATE_PHYSICAL_INSTANCE_CALL);
-            return false;
-          }
-          else
-            REPORT_LEGION_WARNING(LEGION_WARNING_COLLECTIVE_INSTANCE_VIOLATION,
-                "Ignoring request to create a collective instance for the %d-"
-                "st/nd/rd/th call to create instance in mapper call %s for %s "
-                "(UID %lld) in mapper %s because the operation is not an index "
-                "space operation. Legion will still try to create the instance",
-                ctx->collective_count - 1, get_mapper_call_name(ctx->kind),
-                ctx->operation->get_logging_name(), 
-                ctx->operation->get_unique_op_id(), get_mapper_name())
-        }
-      }
->>>>>>> d7312deb
       bool success = runtime->create_physical_instance(target_memory, cons,
                       regions, result, processor, acquire, priority,
                       tight_region_bounds, unsat, footprint,
@@ -2177,124 +2040,11 @@
         acquire = false;
       }
       pause_mapper_call(ctx);
-<<<<<<< HEAD
       bool success = runtime->find_or_create_physical_instance(target_memory,
                 constraints, regions, result, created, processor, 
                 acquire, priority, tight_region_bounds, unsat, footprint,
                 (ctx->operation == NULL) ? 0 :
                  ctx->operation->get_unique_op_id());
-=======
-      bool success;
-      if (constraints.specialized_constraint.is_collective() &&
-          (ctx->operation != NULL))
-      {
-        if (!ctx->supports_collectives)
-        {
-          REPORT_LEGION_WARNING(LEGION_WARNING_COLLECTIVE_INSTANCE_VIOLATION,
-                "Ignoring call to create a collective instance for the %d-"
-                "st/nd/rd/th call to create instance in mapper call %s in "
-                "mapper %s because the mapper call does not support the "
-                "creation of collective instances in this kind of mapper call.",
-                ctx->collective_count++, get_mapper_call_name(ctx->kind),
-                get_mapper_name())
-          resume_mapper_call(ctx, MAPPER_FIND_OR_CREATE_PHYSICAL_INSTANCE_CALL);
-          return false;
-        }
-        REPORT_LEGION_WARNING(LEGION_WARNING_COLLECTIVE_INSTANCE_VIOLATION,
-              "Ignoring request to find a collective instance for the %d-"
-              "st/nd/rd/th  call to find-or-create-instance in mapper call %s "
-              "for %s (UID %lld) in mapper %s. Collective instances can never "
-              "be found, only created. Legion will still attempt to make the "
-              "instance.", ctx->collective_count, 
-              get_mapper_call_name(ctx->kind),
-              ctx->operation->get_logging_name(),
-              ctx->operation->get_unique_op_id(), get_mapper_name())
-        DomainPoint point;
-        CollectiveManager *collective = NULL;
-        if (unsat != NULL)
-        {
-          LayoutConstraintKind unsat_kind = LEGION_SPECIALIZED_CONSTRAINT;
-          unsigned unsat_index = 0;
-          collective = ctx->operation->find_or_create_collective_instance(
-              ctx->kind, ctx->collective_count++, constraints, regions, 
-              target_memory.kind(), footprint, &unsat_kind, &unsat_index,point);
-          if (collective == NULL)
-            *unsat = constraints.convert_unsatisfied(unsat_kind, unsat_index);
-        }
-        else
-          collective = ctx->operation->find_or_create_collective_instance(
-              ctx->kind, ctx->collective_count++, constraints, regions, 
-              target_memory.kind(), footprint, NULL, NULL, point);
-        if (collective == NULL)
-        {
-          if (point.get_dim() > 0)
-          {
-            REPORT_LEGION_WARNING(LEGION_WARNING_COLLECTIVE_INSTANCE_VIOLATION,
-                "Failed to create a collective instance for the %d call to "
-                "create instance in mapper call %s for %s (UID %lld) "
-                "in mapper %s because the constraints did not match.", 
-                ctx->collective_count - 1, get_mapper_call_name(ctx->kind),
-                ctx->operation->get_logging_name(), 
-                ctx->operation->get_unique_op_id(), get_mapper_name())
-            result = MappingInstance();
-            resume_mapper_call(ctx,
-                MAPPER_FIND_OR_CREATE_PHYSICAL_INSTANCE_CALL);
-            return false;
-          }
-          else
-            REPORT_LEGION_WARNING(LEGION_WARNING_COLLECTIVE_INSTANCE_VIOLATION,
-                "Ignoring request to create a collective instance for the %d-"
-                "st/nd/rd/th call to find-or-create-instance in mapper call %s "
-                "for %s (UID %lld) in mapper %s because the operation is not an"
-                " index space operation. Legion will still try to create the "
-                "instance", ctx->collective_count - 1, 
-                get_mapper_call_name(ctx->kind),
-                ctx->operation->get_logging_name(), 
-                ctx->operation->get_unique_op_id(), get_mapper_name())
-        }
-        success = runtime->create_physical_instance(target_memory, 
-          constraints, regions, result, mapper_id, processor, acquire, priority,
-          tight_region_bounds, unsat, footprint, (ctx->operation == NULL) ? 
-            0 : ctx->operation->get_unique_op_id(), collective,
-            (collective == NULL) ? NULL : &point);
-        if (collective != NULL)
-          success = ctx->operation->finalize_collective_instance(ctx->kind,
-                                        ctx->collective_count - 1, success);
-        if (!success)
-          result = MappingInstance();
-      }
-      else
-      {
-        if (constraints.specialized_constraint.is_collective())
-        {
-          if (!ctx->supports_collectives)
-          {
-            REPORT_LEGION_WARNING(LEGION_WARNING_COLLECTIVE_INSTANCE_VIOLATION,
-                "Ignoring call to create a collective instance for the %d-"
-                "st/nd/rd/th call to create instance in mapper call %s in "
-                "mapper %s because the mapper call does not support the "
-                "creation of collective instances in this kind of mapper call.",
-                ctx->collective_count++, get_mapper_call_name(ctx->kind),
-                get_mapper_name())
-            resume_mapper_call(ctx,
-                MAPPER_FIND_OR_CREATE_PHYSICAL_INSTANCE_CALL);
-            return false;
-          }
-          REPORT_LEGION_WARNING(LEGION_WARNING_COLLECTIVE_INSTANCE_VIOLATION,
-                "Ignoring call to create a collective instance for the %d-"
-                "st/nd/rd/th call to create instance in mapper call %s in "
-                "mapper %s because the mapper call does not have an assoicated "
-                "mappable. Legion will still attempt to make an instance.",
-                ctx->collective_count++, get_mapper_call_name(ctx->kind),
-                get_mapper_name())
-        }
-        success = runtime->find_or_create_physical_instance(target_memory,
-                  constraints, regions, result, created, mapper_id, processor, 
-                  acquire, priority, tight_region_bounds, unsat, footprint,
-                  (ctx->operation == NULL) ? 0 :
-                   ctx->operation->get_unique_op_id());
-      }
->>>>>>> d7312deb
       if (success && acquire)
         record_acquired_instance(ctx, result.impl, created);
       resume_mapper_call(ctx, MAPPER_FIND_OR_CREATE_PHYSICAL_INSTANCE_CALL);
@@ -2328,123 +2078,11 @@
       }
       pause_mapper_call(ctx);
       LayoutConstraints *cons = runtime->find_layout_constraints(layout_id);
-<<<<<<< HEAD
       bool success = runtime->find_or_create_physical_instance(target_memory,
                  cons, regions, result, created, processor,
                  acquire, priority, tight_region_bounds, unsat, footprint,
                  (ctx->operation == NULL) ? 0 : 
                   ctx->operation->get_unique_op_id());
-=======
-      if (cons->specialized_constraint.is_collective() && 
-          (ctx->operation != NULL))
-      {
-        if (!ctx->supports_collectives)
-        {
-          REPORT_LEGION_WARNING(LEGION_WARNING_COLLECTIVE_INSTANCE_VIOLATION,
-                "Ignoring call to create a collective instance for the %d-"
-                "st/nd/rd/th call to create instance in mapper call %s in "
-                "mapper %s because the mapper call does not support the "
-                "creation of collective instances in this kind of mapper call.",
-                ctx->collective_count++, get_mapper_call_name(ctx->kind),
-                get_mapper_name())
-          resume_mapper_call(ctx, MAPPER_FIND_OR_CREATE_PHYSICAL_INSTANCE_CALL);
-          return false;
-        }
-        REPORT_LEGION_WARNING(LEGION_WARNING_COLLECTIVE_INSTANCE_VIOLATION,
-              "Ignoring request to find a collective instance for the %d-"
-              "st/nd/rd/th call to find-or-create-instance in mapper call %s "
-              "for %s (UID %lld) in mapper %s. Collective instances can never "
-              "be found, only created. Legion will still attempt to make the "
-              "instance.", ctx->collective_count, 
-              get_mapper_call_name(ctx->kind), 
-              ctx->operation->get_logging_name(),
-              ctx->operation->get_unique_op_id(), get_mapper_name())
-        CollectiveManager *collective = NULL;
-        if (unsat != NULL)
-        {
-          LayoutConstraintKind unsat_kind = LEGION_SPECIALIZED_CONSTRAINT;
-          unsigned unsat_index = 0;
-          collective = ctx->operation->find_or_create_collective_instance(
-              ctx->kind, ctx->collective_count++, *cons, regions, 
-              target_memory.kind(), footprint, &unsat_kind, &unsat_index,point);
-          if (collective == NULL)
-            *unsat = cons->convert_unsatisfied(unsat_kind, unsat_index);
-        }
-        else
-          collective = ctx->operation->find_or_create_collective_instance(
-              ctx->kind, ctx->collective_count++, *cons, regions, 
-              target_memory.kind(), footprint, NULL, NULL, point);
-        if (collective == NULL)
-        {
-          if (point.get_dim() > 0)
-          {
-            REPORT_LEGION_WARNING(LEGION_WARNING_COLLECTIVE_INSTANCE_VIOLATION,
-                "Failed to create a collective instance for the %d call to "
-                "create instance in mapper call %s for %s (UID %lld) "
-                "in mapper %s because the constraints did not match.", 
-                ctx->collective_count - 1, get_mapper_call_name(ctx->kind),
-                ctx->operation->get_logging_name(), 
-                ctx->operation->get_unique_op_id(), get_mapper_name())
-            result = MappingInstance();
-            resume_mapper_call(ctx,
-                MAPPER_FIND_OR_CREATE_PHYSICAL_INSTANCE_CALL);
-            return false;
-          }
-          else
-            REPORT_LEGION_WARNING(LEGION_WARNING_COLLECTIVE_INSTANCE_VIOLATION,
-                "Ignoring request to create a collective instance for the %d-"
-                "st/nd/rd/th call to find-or-create-instance in mapper call %s "
-                "for %s (UID %lld) in mapper %s because the operation is not an"
-                " index space operation. Legion will still try to create the "
-                "instance", ctx->collective_count - 1, 
-                get_mapper_call_name(ctx->kind),
-                ctx->operation->get_logging_name(), 
-                ctx->operation->get_unique_op_id(), get_mapper_name())
-        }
-        success = runtime->create_physical_instance(target_memory, cons,
-                      regions, result, mapper_id, processor, acquire, priority,
-                      tight_region_bounds, unsat, footprint,
-                      (ctx->operation == NULL) ? 0 : 
-                        ctx->operation->get_unique_op_id(), collective,
-                        (collective == NULL) ? NULL : &point);
-        if (collective != NULL)
-          success = ctx->operation->finalize_collective_instance(ctx->kind,
-                                        ctx->collective_count - 1, success); 
-        if (!success)
-          result = MappingInstance();
-      }
-      else
-      {
-        if (cons->specialized_constraint.is_collective())
-        {
-          if (!ctx->supports_collectives)
-          {
-            REPORT_LEGION_WARNING(LEGION_WARNING_COLLECTIVE_INSTANCE_VIOLATION,
-                "Ignoring call to create a collective instance for the %d-"
-                "st/nd/rd/th call to create instance in mapper call %s in "
-                "mapper %s because the mapper call does not support the "
-                "creation of collective instances in this kind of mapper call.",
-                ctx->collective_count++, get_mapper_call_name(ctx->kind),
-                get_mapper_name())
-            resume_mapper_call(ctx,
-                MAPPER_FIND_OR_CREATE_PHYSICAL_INSTANCE_CALL);
-            return false;
-          }
-          REPORT_LEGION_WARNING(LEGION_WARNING_COLLECTIVE_INSTANCE_VIOLATION,
-                "Ignoring call to create a collective instance for the %d-"
-                "st/nd/rd/th call to create instance in mapper call %s in "
-                "mapper %s because the mapper call does not have an assoicated "
-                "mappable. Legion will still attempt to make an instance.",
-                ctx->collective_count++, get_mapper_call_name(ctx->kind),
-                get_mapper_name())
-        }
-        success = runtime->find_or_create_physical_instance(target_memory,
-                   cons, regions, result, created, mapper_id, processor,
-                   acquire, priority, tight_region_bounds, unsat, footprint,
-                   (ctx->operation == NULL) ? 0 : 
-                    ctx->operation->get_unique_op_id());
-      }
->>>>>>> d7312deb
       if (success && acquire)
         record_acquired_instance(ctx, result.impl, created);
       resume_mapper_call(ctx, MAPPER_FIND_OR_CREATE_PHYSICAL_INSTANCE_CALL);
@@ -2593,15 +2231,11 @@
         if (ready.exists() && !ready.has_triggered())
           ready.wait();
       }
-<<<<<<< HEAD
       else
         REPORT_LEGION_WARNING(LEGION_WARNING_EXTERNAL_GARBAGE_PRIORITY,
             "Ignoring request for mapper %s to set garbage collection "
             "priority on an external instance", get_mapper_name())
-      resume_mapper_call(ctx);
-=======
       resume_mapper_call(ctx, MAPPER_SET_GC_PRIORITY_CALL);
->>>>>>> d7312deb
     }
 
     //--------------------------------------------------------------------------
@@ -2895,7 +2529,7 @@
       pause_mapper_call(ctx);
       const bool result = future.impl->find_or_create_application_instance(
                                 memory, ctx->operation->get_unique_op_id()); 
-      resume_mapper_call(ctx);
+      resume_mapper_call(ctx, MAPPER_ACQUIRE_FUTURE_CALL);
       return result;
     }
 
@@ -3841,32 +3475,7 @@
     void MapperManager::free_call_info(MappingCallInfo *info)
     //--------------------------------------------------------------------------
     {
-<<<<<<< HEAD
-      if (profile_mapper)
-        runtime->profiler->record_mapper_call(info->kind, 
-            (info->operation == NULL) ? 0 : info->operation->get_unique_op_id(),
-            info->start_time, info->stop_time); 
       delete info;
-=======
-      if (need_lock)
-      {
-        AutoLock m_lock(mapper_lock);
-        free_call_info(info, false/*need lock*/);
-        return;
-      }
-      if (info->supports_collectives && !runtime->unsafe_mapper)
-        info->operation->report_total_collective_instance_calls(
-                              info->kind, info->collective_count);
-      info->resume = RtUserEvent::NO_RT_USER_EVENT;
-      info->operation = NULL;
-      info->acquired_instances = NULL;
-      info->start_time = 0;
-      info->pause_time = 0;
-      info->collective_count = 0;
-      info->reentrant_disabled = false;
-      info->supports_collectives = false;
-      available_infos.push_back(info);
->>>>>>> d7312deb
     }
 
     //--------------------------------------------------------------------------
