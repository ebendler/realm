/* Copyright 2023 Stanford University, NVIDIA Corporation
 *
 * Licensed under the Apache License, Version 2.0 (the "License");
 * you may not use this file except in compliance with the License.
 * You may obtain a copy of the License at
 *
 *     http://www.apache.org/licenses/LICENSE-2.0
 *
 * Unless required by applicable law or agreed to in writing, software
 * distributed under the License is distributed on an "AS IS" BASIS,
 * WITHOUT WARRANTIES OR CONDITIONS OF ANY KIND, either express or implied.
 * See the License for the specific language governing permissions and
 * limitations under the License.
 */


#ifndef __LEGION_TRACE__
#define __LEGION_TRACE__

#include "legion.h"
#include "legion/legion_ops.h"
#include "legion/legion_analysis.h"
#include "legion/legion_allocation.h"

namespace Legion {
  namespace Internal {

    /**
     * \class LogicalTrace
     * The logical trace class captures the tracing information
     * for the logical dependence analysis so that it can be 
     * replayed without needing to perform the analysis again
     */
    class LogicalTrace : public Collectable {
    public:
      enum TracingState {
        LOGICAL_ONLY,
        PHYSICAL_RECORD,
        PHYSICAL_REPLAY,
      };
    public:
      struct DependenceRecord {
      public:
        DependenceRecord(int idx)
          : operation_idx(idx), prev_idx(-1), next_idx(-1),
            validates(false), dtype(LEGION_TRUE_DEPENDENCE) { }
        DependenceRecord(int op_idx, int pidx, int nidx,
                         bool val, DependenceType d,
                         const FieldMask &m)
          : operation_idx(op_idx), prev_idx(pidx), 
            next_idx(nidx), validates(val),
            dtype(d), dependent_mask(m) { }
      public:
        inline bool merge(const DependenceRecord &record)
        {
          if ((operation_idx != record.operation_idx) ||
              (prev_idx != record.prev_idx) ||
              (next_idx != record.next_idx) ||
              (validates != record.validates) ||
              (dtype != record.dtype))
            return false;
          dependent_mask |= record.dependent_mask;
          return true;
        }
      public:
        int operation_idx;
        int prev_idx; // previous region requirement index
        int next_idx; // next region requirement index
        bool validates;
        DependenceType dtype;
        FieldMask dependent_mask;
      };
      struct CloseInfo {
      public:
        CloseInfo(const RegionRequirement &r, unsigned idx,
#ifdef DEBUG_LEGION_COLLECTIVES
                  RegionTreeNode *n,
#endif
                  const FieldMask &m)
          : requirement(r), close_mask(m), creator_idx(idx)
#ifdef DEBUG_LEGION_COLLECTIVES
            , node(n)
#endif
        { }
      public:
        RegionRequirement requirement;
        LegionVector<DependenceRecord> dependences;
        FieldMask close_mask;
        unsigned creator_idx;
#ifdef DEBUG_LEGION_COLLECTIVES
        RegionTreeNode *node;
#endif
      };
      struct OperationInfo {
      public:
        OperationInfo(Operation *op)
          : kind(op->get_operation_kind()),
            region_count(op->get_region_count()) { }
      public:
        LegionVector<DependenceRecord> dependences;
        LegionVector<CloseInfo> closes;
        Operation::OpKind kind;
        unsigned region_count;
      };
      class StaticTranslator {
      public:
        StaticTranslator(const std::set<RegionTreeID> *trs)
        { if (trs != NULL) trees.insert(trs->begin(), trs->end()); }
      public:
        inline bool skip_analysis(RegionTreeID tid) const
        { if (trees.empty()) return true; 
          else return (trees.find(tid) != trees.end()); }
        inline void push_dependences(const std::vector<StaticDependence> *deps)
        {
          AutoLock t_lock(translator_lock);
          if (deps != NULL)
            dependences.emplace_back(*deps);
          else
            dependences.resize(dependences.size() + 1);
        }
        inline void pop_dependences(std::vector<StaticDependence> &deps)
        {
          AutoLock t_lock(translator_lock);
#ifdef DEBUG_LEGION
          assert(!dependences.empty());
#endif
          deps.swap(dependences.front());
          dependences.pop_front();
        }
      public:
        LocalLock translator_lock;
        std::deque<std::vector<StaticDependence> > dependences;
        std::set<RegionTreeID> trees;
      };
    public:
      LogicalTrace(InnerContext *ctx, TraceID tid, bool logical_only,
                   bool static_trace, Provenance *provenance,
                   const std::set<RegionTreeID> *trees);
      ~LogicalTrace(void);
    public:
      inline TraceID get_trace_id(void) const { return tid; }
    public:
      bool initialize_op_tracing(Operation *op,
                     const std::vector<StaticDependence> *dependences);
      bool skip_analysis(RegionTreeID tid) const;
      void register_operation(Operation *op, GenerationID gen);
      void register_close(MergeCloseOp *op, unsigned creator_idx,
                          const RegionRequirement &req,
#ifdef DEBUG_LEGION_COLLECTIVES
                          RegionTreeNode *node,
#endif
                          const FieldMask &close_mask);
      bool record_dependence(Operation *target, GenerationID target_gen,
                                Operation *source, GenerationID source_gen);
      bool record_region_dependence(Operation *target, GenerationID target_gen,
                                    Operation *source, GenerationID source_gen,
                                    unsigned target_idx, unsigned source_idx,
                                    DependenceType dtype, bool validates,
                                    const FieldMask &dependent_mask);
    public:
      // Called by task execution thread
      inline bool is_fixed(void) const { return fixed; }
      void fix_trace(Provenance *provenance);
    public:
      bool has_physical_trace(void) { return physical_trace != NULL; }
      PhysicalTrace* get_physical_trace(void) { return physical_trace; }
      void register_physical_only(Operation *op);
    public:
      void begin_trace_execution(FenceOp *fence_op);
      void end_trace_execution(FenceOp *fence_op);
    public:
      void initialize_tracing_state(void) { state = LOGICAL_ONLY; }
      void set_state_record(void) { state.store(PHYSICAL_RECORD); }
      void set_state_replay(void) { state.store(PHYSICAL_REPLAY); }
      bool is_recording(void) const { return state.load() == PHYSICAL_RECORD; }
      bool is_replaying(void) const { return state.load() == PHYSICAL_REPLAY; }
    public:
      inline void clear_blocking_call(void) { blocking_call_observed = false; }
      inline void record_blocking_call(void) { blocking_call_observed = true; }
      inline bool has_blocking_call(void) const {return blocking_call_observed;}
      inline bool has_intermediate_operations(void) const 
        { return has_intermediate_ops; }
      inline void reset_intermediate_operations(void)
        { has_intermediate_ops = false; }
      void invalidate_trace_cache(Operation *invalidator);
    protected:
      void replay_operation_dependences(Operation *op,
          const LegionVector<DependenceRecord> &dependences);
      void translate_dependence_records(Operation *op, const unsigned index,
          const std::vector<StaticDependence> &dependences);
#ifdef LEGION_SPY
    public:
      void perform_logging(UniqueID prev_fence_uid, UniqueID curr_fence_uid);
      UniqueID get_current_uid_by_index(unsigned op_idx) const;
#endif
    public:
      InnerContext *const context;
      const TraceID tid;
      Provenance *const begin_provenance;
      // Set after end_trace is called
      Provenance *end_provenance;
    protected:
      std::atomic<TracingState> state;
      // Pointer to a physical trace
      PhysicalTrace *physical_trace;
      size_t last_memoized;
      size_t physical_op_count;
      bool blocking_call_observed;
      bool has_intermediate_ops;
      bool fixed;
      bool recording;
      std::set<std::pair<Operation*,GenerationID> > frontiers;
      std::vector<std::pair<Operation*,GenerationID> > operations;
      std::deque<OperationInfo> replay_info;
      // Only need this backwards lookup for trace capture
      std::map<std::pair<Operation*,GenerationID>,unsigned> op_map;
      FenceOp *trace_fence;
      GenerationID trace_fence_gen;
      StaticTranslator *static_translator;
#ifdef LEGION_SPY
    protected:
      std::map<std::pair<Operation*,GenerationID>,UniqueID> current_uids;
      std::map<std::pair<Operation*,GenerationID>,unsigned> num_regions;
#endif
    };

#if 0
    /**
     * \class LegionTrace
     * This is the abstract base class for a trace object
     * and is used to support both static and dynamic traces
     */
    class LegionTrace : public Collectable {
    public:
      struct DependenceRecord {
      public:
        DependenceRecord(int idx)
          : operation_idx(idx), prev_idx(-1), next_idx(-1),
            validates(false), dtype(LEGION_TRUE_DEPENDENCE) { }
        DependenceRecord(int op_idx, int pidx, int nidx,
                         bool val, DependenceType d,
                         const FieldMask &m)
          : operation_idx(op_idx), prev_idx(pidx), 
            next_idx(nidx), validates(val),
            dtype(d), dependent_mask(m) { }
      public:
        inline bool merge(const DependenceRecord &record)
        {
          if ((operation_idx != record.operation_idx) ||
              (prev_idx != record.prev_idx) ||
              (next_idx != record.next_idx) ||
              (validates != record.validates) ||
              (dtype != record.dtype))
            return false;
          dependent_mask |= record.dependent_mask;
          return true;
        }
      public:
        int operation_idx;
        int prev_idx; // previous region requirement index
        int next_idx; // next region requirement index
        bool validates;
        DependenceType dtype;
        FieldMask dependent_mask;
      };
      struct AliasChildren {
      public:
        AliasChildren(unsigned req_idx, unsigned dep, const FieldMask &m)
          : req_index(req_idx), depth(dep), mask(m) { }
      public:
        unsigned req_index;
        unsigned depth;
        FieldMask mask;
      };
    public:
      enum TracingState {
        LOGICAL_ONLY,
        PHYSICAL_RECORD,
        PHYSICAL_REPLAY,
      };
    public:
      LegionTrace(InnerContext *ctx, TraceID tid, bool logical_only, 
                  Provenance *provenance);
      virtual ~LegionTrace(void);
    public:
      virtual bool is_static_trace(void) const = 0;
      inline TraceID get_trace_id(void) const { return tid; }
    public:
      virtual bool handles_region_tree(RegionTreeID tid) const = 0;
      virtual bool initialize_op_tracing(Operation *op,
<<<<<<< HEAD
                     const std::vector<StaticDependence> *dependences) = 0;
      virtual void register_operation(Operation *op, GenerationID gen) = 0; 
      virtual bool record_dependence(Operation *target, GenerationID target_gen,
=======
                     const std::vector<StaticDependence> *dependences,
                     const LogicalTraceInfo *trace_info) = 0;
      virtual size_t register_operation(Operation *op, GenerationID gen) = 0;
      virtual void record_dependence(Operation *target, GenerationID target_gen,
>>>>>>> 0ac58a8d
                                Operation *source, GenerationID source_gen) = 0;
      virtual bool record_region_dependence(
                                    Operation *target, GenerationID target_gen,
                                    Operation *source, GenerationID source_gen,
                                    unsigned target_idx, unsigned source_idx,
                                    DependenceType dtype, bool validates,
                                    const FieldMask &dependent_mask) = 0;
      virtual void end_trace_capture(void) = 0;
    public:
      // Called by task execution thread
      inline bool is_fixed(void) const { return fixed; }
      void fix_trace(Provenance *provenance);
    public:
      bool has_physical_trace(void) { return physical_trace != NULL; }
      PhysicalTrace* get_physical_trace(void) { return physical_trace; }
    public:
      void end_trace_execution(FenceOp *fence_op);
    public:
      void initialize_tracing_state(void) { state = LOGICAL_ONLY; }
      void set_state_record(void) { state.store(PHYSICAL_RECORD); }
      void set_state_replay(void) { state.store(PHYSICAL_REPLAY); }
      bool is_recording(void) const { return state.load() == PHYSICAL_RECORD; }
      bool is_replaying(void) const { return state.load() == PHYSICAL_REPLAY; }
    public:
      inline void clear_blocking_call(void) { blocking_call_observed = false; }
      inline void record_blocking_call(void) { blocking_call_observed = true; }
      inline bool has_blocking_call(void) const {return blocking_call_observed;}
      inline bool has_intermediate_operations(void) const 
        { return has_intermediate_ops; }
      inline void reset_intermediate_operations(void)
        { has_intermediate_ops = false; }
      void invalidate_trace_cache(Operation *invalidator);
#ifdef LEGION_SPY
    public:
      virtual void perform_logging(
                          UniqueID prev_fence_uid, UniqueID curr_fence_uid) = 0;
    public:
      UniqueID get_current_uid_by_index(unsigned op_idx) const;
#endif
    public:
      InnerContext *const ctx;
      const TraceID tid;
      Provenance *const begin_provenance;
      // Set after end_trace is called
      Provenance *end_provenance;
    protected:
      std::vector<std::pair<Operation*,GenerationID> > operations; 
      std::atomic<TracingState> state;
      // Pointer to a physical trace
      PhysicalTrace *physical_trace;
      bool blocking_call_observed;
      bool has_intermediate_ops;
      bool fixed;
      std::set<std::pair<Operation*,GenerationID> > frontiers;
#ifdef LEGION_SPY
    protected:
      std::map<std::pair<Operation*,GenerationID>,UniqueID> current_uids;
      std::map<std::pair<Operation*,GenerationID>,unsigned> num_regions;
#endif
    };

    /**
     * \class StaticTrace
     * A static trace is a trace object that is used for 
     * handling cases where the application knows the dependneces
     * for a trace of operations
     */
    class StaticTrace : public LegionTrace,
                        public LegionHeapify<StaticTrace> {
    public:
      static const AllocationType alloc_type = STATIC_TRACE_ALLOC;
    public:
      StaticTrace(TraceID tid, InnerContext *ctx, bool logical_only,
                  Provenance *p, const std::set<RegionTreeID> *trees);
      StaticTrace(const StaticTrace &rhs);
      virtual ~StaticTrace(void);
    public:
      StaticTrace& operator=(const StaticTrace &rhs);
    public:
      virtual bool is_static_trace(void) const { return true; }
    public:
      virtual bool handles_region_tree(RegionTreeID tid) const;
      virtual bool initialize_op_tracing(Operation *op,
<<<<<<< HEAD
                              const std::vector<StaticDependence> *dependences);
      virtual void register_operation(Operation *op, GenerationID gen); 
      virtual bool record_dependence(Operation *target,GenerationID target_gen,
=======
                              const std::vector<StaticDependence> *dependences,
                              const LogicalTraceInfo *trace_info);
      virtual size_t register_operation(Operation *op, GenerationID gen);
      virtual void record_dependence(Operation *target,GenerationID target_gen,
>>>>>>> 0ac58a8d
                                     Operation *source,GenerationID source_gen);
      virtual bool record_region_dependence(
                                    Operation *target, GenerationID target_gen,
                                    Operation *source, GenerationID source_gen,
                                    unsigned target_idx, unsigned source_idx,
                                    DependenceType dtype, bool validates,
                                    const FieldMask &dependent_mask);
      virtual void end_trace_capture(void);
#ifdef LEGION_SPY
    public:
      virtual void perform_logging(
                          UniqueID prev_fence_uid, UniqueID curr_fence_uid);
#endif
    protected:
      const LegionVector<DependenceRecord>&
                  translate_dependence_records(Operation *op, unsigned index);
    protected:
      std::deque<std::vector<StaticDependence> > static_dependences;
      std::deque<LegionVector<DependenceRecord> > translated_deps;
      std::set<RegionTreeID> application_trees;
    };

    /**
     * \class DynamicTrace
     * This class is used for memoizing the dynamic
     * dependence analysis for series of operations
     * in a given task's context.
     */
    class DynamicTrace : public LegionTrace,
                         public LegionHeapify<DynamicTrace> {
    public:
      static const AllocationType alloc_type = DYNAMIC_TRACE_ALLOC;
    public:
      struct OperationInfo {
      public:
        OperationInfo(Operation *op)
          : kind(op->get_operation_kind()), count(op->get_region_count()) { }
      public:
        Operation::OpKind kind;
        unsigned count;
      }; 
    public:
      DynamicTrace(TraceID tid, InnerContext *ctx, 
                   bool logical_only, Provenance *p);
      DynamicTrace(const DynamicTrace &rhs);
      virtual ~DynamicTrace(void);
    public:
      DynamicTrace& operator=(const DynamicTrace &rhs);
    public:
      virtual bool is_static_trace(void) const { return false; }
    public:
      virtual bool initialize_op_tracing(Operation *op,
                          const std::vector<StaticDependence> *dependences);
      virtual bool handles_region_tree(RegionTreeID tid) const;
      // Called by analysis thread
<<<<<<< HEAD
      virtual void register_operation(Operation *op, GenerationID gen);
      virtual bool record_dependence(Operation *target,GenerationID target_gen,
=======
      virtual size_t register_operation(Operation *op, GenerationID gen);
      virtual void record_dependence(Operation *target,GenerationID target_gen,
>>>>>>> 0ac58a8d
                                     Operation *source,GenerationID source_gen);
      virtual bool record_region_dependence(
                                    Operation *target, GenerationID target_gen,
                                    Operation *source, GenerationID source_gen,
                                    unsigned target_idx, unsigned source_idx,
                                    DependenceType dtype, bool validates,
                                    const FieldMask &dependent_mask);
      // Called by analysis thread
      virtual void end_trace_capture(void);
#ifdef LEGION_SPY
    public:
      virtual void perform_logging(
                          UniqueID prev_fence_uid, UniqueID curr_fence_uid);
#endif
    protected:
      // Insert a normal dependence for the current operation
      void insert_dependence(const DependenceRecord &record);
      // Insert an internal dependence for given key
      void insert_dependence(const std::pair<InternalOp*,GenerationID> &key,
                             const DependenceRecord &record);
    protected:
      // Only need this backwards lookup for recording dependences
      std::map<std::pair<Operation*,GenerationID>,unsigned> op_map;
      // Internal operations have a nasty interaction with traces because
      // we can generate different sets of internal operations each time we
      // run the trace depending on the state of the logical region tree.
      // Therefore, we keep track of internal ops done when capturing the trace
      // record transitive dependences on the other operations in the
      // trace that we would have interfered with had the internal operations
      // not been necessary.
      std::map<std::pair<InternalOp*,GenerationID>,
               LegionVector<DependenceRecord> > internal_dependences;
    protected: 
      // This is the generalized form of the dependences
      // For each operation, we remember a list of operations that
      // it dependens on and whether it is a validates the region
      std::deque<LegionVector<DependenceRecord> > dependences;
      // Metadata for checking the validity of a trace when it is replayed
      std::vector<OperationInfo> op_info;
    protected:
      bool tracing;
    };
#endif

    class TraceOp : public FenceOp {
    public:
      TraceOp(Runtime *rt);
      TraceOp(const TraceOp &rhs);
      virtual ~TraceOp(void);
    public:
      TraceOp& operator=(const TraceOp &rhs);
    public:
<<<<<<< HEAD
      virtual void execute_dependence_analysis(void);
    protected:
      LogicalTrace *local_trace;
=======
      virtual bool is_tracing_fence(void) const override { return true; }
>>>>>>> 0ac58a8d
    };

    /**
     * \class TraceCaptureOp
     * This class represents trace operations which we inject
     * into the operation stream to mark when a trace capture
     * is finished so the DynamicTrace object can compute the
     * dependences data structure.
     */
    class TraceCaptureOp : public TraceOp {
    public:
      static const AllocationType alloc_type = TRACE_CAPTURE_OP_ALLOC;
    public:
      TraceCaptureOp(Runtime *rt);
      TraceCaptureOp(const TraceCaptureOp &rhs);
      virtual ~TraceCaptureOp(void);
    public:
      TraceCaptureOp& operator=(const TraceCaptureOp &rhs);
    public:
      void initialize_capture(InnerContext *ctx, bool has_blocking_call,
                    bool remove_trace_reference, Provenance *provenance);
    public:
      virtual void activate(void);
      virtual void deactivate(bool free = true);
      virtual const char* get_logging_name(void) const;
      virtual OpKind get_operation_kind(void) const;
      virtual void trigger_dependence_analysis(void);
      virtual void trigger_mapping(void);
    protected:
      PhysicalTemplate *current_template;
      bool has_blocking_call;
      bool remove_trace_reference;
      bool is_recording;
    };

    /**
     * \class TraceCompleteOp
     * This class represents trace operations which we inject
     * into the operation stream to mark when the execution
     * of a trace has been completed.  This fence operation
     * then registers dependences on all operations in the trace
     * and becomes the new current fence.
     */
    class TraceCompleteOp : public TraceOp {
    public:
      static const AllocationType alloc_type = TRACE_COMPLETE_OP_ALLOC;
    public:
      TraceCompleteOp(Runtime *rt);
      TraceCompleteOp(const TraceCompleteOp &rhs);
      virtual ~TraceCompleteOp(void);
    public:
      TraceCompleteOp& operator=(const TraceCompleteOp &rhs);
    public:
      void initialize_complete(InnerContext *ctx, bool has_blocking_call,
                               Provenance *provenance);
    public:
      virtual void activate(void);
      virtual void deactivate(bool free = true);
      virtual const char* get_logging_name(void) const;
      virtual OpKind get_operation_kind(void) const;
      virtual void trigger_dependence_analysis(void);
      virtual void trigger_ready(void);
      virtual void trigger_mapping(void);
    protected:
      PhysicalTemplate *current_template;
      bool replayed;
      bool has_blocking_call;
      bool is_recording;
    };

    /**
     * \class TraceReplayOp
     * This class represents trace operations which we inject
     * into the operation stream to replay a physical trace
     * if there is one that satisfies its preconditions.
     */
    class TraceReplayOp : public TraceOp {
    public:
      static const AllocationType alloc_type = TRACE_REPLAY_OP_ALLOC;
    public:
      TraceReplayOp(Runtime *rt);
      TraceReplayOp(const TraceReplayOp &rhs);
      virtual ~TraceReplayOp(void);
    public:
      TraceReplayOp& operator=(const TraceReplayOp &rhs);
    public:
      void initialize_replay(InnerContext *ctx, LogicalTrace *trace,
                             Provenance *provenance);
    public:
      virtual void activate(void);
      virtual void deactivate(bool free = true);
      virtual const char* get_logging_name(void) const;
      virtual OpKind get_operation_kind(void) const;
      virtual void trigger_dependence_analysis(void);
      virtual void pack_remote_operation(Serializer &rez, AddressSpaceID target,
                                         std::set<RtEvent> &applied) const;
    };

    /**
     * \class TraceBeginOp
     * This class represents mapping fences which we inject
     * into the operation stream to begin a trace.  This fence
     * is by a TraceReplayOp if the trace allows physical tracing.
     */
    class TraceBeginOp : public TraceOp {
    public:
      static const AllocationType alloc_type = TRACE_BEGIN_OP_ALLOC;
    public:
      TraceBeginOp(Runtime *rt);
      TraceBeginOp(const TraceBeginOp &rhs);
      virtual ~TraceBeginOp(void);
    public:
      TraceBeginOp& operator=(const TraceBeginOp &rhs);
    public:
      void initialize_begin(InnerContext *ctx, LogicalTrace *trace,
                            Provenance *provenance);
    public:
      virtual void activate(void);
      virtual void deactivate(bool free = true);
      virtual const char* get_logging_name(void) const;
      virtual OpKind get_operation_kind(void) const;
      virtual void trigger_dependence_analysis(void);
    };

    class TraceSummaryOp : public TraceOp {
    public:
      static const AllocationType alloc_type = TRACE_SUMMARY_OP_ALLOC;
    public:
      TraceSummaryOp(Runtime *rt);
      TraceSummaryOp(const TraceSummaryOp &rhs);
      virtual ~TraceSummaryOp(void);
    public:
      TraceSummaryOp& operator=(const TraceSummaryOp &rhs);
    public:
      void initialize_summary(InnerContext *ctx,
                              PhysicalTemplate *tpl,
                              Operation *invalidator,
                              Provenance *provenance);
      void perform_logging(void);
    public:
      virtual void activate(void);
      virtual void deactivate(bool free = true);
      virtual const char* get_logging_name(void) const;
      virtual OpKind get_operation_kind(void) const;
    public:
      virtual void trigger_dependence_analysis(void);
      virtual void trigger_ready(void);
      virtual void trigger_mapping(void);
      virtual void pack_remote_operation(Serializer &rez, AddressSpaceID target,
                                         std::set<RtEvent> &applied) const;
    protected:
      PhysicalTemplate *current_template;
    };

    /**
     * \class PhysicalTrace
     * This class is used for memoizing the dynamic physical dependence
     * analysis for series of operations in a given task's context.
     */
    class PhysicalTrace {
    public:
      PhysicalTrace(Runtime *runtime, LogicalTrace *logical_trace);
      PhysicalTrace(const PhysicalTrace &rhs) = delete;
      ~PhysicalTrace(void);
    public:
      PhysicalTrace& operator=(const PhysicalTrace &rhs) = delete;
    public:
      bool check_memoize_consensus(size_t index);
      void reset_last_memoized(void);
      void clear_cached_template(void) { current_template = NULL; }
      void check_template_preconditions(TraceReplayOp *op,
                                        std::set<RtEvent> &applied_events);
      // Return true if we evaluated all the templates
      bool find_viable_templates(ReplTraceReplayOp *op, 
                                 std::set<RtEvent> &applied_events,
                                 unsigned templates_to_find,
                                 std::vector<int> &viable_templates);
      void select_template(unsigned template_index);
    public:
      inline PhysicalTemplate* get_current_template(void) 
        { return current_template; }
      inline bool has_any_templates(void) const { return !templates.empty(); }
    public:
      void record_previous_template_completion(ApEvent template_completion)
        { previous_template_completion = template_completion; }
      ApEvent get_previous_template_completion(void) const
        { return previous_template_completion; }
    public:
      void set_current_execution_fence_event(ApEvent event)
        { execution_fence_event = event; }
      ApEvent get_current_execution_fence_event(void) const
        { return execution_fence_event; }
    public:
      PhysicalTemplate* start_new_template(TaskTreeCoordinates &&cordinates);
      ApEvent record_replayable_capture(PhysicalTemplate *tpl,
                    std::set<RtEvent> &map_applied_conditions);
      void record_failed_capture(PhysicalTemplate *tpl);
      void record_intermediate_execution_fence(FenceOp *fence);
      void chain_replays(FenceOp *replay_op);
    public:
      const std::vector<Processor> &get_replay_targets(void)
        { return replay_targets; }
    public:
      void initialize_template(ApEvent fence_completion, bool recurrent);
    public:
      Runtime * const runtime;
      const LogicalTrace *logical_trace;
      const bool perform_fence_elision;
      ReplicateContext *const repl_ctx;
    private:
      mutable LocalLock trace_lock;
      FenceOp *previous_replay;
      UniqueID previous_replay_gen;
      PhysicalTemplate* current_template;
      std::vector<PhysicalTemplate*> templates;
      unsigned nonreplayable_count;
      unsigned new_template_count;
      size_t last_memoized;
    private:
      ApEvent previous_template_completion;
      ApEvent execution_fence_event;
      std::vector<Processor> replay_targets;
    private:
      bool intermediate_execution_fence;
    };

    /**
     * \class TraceViewSet
     * The trace view set stores a temporary collection of instance views
     * with valid expressions and fields for each instance. We maintain 
     * the important invariant here in this class that each physical
     * instance has at most one view representing it, which requires
     * anti-aliasing collective views.
     */
    class TraceViewSet {
    public:
      struct FailedPrecondition {
        LogicalView *view;
        IndexSpaceExpression *expr;
        FieldMask mask;

        std::string to_string(TaskContext *ctx) const;
      };
    public:
      TraceViewSet(InnerContext *context, DistributedID owner_did,
                   RegionNode *region);
      virtual ~TraceViewSet(void);
    public:
      void insert(LogicalView *view,
                  IndexSpaceExpression *expr,
                  const FieldMask &mask, bool antialiased = false);
      void invalidate(LogicalView *view,
                      IndexSpaceExpression *expr,
                      const FieldMask &mask,
           std::map<IndexSpaceExpression*,unsigned> *expr_refs_to_remove = NULL,
           std::map<LogicalView*,unsigned> *view_refs_to_remove = NULL, 
                      bool antialiased = false);
      void invalidate_all_but(LogicalView *except,
                              IndexSpaceExpression *expr,
                              const FieldMask &mask,
           std::map<IndexSpaceExpression*,unsigned> *expr_refs_to_remove = NULL,
           std::map<LogicalView*,unsigned> *view_refs_to_remove = NULL,
                              bool antialiased = false);
    public:
      bool dominates(LogicalView *view, IndexSpaceExpression *expr, 
                     FieldMask &non_dominated) const;
      void dominates(LogicalView *view, 
                     IndexSpaceExpression *expr, FieldMask mask,
                     FieldMaskSet<IndexSpaceExpression> &non_dominated,
                     FieldMaskSet<IndexSpaceExpression> *dominate = NULL) const;
      void filter_independent_fields(IndexSpaceExpression *expr,
                                     FieldMask &mask) const;
      bool subsumed_by(const TraceViewSet &set, bool allow_independent,
                       FailedPrecondition *condition = NULL) const;
      bool independent_of(const TraceViewSet &set,
                       FailedPrecondition *condition = NULL) const; 
      void record_first_failed(FailedPrecondition *condition = NULL) const;
      void transpose_uniquely(LegionMap<IndexSpaceExpression*,
                                        FieldMaskSet<LogicalView> > &target,
                          std::set<IndexSpaceExpression*> &unique_exprs) const;
      void find_overlaps(TraceViewSet &target, IndexSpaceExpression *expr,
                         const bool expr_covers, const FieldMask &mask) const;
      bool empty(void) const;
    public:
      void merge(TraceViewSet &target) const;
      void pack(Serializer &rez, AddressSpaceID target, 
                const bool pack_references) const;
      void unpack(Deserializer &derez, size_t num_views,
                  AddressSpaceID source, std::set<RtEvent> &ready_events);
      void unpack_references(void) const;
    public:
      void dump(void) const;
    public:
      InstanceView *find_instance_view(const std::vector<DistributedID> &dids);
    protected:
      bool has_overlapping_expressions(LogicalView *view,
                       const FieldMaskSet<IndexSpaceExpression> &left_exprs,
                       const FieldMaskSet<IndexSpaceExpression> &right_exprs,
                       FailedPrecondition *condition) const;
      void antialias_individual_view(IndividualView *view, FieldMask mask);
      void antialias_collective_view(CollectiveView *view,
                                     const FieldMask &mask,
                                     FieldMaskSet<InstanceView> &altviews);
    protected:
      typedef LegionMap<LogicalView*,
                        FieldMaskSet<IndexSpaceExpression> > ViewExprs;
    public:
      InnerContext *const context;
      RegionNode *const region;
      const DistributedID owner_did;
    protected:
      // At most one expression per field
      ViewExprs conditions;
      bool has_collective_views;
    };

    /**
     * \class TraceConditionSet
     */
    class TraceConditionSet : public EqSetTracker, public Collectable,
                              public LegionHeapify<TraceConditionSet> {
    public:
      struct DeferTracePreconditionTestArgs :
        public LgTaskArgs<DeferTracePreconditionTestArgs> {
      public:
        static const LgTaskID TASK_ID = LG_DEFER_TRACE_PRECONDITION_TASK_ID;
      public:
        DeferTracePreconditionTestArgs(TraceConditionSet *s, Operation *o, 
                                       RtUserEvent d, RtUserEvent a)
          : LgTaskArgs<DeferTracePreconditionTestArgs>(o->get_unique_op_id()),
            set(s), op(o), done_event(d), applied_event(a) { }
      public:
        TraceConditionSet *const set;
        Operation *const op;
        const RtUserEvent done_event;
        const RtUserEvent applied_event;
      };
      struct DeferTracePostconditionTestArgs :
        public LgTaskArgs<DeferTracePostconditionTestArgs> {
      public:
        static const LgTaskID TASK_ID = LG_DEFER_TRACE_POSTCONDITION_TASK_ID;
      public:
        DeferTracePostconditionTestArgs(TraceConditionSet *s, Operation *o, 
                                        RtUserEvent d)
          : LgTaskArgs<DeferTracePostconditionTestArgs>(o->get_unique_op_id()),
            set(s), op(o), done_event(d) { }
      public:
        TraceConditionSet *const set;
        Operation *const op;
        const RtUserEvent done_event;
      };
      struct DeferTraceFinalizeSetsArgs :
        public LgTaskArgs<DeferTraceFinalizeSetsArgs> {
      public:
        static const LgTaskID TASK_ID = LG_DEFER_TRACE_FINALIZE_SETS_TASK_ID;
      public:
        DeferTraceFinalizeSetsArgs(TraceConditionSet *s, UniqueID uid)
          : LgTaskArgs<DeferTraceFinalizeSetsArgs>(uid), set(s) { }
      public:
        TraceConditionSet *const set;
      };
    public:
      TraceConditionSet(PhysicalTrace *trace, RegionTreeForest *forest, 
                        RegionNode *region, const FieldMask &mask);
      TraceConditionSet(const TraceConditionSet &rhs) = delete;
      virtual ~TraceConditionSet(void);
    public:
      TraceConditionSet& operator=(const TraceConditionSet &rhs) = delete;
    public:
      virtual void record_subscription(VersionManager *owner,
                                       AddressSpaceID space);
      virtual bool finish_subscription(VersionManager *owner,
                                       AddressSpaceID space);
    public:
      virtual void record_equivalence_set(EquivalenceSet *set,
                                          const FieldMask &mask);
      virtual void record_pending_equivalence_set(EquivalenceSet *set,
                                          const FieldMask &mask);
      virtual void invalidate_equivalence_sets(const FieldMask &mask);
    public:
      void invalidate_equivalence_sets(void);
      void capture(EquivalenceSet *set, const FieldMask &mask,
                   std::vector<RtEvent> &ready_events);
      void receive_capture(TraceViewSet *pre, TraceViewSet *anti,
                           TraceViewSet *post, std::set<RtEvent> &ready);
      bool is_empty(void) const;
      bool is_replayable(bool &not_subsumed, 
                         TraceViewSet::FailedPrecondition *failed);
      void dump_preconditions(void) const;
      void dump_anticonditions(void) const;
      void dump_postconditions(void) const;
    public:
      void test_require(Operation *op, std::set<RtEvent> &ready_events,
                        std::set<RtEvent> &applied_events);
      bool check_require(void);
      void ensure(Operation *op, std::set<RtEvent> &applied_events);
    public:
      static void handle_precondition_test(const void *args);
      static void handle_postcondition_test(const void *args);
      static void handle_finalize_sets(const void *args);
    public:
      RtEvent recompute_equivalence_sets(UniqueID opid);
      void finalize_computed_sets(void);
    public:
      InnerContext *const context;
      RegionTreeForest *const forest;
      RegionNode *const region;
      IndexSpaceExpression *const condition_expr;
      const FieldMask condition_mask;
    private:
      mutable LocalLock set_lock;
      FieldMaskSet<EquivalenceSet> current_sets;
      FieldMaskSet<EquivalenceSet> pending_sets;
      FieldMask invalid_mask;
    private:
      TraceViewSet *precondition_views;
      TraceViewSet *anticondition_views;
      TraceViewSet *postcondition_views; 
      // Transpose of conditions for testing
      typedef LegionMap<IndexSpaceExpression*,
                        FieldMaskSet<LogicalView> > ExprViews;
      ExprViews preconditions;
      ExprViews anticonditions;
      ExprViews postconditions;
      // A unique set of index space expressions from the *_ views
      // This is needed because transpose_uniquely might not capture
      // all the needed expression references
      std::set<IndexSpaceExpression*> unique_view_expressions;
    private:
      std::vector<InvalidInstAnalysis*> precondition_analyses;
      std::vector<AntivalidInstAnalysis*> anticondition_analyses;
    private:
      // Keep track of our subscription owners
      // Note that from the owners perspective it only has at most one
      // reference to this subscriber at a time, but in practice the
      // removal of references can be delayed arbitrarily so we need to
      // keep a count of how many outstanding references there are for
      // each owner so we know when it is done
      std::map<std::pair<VersionManager*,AddressSpaceID>,
               unsigned> subscription_owners;
    };

    /**
     * \class PhysicalTemplate
     * This class represents a recipe to reconstruct a physical task graph.
     * A template consists of a sequence of instructions, each of which is
     * interpreted by the template engine. The template also maintains
     * the interpreter state (operations and events). These are initialized
     * before the template gets executed.
     */
    class PhysicalTemplate : public PhysicalTraceRecorder,
                             public LegionHeapify<PhysicalTemplate> {
    public:
      struct ReplaySliceArgs : public LgTaskArgs<ReplaySliceArgs> {
      public:
        static const LgTaskID TASK_ID = LG_REPLAY_SLICE_TASK_ID;
      public:
        ReplaySliceArgs(PhysicalTemplate *t, unsigned si, bool recurrent)
          : LgTaskArgs<ReplaySliceArgs>(implicit_provenance),
            tpl(t), slice_index(si), recurrent_replay(recurrent) { }
      public:
        PhysicalTemplate *const tpl;
        const unsigned slice_index;
        const bool recurrent_replay;
      };
      struct TransitiveReductionArgs :
        public LgTaskArgs<TransitiveReductionArgs> {
      public:
        static const LgTaskID TASK_ID = LG_TRANSITIVE_REDUCTION_TASK_ID;
      public:
        TransitiveReductionArgs(PhysicalTemplate *t)
          : LgTaskArgs<TransitiveReductionArgs>(implicit_provenance), tpl(t) { }
      public:
        PhysicalTemplate *const tpl;
      };
      struct DeleteTemplateArgs : public LgTaskArgs<DeleteTemplateArgs> {
      public:
        static const LgTaskID TASK_ID = LG_DELETE_TEMPLATE_TASK_ID;
      public:
        DeleteTemplateArgs(PhysicalTemplate *t)
          : LgTaskArgs<DeleteTemplateArgs>(implicit_provenance), tpl(t) { }
      public:
        PhysicalTemplate *const tpl;
      };
    private:
      struct CachedPremapping
      {
        std::vector<Memory>     future_locations;
      };
      typedef std::map<TraceLocalID,CachedPremapping> CachedPremappings;
      struct CachedMapping
      {
        VariantID               chosen_variant;
        TaskPriority            task_priority;
        bool                    postmap_task;
        std::vector<Processor>  target_procs;
        std::vector<Memory>     future_locations;
        std::vector<size_t>     future_size_bounds;
        std::deque<InstanceSet> physical_instances;
      };
      typedef LegionMap<TraceLocalID,CachedMapping>             CachedMappings;
    protected:
      struct InstanceUser {
      public:
        InstanceUser(void) : expr(NULL) { }
        InstanceUser(const UniqueInst &i, const RegionUsage &r,
                     IndexSpaceExpression *e, const FieldMask &m)
          : instance(i), usage(r), expr(e), mask(m) { }
      public:
        inline bool matches(const UniqueInst &inst, const RegionUsage &use,
                            IndexSpaceExpression *expression) const
        {
          if (inst != instance) return false;
          if (use != usage) return false;
          return (expr == expression);
        }
        inline bool matches(const InstanceUser &user) const
        {
          if (instance != user.instance) return false;
          if (usage != user.usage) return false;
          if (expr != user.expr) return false;
          return (mask == user.mask);
        }
      public:
        UniqueInst instance;
        RegionUsage usage;
        IndexSpaceExpression *expr;
        FieldMask mask;
      };
      typedef LegionVector<InstanceUser> InstUsers;
      struct LastUserResult {
      public:
        LastUserResult(const InstanceUser &u) : user(u) { }
      public:
        const InstanceUser &user;
        std::set<ApEvent> events;
        std::vector<unsigned> frontiers;
      };
    public:
      PhysicalTemplate(PhysicalTrace *trace, ApEvent fence_event,
                       TaskTreeCoordinates &&cordinates);
      PhysicalTemplate(const PhysicalTemplate &rhs) = delete;
      virtual ~PhysicalTemplate(void);
    public:
      PhysicalTemplate& operator=(const PhysicalTemplate &rhs) = delete;
    public:
      virtual size_t get_sharded_template_index(void) const { return 0; }
      virtual void initialize_replay(ApEvent fence_completion, bool recurrent,
                                     bool need_lock = true);
      virtual void perform_replay(Runtime *rt, 
                                  std::set<RtEvent> &replayed_events);
      virtual RtEvent refresh_managed_barriers(void);
      virtual void finish_replay(std::set<ApEvent> &postconditions);
      virtual ApEvent get_completion_for_deletion(void) const;
    public:
      void find_execution_fence_preconditions(std::set<ApEvent> &preconditions);
      void finalize(InnerContext *context, UniqueID opid,
                    bool has_blocking_call, ReplTraceOp *op = NULL);
    public:
      struct Replayable {
        explicit Replayable(bool r)
          : replayable(r), message()
        {}
        Replayable(bool r, const char *m)
          : replayable(r), message(m)
        {}
        Replayable(bool r, const std::string &m)
          : replayable(r), message(m)
        {}
        Replayable(const Replayable &r)
          : replayable(r.replayable), message(r.message)
        {}
        operator bool(void) const { return replayable; }
        bool replayable;
        std::string message;
      };
    protected:
      virtual Replayable check_replayable(ReplTraceOp *op, 
          InnerContext *context, UniqueID opid, bool has_blocking_call);
    public:
      void optimize(ReplTraceOp *op,
                    bool do_transitive_reduction);
    private:
      void find_all_last_instance_user_events(
                             std::vector<RtEvent> &frontier_events);
      void find_last_instance_events(const InstUsers &users,
                             std::vector<RtEvent> &frontier_events);
      void compute_frontiers(std::vector<RtEvent> &frontier_events);
      void elide_fences(std::vector<unsigned> &gen,
                        std::vector<RtEvent> &ready_events);
      void propagate_merges(std::vector<unsigned> &gen);
      void transitive_reduction(bool deferred);
      void finalize_transitive_reduction(
          const std::vector<unsigned> &inv_topo_order,
          const std::vector<std::vector<unsigned> > &incoming_reduced);
      void propagate_copies(std::vector<unsigned> *gen);
      void eliminate_dead_code(std::vector<unsigned> &gen);
      void prepare_parallel_replay(const std::vector<unsigned> &gen);
      void push_complete_replays(void);
    protected:
      virtual void sync_compute_frontiers(ReplTraceOp *op,
                          const std::vector<RtEvent> &frontier_events);
      virtual void initialize_generators(std::vector<unsigned> &new_gen);
      virtual void initialize_eliminate_dead_code_frontiers(
                          const std::vector<unsigned> &gen,
                                std::vector<bool> &used);
      virtual void initialize_transitive_reduction_frontiers(
                          std::vector<unsigned> &topo_order,
                          std::vector<unsigned> &inv_topo_order);
      virtual void record_used_frontiers(std::vector<bool> &used,
                      const std::vector<unsigned> &gen) const;
      virtual void rewrite_frontiers(
                      std::map<unsigned,unsigned> &substitutions);
    public:
      // Variants for normal traces
      bool check_preconditions(TraceReplayOp *op,
                               std::set<RtEvent> &applied_events);
      void apply_postcondition(TraceSummaryOp *op,
                               std::set<RtEvent> &applied_events);
      // Variants for control replication traces 
      bool check_preconditions(ReplTraceReplayOp *op,
                               std::set<RtEvent> &applied_events);
      void apply_postcondition(ReplTraceSummaryOp *op,
                               std::set<RtEvent> &applied_events);
    public:
      void register_operation(MemoizableOp *op);
      void execute_slice(unsigned slice_idx, bool recurrent_replay);
    public:
      virtual void issue_summary_operations(InnerContext* context,
                                            Operation *invalidator,
                                            Provenance *provenance);
    public:
      void dump_template(void);
      virtual void dump_sharded_template(void) { }
    private:
      void dump_instructions(const std::vector<Instruction*> &instructions);
#ifdef LEGION_SPY
    public:
      void set_fence_uid(UniqueID fence_uid) { prev_fence_uid = fence_uid; }
      UniqueID get_fence_uid(void) const { return prev_fence_uid; }
#endif
    public:
      inline bool is_replaying(void) const { return !recording.load(); }
      inline bool is_replayable(void) const { return replayable.replayable; }
      inline const std::string& get_replayable_message(void) const
        { return replayable.message; }
      inline void record_no_consensus(void) { has_no_consensus = true; }
    public:
      virtual bool is_recording(void) const { return recording.load(); }
      virtual void add_recorder_reference(void) { /*do nothing*/ }
      virtual bool remove_recorder_reference(void) 
        { /*do nothing, never delete*/ return false; }
      virtual void pack_recorder(Serializer &rez, 
                                 std::set<RtEvent> &applied);
    public:
      void record_premap_output(MemoizableOp *memo,
                                const Mapper::PremapTaskOutput &output,
                                std::set<RtEvent> &applied_events);
      void get_premap_output(IndexTask *task,
                             std::vector<Memory> &future_locations);     
      virtual void record_mapper_output(const TraceLocalID &tlid,
                             const Mapper::MapTaskOutput &output,
                             const std::deque<InstanceSet> &physical_instances,
                             const std::vector<size_t> &future_size_bounds,
                             const std::vector<TaskTreeCoordinates> &coords,
                             std::set<RtEvent> &applied_events);
      void get_mapper_output(SingleTask *task,
                             VariantID &chosen_variant,
                             TaskPriority &task_priority,
                             bool &postmap_task,
                             std::vector<Processor> &target_proc,
                             std::vector<Memory> &future_locations,
                             std::vector<size_t> &future_size_bounds,
                             std::deque<InstanceSet> &physical_instances) const;
      void get_task_reservations(SingleTask *task,
                             std::map<Reservation,bool> &reservations) const;
    public:
      virtual void record_completion_event(ApEvent lhs, unsigned op_kind,
                                           const TraceLocalID &tlid);
      virtual void record_replay_mapping(ApEvent lhs, unsigned op_kind,
                          const TraceLocalID &tlid, bool register_memo);
      virtual void request_term_event(ApUserEvent &term_event);
      virtual void record_create_ap_user_event(ApUserEvent &lhs, 
                                               const TraceLocalID &tlid);
      virtual void record_trigger_event(ApUserEvent lhs, ApEvent rhs,
                                        const TraceLocalID &tlid);
    public:
      virtual void record_merge_events(ApEvent &lhs, ApEvent rhs,
                                       const TraceLocalID &tlid);
      virtual void record_merge_events(ApEvent &lhs, ApEvent e1, ApEvent e2, 
                                       const TraceLocalID &tlid);
      virtual void record_merge_events(ApEvent &lhs, ApEvent e1, ApEvent e2,
                                       ApEvent e3, const TraceLocalID &tlid);
      virtual void record_merge_events(ApEvent &lhs, 
                                       const std::set<ApEvent>& rhs,
                                       const TraceLocalID &tlid);
      virtual void record_merge_events(ApEvent &lhs, 
                                       const std::vector<ApEvent>& rhs,
                                       const TraceLocalID &tlid);
      virtual void record_merge_events(PredEvent &lhs,
                                       PredEvent e1, PredEvent e2,
                                       const TraceLocalID &tlid);
      virtual void record_collective_barrier(ApBarrier bar, ApEvent pre,
                    const std::pair<size_t,size_t> &key, size_t arrival_count);
      virtual ShardID record_managed_barrier(ApBarrier bar,
                                             size_t total_arrivals);
      virtual void record_barrier_arrival(ApBarrier bar, ApEvent pre,
                    size_t arrival_count, std::set<RtEvent> &applied,
                    ShardID owner_shard);
    public:
      virtual void record_issue_copy(const TraceLocalID &tlid, ApEvent &lhs,
                             IndexSpaceExpression *expr,
                             const std::vector<CopySrcDstField>& src_fields,
                             const std::vector<CopySrcDstField>& dst_fields,
                             const std::vector<Reservation> &reservations,
#ifdef LEGION_SPY
                             RegionTreeID src_tree_id, RegionTreeID dst_tree_id,
#endif
                             ApEvent precondition, PredEvent pred_guard,
                             LgEvent src_unique, LgEvent dst_unique,
                             int priority);
      virtual void record_issue_across(const TraceLocalID &tlid, ApEvent &lhs,
                             ApEvent collective_precondition,
                             ApEvent copy_precondition,
                             ApEvent src_indirect_precondition,
                             ApEvent dst_indirect_precondition,
                             CopyAcrossExecutor *executor);
      virtual void record_copy_insts(ApEvent lhs, const TraceLocalID &tlid,
                           unsigned src_idx, unsigned dst_idx,
                           IndexSpaceExpression *expr,
                           const UniqueInst &src_inst,
                           const UniqueInst &dst_inst,
                           const FieldMask &src_mask, const FieldMask &dst_mask,
                           PrivilegeMode src_mode, PrivilegeMode dst_mode,
                           ReductionOpID redop, std::set<RtEvent> &applied);
      virtual void record_across_insts(ApEvent lhs, const TraceLocalID &tlid,
                           unsigned src_idx, unsigned dst_idx,
                           IndexSpaceExpression *expr,
                           const AcrossInsts &src_insts,
                           const AcrossInsts &dst_insts,
                           PrivilegeMode src_mode, PrivilegeMode dst_mode,
                           bool src_indirect, bool dst_indirect,
                           std::set<RtEvent> &applied);
      virtual void record_indirect_insts(ApEvent indirect_done,
                           ApEvent all_done, IndexSpaceExpression *expr,
                           const AcrossInsts &insts,
                           std::set<RtEvent> &applied, PrivilegeMode priv);
      virtual void record_issue_fill(const TraceLocalID &tlid, ApEvent &lhs,
                             IndexSpaceExpression *expr,
                             const std::vector<CopySrcDstField> &fields,
                             const void *fill_value, size_t fill_size,
#ifdef LEGION_SPY
                             UniqueID fill_uid,
                             FieldSpace handle, 
                             RegionTreeID tree_id,
#endif
                             ApEvent precondition, PredEvent pred_guard,
                             LgEvent unique_event, int priority);
    public:
      virtual void record_op_inst(const TraceLocalID &tlid,
                                  unsigned idx,
                                  const UniqueInst &inst,
                                  RegionNode *node,
                                  const RegionUsage &usage,
                                  const FieldMask &user_mask,
                                  bool update_validity,
                                  std::set<RtEvent> &applied);
      virtual void record_fill_inst(ApEvent lhs, IndexSpaceExpression *expr, 
                           const UniqueInst &inst,
                           const FieldMask &fill_mask,
                           std::set<RtEvent> &applied_events,
                           const bool reduction_initialization);
    protected:
      void record_instance_user(InstUsers &users,
                                const UniqueInst &instance,
                                const RegionUsage &usage,
                                IndexSpaceExpression *expr,
                                const FieldMask &mask,
                                std::set<RtEvent> &applied_events);
      virtual void record_mutated_instance(const UniqueInst &inst,
                                           IndexSpaceExpression *expr,
                                           const FieldMask &mask,
                                           std::set<RtEvent> &applied_events);
    public:
      virtual void record_set_op_sync_event(ApEvent &lhs,
                                            const TraceLocalID &tlid);
      virtual void record_complete_replay(const TraceLocalID &tlid,
                                          ApEvent pre, ApEvent post,
                                          std::set<RtEvent> &applied_events);
      virtual void record_reservations(const TraceLocalID &tlid,
                                const std::map<Reservation,bool> &locks,
                                std::set<RtEvent> &applied_events); 
    public:
      virtual void record_owner_shard(unsigned trace_local_id, ShardID owner);
      virtual void record_local_space(unsigned trace_local_id, IndexSpace sp);
      virtual void record_sharding_function(unsigned trace_local_id, 
                                            ShardingFunction *function);
    public:
      virtual ShardID find_owner_shard(unsigned trace_local_id);
      virtual IndexSpace find_local_space(unsigned trace_local_id);
      virtual ShardingFunction* find_sharding_function(unsigned trace_local_id);
    public: 
      bool defer_template_deletion(ApEvent &pending_deletion,
                                   std::set<RtEvent> &applied_events);
    public:
      static void handle_replay_slice(const void *args);
      static void handle_transitive_reduction(const void *args);
      static void handle_delete_template(const void *args);
    protected:
      void record_memo_entry(const TraceLocalID &tlid, unsigned entry,
                             unsigned op_kind);
    protected:
#ifdef DEBUG_LEGION
      // This is a virtual method in debug mode only since we have an
      // assertion that we want to check in the ShardedPhysicalTemplate
      virtual unsigned convert_event(const ApEvent &event, bool check = true);
#else
      unsigned convert_event(const ApEvent &event);
#endif
      virtual unsigned find_event(const ApEvent &event, AutoLock &tpl_lock);
      void insert_instruction(Instruction *inst);
    protected:
      // Returns the set of last users for all <view,field mask,index expr>
      // tuples in the inst_exprs, not that this is the 
      void find_all_last_users(const InstUsers &inst_users,
                               std::set<unsigned> &last_users) const;
      virtual unsigned find_frontier_event(ApEvent event, 
                               std::vector<RtEvent> &ready_events);
      // Check to see if any users are mutating these fields and expressions
      virtual bool are_read_only_users(InstUsers &inst_users);
      void rewrite_preconditions(unsigned &precondition,
                           std::set<unsigned> &users,
                           const std::vector<Instruction*> &instructions,
                           std::vector<Instruction*> &new_instructions,
                           std::vector<unsigned> &gen,
                           unsigned &merge_starts);
      void parallelize_replay_event(unsigned &event_to_check,
                           unsigned slice_index,
                           const std::vector<unsigned> &gen,
                           const std::vector<unsigned> &slice_indices_by_inst,
                           std::map<unsigned,
                              std::pair<unsigned,unsigned> > &crossing_counts,
                           std::vector<Instruction*> &crossing_instructions);
    public:
      inline void update_last_fence(GetTermEvent *fence)
        { last_fence = fence; }
      inline ApEvent get_fence_completion(void) { return fence_completion; }
    public:
      PhysicalTrace * const trace;
      const TaskTreeCoordinates coordinates;
    protected:
      std::atomic<bool> recording;
      // Count how many times we've been replayed so we know when we're going
      // to run out of phase barrier generations
      // Note we start this at 1 since some barriers are used as part of the
      // capture, while others are not used until the first replay, that throws
      // away one barrier generation on some barriers, but whatever
      size_t total_replays;
      Replayable replayable;
    protected:
      mutable LocalLock template_lock;
      const unsigned fence_completion_id;
    private:
      const unsigned replay_parallelism;
    protected:
      static constexpr unsigned NO_INDEX = UINT_MAX;
    protected:
      std::deque<std::map<TraceLocalID,MemoizableOp*> > operations;
      std::deque<std::pair<ApEvent,bool/*recurrent*/> > pending_replays;
      // Pair in memo_entries is <entry index, Operation::Kind>
      // This data structure is only used during template capture and
      // can be ignored after the template has been optimized
      std::map<TraceLocalID,std::pair<unsigned,unsigned> > memo_entries;
    private:
      CachedPremappings cached_premappings;
      CachedMappings cached_mappings;
      std::map<TraceLocalID,std::map<Reservation,bool> > cached_reservations;
      bool has_virtual_mapping;
      bool has_no_consensus;
    protected:
      GetTermEvent                    *last_fence;
    protected:
      ApEvent                         fence_completion;
      std::vector<ApEvent>            events;
      std::map<unsigned,ApUserEvent>  user_events;
    protected:
      std::map<ApEvent,unsigned> event_map;
      std::map<ApEvent,BarrierAdvance*> managed_barriers;
      std::map<ApEvent,std::vector<BarrierArrival*> > managed_arrivals;
    protected:
      std::vector<Instruction*>               instructions;
      std::vector<std::vector<Instruction*> > slices;
      std::vector<std::vector<TraceLocalID> > slice_tasks;
    protected:
      std::map<unsigned/*event*/,unsigned/*consumers*/> crossing_events;
      // Frontiers of a template are a set of users whose events must
      // be carried over to the next replay for eliding the fence at the
      // beginning. We compute this data structure from the last users of
      // each physical instance named in the trace and then looking for
      // the locations of those events inside the trace.
      // After each replay, we do the assignment
      // events[frontiers[idx]] = events[idx]
      std::map<unsigned,unsigned> frontiers;
      // A cache of the specific last user results for individual instances
      std::map<UniqueInst,std::deque<LastUserResult> > instance_last_users;
    protected:
      RtEvent transitive_reduction_done;
      std::atomic<std::vector<unsigned>*> pending_inv_topo_order;
      std::atomic<
        std::vector<std::vector<unsigned> >*> pending_transitive_reduction;
    private:
      std::map<TraceLocalID,InstUsers> op_insts;
      std::map<unsigned,InstUsers>     copy_insts;
      std::map<unsigned,InstUsers>     src_indirect_insts;
      std::map<unsigned,InstUsers>     dst_indirect_insts;
      std::vector<IssueAcross*>        across_copies;
      std::map<DistributedID,IndividualView*> recorded_views;
      std::set<IndexSpaceExpression*>  recorded_expressions;
    protected:
      // Capture the names of all the instances that are mutated by this trace
      // and the index space expressions and fields that were mutated
      // THIS IS SHARDED FOR CONTROL REPLICATION!!!
      LegionMap<UniqueInst,FieldMaskSet<IndexSpaceExpression> > mutated_insts;
    protected:
      // Capture the set of regions that we saw operations for, we'll use this
      // at the end of the trace capture to compute the equivalence sets for
      // this trace and then extract the different condition sets for this trace
      // THESE ARE SHARDED FOR CONTROL REPLICATION!!!
      FieldMaskSet<RegionNode> trace_regions;
      std::vector<TraceConditionSet*> conditions;
#ifdef LEGION_SPY
    private:
      UniqueID prev_fence_uid;
#endif
    private:
      friend class PhysicalTrace;
      friend class Instruction;
#ifdef DEBUG_LEGION
      friend class GetTermEvent;
      friend class ReplayMapping;
      friend class CreateApUserEvent;
      friend class TriggerEvent;
      friend class MergeEvent;
      friend class AssignFenceCompletion;
      friend class IssueCopy;
      friend class IssueFill;
      friend class IssueAcross;
      friend class SetOpSyncEvent;
      friend class CompleteReplay;
      friend class AcquireReplay;
      friend class ReleaseReplay;
      friend class BarrierArrival;
      friend class BarrierAdvance;
#endif
    };

    /**
     * \class ShardedPhysicalTemplate
     * This is an extension of the PhysicalTemplate class for handling
     * templates for control replicated contexts. It mostly behaves the
     * same as a normal PhysicalTemplate but has some additional 
     * extensions for handling the effects of control replication.
     */
    class ShardedPhysicalTemplate : public PhysicalTemplate {
    public:
      enum UpdateKind {
        UPDATE_MUTATED_INST,
        READ_ONLY_USERS_REQUEST,
        READ_ONLY_USERS_RESPONSE,
        TEMPLATE_BARRIER_REFRESH,
        FRONTIER_BARRIER_REFRESH,
        REMOTE_BARRIER_SUBSCRIBE,
      };
    public:
      struct DeferTraceUpdateArgs : public LgTaskArgs<DeferTraceUpdateArgs> {
      public:
        static const LgTaskID TASK_ID = LG_DEFER_TRACE_UPDATE_TASK_ID;
      public:
        DeferTraceUpdateArgs(ShardedPhysicalTemplate *target, 
                             UpdateKind kind, RtUserEvent done, 
                             Deserializer &derez, const UniqueInst &inst,
                             RtUserEvent deferral = 
                              RtUserEvent::NO_RT_USER_EVENT);
        DeferTraceUpdateArgs(ShardedPhysicalTemplate *target, 
                             UpdateKind kind, RtUserEvent done, 
                             const UniqueInst &inst, Deserializer &derez,
                             IndexSpaceExpression *expr,
                             RtUserEvent deferral = 
                              RtUserEvent::NO_RT_USER_EVENT);
        DeferTraceUpdateArgs(ShardedPhysicalTemplate *target, 
                             UpdateKind kind, RtUserEvent done, 
                             const UniqueInst &inst, Deserializer &derez,
                             const PendingRemoteExpression &pending);
        DeferTraceUpdateArgs(const DeferTraceUpdateArgs &args,
                             RtUserEvent deferral,IndexSpaceExpression *expr);
      public:
        ShardedPhysicalTemplate *const target;
        const UpdateKind kind;
        const RtUserEvent done;
        const UniqueInst inst;
        IndexSpaceExpression *const expr;
        const PendingRemoteExpression pending;
        const size_t buffer_size;
        void *const buffer;
        const RtUserEvent deferral_event;
      };
    public:
      ShardedPhysicalTemplate(PhysicalTrace *trace, ApEvent fence_event,
                              TaskTreeCoordinates &&coordinates,
                              ReplicateContext *repl_ctx);
      ShardedPhysicalTemplate(const ShardedPhysicalTemplate &rhs) = delete;
      virtual ~ShardedPhysicalTemplate(void);
    public:
      // Have to provide explicit overrides of operator new and 
      // delete here to make sure we get the right ones. C++ does
      // not let us have these in a sub-class or it doesn't know
      // which ones to pick from.
      static inline void* operator new(size_t count)
      { return legion_alloc_aligned<ShardedPhysicalTemplate,true>(count); }
      static inline void operator delete(void *ptr)
      { free(ptr); }
      inline RtEvent chain_deferral_events(RtUserEvent deferral_event)
      {
        RtEvent continuation_pre;
        continuation_pre.id = 
          next_deferral_precondition.exchange(deferral_event.id);
        return continuation_pre;
      }
    public:
      virtual size_t get_sharded_template_index(void) const
        { return template_index; }
      virtual void initialize_replay(ApEvent fence_completion, bool recurrent,
                                     bool need_lock = true);
      virtual void perform_replay(Runtime *runtime, 
                                  std::set<RtEvent> &replayed_events);
      virtual RtEvent refresh_managed_barriers(void);
      virtual void finish_replay(std::set<ApEvent> &postconditions);
      virtual ApEvent get_completion_for_deletion(void) const;
      using PhysicalTemplate::record_merge_events;
      virtual void record_merge_events(ApEvent &lhs, 
                                       const std::set<ApEvent>& rhs,
                                       const TraceLocalID &tlid);
      virtual void record_merge_events(ApEvent &lhs, 
                                       const std::vector<ApEvent>& rhs,
                                       const TraceLocalID &tlid);
      virtual void record_collective_barrier(ApBarrier bar, ApEvent pre,
                    const std::pair<size_t,size_t> &key, size_t arrival_count);
      virtual ShardID record_managed_barrier(ApBarrier bar,
                                             size_t total_arrivals);
      virtual void record_barrier_arrival(ApBarrier bar, ApEvent pre,
                    size_t arrival_count, std::set<RtEvent> &applied,
                    ShardID owner_shard);
      virtual void record_issue_copy(const TraceLocalID &tlid, ApEvent &lhs,
                             IndexSpaceExpression *expr,
                             const std::vector<CopySrcDstField>& src_fields,
                             const std::vector<CopySrcDstField>& dst_fields,
                             const std::vector<Reservation>& reservations,
#ifdef LEGION_SPY
                             RegionTreeID src_tree_id, RegionTreeID dst_tree_id,
#endif
                             ApEvent precondition, PredEvent guard_event,
                             LgEvent src_unique, LgEvent dst_unique,
                             int priority);
      virtual void record_issue_fill(const TraceLocalID &tlid, ApEvent &lhs,
                             IndexSpaceExpression *expr,
                             const std::vector<CopySrcDstField> &fields,
                             const void *fill_value, size_t fill_size,
#ifdef LEGION_SPY
                             UniqueID fill_uid,
                             FieldSpace handle,
                             RegionTreeID tree_id,
#endif
                             ApEvent precondition, PredEvent guard_event,
                             LgEvent unique_event, int priority);
      virtual void record_issue_across(const TraceLocalID &tlid, ApEvent &lhs,
                             ApEvent collective_precondition,
                             ApEvent copy_precondition,
                             ApEvent src_indirect_precondition,
                             ApEvent dst_indirect_precondition,
                             CopyAcrossExecutor *executor);
    public:
      virtual void record_owner_shard(unsigned trace_local_id, ShardID owner);
      virtual void record_local_space(unsigned trace_local_id, IndexSpace sp);
      virtual void record_sharding_function(unsigned trace_local_id, 
                                            ShardingFunction *function);
      virtual void issue_summary_operations(InnerContext *context,
                                            Operation *invalidator,
                                            Provenance *provenance);
      virtual void dump_sharded_template(void);
    public:
      virtual ShardID find_owner_shard(unsigned trace_local_id);
      virtual IndexSpace find_local_space(unsigned trace_local_id);
      virtual ShardingFunction* find_sharding_function(unsigned trace_local_id);
    public:
      void prepare_collective_barrier_replay(
                            const std::pair<size_t,size_t> &key, ApBarrier bar);
    public:
      ApBarrier find_trace_shard_event(ApEvent event, ShardID remote_shard);
      void record_trace_shard_event(ApEvent event, ApBarrier result);
      ApBarrier find_trace_shard_frontier(ApEvent event, ShardID remote_shard);
      void record_trace_shard_frontier(unsigned frontier, ApBarrier result);
      void handle_trace_update(Deserializer &derez, AddressSpaceID source);
      static void handle_deferred_trace_update(const void *args, Runtime *rt);
    protected:
      bool handle_update_mutated_inst(const UniqueInst &inst, 
                            IndexSpaceExpression *ex, Deserializer &derez, 
                            std::set<RtEvent> &applied, RtUserEvent done, 
                            const DeferTraceUpdateArgs *dargs = NULL);
    protected:
#ifdef DEBUG_LEGION
      virtual unsigned convert_event(const ApEvent &event, bool check = true);
#endif
      virtual unsigned find_event(const ApEvent &event, AutoLock &tpl_lock);
      void request_remote_shard_event(ApEvent event, RtUserEvent done_event);
      static AddressSpaceID find_event_space(ApEvent event);
      virtual Replayable check_replayable(ReplTraceOp *op, 
          InnerContext *context, UniqueID opid, bool has_blocking_call);
    protected:
      ShardID find_inst_owner(const UniqueInst &inst);
      void find_owner_shards(AddressSpace owner, std::vector<ShardID> &shards);
    protected:
      virtual unsigned find_frontier_event(ApEvent event,
                        std::vector<RtEvent> &ready_events);
      virtual void record_mutated_instance(const UniqueInst &inst,
                                           IndexSpaceExpression *expr,
                                           const FieldMask &mask,
                                           std::set<RtEvent> &applied_events);
      virtual bool are_read_only_users(InstUsers &inst_users);
      virtual void sync_compute_frontiers(ReplTraceOp *op,
                          const std::vector<RtEvent> &frontier_events);
      virtual void initialize_generators(std::vector<unsigned> &new_gen);
      virtual void initialize_eliminate_dead_code_frontiers(
                          const std::vector<unsigned> &gen,
                                std::vector<bool> &used);
      virtual void initialize_transitive_reduction_frontiers(
                          std::vector<unsigned> &topo_order,
                          std::vector<unsigned> &inv_topo_order);
      virtual void record_used_frontiers(std::vector<bool> &used,
                      const std::vector<unsigned> &gen) const;
      virtual void rewrite_frontiers(
                      std::map<unsigned,unsigned> &substitutions);
    public:
      ReplicateContext *const repl_ctx;
      const ShardID local_shard;
      const size_t total_shards;
      // Make this last since it registers the template with the
      // context which can trigger calls into the template so 
      // everything must valid at this point
      const size_t template_index; 
    protected:
      std::map<ApEvent,RtEvent> pending_event_requests;
      // Barriers we don't managed and need to receive refreshes for
      std::map<ApEvent,BarrierAdvance*> local_advances;
      // Collective barriers from application operations
      // These will be updated by the application before each replay
      // Key is <trace local id, unique barrier name for this op>
      std::map<std::pair<size_t,size_t>,BarrierArrival*> collective_barriers;
      // Buffer up barrier updates as we're running ahead so that we can
      // apply them before we perform the trace replay
      std::deque<
            std::map<std::pair<size_t,size_t>,ApBarrier> > pending_collectives;
      std::map<AddressSpaceID,std::vector<ShardID> > did_shard_owners;
      std::map<unsigned/*Trace Local ID*/,ShardID> owner_shards;
      std::map<unsigned/*Trace Local ID*/,IndexSpace> local_spaces;
      std::map<unsigned/*Trace Local ID*/,ShardingFunction*> sharding_functions;
    protected:
      // Count how many refereshed barriers we've seen updated for when
      // we need to reset the phase barriers for a new round of generations
      size_t refreshed_barriers;
      // An event to signal when our advances are ready
      RtUserEvent update_advances_ready;
      // An event for chainging deferrals of update tasks
      std::atomic<Realm::Event::id_t> next_deferral_precondition;
    protected:
      // Count how many times we've done recurrent replay so we know when we're
      // going to run out of phase barrier generations
      size_t recurrent_replays;
      // Count how many frontiers ahave been updated so that we know when
      // they are done being updated
      size_t updated_frontiers;
      // An event to signal when our frontiers are ready
      RtUserEvent update_frontiers_ready;
    protected:
      // Data structures for fence elision
      // Local frontiers records barriers that should be arrived on 
      // based on events that we have here locally
      std::map<unsigned,ApBarrier> local_frontiers;
      // Remote shards that are subscribed to our local frontiers
      std::map<unsigned,std::set<ShardID> > local_subscriptions;
      // Remote frontiers records barriers that we should fill in as
      // events from remote shards
      std::vector<std::pair<ApBarrier,unsigned> > remote_frontiers;
      // Pending refreshes from remote nodes
      std::map<ApBarrier,ApBarrier> pending_refresh_frontiers;
      std::map<ApEvent,ApBarrier> pending_refresh_barriers;
    };

    enum InstructionKind
    {
      GET_TERM_EVENT = 0,
      REPLAY_MAPPING,
      CREATE_AP_USER_EVENT,
      TRIGGER_EVENT,
      MERGE_EVENT,
      ISSUE_COPY,
      ISSUE_FILL,
      ISSUE_ACROSS,
      SET_OP_SYNC_EVENT,
      SET_EFFECTS,
      ASSIGN_FENCE_COMPLETION,
      COMPLETE_REPLAY,
      BARRIER_ARRIVAL,
      BARRIER_ADVANCE,
    };

    /**
     * \class Instruction
     * This class is an abstract parent class for all template instructions.
     */
    class Instruction {
    public:
      Instruction(PhysicalTemplate& tpl, const TraceLocalID &owner);
      virtual ~Instruction(void) {};
      virtual void execute(std::vector<ApEvent> &events,
                           std::map<unsigned,ApUserEvent> &user_events,
                           std::map<TraceLocalID,MemoizableOp*> &operations,
                           const bool recurrent_replay) = 0;
      typedef std::map<TraceLocalID,std::pair<unsigned,unsigned> > MemoEntries;
      virtual std::string to_string(const MemoEntries &memo_entires) = 0;

      virtual InstructionKind get_kind(void) = 0;
      virtual GetTermEvent* as_get_term_event(void) { return NULL; }
      virtual ReplayMapping* as_replay_mapping(void) { return NULL; }
      virtual CreateApUserEvent* as_create_ap_user_event(void) { return NULL; }
      virtual TriggerEvent* as_trigger_event(void) { return NULL; }
      virtual MergeEvent* as_merge_event(void) { return NULL; }
      virtual AssignFenceCompletion* as_assignment_fence_completion(void) 
        { return NULL; }
      virtual IssueCopy* as_issue_copy(void) { return NULL; }
      virtual IssueFill* as_issue_fill(void) { return NULL; }
      virtual IssueAcross* as_issue_across(void) { return NULL; }
      virtual SetOpSyncEvent* as_set_op_sync_event(void) { return NULL; }
      virtual SetEffects* as_set_effects(void) { return NULL; }
      virtual CompleteReplay* as_complete_replay(void) { return NULL; }
      virtual BarrierArrival* as_barrier_arrival(void) { return NULL; }
      virtual BarrierAdvance* as_barrier_advance(void) { return NULL; }
    public:
      const TraceLocalID owner;
    };

    /**
     * \class GetTermEvent
     * This instruction has the following semantics:
     *   events[lhs] = operations[rhs].get_memo_completion()
     */
    class GetTermEvent : public Instruction {
    public:
      GetTermEvent(PhysicalTemplate& tpl, unsigned lhs,
                   const TraceLocalID& rhs, bool fence);
      virtual void execute(std::vector<ApEvent> &events,
                           std::map<unsigned,ApUserEvent> &user_events,
                           std::map<TraceLocalID,MemoizableOp*> &operations,
                           const bool recurrent_replay);
      virtual std::string to_string(const MemoEntries &memo_entires);

      virtual InstructionKind get_kind(void)
        { return GET_TERM_EVENT; }
      virtual GetTermEvent* as_get_term_event(void)
        { return this; }
    private:
      friend class PhysicalTemplate;
      friend class ShardedPhysicalTemplate;
      unsigned lhs;
    };

    /**
     * \class ReplayMapping
     * This instruction has the following semantics:
     *   events[lhs] = operations[owner].replay_mapping()
     */
    class ReplayMapping : public Instruction {
    public:
      ReplayMapping(PhysicalTemplate& tpl, unsigned lhs,
                    const TraceLocalID& rhs);
      virtual void execute(std::vector<ApEvent> &events,
                           std::map<unsigned,ApUserEvent> &user_events,
                           std::map<TraceLocalID,MemoizableOp*> &operations,
                           const bool recurrent_replay);
      virtual std::string to_string(const MemoEntries &memo_entires);

      virtual InstructionKind get_kind(void)
        { return REPLAY_MAPPING; }
      virtual ReplayMapping* as_replay_mapping(void)
        { return this; }
    private:
      friend class PhysicalTemplate;
      friend class ShardedPhysicalTemplate;
      unsigned lhs;
    };

    /**
     * \class CreateApUserEvent
     * This instruction has the following semantics:
     *   events[lhs] = Runtime::create_ap_user_event()
     */
    class CreateApUserEvent : public Instruction {
    public:
      CreateApUserEvent(PhysicalTemplate& tpl, unsigned lhs,
                        const TraceLocalID &owner);
      virtual void execute(std::vector<ApEvent> &events,
                           std::map<unsigned,ApUserEvent> &user_events,
                           std::map<TraceLocalID,MemoizableOp*> &operations,
                           const bool recurrent_replay);
      virtual std::string to_string(const MemoEntries &memo_entires);

      virtual InstructionKind get_kind(void)
        { return CREATE_AP_USER_EVENT; }
      virtual CreateApUserEvent* as_create_ap_user_event(void)
        { return this; }
    private:
      friend class PhysicalTemplate;
      unsigned lhs;
    };

    /**
     * \class TriggerEvent
     * This instruction has the following semantics:
     *   Runtime::trigger_event(events[lhs], events[rhs])
     */
    class TriggerEvent : public Instruction {
    public:
      TriggerEvent(PhysicalTemplate& tpl, unsigned lhs, unsigned rhs,
                   const TraceLocalID &owner);
      virtual void execute(std::vector<ApEvent> &events,
                           std::map<unsigned,ApUserEvent> &user_events,
                           std::map<TraceLocalID,MemoizableOp*> &operations,
                           const bool recurrent_replay);
      virtual std::string to_string(const MemoEntries &memo_entires);

      virtual InstructionKind get_kind(void)
        { return TRIGGER_EVENT; }
      virtual TriggerEvent* as_trigger_event(void)
        { return this; }
    private:
      friend class PhysicalTemplate;
      unsigned lhs;
      unsigned rhs;
    };

    /**
     * \class MergeEvent
     * This instruction has the following semantics:
     *   events[lhs] = Runtime::merge_events(events[rhs])
     */
    class MergeEvent : public Instruction {
    public:
      MergeEvent(PhysicalTemplate& tpl, unsigned lhs,
                 const std::set<unsigned>& rhs,
                 const TraceLocalID &owner);
      virtual void execute(std::vector<ApEvent> &events,
                           std::map<unsigned,ApUserEvent> &user_events,
                           std::map<TraceLocalID,MemoizableOp*> &operations,
                           const bool recurrent_replay);
      virtual std::string to_string(const MemoEntries &memo_entires);

      virtual InstructionKind get_kind(void)
        { return MERGE_EVENT; }
      virtual MergeEvent* as_merge_event(void)
        { return this; }
    private:
      friend class PhysicalTemplate;
      friend class ShardedPhysicalTemplate;
      unsigned lhs;
      std::set<unsigned> rhs;
    };

    /**
     * \class AssignFenceCompletion
     * This instruction has the following semantics:
     *   events[lhs] = fence_completion
     */
    class AssignFenceCompletion : public Instruction {
      AssignFenceCompletion(PhysicalTemplate& tpl, unsigned lhs,
                            const TraceLocalID &owner);
      virtual void execute(std::vector<ApEvent> &events,
                           std::map<unsigned,ApUserEvent> &user_events,
                           std::map<TraceLocalID,MemoizableOp*> &operations,
                           const bool recurrent_replay);
      virtual std::string to_string(const MemoEntries &memo_entires);

      virtual InstructionKind get_kind(void)
        { return ASSIGN_FENCE_COMPLETION; }
      virtual AssignFenceCompletion* as_assignment_fence_completion(void)
        { return this; }
    private:
      friend class PhysicalTemplate;
      PhysicalTemplate &tpl;
      unsigned lhs;
    };

    /**
     * \class IssueFill
     * This instruction has the following semantics:
     *
     *   events[lhs] = expr->fill(fields, fill_value, fill_size,
     *                            events[precondition_idx]);
     */
    class IssueFill : public Instruction {
    public:
      IssueFill(PhysicalTemplate& tpl,
                unsigned lhs, IndexSpaceExpression *expr,
                const TraceLocalID &op_key,
                const std::vector<CopySrcDstField> &fields,
                const void *fill_value, size_t fill_size,
#ifdef LEGION_SPY
                UniqueID fill_uid, FieldSpace handle, RegionTreeID tree_id,
#endif
                unsigned precondition_idx, LgEvent unique_event,
                int priority);
      virtual ~IssueFill(void);
      virtual void execute(std::vector<ApEvent> &events,
                           std::map<unsigned,ApUserEvent> &user_events,
                           std::map<TraceLocalID,MemoizableOp*> &operations,
                           const bool recurrent_replay);
      virtual std::string to_string(const MemoEntries &memo_entires);

      virtual InstructionKind get_kind(void)
        { return ISSUE_FILL; }
      virtual IssueFill* as_issue_fill(void)
        { return this; }
    private:
      friend class PhysicalTemplate;
      unsigned lhs;
      IndexSpaceExpression *expr;
      std::vector<CopySrcDstField> fields;
      void *fill_value;
      size_t fill_size;
#ifdef LEGION_SPY
      UniqueID fill_uid;
      FieldSpace handle;
      RegionTreeID tree_id;
#endif
      unsigned precondition_idx;
      LgEvent unique_event;
      int priority;
    };

    /**
     * \class IssueCopy
     * This instruction has the following semantics:
     *   events[lhs] = expr->issue_copy(src_fields, dst_fields,
     *                                  events[precondition_idx],
     *                                  predicate_guard,
     *                                  redop, reduction_fold);
     */
    class IssueCopy : public Instruction {
    public:
      IssueCopy(PhysicalTemplate &tpl,
                unsigned lhs, IndexSpaceExpression *expr,
                const TraceLocalID &op_key,
                const std::vector<CopySrcDstField>& src_fields,
                const std::vector<CopySrcDstField>& dst_fields,
                const std::vector<Reservation>& reservations,
#ifdef LEGION_SPY
                RegionTreeID src_tree_id, RegionTreeID dst_tree_id,
#endif
                unsigned precondition_idx,
                LgEvent src_unique, LgEvent dst_unique, int priority);
      virtual ~IssueCopy(void);
      virtual void execute(std::vector<ApEvent> &events,
                           std::map<unsigned,ApUserEvent> &user_events,
                           std::map<TraceLocalID,MemoizableOp*> &operations,
                           const bool recurrent_replay);
      virtual std::string to_string(const MemoEntries &memo_entires);

      virtual InstructionKind get_kind(void)
        { return ISSUE_COPY; }
      virtual IssueCopy* as_issue_copy(void)
        { return this; }
    private:
      friend class PhysicalTemplate;
      unsigned lhs;
      IndexSpaceExpression *expr;
      std::vector<CopySrcDstField> src_fields;
      std::vector<CopySrcDstField> dst_fields;
      std::vector<Reservation> reservations;
#ifdef LEGION_SPY
      RegionTreeID src_tree_id;
      RegionTreeID dst_tree_id;
#endif
      unsigned precondition_idx;
      LgEvent src_unique, dst_unique;
      int priority;
    };

    /**
     * \class IssueAcross
     * This instruction has the following semantics:
     *  events[lhs] = executor->execute(ops[key], predicate_guard,
     *                                  events[copy_precondition],
     *                                  events[src_indirect_precondition],
     *                                  events[dst_indirect_precondition])
     */
    class IssueAcross : public Instruction {
    public:
      IssueAcross(PhysicalTemplate &tpl, unsigned lhs,
                  unsigned copy_pre, unsigned collective_pre,
                  unsigned src_indirect_pre, unsigned dst_indirect_pre,
                  const TraceLocalID &op_key,
                  CopyAcrossExecutor *executor);
      virtual ~IssueAcross(void);
      virtual void execute(std::vector<ApEvent> &events,
                           std::map<unsigned,ApUserEvent> &user_events,
                           std::map<TraceLocalID,MemoizableOp*> &operations,
                           const bool recurrent_replay);
      virtual std::string to_string(const MemoEntries &memo_entires);

      virtual InstructionKind get_kind(void)
        { return ISSUE_ACROSS; }
      virtual IssueAcross* as_issue_across(void)
        { return this; }
    private:
      friend class PhysicalTemplate;
      unsigned lhs;
      unsigned copy_precondition;
      unsigned collective_precondition;
      unsigned src_indirect_precondition;
      unsigned dst_indirect_precondition;
      CopyAcrossExecutor *const executor;
    };

    /**
     * \class SetOpSyncEvent
     * This instruction has the following semantics:
     *   events[lhs] = operations[rhs].compute_sync_precondition()
     */
    class SetOpSyncEvent : public Instruction {
    public:
      SetOpSyncEvent(PhysicalTemplate& tpl, unsigned lhs,
                     const TraceLocalID& rhs);
      virtual void execute(std::vector<ApEvent> &events,
                           std::map<unsigned,ApUserEvent> &user_events,
                           std::map<TraceLocalID,MemoizableOp*> &operations,
                           const bool recurrent_replay);
      virtual std::string to_string(const MemoEntries &memo_entires);

      virtual InstructionKind get_kind(void)
        { return SET_OP_SYNC_EVENT; }
      virtual SetOpSyncEvent* as_set_op_sync_event(void)
        { return this; }
    private:
      friend class PhysicalTemplate;
      unsigned lhs;
    };

    /**
     * \class CompleteReplay
     * This instruction has the following semantics:
     *   operations[lhs]->complete_replay(events[rhs])
     */
    class CompleteReplay : public Instruction {
    public:
      CompleteReplay(PhysicalTemplate& tpl, const TraceLocalID& lhs,
                     unsigned pre, unsigned post);
      virtual void execute(std::vector<ApEvent> &events,
                           std::map<unsigned,ApUserEvent> &user_events,
                           std::map<TraceLocalID,MemoizableOp*> &operations,
                           const bool recurrent_replay);
      virtual std::string to_string(const MemoEntries &memo_entires);

      virtual InstructionKind get_kind(void)
        { return COMPLETE_REPLAY; }
      virtual CompleteReplay* as_complete_replay(void)
        { return this; }
    private:
      friend class PhysicalTemplate;
      unsigned pre, post;
    };

    /**
     * \class BarrierArrival
     * This instruction has the following semantics:
     * events[lhs] = barrier.arrive(events[rhs])
     */
    class BarrierArrival : public Instruction {
    public:
      BarrierArrival(PhysicalTemplate &tpl,
                     ApBarrier bar, unsigned lhs, unsigned rhs,
                     size_t arrival_count, bool managed);
      virtual void execute(std::vector<ApEvent> &events,
                           std::map<unsigned,ApUserEvent> &user_events,
                           std::map<TraceLocalID,MemoizableOp*> &operations,
                           const bool recurrent_replay);
      virtual std::string to_string(const MemoEntries &memo_entires);

      virtual InstructionKind get_kind(void)
        { return BARRIER_ARRIVAL; }
      virtual BarrierArrival* as_barrier_arrival(void)
        { return this; }
      void set_managed_barrier(ApBarrier newbar);
      void set_collective_barrier(ApBarrier newbar);
    private:
      friend class PhysicalTemplate;
      ApBarrier barrier;
      unsigned lhs, rhs;
      const size_t total_arrivals;
      const bool managed;
    };

    /**
     * \class BarrierAdvance
     * This instruction has the following semantics
     * events[lhs] = barrier
     * barrier.advance();
     */
    class BarrierAdvance : public Instruction {
    public:
      BarrierAdvance(PhysicalTemplate &tpl, ApBarrier bar,
                     unsigned lhs, size_t arrival_count, bool owner);
      virtual ~BarrierAdvance(void);
      virtual void execute(std::vector<ApEvent> &events,
                           std::map<unsigned,ApUserEvent> &user_events,
                           std::map<TraceLocalID,MemoizableOp*> &operations,
                           const bool recurrent_replay);
      virtual std::string to_string(const MemoEntries &memo_entires);

      virtual InstructionKind get_kind(void)
        { return BARRIER_ADVANCE; }
      virtual BarrierAdvance* as_barrier_advance(void)
        { return this; }
      inline ApBarrier get_current_barrier(void) const { return barrier; }
      ApBarrier record_subscribed_shard(ShardID remote_shard); 
      void refresh_barrier(ApEvent key,
          std::map<ShardID,std::map<ApEvent,ApBarrier> > &notifications);
      void remote_refresh_barrier(ApBarrier newbar);
    private:
      friend class PhysicalTemplate;
      ApBarrier barrier;
      std::vector<ShardID> subscribed_shards;
      unsigned lhs;
      const size_t total_arrivals;
      const bool owner;
    };

  }; // namespace Internal
}; // namespace Legion

#endif // __LEGION_TRACE__<|MERGE_RESOLUTION|>--- conflicted
+++ resolved
@@ -143,7 +143,7 @@
       bool initialize_op_tracing(Operation *op,
                      const std::vector<StaticDependence> *dependences);
       bool skip_analysis(RegionTreeID tid) const;
-      void register_operation(Operation *op, GenerationID gen);
+      size_t register_operation(Operation *op, GenerationID gen);
       void register_close(MergeCloseOp *op, unsigned creator_idx,
                           const RegionRequirement &req,
 #ifdef DEBUG_LEGION_COLLECTIVES
@@ -164,7 +164,6 @@
     public:
       bool has_physical_trace(void) { return physical_trace != NULL; }
       PhysicalTrace* get_physical_trace(void) { return physical_trace; }
-      void register_physical_only(Operation *op);
     public:
       void begin_trace_execution(FenceOp *fence_op);
       void end_trace_execution(FenceOp *fence_op);
@@ -203,8 +202,6 @@
       std::atomic<TracingState> state;
       // Pointer to a physical trace
       PhysicalTrace *physical_trace;
-      size_t last_memoized;
-      size_t physical_op_count;
       bool blocking_call_observed;
       bool has_intermediate_ops;
       bool fixed;
@@ -288,16 +285,9 @@
     public:
       virtual bool handles_region_tree(RegionTreeID tid) const = 0;
       virtual bool initialize_op_tracing(Operation *op,
-<<<<<<< HEAD
                      const std::vector<StaticDependence> *dependences) = 0;
-      virtual void register_operation(Operation *op, GenerationID gen) = 0; 
+      virtual size_t register_operation(Operation *op, GenerationID gen) = 0; 
       virtual bool record_dependence(Operation *target, GenerationID target_gen,
-=======
-                     const std::vector<StaticDependence> *dependences,
-                     const LogicalTraceInfo *trace_info) = 0;
-      virtual size_t register_operation(Operation *op, GenerationID gen) = 0;
-      virtual void record_dependence(Operation *target, GenerationID target_gen,
->>>>>>> 0ac58a8d
                                 Operation *source, GenerationID source_gen) = 0;
       virtual bool record_region_dependence(
                                     Operation *target, GenerationID target_gen,
@@ -381,16 +371,9 @@
     public:
       virtual bool handles_region_tree(RegionTreeID tid) const;
       virtual bool initialize_op_tracing(Operation *op,
-<<<<<<< HEAD
                               const std::vector<StaticDependence> *dependences);
-      virtual void register_operation(Operation *op, GenerationID gen); 
+      virtual size_t register_operation(Operation *op, GenerationID gen); 
       virtual bool record_dependence(Operation *target,GenerationID target_gen,
-=======
-                              const std::vector<StaticDependence> *dependences,
-                              const LogicalTraceInfo *trace_info);
-      virtual size_t register_operation(Operation *op, GenerationID gen);
-      virtual void record_dependence(Operation *target,GenerationID target_gen,
->>>>>>> 0ac58a8d
                                      Operation *source,GenerationID source_gen);
       virtual bool record_region_dependence(
                                     Operation *target, GenerationID target_gen,
@@ -446,13 +429,8 @@
                           const std::vector<StaticDependence> *dependences);
       virtual bool handles_region_tree(RegionTreeID tid) const;
       // Called by analysis thread
-<<<<<<< HEAD
-      virtual void register_operation(Operation *op, GenerationID gen);
+      virtual size_t register_operation(Operation *op, GenerationID gen);
       virtual bool record_dependence(Operation *target,GenerationID target_gen,
-=======
-      virtual size_t register_operation(Operation *op, GenerationID gen);
-      virtual void record_dependence(Operation *target,GenerationID target_gen,
->>>>>>> 0ac58a8d
                                      Operation *source,GenerationID source_gen);
       virtual bool record_region_dependence(
                                     Operation *target, GenerationID target_gen,
@@ -505,13 +483,8 @@
     public:
       TraceOp& operator=(const TraceOp &rhs);
     public:
-<<<<<<< HEAD
       virtual void execute_dependence_analysis(void);
-    protected:
-      LogicalTrace *local_trace;
-=======
       virtual bool is_tracing_fence(void) const override { return true; }
->>>>>>> 0ac58a8d
     };
 
     /**
