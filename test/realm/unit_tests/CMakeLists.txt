--- conflicted
+++ resolved
@@ -31,16 +31,13 @@
   range_allocator_test.cc
   pri_queue_test.cc
   intrusive_list_test.cc
-<<<<<<< HEAD
   point_test.cc
-=======
   repl_heap_test.cc
   nodeset_test.cc
   transfer_iterator_test.cc
   lowlevel_dma_test.cc
   circ_queue_test.cc
   gather_scatter_test.cc
->>>>>>> e184e1f1
  )
 
 include(FetchContent)
