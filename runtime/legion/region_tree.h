/* Copyright 2016 Stanford University, NVIDIA Corporation
 *
 * Licensed under the Apache License, Version 2.0 (the "License");
 * you may not use this file except in compliance with the License.
 * You may obtain a copy of the License at
 *
 *     http://www.apache.org/licenses/LICENSE-2.0
 *
 * Unless required by applicable law or agreed to in writing, software
 * distributed under the License is distributed on an "AS IS" BASIS,
 * WITHOUT WARRANTIES OR CONDITIONS OF ANY KIND, either express or implied.
 * See the License for the specific language governing permissions and
 * limitations under the License.
 */


#ifndef __LEGION_REGION_TREE_H__
#define __LEGION_REGION_TREE_H__

#include "legion_types.h"
#include "legion_utilities.h"
#include "legion_allocation.h"
#include "legion_analysis.h"
#include "garbage_collection.h"
#include "field_tree.h"

namespace Legion {
  namespace Internal {
    
    /**
     * \class RegionTreeForest
     * "In the darkness of the forest resides the one true magic..."
     * Most of the magic in Legion is encoded in the RegionTreeForest
     * class and its children.  This class manages both the shape and 
     * states of the region tree.  We use fine-grained locking on 
     * individual nodes and the node look-up tables to enable easy 
     * updates to the shape of the tree.  Each node has a lock that 
     * protects the pointers to its child nodes.  There is a creation 
     * lock that protects the look-up tables.  The logical and physical
     * states of each of the nodes are stored using deques which can
     * be appended to without worrying about resizing so we don't 
     * require any locks for accessing state.  Each logical and physical
     * task context must maintain its own external locking mechanism
     * for serializing access to its logical and physical states.
     *
     * Modifications to the region tree shape are accompanied by a 
     * runtime mask which says which nodes have seen the update.  The
     * forest will record which nodes have sent updates and then 
     * tell the runtime to send updates to the other nodes which
     * have not observed the updates.
     */
    class RegionTreeForest {
    public:
      struct DisjointnessArgs : public LgTaskArgs<DisjointnessArgs> {
      public:
        static const LgTaskID TASK_ID = LG_DISJOINTNESS_TASK_ID;
      public:
        IndexPartition handle;
        RtUserEvent ready;
      };  
    public:
      RegionTreeForest(Runtime *rt);
      RegionTreeForest(const RegionTreeForest &rhs);
      ~RegionTreeForest(void);
    public:
      RegionTreeForest& operator=(const RegionTreeForest &rhs);
    public:
      void create_index_space(IndexSpace handle, const Domain &domain,
                              IndexSpaceKind kind, AllocateMode mode);
      void create_index_space(IndexSpace handle, const Domain &hull,
                              const std::set<Domain> &domains,
                              IndexSpaceKind kind, AllocateMode mode);
      void create_index_partition(IndexPartition pid, IndexSpace parent,
                                  ColorPoint part_color, 
                                  const std::map<DomainPoint,Domain> &subspaces,
                                  const Domain &color_space, 
                                  PartitionKind part_kind, AllocateMode mode);
      void create_index_partition(IndexPartition pid, IndexSpace parent,
                                  ColorPoint part_color, 
                                  const std::map<DomainPoint,Domain> &hulls, 
                  const std::map<DomainPoint,std::set<Domain> > &components,
                                  const Domain &color_space, 
                                  PartitionKind part_kind, AllocateMode mode);
      void compute_partition_disjointness(IndexPartition handle,
                                          RtUserEvent ready_event);
      void destroy_index_space(IndexSpace handle, AddressSpaceID source);
      void destroy_index_partition(IndexPartition handle, 
                                   AddressSpaceID source);
    public:
      ApEvent create_equal_partition(IndexPartition pid, size_t granularity);
      ApEvent create_weighted_partition(IndexPartition pid, size_t granularity,
                                      const std::map<DomainPoint,int> &weights);
    public:
      ApEvent create_partition_by_union(IndexPartition pid,
                                        IndexPartition handle1,
                                        IndexPartition handle2);
      ApEvent create_partition_by_intersection(IndexPartition pid,
                                               IndexPartition handle1,
                                               IndexPartition handle2);
      ApEvent create_partition_by_difference(IndexPartition pid,
                                           IndexPartition handle1,
                                           IndexPartition handle2);
      ApEvent create_cross_product_partitions(IndexPartition base,
                                              IndexPartition source,
                      std::map<DomainPoint,IndexPartition> &handles);
    public:
      void compute_pending_color_space(IndexSpace parent,
                                       IndexPartition handle1,
                                       IndexPartition handle2,
                                       Domain &color_space,
                         Realm::IndexSpace::IndexSpaceOperation op);
      void create_pending_partition(IndexPartition pid,
                                    IndexSpace parent,
                                    const Domain &color_space,
                                    ColorPoint partition_color,
                                    PartitionKind part_kind,
                                    bool allocable, 
                                    ApEvent handle_ready,
                                    ApEvent domain_ready,
                                    bool create = false);
      void create_pending_cross_product(IndexPartition handle1,
                                        IndexPartition handle2,
                  std::map<DomainPoint,IndexPartition> &our_handles,
                  std::map<DomainPoint,IndexPartition> &user_handles,
                                           PartitionKind kind,
                                           ColorPoint &part_color,
                                           bool allocable,
                                           ApEvent handle_ready,
                                           ApEvent domain_ready);
      ApEvent create_partition_by_field(RegionTreeContext ctx,
                                        Operation *op, unsigned index,
                                        const RegionRequirement &req,
                                        IndexPartition pending,
                                        const Domain &color_space,
                                        ApEvent term_event,
                                        VersionInfo &version_info,
                                        std::set<RtEvent> &applied_events);
      ApEvent create_partition_by_image(RegionTreeContext ctx,
                                      Operation *op, unsigned index,
                                      const RegionRequirement &req,
                                      IndexPartition pending,
                                      const Domain &color_space,
                                      ApEvent term_event,
                                      VersionInfo &version_info,
                                      std::set<RtEvent> &applied_events);
      ApEvent create_partition_by_preimage(RegionTreeContext ctx,
                                      Operation *op, unsigned index,
                                      const RegionRequirement &req,
                                      IndexPartition projection,
                                      IndexPartition pending,
                                      const Domain &color_space,
                                      ApEvent term_event,
                                      VersionInfo &version_info,
                                      std::set<RtEvent> &applied_events);
    public:
      IndexSpace find_pending_space(IndexPartition parent,
                                    const DomainPoint &color,
                                    ApUserEvent &handle_ready,
                                    ApUserEvent &domain_ready);
      ApEvent compute_pending_space(IndexSpace result,
                                    const std::vector<IndexSpace> &handles,
                                    bool is_union);
      ApEvent compute_pending_space(IndexSpace result,
                                    IndexPartition handle,
                                    bool is_union);
      ApEvent compute_pending_space(IndexSpace result,
                                    IndexSpace initial,
                                    const std::vector<IndexSpace> &handles);
    public:
      IndexPartition get_index_partition(IndexSpace parent, 
                                         const ColorPoint &color);
      IndexSpace get_index_subspace(IndexPartition parent, 
                                    const ColorPoint &color);
      bool has_multiple_domains(IndexSpace handle);
      Domain get_index_space_domain(IndexSpace handle);
      void get_index_space_domains(IndexSpace handle,
                                   std::vector<Domain> &domains);
      Domain get_index_partition_color_space(IndexPartition p);
      void get_index_space_partition_colors(IndexSpace sp,
                                            std::set<ColorPoint> &colors);
      ColorPoint get_index_space_color(IndexSpace handle);
      ColorPoint get_index_partition_color(IndexPartition handle);
      IndexSpace get_parent_index_space(IndexPartition handle);
      bool has_parent_index_partition(IndexSpace handle);
      IndexPartition get_parent_index_partition(IndexSpace handle);
      unsigned get_index_space_depth(IndexSpace handle);
      unsigned get_index_partition_depth(IndexPartition handle);
      IndexSpaceAllocator* get_index_space_allocator(IndexSpace handle);
      size_t get_domain_volume(IndexSpace handle);
      bool is_index_partition_disjoint(IndexPartition p);
      bool is_index_partition_complete(IndexPartition p);
    public:
      void create_field_space(FieldSpace handle);
      void destroy_field_space(FieldSpace handle, AddressSpaceID source);
      // Return true if local is set to true and we actually performed the 
      // allocation.  It is an error if the field already existed and the
      // allocation was not local.
      bool allocate_field(FieldSpace handle, size_t field_size, 
                    FieldID fid, CustomSerdezID serdez_id, bool local = false);
      void free_field(FieldSpace handle, FieldID fid);
      void allocate_fields(FieldSpace handle, const std::vector<size_t> &sizes,
                           const std::vector<FieldID> &resulting_fields,
                           CustomSerdezID serdez_id);
      void free_fields(FieldSpace handle, const std::vector<FieldID> &to_free);
      void get_all_fields(FieldSpace handle, std::set<FieldID> &fields);
      void get_all_regions(FieldSpace handle, std::set<LogicalRegion> &regions);
      size_t get_field_size(FieldSpace handle, FieldID fid);
      void get_field_space_fields(FieldSpace handle, 
                                  std::vector<FieldID> &fields);
    public:
      void create_logical_region(LogicalRegion handle);
      void destroy_logical_region(LogicalRegion handle, 
                                  AddressSpaceID source);
      void destroy_logical_partition(LogicalPartition handle,
                                     AddressSpaceID source);
    public:
      LogicalPartition get_logical_partition(LogicalRegion parent, 
                                             IndexPartition handle);
      LogicalPartition get_logical_partition_by_color(LogicalRegion parent, 
                                                      const ColorPoint &color);
      bool has_logical_partition_by_color(LogicalRegion parent,
                                          const ColorPoint &color);
      LogicalPartition get_logical_partition_by_tree(
          IndexPartition handle, FieldSpace space, RegionTreeID tid);
      LogicalRegion get_logical_subregion(LogicalPartition parent,
                                          IndexSpace handle);
      LogicalRegion get_logical_subregion_by_color(
                              LogicalPartition parent, const ColorPoint &color);
      bool has_logical_subregion_by_color(LogicalPartition parent,
                                          const ColorPoint &color);
      LogicalRegion get_logical_subregion_by_tree(
            IndexSpace handle, FieldSpace space, RegionTreeID tid);
      ColorPoint get_logical_region_color(LogicalRegion handle);
      ColorPoint get_logical_partition_color(LogicalPartition handle);
      LogicalRegion get_parent_logical_region(LogicalPartition handle);
      bool has_parent_logical_partition(LogicalRegion handle);
      LogicalPartition get_parent_logical_partition(LogicalRegion handle);
      size_t get_domain_volume(LogicalRegion handle);
    public:
      // Logical analysis methods
      void perform_dependence_analysis(Operation *op, unsigned idx,
                                       RegionRequirement &req,
                                       RestrictInfo &restrict_info,
                                       VersionInfo &version_info,
                                       ProjectionInfo &projection_info,
                                       RegionTreePath &path);
      void perform_fence_analysis(RegionTreeContext ctx, Operation *fence,
                                  LogicalRegion handle, bool dominate);
      void perform_deletion_analysis(DeletionOp *op, unsigned idx,
                                     RegionRequirement &req,
                                     RestrictInfo &restrict_info,
                                     RegionTreePath &path);
      // For privileges flowing back across node boundaries
      void send_back_logical_state(RegionTreeContext context,
                                   UniqueID context_uid,
                                   const RegionRequirement &req,
                                   AddressSpaceID target);
    public:
      void perform_versioning_analysis(Operation *op, unsigned idx,
                                       const RegionRequirement &req,
                                       const RegionTreePath &path,
                                       VersionInfo &version_info,
                                       std::set<RtEvent> &ready_events,
                                       bool partial_traversal = false,
                                       bool disjoint_close = false,
                                       RegionTreeNode *parent_node = NULL,
              // For computing split masks for projection epochs only
              const LegionMap<ProjectionEpochID,
                              FieldMask>::aligned *advance_epochs = NULL);
      void advance_version_numbers(Operation *op, unsigned idx,
                                   bool update_parent_state,
                                   bool parent_is_upper_bound,
                                   bool dedup_opens, bool dedup_advances, 
                                   ProjectionEpochID open_epoch,
                                   ProjectionEpochID advance_epoch,
                                   RegionTreeNode *parent, 
                                   const RegionTreePath &path,
                                   const FieldMask &advance_mask,
             const LegionMap<unsigned,FieldMask>::aligned &dirty_previous,
                                   std::set<RtEvent> &ready_events);
      void invalidate_versions(RegionTreeContext ctx, LogicalRegion handle);
      void invalidate_all_versions(RegionTreeContext ctx);
    public:
      void initialize_current_context(RegionTreeContext ctx,
                    const RegionRequirement &req, const InstanceSet &source,
                    ApEvent term_event, SingleTask *context, unsigned index,
                    std::map<PhysicalManager*,InstanceView*> &top_views);
      void initialize_virtual_context(RegionTreeContext ctx,
                                      const RegionRequirement &req);
      void invalidate_current_context(RegionTreeContext ctx, bool users_only,
                                      LogicalRegion handle);
      bool match_instance_fields(const RegionRequirement &req1,
                                 const RegionRequirement &req2,
                                 const InstanceSet &inst1,
                                 const InstanceSet &inst2);
    public:
      Restriction* create_coherence_restriction(const RegionRequirement &req,
                                                const InstanceSet &instances);
      bool add_acquisition(const std::list<Restriction*> &restrictions,
                           AcquireOp *op, const RegionRequirement &req);
      bool remove_acquisition(const std::list<Restriction*> &restrictions,
                              ReleaseOp *op, const RegionRequirement &req);
      void add_restriction(std::list<Restriction*> &restrictions, AttachOp *op,
                           InstanceManager *inst, const RegionRequirement &req);
      bool remove_restriction(std::list<Restriction*> &restrictions,
                              DetachOp *op, const RegionRequirement &req);
      void perform_restricted_analysis(
                              const std::list<Restriction*> &restrictions,
                              const RegionRequirement &req, 
                              RestrictInfo &restrict_info);
    public: // Physical analysis methods
      void physical_premap_only(Operation *op, unsigned index,
                                const RegionRequirement &req,
                                VersionInfo &version_info,
                                InstanceSet &valid_instances);
      void physical_register_only(const RegionRequirement &req,
                                  VersionInfo &version_info,
                                  RestrictInfo &restrict_info,
                                  Operation *op, unsigned index,
                                  ApEvent term_event,
                                  bool defer_add_users,
                                  bool need_read_only_reservations,
                                  std::set<RtEvent> &map_applied,
                                  InstanceSet &targets
#ifdef DEBUG_LEGION
                                 , const char *log_name
                                 , UniqueID uid
#endif
                                 );
      // For when we deferred registration of users
      void physical_register_users(Operation *op, ApEvent term_event,
                   const std::vector<RegionRequirement> &regions,
                   const std::vector<bool> &to_skip,
                   std::vector<VersionInfo> &version_infos,
                   std::vector<RestrictInfo> &restrict_infos,
                   std::deque<InstanceSet> &targets,
                   std::set<RtEvent> &map_applied_events);
<<<<<<< HEAD
      void physical_perform_close(const RegionRequirement &req,
                                  VersionInfo &version_info,
                                  Operation *op, unsigned index,
                                  ClosedNode *closed_tree,
                                  RegionTreeNode *close_node,
                                  const FieldMask &closing_mask,
                                  std::set<RtEvent> &map_applied,
                                  const InstanceSet &targets,
                                  // projection_epochs can be NULL
        const LegionMap<ProjectionEpochID,FieldMask>::aligned *projection_epochs
=======
      ApEvent physical_perform_close(RegionTreeContext ctx,
                                     const RegionRequirement &req,
                                     VersionInfo &version_info,
                                     Operation *op, unsigned index,
                                     int composite_index,
                    const LegionMap<ColorPoint,FieldMask>::aligned &to_close,
                    const std::set<ColorPoint> &next_children,
                    ApEvent term_event, std::set<RtEvent> &map_applied,
                    const RestrictInfo &restrict_info,const InstanceSet &targets
>>>>>>> f8cc96ef
#ifdef DEBUG_LEGION
                                  , const char *log_name
                                  , UniqueID uid
#endif
                                  );
      void physical_disjoint_close(InterCloseOp *op, unsigned index, 
                                   RegionTreeNode *close_node,
                                   const FieldMask &closing_mask,
                                   VersionInfo &version_info);
      ApEvent physical_close_context(RegionTreeContext ctx,
                                     const RegionRequirement &req,
                                     VersionInfo &version_info,
                                     Operation *op, unsigned index,
                                     std::set<RtEvent> &map_applied,
                                     InstanceSet &targets
#ifdef DEBUG_LEGION
                                     , const char *log_name
                                     , UniqueID uid
#endif
                                     );
      ApEvent copy_across(const RegionRequirement &src_req,
                          const RegionRequirement &dst_req,
                                InstanceSet &src_targets, 
                          const InstanceSet &dst_targets,
                          VersionInfo &src_version_info,
                          VersionInfo &dst_version_info, 
                          ApEvent term_event, Operation *op,
                          unsigned src_index, unsigned dst_index,
                          ApEvent precondition,
                          std::set<RtEvent> &map_applied);
      ApEvent reduce_across(const RegionRequirement &src_req,
                            const RegionRequirement &dst_req,
                            const InstanceSet &src_targets,
                            const InstanceSet &dst_targets,
                            Operation *op, ApEvent precondition);
    public:
      int physical_convert_mapping(Operation *op,
                               const RegionRequirement &req,
                               const std::vector<MappingInstance> &chosen,
                               InstanceSet &result, RegionTreeID &bad_tree,
                               std::vector<FieldID> &missing_fields,
                               std::map<PhysicalManager*,
                                    std::pair<unsigned,bool> > *acquired,
                               std::vector<PhysicalManager*> &unacquired,
                               const bool do_acquire_checks);
      bool physical_convert_postmapping(Operation *op,
                               const RegionRequirement &req,
                               const std::vector<MappingInstance> &chosen,
                               InstanceSet &result, RegionTreeID &bad_tree,
                               std::map<PhysicalManager*,
                                    std::pair<unsigned,bool> > *acquired,
                               std::vector<PhysicalManager*> &unacquired,
                               const bool do_acquire_checks);
      void log_mapping_decision(UniqueID uid, unsigned index,
                                const RegionRequirement &req,
                                const InstanceSet &targets,
                                bool postmapping = false);
    protected: // helper method for the above two methods
      void perform_missing_acquires(Operation *op,
                 std::map<PhysicalManager*,std::pair<unsigned,bool> > &acquired,
                               const std::vector<PhysicalManager*> &unacquired);
    public:
      bool are_colocated(const std::vector<InstanceSet*> &instances,
                         FieldSpace handle, const std::set<FieldID> &fields,
                         unsigned &idx1, unsigned &idx2);
    public:
      // This takes ownership of the value buffer
      ApEvent fill_fields(Operation *op,
                          const RegionRequirement &req,
                          const unsigned index,
                          const void *value, size_t value_size,
                          VersionInfo &version_info,
                          RestrictInfo &restrict_info,
                          InstanceSet &instances, ApEvent precondition,
                          std::set<RtEvent> &map_applied_events);
      InstanceManager* create_file_instance(AttachOp *attach_op,
                                            const RegionRequirement &req);
      InstanceRef attach_file(AttachOp *attach_op, unsigned index,
                              const RegionRequirement &req,
                              InstanceManager *file_instance,
                              VersionInfo &version_info);
      ApEvent detach_file(const RegionRequirement &req, DetachOp *detach_op,
                          unsigned index, VersionInfo &version_info, 
                          const InstanceRef &ref);
    public:
      // Debugging method for checking context state
      void check_context_state(RegionTreeContext ctx);
    public:
      // We know the domain of the index space
      IndexSpaceNode* create_node(IndexSpace is, const Domain &d, 
                                  IndexPartNode *par, ColorPoint color,
                                  IndexSpaceKind kind, AllocateMode mode);
      // Give the event for when the domain is ready
      IndexSpaceNode* create_node(IndexSpace is, const Domain &d, ApEvent ready,
                                  IndexPartNode *par, ColorPoint color,
                                  IndexSpaceKind kind, AllocateMode mode);
      // Give two events for when the domain handle and domain are ready
      IndexSpaceNode* create_node(IndexSpace is, 
                                  ApEvent handle_ready, ApEvent domain_ready,
                                  IndexPartNode *par, ColorPoint color,
                                  IndexSpaceKind kind, AllocateMode mode);
      // We know the disjointness of the index partition
      IndexPartNode*  create_node(IndexPartition p, IndexSpaceNode *par,
                                  ColorPoint color, Domain color_space, 
                                  bool disjoint, AllocateMode mode);
      // Give the event for when the disjointness information is ready
      IndexPartNode*  create_node(IndexPartition p, IndexSpaceNode *par,
                                  ColorPoint color, Domain color_space,
                                  RtEvent ready_event, AllocateMode mode);
      FieldSpaceNode* create_node(FieldSpace space);
      FieldSpaceNode* create_node(FieldSpace space, Deserializer &derez);
      RegionNode*     create_node(LogicalRegion r, PartitionNode *par);
      PartitionNode*  create_node(LogicalPartition p, RegionNode *par);
    public:
      IndexSpaceNode* get_node(IndexSpace space);
      IndexPartNode*  get_node(IndexPartition part);
      FieldSpaceNode* get_node(FieldSpace space);
      RegionNode*     get_node(LogicalRegion handle, bool need_check = true);
      PartitionNode*  get_node(LogicalPartition handle, bool need_check = true);
      RegionNode*     get_tree(RegionTreeID tid);
    public:
      bool has_node(IndexSpace space, bool local_only = false);
      bool has_node(IndexPartition part, bool local_only = false);
      bool has_node(FieldSpace space, bool local_only = false);
      bool has_node(LogicalRegion handle, bool local_only = false);
      bool has_node(LogicalPartition handle, bool local_only = false);
      bool has_tree(RegionTreeID tid, bool local_only = false);
      bool has_field(FieldSpace space, FieldID fid);
    public:
      bool is_top_level_index_space(IndexSpace handle);
      bool is_top_level_region(LogicalRegion handle);
    public:
      bool is_subregion(LogicalRegion child, LogicalRegion parent);
      bool is_subregion(LogicalRegion child, LogicalPartition parent);
      bool is_disjoint(IndexPartition handle);
      bool is_disjoint(LogicalPartition handle);
    public:
      bool are_disjoint(IndexSpace one, IndexSpace two);
      bool are_disjoint(IndexSpace one, IndexPartition two);
      bool are_disjoint(IndexPartition one, IndexPartition two); 
      // Can only use the region tree for proving disjointness here
      bool are_disjoint_tree_only(IndexTreeNode *one, IndexTreeNode *two,
                                  IndexTreeNode *&common_ancestor);
    public:
      bool are_compatible(IndexSpace left, IndexSpace right);
      bool is_dominated(IndexSpace src, IndexSpace dst);
    public:
      bool compute_index_path(IndexSpace parent, IndexSpace child,
                              std::vector<ColorPoint> &path);
      bool compute_partition_path(IndexSpace parent, IndexPartition child,
                                  std::vector<ColorPoint> &path); 
    public:
      void initialize_path(IndexSpace child, IndexSpace parent,
                           RegionTreePath &path);
      void initialize_path(IndexPartition child, IndexSpace parent,
                           RegionTreePath &path);
      void initialize_path(IndexSpace child, IndexPartition parent,
                           RegionTreePath &path);
      void initialize_path(IndexPartition child, IndexPartition parent,
                           RegionTreePath &path);
      void initialize_path(IndexTreeNode* child, IndexTreeNode *parent,
                           RegionTreePath &path);
    public:
#ifdef NEW_INSTANCE_CREATION
      ApEvent create_instance(const Domain &dom, Memory target,
                            const std::vector<std::pair<FieldID,size_t> > &fids,
                            PhysicalInstance &instance,
                            LegionConstraintSet &constraints);
#else
      PhysicalInstance create_instance(const Domain &dom, Memory target,
                                       const std::vector<size_t> &field_sizes,
                                       size_t blocking_factor, 
                                       ReductionOpID redop, UniqueID op_id);
#endif
    public:
      template<typename T>
      Color generate_unique_color(const std::map<Color,T> &current_map);
#ifdef DEBUG_LEGION
    public:
      // These are debugging methods and are never called from
      // actual code, therefore they never take locks
      void dump_logical_state(LogicalRegion region, ContextID ctx);
      void dump_physical_state(LogicalRegion region, ContextID ctx);
#endif
    public:
      void attach_semantic_information(IndexSpace handle, SemanticTag tag,
                                       AddressSpaceID source,
                                       const void *buffer, size_t size,
                                       bool is_mutable);
      void attach_semantic_information(IndexPartition handle, SemanticTag tag,
                                       AddressSpaceID source,
                                       const void *buffer, size_t size,
                                       bool is_mutable);
      void attach_semantic_information(FieldSpace handle, SemanticTag tag,
                                       AddressSpaceID source,
                                       const void *buffer, size_t size,
                                       bool is_mutable);
      void attach_semantic_information(FieldSpace handle, FieldID fid,
                                       SemanticTag tag, AddressSpaceID source,
                                       const void *buffer, size_t size,
                                       bool is_mutable);
      void attach_semantic_information(LogicalRegion handle, SemanticTag tag,
                                       AddressSpaceID source,
                                       const void *buffer, size_t size,
                                       bool is_mutable);
      void attach_semantic_information(LogicalPartition handle, SemanticTag tag,
                                       AddressSpaceID source,
                                       const void *buffer, size_t size,
                                       bool is_mutable);
    public:
      bool retrieve_semantic_information(IndexSpace handle, SemanticTag tag,
                                         const void *&result, size_t &size,
                                         bool can_fail, bool wait_until);
      bool retrieve_semantic_information(IndexPartition handle, SemanticTag tag,
                                         const void *&result, size_t &size,
                                         bool can_fail, bool wait_until);
      bool retrieve_semantic_information(FieldSpace handle, SemanticTag tag,
                                         const void *&result, size_t &size,
                                         bool can_fail, bool wait_until);
      bool retrieve_semantic_information(FieldSpace handle, FieldID fid,
                                         SemanticTag tag,
                                         const void *&result, size_t &size,
                                         bool can_fail, bool wait_until);
      bool retrieve_semantic_information(LogicalRegion handle, SemanticTag tag,
                                         const void *&result, size_t &size,
                                         bool can_fail, bool wait_until);
      bool retrieve_semantic_information(LogicalPartition part, SemanticTag tag,
                                         const void *&result, size_t &size,
                                         bool can_fail, bool wait_until);
    public:
      Runtime *const runtime;
    protected:
      Reservation lookup_lock;
    private:
      // The lookup lock must be held when accessing these
      // data structures
      std::map<IndexSpace,IndexSpaceNode*>     index_nodes;
      std::map<IndexPartition,IndexPartNode*>  index_parts;
      std::map<FieldSpace,FieldSpaceNode*>     field_nodes;
      std::map<LogicalRegion,RegionNode*>     region_nodes;
      std::map<LogicalPartition,PartitionNode*> part_nodes;
      std::map<RegionTreeID,RegionNode*>        tree_nodes;
    private:
      // pending events for requested nodes
      std::map<IndexSpace,RtEvent>       index_space_requests;
      std::map<IndexPartition,RtEvent>    index_part_requests;
      std::map<FieldSpace,RtEvent>       field_space_requests;
      std::map<RegionTreeID,RtEvent>     region_tree_requests;
    public:
      static bool are_disjoint(const Domain &left,
                               const Domain &right);
      static bool are_disjoint(IndexSpaceNode *left,
                               IndexSpaceNode *right);
    };

    /**
     * \class IndexTreeNode
     * The abstract base class for nodes in the index space trees.
     */
    class IndexTreeNode {
    public:
      struct IntersectInfo {
      public:
        IntersectInfo(void)
          : has_intersects(false),
            intersections_valid(false) { }
        IntersectInfo(bool has)
          : has_intersects(has), 
            intersections_valid(!has) { }
        IntersectInfo(const std::set<Domain> &ds)
          : has_intersects(true), intersections_valid(true),
            intersections(ds) { }
      public:
        bool has_intersects;
        bool intersections_valid;
        std::set<Domain> intersections;
      };
    public:
      IndexTreeNode(void);
      IndexTreeNode(ColorPoint color, unsigned depth, RegionTreeForest *ctx); 
      virtual ~IndexTreeNode(void);
    public:
      virtual IndexTreeNode* get_parent(void) const = 0;
      virtual size_t get_num_elmts(void) = 0;
      virtual void get_colors(std::set<ColorPoint> &colors) = 0;
      virtual void send_node(AddressSpaceID target, bool up, bool down) = 0;
    public:
      virtual bool is_index_space_node(void) const = 0;
#ifdef DEBUG_LEGION
      virtual IndexSpaceNode* as_index_space_node(void) = 0;
      virtual IndexPartNode* as_index_part_node(void) = 0;
#else
      inline IndexSpaceNode* as_index_space_node(void);
      inline IndexPartNode* as_index_part_node(void);
#endif
      virtual AddressSpaceID get_owner_space(void) const = 0;
    public:
      void attach_semantic_information(SemanticTag tag, AddressSpaceID source,
                             const void *buffer, size_t size, bool is_mutable);
      bool retrieve_semantic_information(SemanticTag tag,
                                         const void *&result, size_t &size,
                                         bool can_fail, bool wait_until);
      virtual void send_semantic_request(AddressSpaceID target, 
        SemanticTag tag, bool can_fail, bool wait_until, RtUserEvent ready) = 0;
      virtual void send_semantic_info(AddressSpaceID target, SemanticTag tag,
                        const void *buffer, size_t size, bool is_mutable) = 0;
    public:
      static bool compute_intersections(const std::set<Domain> &left,
                                        const std::set<Domain> &right,
                                        std::set<Domain> &result,
                                        bool compute);
      static bool compute_intersections(const std::set<Domain> &left,
                                        const Domain &right,
                                        std::set<Domain> &result,
                                        bool compute);
      static bool compute_intersection(const Domain &left,
                                       const Domain &right,
                                       Domain &result, bool compute);
      static bool compute_dominates(const std::set<Domain> &left_set,
                                    const std::set<Domain> &right_set);
    public:
      const unsigned depth;
      const ColorPoint color;
      RegionTreeForest *const context;
    public:
      NodeSet creation_set;
      NodeSet child_creation;
      bool destroyed;
    protected:
      Reservation node_lock;
    protected:
      std::map<IndexTreeNode*,IntersectInfo> intersections;
      std::map<IndexTreeNode*,bool> dominators;
    protected:
      LegionMap<SemanticTag,SemanticInfo>::aligned semantic_info;
    protected:
      std::map<std::pair<ColorPoint,ColorPoint>,RtEvent> pending_tests;
    };

    /**
     * \class IndexSpaceNode
     * A class for representing a generic index space node.
     */
    class IndexSpaceNode : public IndexTreeNode {
    public:
      struct DynamicIndependenceArgs : 
        public LgTaskArgs<DynamicIndependenceArgs> {
      public:
        static const LgTaskID TASK_ID = LG_PART_INDEPENDENCE_TASK_ID;
      public:
        IndexSpaceNode *parent;
        IndexPartNode *left, *right;
      };
      struct SemanticRequestArgs : public LgTaskArgs<SemanticRequestArgs> {
      public:
        static const LgTaskID TASK_ID = 
          LG_INDEX_SPACE_SEMANTIC_INFO_REQ_TASK_ID;
      public:
        IndexSpaceNode *proxy_this;
        SemanticTag tag;
        AddressSpaceID source;
      };
      class DestructionFunctor {
      public:
        DestructionFunctor(IndexSpace h, Runtime *rt)
          : handle(h), runtime(rt) { }
      public:
        void apply(AddressSpaceID target);
      public:
        const IndexSpace handle;
        Runtime *const runtime;
      };
    public:
      IndexSpaceNode(IndexSpace handle, const Domain &d, 
                     IndexPartNode *par, ColorPoint c,
                     IndexSpaceKind kind, AllocateMode mode,
                     RegionTreeForest *ctx);
      IndexSpaceNode(IndexSpace handle, const Domain &d, ApEvent ready,
                     IndexPartNode *par, ColorPoint c,
                     IndexSpaceKind kind, AllocateMode mode,
                     RegionTreeForest *ctx);
      IndexSpaceNode(IndexSpace handle, ApEvent handle_ready, ApEvent dom_ready,
                     IndexPartNode *par, ColorPoint c,
                     IndexSpaceKind kind, AllocateMode mode,
                     RegionTreeForest *ctx);
      IndexSpaceNode(const IndexSpaceNode &rhs);
      virtual ~IndexSpaceNode(void);
    public:
      IndexSpaceNode& operator=(const IndexSpaceNode &rhs);
      void* operator new(size_t count);
      void operator delete(void *ptr);
    public:
      virtual bool is_index_space_node(void) const;
#ifdef DEBUG_LEGION
      virtual IndexSpaceNode* as_index_space_node(void);
      virtual IndexPartNode* as_index_part_node(void);
#endif
      virtual AddressSpaceID get_owner_space(void) const;
      static AddressSpaceID get_owner_space(IndexSpace handle, Runtime *rt);
    public:
      virtual IndexTreeNode* get_parent(void) const;
      virtual size_t get_num_elmts(void);
      virtual void get_colors(std::set<ColorPoint> &colors);
    public:
      virtual void send_semantic_request(AddressSpaceID target, 
           SemanticTag tag, bool can_fail, bool wait_until, RtUserEvent ready);
      virtual void send_semantic_info(AddressSpaceID target, SemanticTag tag,
                           const void *buffer, size_t size, bool is_mutable);
      void process_semantic_request(SemanticTag tag, AddressSpaceID source,
                            bool can_fail, bool wait_until, RtUserEvent ready);
      static void handle_semantic_request(RegionTreeForest *forest,
                                 Deserializer &derez, AddressSpaceID source);
      static void handle_semantic_info(RegionTreeForest *forest,
                                 Deserializer &derez, AddressSpaceID source);
    public:
      bool has_child(const ColorPoint &c);
      IndexPartNode* get_child(const ColorPoint &c);
      void add_child(IndexPartNode *child);
      void remove_child(const ColorPoint &c);
      size_t get_num_children(void) const;
      void get_children(std::map<ColorPoint,IndexPartNode*> &children);
      void get_child_colors(std::set<ColorPoint> &colors, bool only_valid);
    public:
      ApEvent get_domain_precondition(void);
      const Domain& get_domain_blocking(void);
      const Domain& get_domain(ApEvent &ready_event);
      const Domain& get_domain_no_wait(void);
      void set_domain(const Domain &dom);
      void get_domains_blocking(std::vector<Domain> &domains);
      void get_domains(std::vector<Domain> &domains, ApEvent &precondition);
      size_t get_domain_volume(bool app_query = false);
    public:
      bool are_disjoint(const ColorPoint &c1, const ColorPoint &c2); 
      void record_disjointness(bool disjoint, 
                               const ColorPoint &c1, const ColorPoint &c2);
      Color generate_color(void);
    public:
      void add_instance(RegionNode *inst);
      bool has_instance(RegionTreeID tid);
      void add_creation_source(AddressSpaceID source);
      void destroy_node(AddressSpaceID source);
    public:
      bool has_component_domains(void) const;
      void update_component_domains(const std::set<Domain> &domains);
      const std::set<Domain>& get_component_domains_blocking(void) const;
      const std::set<Domain>& get_component_domains(ApEvent &pre) const;
      bool intersects_with(IndexSpaceNode *other, bool compute = true);
      bool intersects_with(IndexPartNode *other, bool compute = true);
      const std::set<Domain>& get_intersection_domains(IndexSpaceNode *other);
      const std::set<Domain>& get_intersection_domains(IndexPartNode *other);
      bool dominates(IndexSpaceNode *other);
      bool dominates(IndexPartNode *other);
    public:
      ApEvent create_subspaces_by_field(
          const std::vector<FieldDataDescriptor> &field_data,
          std::map<DomainPoint, Realm::IndexSpace> &subspaces,
          bool mutable_results, ApEvent precondition);
      ApEvent create_subspaces_by_image(
          const std::vector<FieldDataDescriptor> &field_data,
          std::map<Realm::IndexSpace, Realm::IndexSpace> &subpsaces,
          bool mutable_results, ApEvent precondition);
      ApEvent create_subspaces_by_preimage(
          const std::vector<FieldDataDescriptor> &field_data,
          std::map<Realm::IndexSpace, Realm::IndexSpace> &subspaces,
          bool mutable_results, ApEvent precondition);
    public:
      static void handle_disjointness_test(IndexSpaceNode *parent,
                                           IndexPartNode *left,
                                           IndexPartNode *right);
    public:
      virtual void send_node(AddressSpaceID target, bool up, bool down);
      static void handle_node_creation(RegionTreeForest *context,
                                       Deserializer &derez, 
                                       AddressSpaceID source);
    public:
      static void handle_node_request(RegionTreeForest *context,
                                      Deserializer &derez,
                                      AddressSpaceID source);
      static void handle_node_return(Deserializer &derez);
      static void handle_node_child_request(RegionTreeForest *context,
                            Deserializer &derez, AddressSpaceID source);
      static void handle_node_child_response(Deserializer &derez);
      static void handle_colors_request(RegionTreeForest *context,
                            Deserializer &derez, AddressSpaceID source);
      static void handle_colors_response(Deserializer &derez);
    public:
      IndexSpaceAllocator* get_allocator(void);
    public:
      static void log_index_space_domain(IndexSpace handle, const Domain &dom);
    public:
      const IndexSpace handle;
      IndexPartNode *const parent;
      const IndexSpaceKind kind;
      const AllocateMode mode;
    protected:
      // Track when the domain handle is ready
      ApEvent handle_ready;
      // Track when the domain has actually been computed
      ApEvent domain_ready;
      Domain domain;
    protected:
      // Must hold the node lock when accessing the
      // remaining data structures
      // Color map is all children seen ever
      std::map<ColorPoint,IndexPartNode*> color_map;
      // Valid map is all chidlren that haven't been deleted
      std::map<ColorPoint,IndexPartNode*> valid_map;
      std::set<RegionNode*> logical_nodes;
      std::set<std::pair<ColorPoint,ColorPoint> > disjoint_subsets;
      std::set<std::pair<ColorPoint,ColorPoint> > aliased_subsets;
      // If we have component domains keep track of those as well
      std::set<Domain> component_domains;
    private:
      IndexSpaceAllocator *allocator;
    };

    /**
     * \class IndexPartNode
     * A node for representing a generic index partition.
     */
    class IndexPartNode : public IndexTreeNode { 
    public:
      struct DynamicIndependenceArgs : 
        public LgTaskArgs<DynamicIndependenceArgs> {
      public:
        static const LgTaskID TASK_ID = LG_SPACE_INDEPENDENCE_TASK_ID;
      public:
        IndexPartNode *parent;
        IndexSpaceNode *left, *right;
      };
      struct PendingChildArgs : public LgTaskArgs<PendingChildArgs> {
      public:
        static const LgTaskID TASK_ID = LG_PENDING_CHILD_TASK_ID;
      public:
        IndexPartNode *parent;
        ColorPoint pending_child;
      };
      struct SemanticRequestArgs : public LgTaskArgs<SemanticRequestArgs> {
      public:
        static const LgTaskID TASK_ID = LG_INDEX_PART_SEMANTIC_INFO_REQ_TASK_ID;
      public:
        IndexPartNode *proxy_this;
        SemanticTag tag;
        AddressSpaceID source;
      };
      class DestructionFunctor {
      public:
        DestructionFunctor(IndexPartition h, Runtime *rt)
          : handle(h), runtime(rt) { }
      public:
        void apply(AddressSpaceID target);
      public:
        const IndexPartition handle;
        Runtime *const runtime;
      };
    public:
      IndexPartNode(IndexPartition p, IndexSpaceNode *par,
                    ColorPoint c, Domain color_space, 
                    bool disjoint, AllocateMode mode,
                    RegionTreeForest *ctx);
      IndexPartNode(IndexPartition p, IndexSpaceNode *par,
                    ColorPoint c, Domain color_space,
                    RtEvent ready_event, AllocateMode mode,
                    RegionTreeForest *ctx);
      IndexPartNode(const IndexPartNode &rhs);
      virtual ~IndexPartNode(void);
    public:
      IndexPartNode& operator=(const IndexPartNode &rhs);
      void* operator new(size_t count);
      void operator delete(void *ptr);
    public:
      virtual bool is_index_space_node(void) const;
#ifdef DEBUG_LEGION
      virtual IndexSpaceNode* as_index_space_node(void);
      virtual IndexPartNode* as_index_part_node(void);
#endif
      virtual AddressSpaceID get_owner_space(void) const;
      static AddressSpaceID get_owner_space(IndexPartition handle, Runtime *rt);
    public:
      virtual IndexTreeNode* get_parent(void) const;
      virtual size_t get_num_elmts(void);
      virtual void get_colors(std::set<ColorPoint> &colors);
    public:
      virtual void send_semantic_request(AddressSpaceID target, 
           SemanticTag tag, bool can_fail, bool wait_until, RtUserEvent ready);
      virtual void send_semantic_info(AddressSpaceID target, SemanticTag tag,
                             const void *buffer, size_t size, bool is_mutable);
      void process_semantic_request(SemanticTag tag, AddressSpaceID source,
                            bool can_fail, bool wait_until, RtUserEvent ready);
      static void handle_semantic_request(RegionTreeForest *forest,
                                   Deserializer &derez, AddressSpaceID source);
      static void handle_semantic_info(RegionTreeForest *forest,
                                   Deserializer &derez, AddressSpaceID source);
    public:
      bool has_child(const ColorPoint &c);
      IndexSpaceNode* get_child(const ColorPoint &c);
      void add_child(IndexSpaceNode *child);
      void remove_child(const ColorPoint &c);
      size_t get_num_children(void) const;
      void get_children(std::map<ColorPoint,IndexSpaceNode*> &children);
    public:
      void compute_disjointness(RtUserEvent ready_event);
      bool is_disjoint(bool from_app = false);
      bool are_disjoint(const ColorPoint &c1, const ColorPoint &c2,
                        bool force_compute = false);
      void record_disjointness(bool disjoint,
                               const ColorPoint &c1, const ColorPoint &c2);
      bool is_complete(void);
    public:
      void add_instance(PartitionNode *inst);
      bool has_instance(RegionTreeID tid);
      void add_creation_source(AddressSpaceID source);
      void destroy_node(AddressSpaceID source);
    public:
      void add_pending_child(const ColorPoint &child_color,
                         ApUserEvent handle_ready, ApUserEvent domain_ready);
      bool get_pending_child(const ColorPoint &child_color,
                         ApUserEvent &handle_ready, ApUserEvent &domain_ready);
      void remove_pending_child(const ColorPoint &child_color);
      static void handle_pending_child_task(const void *args);
    public:
      ApEvent create_equal_children(size_t granularity);
      ApEvent create_weighted_children(const std::map<DomainPoint,int> &weights,
                                       size_t granularity);
      ApEvent create_by_operation(IndexPartNode *left, IndexPartNode *right,
                                  Realm::IndexSpace::IndexSpaceOperation op);
      ApEvent create_by_operation(IndexSpaceNode *left, IndexPartNode *right,
                                  Realm::IndexSpace::IndexSpaceOperation op);
    public:
      void get_subspace_domain_preconditions(std::set<ApEvent> &preconditions);
      void get_subspace_domains(std::set<Domain> &subspaces);
      bool intersects_with(IndexSpaceNode *other, bool compute = true);
      bool intersects_with(IndexPartNode *other, bool compute = true);
      const std::set<Domain>& get_intersection_domains(IndexSpaceNode *other);
      const std::set<Domain>& get_intersection_domains(IndexPartNode *other);
      bool dominates(IndexSpaceNode *other);
      bool dominates(IndexPartNode *other);
    public:
      static void handle_disjointness_test(IndexPartNode *parent,
                                           IndexSpaceNode *left,
                                           IndexSpaceNode *right);
    public:
      virtual void send_node(AddressSpaceID target, bool up, bool down);
      static void handle_node_creation(RegionTreeForest *context,
                                       Deserializer &derez, 
                                       AddressSpaceID source);
    public:
      static void handle_node_request(RegionTreeForest *context,
                                      Deserializer &derez,
                                      AddressSpaceID source);
      static void handle_node_return(Deserializer &derez);
      static void handle_node_child_request(
           RegionTreeForest *forest, Deserializer &derez, AddressSpaceID source);
      static void handle_node_child_response(Deserializer &derez);
      static void handle_notification(RegionTreeForest *context, 
                                      Deserializer &derez);
    public:
      const IndexPartition handle;
      const Domain color_space;
      const AllocateMode mode;
      IndexSpaceNode *const parent;
    protected:
      bool disjoint;
      ApEvent disjoint_ready;
    protected:
      bool has_complete, complete;
    protected:
      // Must hold the node lock when accessing
      // the remaining data structures
      std::map<ColorPoint,IndexSpaceNode*> color_map;
      std::map<ColorPoint,IndexSpaceNode*> valid_map;
      std::set<PartitionNode*> logical_nodes;
      std::set<std::pair<ColorPoint,ColorPoint> > disjoint_subspaces;
      std::set<std::pair<ColorPoint,ColorPoint> > aliased_subspaces;
    protected:
      // Support for pending child spaces that still need to be computed
      std::map<ColorPoint,std::pair<ApUserEvent,ApUserEvent> > pending_children;
    };

    /**
     * \class FieldSpaceNode
     * Represent a generic field space that can be
     * pointed at by nodes in the region trees.
     */
    class FieldSpaceNode {
    public:
      struct FieldInfo {
      public:
        FieldInfo(void) : field_size(0), idx(0), serdez_id(0),
                          destroyed(false) { }
        FieldInfo(size_t size, unsigned id, CustomSerdezID sid)
          : field_size(size), idx(id), serdez_id(sid), destroyed(false) { }
      public:
        size_t field_size;
        unsigned idx;
        CustomSerdezID serdez_id;
        bool destroyed;
      };
      struct FindTargetsFunctor {
      public:
        FindTargetsFunctor(std::deque<AddressSpaceID> &t)
          : targets(t) { }
      public:
        void apply(AddressSpaceID target);
      private:
        std::deque<AddressSpaceID> &targets;
      };
      struct SemanticRequestArgs : public LgTaskArgs<SemanticRequestArgs> {
      public:
        static const LgTaskID TASK_ID = 
          LG_FIELD_SPACE_SEMANTIC_INFO_REQ_TASK_ID;
      public:
        FieldSpaceNode *proxy_this;
        SemanticTag tag;
        AddressSpaceID source;
      };
      struct SemanticFieldRequestArgs : 
        public LgTaskArgs<SemanticFieldRequestArgs> {
      public:
        static const LgTaskID TASK_ID = 
          LG_FIELD_SEMANTIC_INFO_REQ_TASK_ID;
      public:
        FieldSpaceNode *proxy_this;
        FieldID fid;
        SemanticTag tag;
        AddressSpaceID source;
      };
      class DestructionFunctor {
      public:
        DestructionFunctor(FieldSpace h, Runtime *rt)
          : handle(h), runtime(rt) { }
      public:
        void apply(AddressSpaceID target);
      public:
        const FieldSpace handle;
        Runtime *const runtime;
      };
    public:
      FieldSpaceNode(FieldSpace sp, RegionTreeForest *ctx);
      FieldSpaceNode(FieldSpace sp, RegionTreeForest *ctx,
                     Deserializer &derez);
      FieldSpaceNode(const FieldSpaceNode &rhs);
      ~FieldSpaceNode(void);
    public:
      FieldSpaceNode& operator=(const FieldSpaceNode &rhs);
      void* operator new(size_t count);
      void operator delete(void *ptr);
      AddressSpaceID get_owner_space(void) const; 
      static AddressSpaceID get_owner_space(FieldSpace handle, Runtime *rt);
    public:
      void attach_semantic_information(SemanticTag tag, AddressSpaceID source,
                            const void *buffer, size_t size, bool is_mutable);
      void attach_semantic_information(FieldID fid, SemanticTag tag,
                                       AddressSpaceID source,
                                       const void *buffer, size_t size,
                                       bool is_mutable);
      bool retrieve_semantic_information(SemanticTag tag,
             const void *&result, size_t &size, bool can_fail, bool wait_until);
      bool retrieve_semantic_information(FieldID fid, SemanticTag tag,
             const void *&result, size_t &size, bool can_fail, bool wait_until);
      void send_semantic_info(AddressSpaceID target, SemanticTag tag,
                             const void *result, size_t size, bool is_mutable);
      void send_semantic_field_info(AddressSpaceID target, FieldID fid,
            SemanticTag tag, const void *result, size_t size, bool is_mutable);
      void process_semantic_request(SemanticTag tag, AddressSpaceID source,
                             bool can_fail, bool wait_until, RtUserEvent ready);
      void process_semantic_field_request(FieldID fid, SemanticTag tag, 
      AddressSpaceID source, bool can_fail, bool wait_until, RtUserEvent ready);
      static void handle_semantic_request(RegionTreeForest *forest,
                                   Deserializer &derez, AddressSpaceID source);
      static void handle_field_semantic_request(RegionTreeForest *forest,
                                   Deserializer &derez, AddressSpaceID source);
      static void handle_semantic_info(RegionTreeForest *forest,
                                   Deserializer &derez, AddressSpaceID source);
      static void handle_field_semantic_info(RegionTreeForest *forest,
                                   Deserializer &derez, AddressSpaceID source);
    public:
      RtEvent allocate_field(FieldID fid, size_t size,
                             CustomSerdezID serdez_id);
      RtEvent allocate_fields(const std::vector<size_t> &sizes,
                              const std::vector<FieldID> &fids,
                              CustomSerdezID serdez_id);
      void free_field(FieldID fid, AddressSpaceID source);
      void free_fields(const std::vector<FieldID> &to_free,
                       AddressSpaceID source);
    protected:
      void process_alloc_notification(Deserializer &derez);
    public:
      bool has_field(FieldID fid);
      size_t get_field_size(FieldID fid);
      void get_all_fields(std::vector<FieldID> &to_set);
      void get_all_regions(std::set<LogicalRegion> &regions);
      void get_field_set(const FieldMask &mask, std::set<FieldID> &to_set);
      void get_field_set(const FieldMask &mask, std::vector<FieldID> &to_set);
      void get_field_set(const FieldMask &mask, const std::set<FieldID> &basis,
                         std::set<FieldID> &to_set);
    public:
      void add_instance(RegionNode *inst);
      RtEvent add_instance(LogicalRegion top_handle, AddressSpaceID source);
      bool has_instance(RegionTreeID tid);
      void destroy_node(AddressSpaceID source);
    public:
      FieldMask get_field_mask(const std::set<FieldID> &fields) const;
      unsigned get_field_index(FieldID fid) const;
      void get_field_indexes(const std::vector<FieldID> &fields,
                             std::vector<unsigned> &indexes) const;
    public:
      void compute_create_offsets(const std::vector<FieldID> &create_fields,
                      std::vector<std::pair<FieldID,size_t> > &fields_sizes,
                                  std::vector<unsigned> &mask_index_map,
                                  std::vector<CustomSerdezID> &serdez,
                                  FieldMask &instance_mask);
    public:
      InstanceManager* create_file_instance(const std::set<FieldID> &fields,
                                            RegionNode *node, AttachOp *op);
    public:
      LayoutDescription* find_layout_description(const FieldMask &field_mask,
                                        const LayoutConstraintSet &constraints);
      LayoutDescription* find_layout_description(const FieldMask &field_mask,
                                                LayoutConstraints *constraints);
      LayoutDescription* create_layout_description(const FieldMask &layout_mask,
                                                 LayoutConstraints *constraints,
                                           const std::vector<unsigned> &indexes,
                                     const std::vector<CustomSerdezID> &serdez,
                    const std::vector<std::pair<FieldID,size_t> > &field_sizes);
      LayoutDescription* register_layout_description(LayoutDescription *desc);
    public:
      void send_node(AddressSpaceID target);
      static void handle_node_creation(RegionTreeForest *context,
                                       Deserializer &derez, 
                                       AddressSpaceID target);
    public:
      static void handle_node_request(RegionTreeForest *context,
                                      Deserializer &derez,
                                      AddressSpaceID source);
      static void handle_node_return(Deserializer &derez);
    public:
      static void handle_remote_instance_creation(RegionTreeForest *forest,
                                Deserializer &derez, AddressSpaceID source);
      static void handle_remote_reduction_creation(RegionTreeForest *forest,
                                Deserializer &derez, AddressSpaceID source);
    public:
      static void handle_alloc_request(RegionTreeForest *forest,
                                       Deserializer &derez);
      static void handle_alloc_notification(RegionTreeForest *forest,
                                            Deserializer &derez);
      static void handle_top_alloc(RegionTreeForest *forest,
                                   Deserializer &derez, AddressSpaceID source);
      static void handle_field_free(RegionTreeForest *forest,
                                    Deserializer &derez, AddressSpaceID source);
    public:
      // Help with debug printing
      char* to_string(const FieldMask &mask) const;
      void get_field_ids(const FieldMask &mask,
                         std::vector<FieldID> &fields) const;
    protected:
      // Assume we are already holding the node lock
      // when calling these methods
      int allocate_index(void);
      void free_index(unsigned index);
    public:
      const FieldSpace handle;
      const bool is_owner;
      const AddressSpaceID owner;
      RegionTreeForest *const context;
    public:
      NodeSet creation_set;
      bool destroyed;
    private:
      Reservation node_lock;
      // Top nodes in the trees for which this field space is used
      std::set<LogicalRegion> logical_trees;
      std::map<FieldID,FieldInfo> fields;
      FieldMask available_indexes;
    private:
      // Keep track of the layouts associated with this field space
      // Index them by their hash of their field mask to help
      // differentiate them.
      std::map<LEGION_FIELD_MASK_FIELD_TYPE,LegionList<LayoutDescription*,
                          LAYOUT_DESCRIPTION_ALLOC>::tracked> layouts;
    private:
      LegionMap<SemanticTag,SemanticInfo>::aligned semantic_info;
      LegionMap<std::pair<FieldID,SemanticTag>,SemanticInfo>::aligned 
                                                    semantic_field_info;
    };
 
    /**
     * \class RegionTreeNode
     * A generic region tree node from which all
     * other kinds of region tree nodes inherit.  Notice
     * that all important analyses are defined on 
     * this kind of node making them general across
     * all kinds of node types.
     */
    class RegionTreeNode { 
    public:
      RegionTreeNode(RegionTreeForest *ctx, FieldSpaceNode *column);
      virtual ~RegionTreeNode(void);
    public:
      static AddressSpaceID get_owner_space(RegionTreeID tid, Runtime *rt);
    public:
      inline PhysicalState* get_physical_state(VersionInfo &info)
      {
        // First check to see if the version info already has a state
        PhysicalState *result = info.find_physical_state(this);  
#ifdef DEBUG_LEGION
        assert(result != NULL);
#endif
        return result;
      }
      inline LogicalState& get_logical_state(ContextID ctx)
      {
        return *(logical_states.lookup_entry(ctx, this, ctx));
      }
      inline LogicalState* get_logical_state_ptr(ContextID ctx)
      {
        return logical_states.lookup_entry(ctx, this, ctx);
      }
      inline VersionManager& get_current_version_manager(ContextID ctx)
      {
        return *(current_versions.lookup_entry(ctx, this, ctx));
      }
      inline VersionManager* get_current_version_manager_ptr(ContextID ctx)
      {
        return current_versions.lookup_entry(ctx, this, ctx);
      }
    public:
      void attach_semantic_information(SemanticTag tag, AddressSpaceID source,
                            const void *buffer, size_t size, bool is_mutable);
      bool retrieve_semantic_information(SemanticTag tag,
           const void *&result, size_t &size, bool can_fail, bool wait_until);
      virtual void send_semantic_request(AddressSpaceID target, 
        SemanticTag tag, bool can_fail, bool wait_until, RtUserEvent ready) = 0;
      virtual void send_semantic_info(AddressSpaceID target, SemanticTag tag,
                          const void *buffer, size_t size, bool is_mutable) = 0;
    public:
      // Logical traversal operations
      void initialize_logical_state(ContextID ctx,
                                    const FieldMask &init_dirty_mask);
      void register_logical_user(ContextID ctx,
                                 const LogicalUser &user,
                                 RegionTreePath &path,
                                 const TraceInfo &trace_info,
                                 VersionInfo &version_info,
                                 ProjectionInfo &projection_info,
                                 FieldMask &unopened_field_mask,
                     LegionMap<AdvanceOp*,LogicalUser>::aligned &advances);
      void create_logical_open(ContextID ctx,
                               const FieldMask &open_mask,
                               const LogicalUser &creator,
                               const RegionTreePath &path,
                               const TraceInfo &trace_info);
      void create_logical_advance(LogicalState &state,
                                  const FieldMask &advance_mask,
                                  const LogicalUser &creator,
                                  const TraceInfo &trace_info,
                    LegionMap<AdvanceOp*,LogicalUser>::aligned &advances,
                                  bool parent_is_upper_bound);
      void register_local_user(LogicalState &state,
                               const LogicalUser &user,
                               const TraceInfo &trace_info);
      void add_open_field_state(LogicalState &state, bool arrived,
                                const ProjectionInfo &projection_info,
                                const LogicalUser &user,
                                const FieldMask &open_mask,
                                const ColorPoint &next_child);
      void perform_advance_analysis(LogicalState &state, AdvanceOp *advance,
                                    const LogicalUser &advance_user,
                                    const LogicalUser &create_user);
      void close_logical_node(LogicalCloser &closer,
                              const FieldMask &closing_mask,
                              bool permit_leave_open,
                              bool read_only_close);
      void siphon_logical_children(LogicalCloser &closer,
                                   LogicalState &state,
                                   const FieldMask &closing_mask,
                                   const FieldMask *aliased_children,
                                   bool record_close_operations,
                                   const ColorPoint &next_child,
                                   FieldMask &open_below);
      void siphon_logical_projection(LogicalCloser &closer,
                                     LogicalState &state,
                                     const FieldMask &closing_mask,
                                     const ProjectionInfo &proj_info,
                                     bool record_close_operations,
                                     FieldMask &open_below);
      void flush_logical_reductions(LogicalCloser &closer,
                                    LogicalState &state,
                                    FieldMask &reduction_flush_fields,
                                    bool record_close_operations,
                                    const ColorPoint &next_child,
                              LegionDeque<FieldState>::aligned &new_states);
      // Note that 'allow_next_child' and 
      // 'record_closed_fields' are mutually exclusive
      void perform_close_operations(LogicalCloser &closer,
                                    const FieldMask &closing_mask,
                                    FieldState &closing_state,
                                    const ColorPoint &next_child, 
                                    bool allow_next_child,
                                    const FieldMask *aliased_children,
                                    bool upgrade_next_child, 
                                    bool permit_leave_open,
                                    bool read_only_close,
                                    bool record_close_operations,
                                    bool record_closed_fields,
                                   LegionDeque<FieldState>::aligned &new_states,
                                    FieldMask &output_mask); 
      void merge_new_field_state(LogicalState &state, 
                                 const FieldState &new_state);
      void merge_new_field_states(LogicalState &state, 
                            const LegionDeque<FieldState>::aligned &new_states);
      void filter_prev_epoch_users(LogicalState &state, const FieldMask &mask);
      void filter_curr_epoch_users(LogicalState &state, const FieldMask &mask);
      void report_uninitialized_usage(Operation *op, unsigned index,
                                      const FieldMask &uninitialized);
      void record_logical_reduction(LogicalState &state, ReductionOpID redop,
                                    const FieldMask &user_mask);
      void clear_logical_reduction_fields(LogicalState &state,
                                          const FieldMask &cleared_mask);
      void sanity_check_logical_state(LogicalState &state);
      void register_logical_dependences(ContextID ctx, Operation *op,
                                        const FieldMask &field_mask,
                                        bool dominate);
      void register_logical_deletion(ContextID ctx,
                                     const LogicalUser &user,
                                     const FieldMask &check_mask,
                                     RegionTreePath &path,
                                     RestrictInfo &restrict_info,
                                     VersionInfo &version_info,
                                     const TraceInfo &trace_info);
      void siphon_logical_deletion(LogicalCloser &closer,
                                   LogicalState &state,
                                   const FieldMask &current_mask,
                                   const ColorPoint &next_child,
                                   FieldMask &open_below,
                                   bool force_close_next);
    public:
      void send_back_logical_state(ContextID ctx, UniqueID context_uid,
                                   AddressSpaceID target);
      void process_logical_state_return(ContextID ctx, Deserializer &derez);
      static void handle_logical_state_return(Runtime *runtime,
                                              Deserializer &derez);
    public:
      void compute_version_numbers(ContextID ctx, 
                                   const RegionTreePath &path,
                                   const RegionUsage &usage,
                                   const FieldMask &version_mask,
                                   FieldMask &unversioned_mask,
                                   Operation *op, unsigned idx,
                                   SingleTask *parent_ctx,
                                   VersionInfo &version_info,
                                   std::set<RtEvent> &ready_events,
                                   bool partial_traversal,
                                   bool disjoint_close,
        const LegionMap<ProjectionEpochID,FieldMask>::aligned *advance_epochs);
      void advance_version_numbers(ContextID ctx,
                                   AddressSpaceID local_space,
                                   const RegionTreePath &path,
                                   const FieldMask &advance_mask,
                                   SingleTask *parent_ctx,
                                   bool update_parent_state,
                                   bool skip_update_parent,
                                   bool dedup_opens, bool dedup_advances, 
                                   ProjectionEpochID open_epoch,
                                   ProjectionEpochID advance_epoch,
            const LegionMap<unsigned,FieldMask>::aligned &dirty_previous,
                                   std::set<RtEvent> &ready_events);
    public:
      void initialize_current_state(ContextID ctx);
      void invalidate_current_state(ContextID ctx, bool users_only);
      void invalidate_deleted_state(ContextID ctx, 
                                    const FieldMask &deleted_mask);
      void invalidate_version_state(ContextID ctx);
      void invalidate_version_managers(void);
    public:
      // Physical traversal operations
      CompositeView* create_composite_instance(ContextID ctx_id,
                                     const FieldMask &closing_mask,
                                     VersionInfo &version_info,
                                     SingleTask *owner_context,
                                     ClosedNode *closed_tree,
                                     std::set<RtEvent> &ready_events,
        const LegionMap<ProjectionEpochID,FieldMask>::aligned *epochs); 
      // This method will always add valid references to the set of views
      // that are returned.  It is up to the caller to remove the references.
      void find_valid_instance_views(ContextID ctx,
                                     PhysicalState *state,
                                     const FieldMask &valid_mask,
                                     const FieldMask &space_mask, 
                                     VersionInfo &version_info,
                                     bool needs_space,
                 LegionMap<LogicalView*,FieldMask>::aligned &valid_views);
      void find_valid_reduction_views(ContextID ctx, PhysicalState *state, 
                                      ReductionOpID redop,
                                      const FieldMask &valid_mask,
                                      VersionInfo &version_info,
                                      std::set<ReductionView*> &valid_views);
      void pull_valid_instance_views(ContextID ctx, PhysicalState *state,
                                     const FieldMask &mask, bool needs_space,
                                     VersionInfo &version_info);
      void find_copy_across_instances(const TraversalInfo &info,
                                      MaterializedView *target,
                 LegionMap<MaterializedView*,FieldMask>::aligned &src_instances,
               LegionMap<DeferredView*,FieldMask>::aligned &deferred_instances);
      // Since figuring out how to issue copies is expensive, try not
      // to hold the physical state lock when doing them. NOTE IT IS UNSOUND
      // TO CALL THIS METHOD WITH A SET OF VALID INSTANCES ACQUIRED BY PASSING
      // 'TRUE' TO THE find_valid_instance_views METHOD!!!!!!!!
      void issue_update_copies(const TraversalInfo &info,
                               MaterializedView *target, 
                               FieldMask copy_mask,
            const LegionMap<LogicalView*,FieldMask>::aligned &valid_instances,
                               const RestrictInfo &restrict_info,
                               bool restrict_out = false);
      void sort_copy_instances(const TraversalInfo &info,
                               MaterializedView *target,
                               FieldMask &copy_mask,
               const LegionMap<LogicalView*,FieldMask>::aligned &copy_instances,
                 LegionMap<MaterializedView*,FieldMask>::aligned &src_instances,
               LegionMap<DeferredView*,FieldMask>::aligned &deferred_instances);
      // Issue copies for fields with the same event preconditions
      void issue_grouped_copies(const TraversalInfo &info,
                                MaterializedView *dst,
                      LegionMap<ApEvent,FieldMask>::aligned &preconditions,
                                const FieldMask &update_mask,
           const LegionMap<MaterializedView*,FieldMask>::aligned &src_instances,
                                VersionTracker *version_tracker,
                      LegionMap<ApEvent,FieldMask>::aligned &postconditions,
                                CopyAcrossHelper *across_helper = NULL,
                                RegionTreeNode *intersect = NULL);
      static void compute_event_sets(FieldMask update_mask,
          const LegionMap<ApEvent,FieldMask>::aligned &preconditions,
          LegionList<EventSet>::aligned &event_sets);
      void issue_update_reductions(LogicalView *target,
                                   const FieldMask &update_mask,
                                   VersionInfo &version_info,
          const LegionMap<ReductionView*,FieldMask>::aligned &valid_reductions,
                                   Operation *op, unsigned index,
                                   std::set<RtEvent> &map_applied_events,
                                   bool restrict_out = false);
      void invalidate_instance_views(PhysicalState *state,
                                     const FieldMask &invalid_mask); 
      void invalidate_reduction_views(PhysicalState *state,
                                      const FieldMask &invalid_mask);
      // Helper methods for doing copy/reduce-out for restricted coherence
      void issue_restricted_copies(const TraversalInfo &info,
         const RestrictInfo &restrict_info, 
         const InstanceSet &restricted_instances,
         const std::vector<MaterializedView*> &restricted_views,
         const LegionMap<LogicalView*,FieldMask>::aligned &copy_out_views);
      void issue_restricted_reductions(const TraversalInfo &info,
         const RestrictInfo &restrict_info,
         const InstanceSet &restricted_instances,
         const std::vector<MaterializedView*> &restricted_views,
         const LegionMap<ReductionView*,FieldMask>::aligned &reduce_out_views);
      // Look for a view to remove from the set of valid views
      void filter_valid_views(PhysicalState *state, LogicalView *to_filter);
      void update_valid_views(PhysicalState *state, const FieldMask &valid_mask,
                              bool dirty, LogicalView *new_view);
      void update_valid_views(PhysicalState *state, const FieldMask &dirty_mask,
                              const std::vector<LogicalView*> &new_views,
                              const InstanceSet &corresponding_references);
      // I hate the container problem, same as previous except InstanceView 
      void update_valid_views(PhysicalState *state, const FieldMask &dirty_mask,
                              const std::vector<InstanceView*> &new_views,
                              const InstanceSet &corresponding_references);
      // More containter problems, we could use templates but whatever
      void update_valid_views(PhysicalState *state, const FieldMask &dirty_mask,
                              const std::vector<MaterializedView*> &new_views,
                              const InstanceSet &corresponding_references);
      void update_reduction_views(PhysicalState *state, 
                                  const FieldMask &valid_mask,
                                  ReductionView *new_view);
    public: // Help for physical analysis
      void find_complete_fields(const FieldMask &scope_fields,
          const LegionMap<ColorPoint,FieldMask>::aligned &children,
          FieldMask &complete_fields);
      InstanceView* convert_manager(PhysicalManager *manager, SingleTask *ctx);
      InstanceView* convert_reference(const InstanceRef &ref, SingleTask *ctx);
      CompositeView* convert_reference(const InstanceRef &ref) const;
      void convert_target_views(const InstanceSet &targets, SingleTask *context, 
                                std::vector<InstanceView*> &target_views);
      // I hate the container problem, same as previous except MaterializedView
      void convert_target_views(const InstanceSet &targets, SingleTask *context,
                                std::vector<MaterializedView*> &target_views);
    public:
      bool register_instance_view(PhysicalManager *manager, 
                                  UniqueID context_uid, InstanceView *view);
      void unregister_instance_view(PhysicalManager *manager, 
                                    UniqueID context_uid);
      InstanceView* find_instance_view(PhysicalManager *manager,
                                       SingleTask *context);
    public:
      bool register_physical_manager(PhysicalManager *manager);
      void unregister_physical_manager(PhysicalManager *manager);
      PhysicalManager* find_manager(DistributedID did);
    public:
      virtual unsigned get_depth(void) const = 0;
      virtual const ColorPoint& get_color(void) const = 0;
      virtual IndexTreeNode *get_row_source(void) const = 0;
      virtual RegionTreeID get_tree_id(void) const = 0;
      virtual RegionTreeNode* get_parent(void) const = 0;
      virtual RegionTreeNode* get_tree_child(const ColorPoint &c) = 0; 
      virtual void instantiate_children(void) = 0;
      virtual bool is_region(void) const = 0;
#ifdef DEBUG_LEGION
      virtual RegionNode* as_region_node(void) const = 0;
      virtual PartitionNode* as_partition_node(void) const = 0;
#else
      inline RegionNode* as_region_node(void) const;
      inline PartitionNode* as_partition_node(void) const;
#endif
      virtual bool visit_node(PathTraverser *traverser) = 0;
      virtual bool visit_node(NodeTraverser *traverser) = 0;
      virtual AddressSpaceID get_owner_space(void) const = 0;
    public:
      // Interfaces to Realm
      virtual ApEvent issue_copy(Operation *op,
                  const std::vector<Domain::CopySrcDstField> &src_fields,
                  const std::vector<Domain::CopySrcDstField> &dst_fields,
                  ApEvent precondition, RegionTreeNode *intersect = NULL,
                  ReductionOpID redop = 0, bool reduction_fold = true) = 0;
      virtual ApEvent issue_fill(Operation *op,
                  const std::vector<Domain::CopySrcDstField> &dst_fields,
                  const void *fill_value, size_t fill_size,
                  ApEvent precondition, RegionTreeNode *intersect = NULL) = 0;
    public:
      virtual bool are_children_disjoint(const ColorPoint &c1, 
                                         const ColorPoint &c2) = 0;
      virtual bool are_all_children_disjoint(void) = 0;
      virtual const Domain& get_domain_blocking(void) const = 0;
      virtual const Domain& get_domain(ApEvent &precondition) const = 0;
      virtual const Domain& get_domain_no_wait(void) const = 0;
      virtual bool is_complete(void) = 0;
      virtual bool intersects_with(RegionTreeNode *other) = 0;
      virtual bool dominates(RegionTreeNode *other) = 0;
    public:
      virtual size_t get_num_children(void) const = 0;
      virtual void send_node(AddressSpaceID target) = 0;
      virtual InstanceView* find_context_view(PhysicalManager *manager, 
                                              SingleTask *context) = 0;
      virtual void print_logical_context(ContextID ctx, 
                                         TreeStateLogger *logger,
                                         const FieldMask &mask) = 0;
      virtual void print_physical_context(ContextID ctx, 
                                          TreeStateLogger *logger,
                                          const FieldMask &mask) = 0;
#ifdef DEBUG_LEGION
    public:
      // These methods are only ever called by a debugger
      virtual void dump_logical_context(ContextID ctx, 
                                        TreeStateLogger *logger,
                                        const FieldMask &mask) = 0;
      virtual void dump_physical_context(ContextID ctx, 
                                         TreeStateLogger *logger,
                                         const FieldMask &mask) = 0;
#endif
    public:
      // Logical helper operations
      template<AllocationType ALLOC, bool RECORD, bool HAS_SKIP, bool TRACK_DOM>
      static FieldMask perform_dependence_checks(const LogicalUser &user, 
          typename LegionList<LogicalUser, ALLOC>::track_aligned &users, 
          const FieldMask &check_mask, const FieldMask &open_below,
          bool validates_regions, Operation *to_skip = NULL, 
          GenerationID skip_gen = 0);
      template<AllocationType ALLOC>
      static void perform_closing_checks(LogicalCloser &closer, bool read_only,
          typename LegionList<LogicalUser, ALLOC>::track_aligned &users, 
          const FieldMask &check_mask);
    public:
      inline FieldSpaceNode* get_column_source(void) const 
      { return column_source; }
    public:
      RegionTreeForest *const context;
      FieldSpaceNode *const column_source;
    public:
      NodeSet creation_set;
      bool destroyed;
    protected:
      DynamicTable<LogicalStateAllocator> logical_states;
      DynamicTable<VersionManagerAllocator> current_versions;
    protected:
      Reservation node_lock;
      // While logical states and version managers have dense keys
      // within a node, distributed IDs don't so we use a map that
      // should rarely need to be accessed for tracking views
      // The distributed IDs here correspond to the Instance Manager
      // distributed ID.
      LegionMap<std::pair<PhysicalManager*,UniqueID>,InstanceView*,
                LOGICAL_VIEW_ALLOC>::tracked instance_views;
      LegionMap<DistributedID,PhysicalManager*,
                PHYSICAL_MANAGER_ALLOC>::tracked physical_managers;
    protected:
      LegionMap<SemanticTag,SemanticInfo>::aligned semantic_info;
    };

    /**
     * \class RegionNode
     * Represent a region in a region tree
     */
    class RegionNode : public RegionTreeNode {
    public:
      struct SemanticRequestArgs : public LgTaskArgs<SemanticRequestArgs> {
      public:
        static const LgTaskID TASK_ID = LG_REGION_SEMANTIC_INFO_REQ_TASK_ID;
      public:
        RegionNode *proxy_this;
        SemanticTag tag;
        AddressSpaceID source;
      };
      class DestructionFunctor {
      public:
        DestructionFunctor(LogicalRegion h, Runtime *rt)
          : handle(h), runtime(rt) { }
      public:
        void apply(AddressSpaceID target);
      public:
        const LogicalRegion handle;
        Runtime *const runtime;
      };
    public:
      RegionNode(LogicalRegion r, PartitionNode *par, IndexSpaceNode *row_src,
                 FieldSpaceNode *col_src, RegionTreeForest *ctx);
      RegionNode(const RegionNode &rhs);
      virtual ~RegionNode(void);
    public:
      RegionNode& operator=(const RegionNode &rhs);
      void* operator new(size_t count);
      void operator delete(void *ptr);
    public:
      bool has_child(const ColorPoint &p);
      bool has_color(const ColorPoint &p);
      PartitionNode* get_child(const ColorPoint &p);
      void add_child(PartitionNode *child);
      void remove_child(const ColorPoint &p);
      void add_creation_source(AddressSpaceID source);
      void destroy_node(AddressSpaceID source);
    public:
      virtual unsigned get_depth(void) const;
      virtual const ColorPoint& get_color(void) const;
      virtual IndexTreeNode *get_row_source(void) const;
      virtual RegionTreeID get_tree_id(void) const;
      virtual RegionTreeNode* get_parent(void) const;
      virtual RegionTreeNode* get_tree_child(const ColorPoint &c);
    public:
      virtual ApEvent issue_copy(Operation *op,
                  const std::vector<Domain::CopySrcDstField> &src_fields,
                  const std::vector<Domain::CopySrcDstField> &dst_fields,
                  ApEvent precondition, RegionTreeNode *intersect = NULL,
                  ReductionOpID redop = 0, bool reduction_fold = true);
      virtual ApEvent issue_fill(Operation *op,
                  const std::vector<Domain::CopySrcDstField> &dst_fields,
                  const void *fill_value, size_t fill_size,
                  ApEvent precondition, RegionTreeNode *intersect = NULL);
    public:
      virtual bool are_children_disjoint(const ColorPoint &c1, 
                                         const ColorPoint &c2);
      virtual bool are_all_children_disjoint(void);
      virtual void instantiate_children(void);
      virtual bool is_region(void) const;
#ifdef DEBUG_LEGION
      virtual RegionNode* as_region_node(void) const;
      virtual PartitionNode* as_partition_node(void) const;
#endif
      virtual AddressSpaceID get_owner_space(void) const;
      static AddressSpaceID get_owner_space(LogicalRegion handle, Runtime *rt);
      virtual bool visit_node(PathTraverser *traverser);
      virtual bool visit_node(NodeTraverser *traverser);
      virtual const Domain& get_domain_blocking(void) const;
      virtual const Domain& get_domain(ApEvent &precondition) const;
      virtual const Domain& get_domain_no_wait(void) const;
      virtual bool is_complete(void);
      virtual bool intersects_with(RegionTreeNode *other);
      virtual bool dominates(RegionTreeNode *other);
      virtual size_t get_num_children(void) const;
      virtual void send_node(AddressSpaceID target);
      static void handle_node_creation(RegionTreeForest *context,
                            Deserializer &derez, AddressSpaceID source);
    public:
      virtual void send_semantic_request(AddressSpaceID target, 
           SemanticTag tag, bool can_fail, bool wait_until, RtUserEvent ready);
      virtual void send_semantic_info(AddressSpaceID target, SemanticTag tag,
                             const void *buffer, size_t size, bool is_mutable);
      void process_semantic_request(SemanticTag tag, AddressSpaceID source,
                            bool can_fail, bool wait_until, RtUserEvent ready);
      static void handle_semantic_request(RegionTreeForest *forest,
                                   Deserializer &derez, AddressSpaceID source);
      static void handle_semantic_info(RegionTreeForest *forest,
                                   Deserializer &derez, AddressSpaceID source);
    public:
      static void handle_top_level_request(RegionTreeForest *forest,
                                   Deserializer &derez, AddressSpaceID source);
      static void handle_top_level_return(Deserializer &derez);
    public:
      // Logging calls
      virtual void print_logical_context(ContextID ctx, 
                                         TreeStateLogger *logger,
                                         const FieldMask &mask);
      virtual void print_physical_context(ContextID ctx, 
                                          TreeStateLogger *logger,
                                          const FieldMask &mask);
      void print_logical_state(LogicalState &state,
                               const FieldMask &capture_mask,
                         LegionMap<ColorPoint,FieldMask>::aligned &to_traverse,
                               TreeStateLogger *logger);
#ifdef DEBUG_LEGION
    public:
      // These methods are only ever called by a debugger
      virtual void dump_logical_context(ContextID ctx, 
                                        TreeStateLogger *logger,
                                        const FieldMask &mask);
      virtual void dump_physical_context(ContextID ctx, 
                                         TreeStateLogger *logger,
                                         const FieldMask &mask);
#endif
    public:
      void premap_region(ContextID ctx, 
                         const RegionRequirement &req,
                         const FieldMask &valid_mask,
                         VersionInfo &version_info,
                         InstanceSet &targets);
      void register_region(const TraversalInfo &info, SingleTask *context, 
                           RestrictInfo &restrict_info, ApEvent term_event,
                           const RegionUsage &usage, bool defer_add_users,
                           InstanceSet &targets);
      void seed_state(ContextID ctx, ApEvent term_event,
                             const RegionUsage &usage,
                             const FieldMask &user_mask,
                             const InstanceSet &targets,
                             SingleTask *context, unsigned init_index,
                             const std::vector<LogicalView*> &corresponding);
      void close_state(const TraversalInfo &info, RegionUsage &usage, 
                       SingleTask *context, InstanceSet &targets);
      void find_field_descriptors(ContextID ctx, ApEvent term_event,
                                  const RegionUsage &usage,
                                  const FieldMask &user_mask,
                                  FieldID fid, Operation *op, unsigned index,
                                  std::vector<FieldDataDescriptor> &field_data,
                                  std::set<ApEvent> &preconditions,
                                  VersionInfo &version_info,
                                  std::set<RtEvent> &applied_events);
      void fill_fields(ContextID ctx, const FieldMask &fill_mask,
                       const void *value, size_t value_size, 
                       SingleTask *context, VersionInfo &version_info,
                       std::set<RtEvent> &map_applied_events);
      ApEvent eager_fill_fields(ContextID ctx, Operation *op,
                              const unsigned index, SingleTask *context,
                              const FieldMask &fill_mask,
                              const void *value, size_t value_size,
                              VersionInfo &version_info, InstanceSet &instances,
                              ApEvent precondition,
                              std::set<RtEvent> &map_applied_events);
      InstanceRef attach_file(ContextID ctx, SingleTask *parent_ctx,
                           const FieldMask &attach_mask,
                           const RegionRequirement &req, 
                           InstanceManager *manager, VersionInfo &version_info);
      ApEvent detach_file(SingleTask *context, 
                          VersionInfo &version_info, const InstanceRef &ref);
    public:
      virtual InstanceView* find_context_view(PhysicalManager *manager,
                                              SingleTask *context);
      InstanceView* convert_reference_region(PhysicalManager *manager, 
                                             SingleTask *context);
      CompositeView* convert_composite_view_region(CompositeView *view) const;
      void convert_references_region(
                              const std::vector<PhysicalManager*> &managers,
                              std::vector<bool> &up_mask, SingleTask *context,
                              std::vector<InstanceView*> &results);
    public:
      const LogicalRegion handle;
      PartitionNode *const parent;
      IndexSpaceNode *const row_source;
    protected:
      std::map<ColorPoint,PartitionNode*> color_map;
      std::map<ColorPoint,PartitionNode*> valid_map;
    };

    /**
     * \class PartitionNode
     * Represent an instance of a partition in a region tree.
     */
    class PartitionNode : public RegionTreeNode {
    public:
      struct SemanticRequestArgs : public LgTaskArgs<SemanticRequestArgs> {
      public:
        static const LgTaskID TASK_ID = LG_PARTITION_SEMANTIC_INFO_REQ_TASK_ID;
      public:
        PartitionNode *proxy_this;
        SemanticTag tag;
        AddressSpaceID source;
      };
      class DestructionFunctor {
      public:
        DestructionFunctor(LogicalPartition h, Runtime *rt)
          : handle(h), runtime(rt) { }
      public:
        void apply(AddressSpaceID target);
      public:
        const LogicalPartition handle;
        Runtime *const runtime;
      };
    public:
      PartitionNode(LogicalPartition p, RegionNode *par, 
                    IndexPartNode *row_src, FieldSpaceNode *col_src,
                    RegionTreeForest *ctx);
      PartitionNode(const PartitionNode &rhs);
      ~PartitionNode(void);
    public:
      PartitionNode& operator=(const PartitionNode &rhs);
      void* operator new(size_t count);
      void operator delete(void *ptr);
    public:
      bool has_child(const ColorPoint &c);
      bool has_color(const ColorPoint &c);
      RegionNode* get_child(const ColorPoint &c);
      void add_child(RegionNode *child);
      void remove_child(const ColorPoint &c);
      void add_creation_source(AddressSpaceID source);
      void destroy_node(AddressSpaceID source);
    public:
      virtual unsigned get_depth(void) const;
      virtual const ColorPoint& get_color(void) const;
      virtual IndexTreeNode *get_row_source(void) const;
      virtual RegionTreeID get_tree_id(void) const;
      virtual RegionTreeNode* get_parent(void) const;
      virtual RegionTreeNode* get_tree_child(const ColorPoint &c);
    public:
      virtual ApEvent issue_copy(Operation *op,
                  const std::vector<Domain::CopySrcDstField> &src_fields,
                  const std::vector<Domain::CopySrcDstField> &dst_fields,
                  ApEvent precondition, RegionTreeNode *intersect = NULL,
                  ReductionOpID redop = 0, bool reduction_fold = true);
      virtual ApEvent issue_fill(Operation *op,
                  const std::vector<Domain::CopySrcDstField> &dst_fields,
                  const void *fill_value, size_t fill_size,
                  ApEvent precondition, RegionTreeNode *intersect = NULL);
    public:
      virtual bool are_children_disjoint(const ColorPoint &c1, 
                                         const ColorPoint &c2);
      virtual bool are_all_children_disjoint(void);
      virtual void instantiate_children(void);
      virtual bool is_region(void) const;
#ifdef DEBUG_LEGION
      virtual RegionNode* as_region_node(void) const;
      virtual PartitionNode* as_partition_node(void) const;
#endif
      virtual AddressSpaceID get_owner_space(void) const;
      static AddressSpaceID get_owner_space(LogicalPartition handle, 
                                            Runtime *runtime);
      virtual bool visit_node(PathTraverser *traverser);
      virtual bool visit_node(NodeTraverser *traverser);
      virtual const Domain& get_domain_blocking(void) const;
      virtual const Domain& get_domain(ApEvent &precondition) const;
      virtual const Domain& get_domain_no_wait(void) const;
      virtual bool is_complete(void);
      virtual bool intersects_with(RegionTreeNode *other);
      virtual bool dominates(RegionTreeNode *other);
      virtual size_t get_num_children(void) const;
      virtual void send_node(AddressSpaceID target);
    public:
      virtual InstanceView* find_context_view(PhysicalManager *manager,
                                              SingleTask *context);
      InstanceView* convert_reference_partition(PhysicalManager *manager,
                                                SingleTask *context);
      CompositeView* convert_composite_view_partition(CompositeView *v) const;
      void convert_references_partition(
                                  const std::vector<PhysicalManager*> &managers,
                                  std::vector<bool> &up_mask, 
                                  SingleTask *context,
                                  std::vector<InstanceView*> &results);
    public:
      void perform_disjoint_close(InterCloseOp *op, unsigned idx,
              SingleTask *context, const FieldMask &closing_mask, 
              VersionInfo &version_info);
    public:
      virtual void send_semantic_request(AddressSpaceID target, 
           SemanticTag tag, bool can_fail, bool wait_until, RtUserEvent ready);
      virtual void send_semantic_info(AddressSpaceID target, SemanticTag tag,
                             const void *buffer, size_t size, bool is_mutable);
      void process_semantic_request(SemanticTag tag, AddressSpaceID source,
                            bool can_fail, bool wait_until, RtUserEvent ready);
      static void handle_semantic_request(RegionTreeForest *forest,
                                   Deserializer &derez, AddressSpaceID source);
      static void handle_semantic_info(RegionTreeForest *forest,
                                   Deserializer &derez, AddressSpaceID source);
    public:
      // Logging calls
      virtual void print_logical_context(ContextID ctx, 
                                         TreeStateLogger *logger,
                                         const FieldMask &mask);
      virtual void print_physical_context(ContextID ctx, 
                                          TreeStateLogger *logger,
                                          const FieldMask &mask);
      void print_logical_state(LogicalState &state,
                               const FieldMask &capture_mask,
                         LegionMap<ColorPoint,FieldMask>::aligned &to_traverse,
                               TreeStateLogger *logger);
#ifdef DEBUG_LEGION
    public:
      // These methods are only ever called by a debugger
      virtual void dump_logical_context(ContextID ctx, 
                                        TreeStateLogger *logger,
                                        const FieldMask &mask);
      virtual void dump_physical_context(ContextID ctx, 
                                         TreeStateLogger *logger,
                                         const FieldMask &mask);
#endif
    public:
      const LogicalPartition handle;
      RegionNode *const parent;
      IndexPartNode *const row_source;
    protected:
      std::map<ColorPoint,RegionNode*> color_map;
      std::map<ColorPoint,RegionNode*> valid_map;
    }; 

    // some inline implementations
#ifndef DEBUG_LEGION
    //--------------------------------------------------------------------------
    inline IndexSpaceNode* IndexTreeNode::as_index_space_node(void)
    //--------------------------------------------------------------------------
    {
      return static_cast<IndexSpaceNode*>(this);
    }

    //--------------------------------------------------------------------------
    inline IndexPartNode* IndexTreeNode::as_index_part_node(void)
    //--------------------------------------------------------------------------
    {
      return static_cast<IndexPartNode*>(this);
    }

    //--------------------------------------------------------------------------
    inline RegionNode* RegionTreeNode::as_region_node(void) const
    //--------------------------------------------------------------------------
    {
      return static_cast<RegionNode*>(const_cast<RegionTreeNode*>(this));
    }

    //--------------------------------------------------------------------------
    inline PartitionNode* RegionTreeNode::as_partition_node(void) const
    //--------------------------------------------------------------------------
    {
      return static_cast<PartitionNode*>(const_cast<RegionTreeNode*>(this));
    }
#endif

  }; // namespace Internal
}; // namespace Legion

#endif // __LEGION_REGION_TREE_H__

// EOF
<|MERGE_RESOLUTION|>--- conflicted
+++ resolved
@@ -335,7 +335,6 @@
                    std::vector<RestrictInfo> &restrict_infos,
                    std::deque<InstanceSet> &targets,
                    std::set<RtEvent> &map_applied_events);
-<<<<<<< HEAD
       void physical_perform_close(const RegionRequirement &req,
                                   VersionInfo &version_info,
                                   Operation *op, unsigned index,
@@ -343,20 +342,10 @@
                                   RegionTreeNode *close_node,
                                   const FieldMask &closing_mask,
                                   std::set<RtEvent> &map_applied,
+                                  const RestrictInfo &restrict_info,
                                   const InstanceSet &targets,
                                   // projection_epochs can be NULL
         const LegionMap<ProjectionEpochID,FieldMask>::aligned *projection_epochs
-=======
-      ApEvent physical_perform_close(RegionTreeContext ctx,
-                                     const RegionRequirement &req,
-                                     VersionInfo &version_info,
-                                     Operation *op, unsigned index,
-                                     int composite_index,
-                    const LegionMap<ColorPoint,FieldMask>::aligned &to_close,
-                    const std::set<ColorPoint> &next_children,
-                    ApEvent term_event, std::set<RtEvent> &map_applied,
-                    const RestrictInfo &restrict_info,const InstanceSet &targets
->>>>>>> f8cc96ef
 #ifdef DEBUG_LEGION
                                   , const char *log_name
                                   , UniqueID uid
