/* Copyright 2022 Stanford University, NVIDIA Corporation
 *
 * Licensed under the Apache License, Version 2.0 (the "License");
 * you may not use this file except in compliance with the License.
 * You may obtain a copy of the License at
 *
 *     http://www.apache.org/licenses/LICENSE-2.0
 *
 * Unless required by applicable law or agreed to in writing, software
 * distributed under the License is distributed on an "AS IS" BASIS,
 * WITHOUT WARRANTIES OR CONDITIONS OF ANY KIND, either express or implied.
 * See the License for the specific language governing permissions and
 * limitations under the License.
 */

#ifndef __LEGION_CONTEXT_H__
#define __LEGION_CONTEXT_H__

#include "legion.h"
#include "legion/legion_tasks.h"
#include "legion/legion_mapping.h"
#include "legion/legion_instances.h"
#include "legion/legion_allocation.h"

namespace Legion {
  namespace Internal {
   
    /**
     * \class TaskContext
     * The base class for all task contexts which 
     * provide all the methods for handling the 
     * execution of a task at runtime.
     */
    class TaskContext : public ResourceTracker, public Collectable {
    public:
      class AutoRuntimeCall {
      public:
        AutoRuntimeCall(TaskContext *c) : ctx(c) { ctx->begin_runtime_call(); }
        ~AutoRuntimeCall(void) { ctx->end_runtime_call(); }
      public:
        TaskContext *const ctx;
      };
      // This is a no-op task for yield operations
      struct YieldArgs : public LgTaskArgs<YieldArgs> {
      public:
        static const LgTaskID TASK_ID = LG_YIELD_TASK_ID;
      public:
        YieldArgs(UniqueID uid) : LgTaskArgs<YieldArgs>(uid) { }
      };
    public:
      TaskContext(Runtime *runtime, SingleTask *owner, int depth,
                  const std::vector<RegionRequirement> &reqs,
                  const std::vector<OutputRequirement> &output_reqs,
                  bool inline_task, bool implicit_ctx = false);
      TaskContext(const TaskContext &rhs);
      virtual ~TaskContext(void);
    public:
      TaskContext& operator=(const TaskContext &rhs);
    public:
      // This is used enough that we want it inlined
      inline Processor get_executing_processor(void) const
        { return executing_processor; }
      inline void set_executing_processor(Processor p)
        { executing_processor = p; }
      inline size_t get_tunable_index(void)
        { return total_tunable_count++; }
      inline UniqueID get_unique_id(void) const 
        { return get_context_uid(); }
      inline const char* get_task_name(void)
        { return get_task()->get_task_name(); }
      inline const std::vector<PhysicalRegion>& get_physical_regions(void) const
        { return physical_regions; }
      inline SingleTask* get_owner_task(void) const { return owner_task; }
      inline bool is_priority_mutable(void) const { return mutable_priority; }
      inline int get_depth(void) const { return depth; }
    public:
      // Interface for task contexts
      virtual RegionTreeContext get_context(void) const = 0;
      virtual ContextID get_context_id(void) const = 0;
      virtual UniqueID get_context_uid(void) const;
      virtual Task* get_task(void); 
      virtual InnerContext* find_parent_context(void);
      virtual void pack_remote_context(Serializer &rez, 
                                       AddressSpaceID target,
                                       bool replicate = false) = 0;
      virtual void compute_task_tree_coordinates(
                TaskTreeCoordinates &coords) const = 0;
      virtual bool attempt_children_complete(void) = 0;
      virtual bool attempt_children_commit(void) = 0;
      virtual VariantImpl* select_inline_variant(TaskOp *child,
                const std::vector<PhysicalRegion> &parent_regions,
                std::deque<InstanceSet> &physical_instances);
      virtual bool is_leaf_context(void) const;
      virtual bool is_inner_context(void) const;
#ifdef LEGION_USE_LIBDL
      virtual void perform_global_registration_callbacks(
                     Realm::DSOReferenceImplementation *dso, const void *buffer,
                     size_t buffer_size, bool withargs, size_t dedup_tag,
                     RtEvent local_done, RtEvent global_done, 
                     std::set<RtEvent> &preconditions);
#endif
      virtual void print_once(FILE *f, const char *message) const;
      virtual void log_once(Realm::LoggerMessage &message) const;
      virtual Future from_value(const void *value, size_t value_size,
                                bool owned, Provenance *provenance);
      virtual Future from_value(const void *value, size_t size, bool owned,
          const Realm::ExternalInstanceResource &resource,
          void (*freefunc)(const Realm::ExternalInstanceResource&),
          Provenance *provenance);
      virtual Future consensus_match(const void *input, void *output,
          size_t num_elements, size_t element_size, Provenance *provenance);
    public:
      virtual VariantID register_variant(const TaskVariantRegistrar &registrar,
                          const void *user_data, size_t user_data_size,
                          const CodeDescriptor &desc, size_t ret_size,
                          bool has_ret_size, VariantID vid, bool check_task_id);
      virtual TraceID generate_dynamic_trace_id(void);
      virtual MapperID generate_dynamic_mapper_id(void);
      virtual ProjectionID generate_dynamic_projection_id(void);
      virtual ShardingID generate_dynamic_sharding_id(void);
      virtual TaskID generate_dynamic_task_id(void);
      virtual ReductionOpID generate_dynamic_reduction_id(void);
      virtual CustomSerdezID generate_dynamic_serdez_id(void);
      virtual bool perform_semantic_attach(const char *func, unsigned kind,
          const void *arg, size_t arglen, SemanticTag tag, const void *buffer,
          size_t size, bool is_mutable, bool &global, 
          const void *arg2 = NULL, size_t arg2len = 0);
      virtual void post_semantic_attach(void);
    public:
      // Interface to operations performed by a context
      virtual IndexSpace create_index_space(const Domain &bounds,
                                            TypeTag type_tag,
                                            Provenance *provenance);
      virtual IndexSpace create_index_space(const Future &future,
                                            TypeTag type_tag,
                                            Provenance *provenance) = 0;
      virtual IndexSpace create_index_space(
                           const std::vector<DomainPoint> &points,
                           Provenance *provenance);
      virtual IndexSpace create_index_space(
                           const std::vector<Domain> &rects,
                           Provenance *provenance);
      // This variant creates an uninitialized index space
      // that later is set by a task
      virtual IndexSpace create_unbound_index_space(TypeTag type_tag,
                                              Provenance *provenance);
    protected:
      IndexSpace create_index_space_internal(const Domain *bounds,
                                             TypeTag type_tag,
                                             Provenance *provenance);
    public:
      virtual IndexSpace union_index_spaces(
                           const std::vector<IndexSpace> &spaces,
                           Provenance *provenance);
      virtual IndexSpace intersect_index_spaces(
                           const std::vector<IndexSpace> &spaces,
                           Provenance *provenance);
      virtual IndexSpace subtract_index_spaces(
                           IndexSpace left, IndexSpace right,
                           Provenance *provenance);
      virtual void create_shared_ownership(IndexSpace handle);
      virtual void destroy_index_space(IndexSpace handle,
                                       const bool unordered,
                                       const bool recurse,
                                       Provenance *provenance) = 0;
      virtual void create_shared_ownership(IndexPartition handle);
      virtual void destroy_index_partition(IndexPartition handle,
                                           const bool unordered,
                                           const bool recurse,
                                           Provenance *provenance) = 0;
      virtual IndexPartition create_equal_partition(
                                            IndexSpace parent,
                                            IndexSpace color_space,
                                            size_t granularity,
                                            Color color,
                                            Provenance *provenance) = 0;
      virtual IndexPartition create_partition_by_weights(IndexSpace parent,
                                            const FutureMap &weights,
                                            IndexSpace color_space,
                                            size_t granularity, 
                                            Color color,
                                            Provenance *provenance) = 0;
      virtual IndexPartition create_partition_by_union(
                                            IndexSpace parent,
                                            IndexPartition handle1,
                                            IndexPartition handle2,
                                            IndexSpace color_space,
                                            PartitionKind kind,
                                            Color color,
                                            Provenance *provenance) = 0;
      virtual IndexPartition create_partition_by_intersection(
                                            IndexSpace parent,
                                            IndexPartition handle1,
                                            IndexPartition handle2,
                                            IndexSpace color_space,
                                            PartitionKind kind,
                                            Color color,
                                            Provenance *provenance) = 0;
      virtual IndexPartition create_partition_by_intersection(
                                            IndexSpace parent,
                                            IndexPartition partition,
                                            PartitionKind kind,
                                            Color color, 
                                            bool dominates,
                                            Provenance *provenance) = 0;
      virtual IndexPartition create_partition_by_difference(
                                            IndexSpace parent,
                                            IndexPartition handle1,
                                            IndexPartition handle2,
                                            IndexSpace color_space,
                                            PartitionKind kind,
                                            Color color,
                                            Provenance *provenance) = 0;
      virtual Color create_cross_product_partitions(
                                            IndexPartition handle1,
                                            IndexPartition handle2,
                              std::map<IndexSpace,IndexPartition> &handles,
                                            PartitionKind kind,
                                            Color color,
                                            Provenance *provenance) = 0;
      virtual void create_association(      LogicalRegion domain,
                                            LogicalRegion domain_parent,
                                            FieldID domain_fid,
                                            IndexSpace range,
                                            MapperID id, MappingTagID tag,
                                            const UntypedBuffer &marg,
                                            Provenance *prov) = 0;
      virtual IndexPartition create_restricted_partition(
                                            IndexSpace parent,
                                            IndexSpace color_space,
                                            const void *transform,
                                            size_t transform_size,
                                            const void *extent,
                                            size_t extent_size,
                                            PartitionKind part_kind,
                                            Color color,
                                            Provenance *provenance) = 0;
      virtual IndexPartition create_partition_by_domain(
                                            IndexSpace parent,
                                  const std::map<DomainPoint,Domain> &domains,
                                            IndexSpace color_space,
                                            bool perform_intersections,
                                            PartitionKind part_kind,
                                            Color color,
                                            Provenance *provenance) = 0;
      virtual IndexPartition create_partition_by_domain(
                                            IndexSpace parent,
                                            const FutureMap &domains,
                                            IndexSpace color_space,
                                            bool perform_intersections,
                                            PartitionKind part_kind,
                                            Color color, 
                                            Provenance *provenance,
                                            bool skip_check = false) = 0;
      virtual IndexPartition create_partition_by_field(
                                            LogicalRegion handle,
                                            LogicalRegion parent_priv,
                                            FieldID fid,
                                            IndexSpace color_space,
                                            Color color,
                                            MapperID id, MappingTagID tag,
                                            PartitionKind part_kind,
                                            const UntypedBuffer &marg,
                                            Provenance *prov) = 0;
      virtual IndexPartition create_partition_by_image(
                                            IndexSpace handle,
                                            LogicalPartition projection,
                                            LogicalRegion parent,
                                            FieldID fid,
                                            IndexSpace color_space,
                                            PartitionKind part_kind,
                                            Color color,
                                            MapperID id, MappingTagID tag,
                                            const UntypedBuffer &marg,
                                            Provenance *prov) = 0;
      virtual IndexPartition create_partition_by_image_range(
                                            IndexSpace handle,
                                            LogicalPartition projection,
                                            LogicalRegion parent,
                                            FieldID fid,
                                            IndexSpace color_space,
                                            PartitionKind part_kind,
                                            Color color,
                                            MapperID id, MappingTagID tag,
                                            const UntypedBuffer &marg,
                                            Provenance *prov) = 0;
      virtual IndexPartition create_partition_by_preimage(
                                            IndexPartition projection,
                                            LogicalRegion handle,
                                            LogicalRegion parent,
                                            FieldID fid,
                                            IndexSpace color_space,
                                            PartitionKind part_kind,
                                            Color color,
                                            MapperID id, MappingTagID tag,
                                            const UntypedBuffer &marg,
                                            Provenance *prov) = 0;
      virtual IndexPartition create_partition_by_preimage_range(
                                            IndexPartition projection,
                                            LogicalRegion handle,
                                            LogicalRegion parent,
                                            FieldID fid,
                                            IndexSpace color_space,
                                            PartitionKind part_kind,
                                            Color color,
                                            MapperID id, MappingTagID tag,
                                            const UntypedBuffer &marg,
                                            Provenance *prov) = 0;
      virtual IndexPartition create_pending_partition(
                                            IndexSpace parent,
                                            IndexSpace color_space,
                                            PartitionKind part_kind,
                                            Color color,
                                            Provenance *prov,
                                            bool trust = false) = 0;
      virtual IndexSpace create_index_space_union(
                                            IndexPartition parent,
                                            const void *realm_color,
                                            size_t color_size,
                                            TypeTag type_tag,
                                const std::vector<IndexSpace> &handles,
                                            Provenance *provenance) = 0;
      virtual IndexSpace create_index_space_union(
                                            IndexPartition parent,
                                            const void *realm_color,
                                            size_t color_size,
                                            TypeTag type_tag,
                                            IndexPartition handle,
                                            Provenance *provenance) = 0;
      virtual IndexSpace create_index_space_intersection(
                                            IndexPartition parent,
                                            const void *realm_color,
                                            size_t color_size,
                                            TypeTag type_tag,
                                const std::vector<IndexSpace> &handles,
                                            Provenance *provenance) = 0;
      virtual IndexSpace create_index_space_intersection(
                                            IndexPartition parent,
                                            const void *realm_color,
                                            size_t color_size,
                                            TypeTag type_tag,
                                            IndexPartition handle,
                                            Provenance *provenance) = 0;
      virtual IndexSpace create_index_space_difference(
                                            IndexPartition parent,
                                            const void *realm_color,
                                            size_t color_size,
                                            TypeTag type_tag,
                                            IndexSpace initial,
                                const std::vector<IndexSpace> &handles,
                                            Provenance *provenance) = 0;
      virtual FieldSpace create_field_space(Provenance *provenance);
      virtual FieldSpace create_field_space(const std::vector<size_t> &sizes,
                                        std::vector<FieldID> &resulting_fields,
                                        CustomSerdezID serdez_id,
                                        Provenance *provenance);
      virtual FieldSpace create_field_space(const std::vector<Future> &sizes,
                                        std::vector<FieldID> &resulting_fields,
                                        CustomSerdezID serdez_id,
                                        Provenance *provenance) = 0;
      virtual void create_shared_ownership(FieldSpace handle);
      virtual void destroy_field_space(FieldSpace handle,
                                       const bool unordered,
                                       Provenance *provenance) = 0;
      virtual FieldID allocate_field(FieldSpace space, size_t field_size,
                                     FieldID fid, bool local,
                                     CustomSerdezID serdez_id,
                                     Provenance *provenance);
      virtual FieldID allocate_field(FieldSpace space, const Future &field_size,
                                     FieldID fid, bool local,
                                     CustomSerdezID serdez_id,
                                     Provenance *provenance) = 0;
      virtual void allocate_local_field(
                                     FieldSpace space, size_t field_size,
                                     FieldID fid, CustomSerdezID serdez_id,
                                     std::set<RtEvent> &done_events,
                                     Provenance *provenance) = 0;
      virtual void free_field(FieldAllocatorImpl *allocator, FieldSpace space, 
                              FieldID fid, const bool unordered,
                              Provenance *provenance) = 0;
      virtual void allocate_fields(FieldSpace space,
                                   const std::vector<size_t> &sizes,
                                   std::vector<FieldID> &resuling_fields,
                                   bool local, CustomSerdezID serdez_id,
                                   Provenance *provenance);
      virtual void allocate_fields(FieldSpace space,
                                   const std::vector<Future> &sizes,
                                   std::vector<FieldID> &resuling_fields,
                                   bool local, CustomSerdezID serdez_id,
                                   Provenance *provenance) = 0;
      virtual void allocate_local_fields(FieldSpace space,
                                   const std::vector<size_t> &sizes,
                                   const std::vector<FieldID> &resuling_fields,
                                   CustomSerdezID serdez_id,
                                   std::set<RtEvent> &done_events,
                                   Provenance *provenance) = 0;
      virtual void free_fields(FieldAllocatorImpl *allocator, FieldSpace space, 
                               const std::set<FieldID> &to_free,
                               const bool unordered,
                               Provenance *provenance) = 0; 
      virtual LogicalRegion create_logical_region(
                                          IndexSpace index_space,
                                          FieldSpace field_space,
                                          const bool task_local,
                                          Provenance *provenance,
                                          const bool output_region = false) = 0;
      virtual void create_shared_ownership(LogicalRegion handle);
      virtual void destroy_logical_region(LogicalRegion handle,
                                          const bool unordered,
                                          Provenance *provenance) = 0;
      virtual void advise_analysis_subtree(LogicalRegion parent,
                                      const std::set<LogicalRegion> &regions,
                                      const std::set<LogicalPartition> &parts,
                                      const std::set<FieldID> &fields) = 0;
      virtual FieldAllocatorImpl* create_field_allocator(FieldSpace handle,
                                                         bool unordered);
      virtual void destroy_field_allocator(FieldSpaceNode *node, 
                                           bool from_application = true);
      virtual void get_local_field_set(const FieldSpace handle,
                                       const std::set<unsigned> &indexes,
                                       std::set<FieldID> &to_set) const = 0;
      virtual void get_local_field_set(const FieldSpace handle,
                                       const std::set<unsigned> &indexes,
                                       std::vector<FieldID> &to_set) const = 0;
    public:
      virtual void add_physical_region(const RegionRequirement &req, 
          bool mapped, MapperID mid, MappingTagID tag, ApUserEvent &unmap_event,
          bool virtual_mapped, const InstanceSet &physical_instances) = 0;
      virtual Future execute_task(const TaskLauncher &launcher,
                                  std::vector<OutputRequirement> *outputs) = 0;
      virtual FutureMap execute_index_space(const IndexTaskLauncher &launcher,
                                   std::vector<OutputRequirement> *outputs) = 0;
      virtual Future execute_index_space(const IndexTaskLauncher &launcher,
                                   ReductionOpID redop, bool deterministic,
                                   std::vector<OutputRequirement> *outputs) = 0;
      virtual Future reduce_future_map(const FutureMap &future_map,
                                   ReductionOpID redop, bool deterministic,
                                   MapperID map_id, MappingTagID tag,
                                   Provenance *provenance) = 0;
      virtual FutureMap construct_future_map(IndexSpace domain,
                               const std::map<DomainPoint,UntypedBuffer> &data,
                                             Provenance *provenance,
                                             bool collective = false,
                                             ShardingID sid = 0,
                                             bool implicit = false) = 0;
      virtual FutureMap construct_future_map(const Domain &domain,
                                const std::map<DomainPoint,UntypedBuffer> &data,
                                             bool collective = false,
                                             ShardingID sid = 0,
                                             bool implicit = false) = 0;
      virtual FutureMap construct_future_map(IndexSpace domain,
                               const std::map<DomainPoint,Future> &futures,
                                             Provenance *provenance,
                                             bool internal = false,
                                             bool collective = false,
                                             ShardingID sid = 0,
                                             bool implicit = false) = 0;
      virtual FutureMap construct_future_map(const Domain &domain,
                    const std::map<DomainPoint,Future> &futures,
                                             bool internal = false,
                                             bool collective = false,
                                             ShardingID sid = 0,
                                             bool implicit = false) = 0;
      virtual FutureMap transform_future_map(const FutureMap &fm,
                                             IndexSpace new_domain, 
                      TransformFutureMapImpl::PointTransformFnptr fnptr,
                                             Provenance *provenance) = 0;
      virtual FutureMap transform_future_map(const FutureMap &fm,
                                             IndexSpace new_domain,
                                             PointTransformFunctor *functor,
                                             bool own_functor,
                                             Provenance *provenance) = 0;
      virtual PhysicalRegion map_region(const InlineLauncher &launcher) = 0;
      virtual ApEvent remap_region(const PhysicalRegion &region,
                                   Provenance *provenance) = 0;
      virtual void unmap_region(PhysicalRegion region) = 0;
      virtual void unmap_all_regions(bool external) = 0;
      virtual void fill_fields(const FillLauncher &launcher) = 0;
      virtual void fill_fields(const IndexFillLauncher &launcher) = 0;
      virtual void issue_copy(const CopyLauncher &launcher) = 0;
      virtual void issue_copy(const IndexCopyLauncher &launcher) = 0;
      virtual void issue_acquire(const AcquireLauncher &launcher) = 0;
      virtual void issue_release(const ReleaseLauncher &launcher) = 0;
      virtual PhysicalRegion attach_resource(
                                  const AttachLauncher &launcher) = 0;
      virtual ExternalResources attach_resources(
                                  const IndexAttachLauncher &launcher) = 0;
      virtual Future detach_resource(PhysicalRegion region, 
                                     const bool flush,const bool unordered,
                                     Provenance *provenance = NULL) = 0;
      virtual Future detach_resources(ExternalResources resources,
                                    const bool flush, const bool unordered,
                                    Provenance *provenance) = 0;
      virtual void progress_unordered_operations(void) = 0;
      virtual FutureMap execute_must_epoch(
                                 const MustEpochLauncher &launcher) = 0;
      virtual Future issue_timing_measurement(
                                    const TimingLauncher &launcher) = 0;
      virtual Future select_tunable_value(const TunableLauncher &launcher) = 0;
      virtual Future issue_mapping_fence(Provenance *provenance) = 0;
      virtual Future issue_execution_fence(Provenance *provenance) = 0;
      virtual void complete_frame(Provenance *provenance) = 0;
      virtual Predicate create_predicate(const Future &f,
                                         Provenance *provenance) = 0;
      virtual Predicate predicate_not(const Predicate &p,
                                      Provenance *provenance) = 0;
      virtual Predicate create_predicate(const PredicateLauncher &launcher) = 0;
      virtual Future get_predicate_future(const Predicate &p,
                                          Provenance *provenance) = 0;
    public:
      // The following set of operations correspond directly
      // to the complete_mapping, complete_operation, and
      // commit_operations performed by an operation.  Every
      // one of those calls invokes the corresponding one of
      // these calls to notify the parent context.
      virtual size_t register_new_child_operation(Operation *op,
               const std::vector<StaticDependence> *dependences) = 0;
      virtual void register_new_internal_operation(InternalOp *op) = 0;
      virtual size_t register_new_close_operation(CloseOp *op) = 0;
      virtual size_t register_new_summary_operation(TraceSummaryOp *op) = 0;
      virtual bool add_to_dependence_queue(Operation *op, 
                                           bool unordered = false,
                                           bool outermost = true) = 0;
      virtual void register_executing_child(Operation *op) = 0;
      virtual void register_child_executed(Operation *op) = 0;
      virtual void register_child_complete(Operation *op) = 0;
      virtual void register_child_commit(Operation *op) = 0; 
      virtual ApEvent register_implicit_dependences(Operation *op) = 0;
    public:
      virtual RtEvent get_current_mapping_fence_event(void) = 0;
      virtual ApEvent get_current_execution_fence_event(void) = 0;
      // Break this into two pieces since we know that there are some
      // kinds of operations (like deletions) that want to act like 
      // one-sided fences (e.g. waiting on everything before) but not
      // preventing re-ordering for things afterwards
      virtual void perform_fence_analysis(Operation *op, 
          std::set<ApEvent> &preconditions, bool mapping, bool execution) = 0;
      virtual void update_current_fence(FenceOp *op, 
                                        bool mapping, bool execution) = 0;
      virtual void update_current_implicit(Operation *op) = 0;
    public:
      virtual void begin_trace(TraceID tid, bool logical_only,
        bool static_trace, const std::set<RegionTreeID> *managed, bool dep,
        Provenance *provenance) = 0;
      virtual void end_trace(TraceID tid, bool deprecated,
                             Provenance *provenance) = 0;
      virtual void record_previous_trace(LegionTrace *trace) = 0;
      virtual void invalidate_trace_cache(LegionTrace *trace,
                                          Operation *invalidator) = 0;
      virtual void record_blocking_call(void) = 0;
    public:
      virtual void issue_frame(FrameOp *frame, ApEvent frame_termination) = 0;
      virtual void perform_frame_issue(FrameOp *frame, 
                                       ApEvent frame_termination) = 0;
      virtual void finish_frame(ApEvent frame_termination) = 0;
    public:
      virtual void increment_outstanding(void) = 0;
      virtual void decrement_outstanding(void) = 0;
      virtual void increment_pending(void) = 0;
      virtual void decrement_pending(TaskOp *child) = 0;
      virtual void decrement_pending(bool need_deferral) = 0;
      virtual void increment_frame(void) = 0;
      virtual void decrement_frame(void) = 0;
    public:
#ifdef DEBUG_LEGION_COLLECTIVES
      virtual MergeCloseOp* get_merge_close_op(const LogicalUser &user,
                                               RegionTreeNode *node) = 0;
      virtual RefinementOp* get_refinement_op(const LogicalUser &user,
                                              RegionTreeNode *node) = 0;
#else
      virtual MergeCloseOp* get_merge_close_op(void) = 0;
      virtual RefinementOp* get_refinement_op(void) = 0;
#endif
    public:
      // Override by RemoteTask and TopLevelTask
      virtual InnerContext* find_top_context(InnerContext *previous = NULL) = 0;
    public:
      virtual void initialize_region_tree_contexts(
          const std::vector<RegionRequirement> &clone_requirements,
          const LegionVector<VersionInfo> &version_infos,
          const std::vector<EquivalenceSet*> &equivalence_sets,
          const std::vector<ApUserEvent> &unmap_events,
          std::set<RtEvent> &applied_events,
          std::set<RtEvent> &execution_events) = 0;
      virtual void invalidate_region_tree_contexts(const bool is_top_level_task,
                                      std::set<RtEvent> &applied) = 0;
      virtual void receive_created_region_contexts(RegionTreeContext ctx,
                      const std::vector<RegionNode*> &created_state,
                      std::set<RtEvent> &applied_events, size_t num_shards) = 0;
      // This is called once all the effects from 
      // invalidate_region_tree_contexts have been applied 
      virtual void free_region_tree_context(void) = 0;
    public:
      virtual const std::vector<PhysicalRegion>& begin_task(
                                                   Legion::Runtime *&runtime);
      virtual PhysicalInstance create_task_local_instance(Memory memory,
                                        Realm::InstanceLayoutGeneric *layout);
      virtual void destroy_task_local_instance(PhysicalInstance instance);
      virtual void end_task(const void *res, size_t res_size, bool owned,
                      PhysicalInstance inst, FutureFunctor *callback_functor,
                      const Realm::ExternalInstanceResource *resource,
                      void (*freefunc)(const Realm::ExternalInstanceResource&),
                      const void *metadataptr, size_t metadatasize);
      virtual void post_end_task(FutureInstance *instance,
                                 void *metadata, size_t metasize,
                                 FutureFunctor *callback_functor,
                                 bool own_callback_functor) = 0;
      bool is_task_local_instance(PhysicalInstance instance);
      uintptr_t escape_task_local_instance(PhysicalInstance instance);
      FutureInstance* copy_to_future_inst(const void *value, size_t size,
                                          RtEvent &done);
      FutureInstance* copy_to_future_inst(Memory memory, FutureInstance *src);
      void begin_misspeculation(void);
      void end_misspeculation(FutureInstance *instance,
                              const void *metadata, size_t metasize);
    public:
      virtual Lock create_lock(void);
      virtual void destroy_lock(Lock l) = 0;
      virtual Grant acquire_grant(const std::vector<LockRequest> &requests) = 0;
      virtual void release_grant(Grant grant) = 0;
    public:
      virtual PhaseBarrier create_phase_barrier(unsigned arrivals);
      virtual void destroy_phase_barrier(PhaseBarrier pb) = 0;
      virtual PhaseBarrier advance_phase_barrier(PhaseBarrier pb) = 0;
    public:
      virtual DynamicCollective create_dynamic_collective(
                                                  unsigned arrivals,
                                                  ReductionOpID redop,
                                                  const void *init_value,
                                                  size_t init_size) = 0;
      virtual void destroy_dynamic_collective(DynamicCollective dc) = 0;
      virtual void arrive_dynamic_collective(DynamicCollective dc,
                        const void *buffer, size_t size, unsigned count) = 0;
      virtual void defer_dynamic_collective_arrival(DynamicCollective dc,
                                                    const Future &future,
                                                    unsigned count) = 0;
      virtual Future get_dynamic_collective_result(DynamicCollective dc,
                                                   Provenance *provenance) = 0;
      virtual DynamicCollective advance_dynamic_collective(
                                                   DynamicCollective dc) = 0;
    public:
      virtual TaskPriority get_current_priority(void) const = 0;
      virtual void set_current_priority(TaskPriority priority) = 0;
    public:
      PhysicalRegion get_physical_region(unsigned idx);
      void get_physical_references(unsigned idx, InstanceSet &refs);
    public:
      OutputRegion get_output_region(unsigned idx) const;
      const std::vector<OutputRegion> get_output_regions(void) const
        { return output_regions; }
    public:
      void add_created_region(LogicalRegion handle, const bool task_local,
                              const bool output_region = false);
      // for logging created region requirements
      void log_created_requirements(void);
    public:
      void register_region_creation(LogicalRegion handle, const bool task_local,
                                    const bool output_region);
    public:
      void register_field_creation(FieldSpace space, FieldID fid, bool local);
      void register_all_field_creations(FieldSpace space, bool local,
                                        const std::vector<FieldID> &fields);
    public:
      void register_field_space_creation(FieldSpace space);
    public:
      bool has_created_index_space(IndexSpace space) const;
      void register_index_space_creation(IndexSpace space);
    public:
      void register_index_partition_creation(IndexPartition handle);
    public:
      virtual void report_leaks_and_duplicates(std::set<RtEvent> &preconds);
    public:
      void analyze_destroy_fields(FieldSpace handle,
                                  const std::set<FieldID> &to_delete,
                                  std::vector<RegionRequirement> &delete_reqs,
                                  std::vector<unsigned> &parent_req_indexes,
                                  std::vector<FieldID> &global_to_free,
                                  std::vector<FieldID> &local_to_free,
                                  std::vector<FieldID> &local_field_indexes,
                                  std::vector<unsigned> &deletion_req_indexes);
      void analyze_destroy_logical_region(LogicalRegion handle,
                                  std::vector<RegionRequirement> &delete_reqs,
                                  std::vector<unsigned> &parent_req_indexes,
                                  std::vector<bool> &returnable_privileges);
      virtual void analyze_free_local_fields(FieldSpace handle,
                                  const std::vector<FieldID> &local_to_free,
                                  std::vector<unsigned> &local_field_indexes);
      void remove_deleted_requirements(const std::vector<unsigned> &indexes,
                                  std::vector<LogicalRegion> &to_delete);
      void remove_deleted_fields(const std::set<FieldID> &to_free,
                                 const std::vector<unsigned> &indexes);
      virtual void remove_deleted_local_fields(FieldSpace space,
                                 const std::vector<FieldID> &to_remove); 
    public:
      virtual void raise_poison_exception(void);
      virtual void raise_region_exception(PhysicalRegion region, bool nuclear);
    public:
      bool safe_cast(RegionTreeForest *forest, IndexSpace handle, 
                     const void *realm_point, TypeTag type_tag);
      bool is_region_mapped(unsigned idx);
      void clone_requirement(unsigned idx, RegionRequirement &target);
      int find_parent_region_req(const RegionRequirement &req, 
                                 bool check_privilege = true);
      LegionErrorType check_privilege(const IndexSpaceRequirement &req) const;
      LegionErrorType check_privilege(const RegionRequirement &req, 
                                      FieldID &bad_field, int &bad_index, 
                                      bool skip_privileges = false) const; 
      LogicalRegion find_logical_region(unsigned index);
    protected:
      LegionErrorType check_privilege_internal(const RegionRequirement &req,
                                      const RegionRequirement &parent_req,
                                      std::set<FieldID>& privilege_fields,
                                      FieldID &bad_field, int local, int &bad,
                                      bool skip_privileges) const;
      bool check_region_dependence(RegionTreeID tid, IndexSpace space,
                                  const RegionRequirement &our_req,
                                  const RegionUsage &our_usage,
                                  const RegionRequirement &req,
                                  bool check_privileges = true) const;
    public:
      void add_output_region(const OutputRequirement &req,
                             InstanceSet instances,
                             bool global_indexing, bool valid);
      void finalize_output_regions(void);
      void initialize_overhead_tracker(void);
      inline void begin_runtime_call(void);
      inline void end_runtime_call(void);
      inline void begin_task_wait(bool from_runtime);
      inline void end_task_wait(void); 
      void remap_unmapped_regions(LegionTrace *current_trace,
                           const std::vector<PhysicalRegion> &unmapped_regions,
                           Provenance *provenance);
    public:
      void* get_local_task_variable(LocalVariableID id);
      void set_local_task_variable(LocalVariableID id, const void *value,
                                   void (*destructor)(void*));
    public:
      void yield(void);
      void release_task_local_instances(void);
    protected:
      Future predicate_task_false(const TaskLauncher &launcher,
                                  Provenance *provenance);
      FutureMap predicate_index_task_false(size_t context_index,
                                           const IndexTaskLauncher &launcher,
                                           Provenance *provenance);
      Future predicate_index_task_reduce_false(const IndexTaskLauncher &launch,
                                               Provenance *provenance);
    public:
      // Find an index space name for a concrete launch domain
      IndexSpace find_index_launch_space(const Domain &domain,
                                         Provenance *provenance);
    public:
      Runtime *const runtime;
      SingleTask *const owner_task;
      const std::vector<RegionRequirement> &regions;
      const std::vector<OutputRequirement> &output_reqs;
    protected:
      // For profiling information
      friend class SingleTask;
    protected:
      mutable LocalLock                         privilege_lock;
      int                                       depth;
      unsigned                                  next_created_index;
      RtEvent                                   last_registration; 
      // Application tasks can manipulate these next two data
      // structure by creating regions and fields, make sure you are
      // holding the operation lock when you are accessing them
      // We use a region requirement with an empty privilege_fields
      // set to indicate regions on which we have privileges for 
      // all fields because this is a created region instead of
      // a created field.
      std::map<unsigned,RegionRequirement>      created_requirements;
      std::map<unsigned,bool>                   returnable_privileges;
      // Number of outstanding deletions using this created requirement
      // The last one to send the count to zero actually gets to delete
      // the requirement and the logical region
      std::map<unsigned,unsigned>               deletion_counts;
    protected:
      // This data structure doesn't need a lock becaue
      // it is only mutated by the application task 
      std::vector<PhysicalRegion>               physical_regions; 
    protected:
      std::vector<OutputRegion>                 output_regions;
    protected:
      Processor                             executing_processor;
      size_t                                total_tunable_count;
    protected:
      Mapping::ProfilingMeasurements::RuntimeOverhead *overhead_tracker;
      long long                                previous_profiling_time; 
    protected:
      std::map<LocalVariableID,
               std::pair<void*,void (*)(void*)> > task_local_variables;
    protected:
      // Cache for accelerating safe casts
      std::map<IndexSpace,IndexSpaceNode*> safe_cast_spaces;
    protected:
      // Field allocation data
      std::map<FieldSpace,FieldAllocatorImpl*> field_allocators;
    protected:
      // Our cached set of index spaces for immediate domains
      std::map<Domain,IndexSpace> index_launch_spaces;
    protected:
#ifdef LEGION_MALLOC_INSTANCES
      std::vector<std::pair<PhysicalInstance,uintptr_t> > task_local_instances;
#else
      std::set<PhysicalInstance> task_local_instances;
#endif
    protected:
      bool task_executed;
      bool has_inline_accessor;
      bool mutable_priority;
    protected: 
      bool children_complete_invoked;
      bool children_commit_invoked;
    public:
      const bool inline_task;
      const bool implicit_task; 
#ifdef LEGION_SPY
    protected:
      UniqueID current_fence_uid;
#endif
    }; 

    class InnerContext : public TaskContext, public Murmur3Hasher::HashVerifier,
                         public LegionHeapify<InnerContext> {
    public:
      // Prepipeline stages need to hold a reference since the
      // logical analysis could clean the context up before it runs
      struct PrepipelineArgs : public LgTaskArgs<PrepipelineArgs> {
      public:
        static const LgTaskID TASK_ID = LG_PRE_PIPELINE_ID;
      public:
        PrepipelineArgs(Operation *op, InnerContext *ctx)
          : LgTaskArgs<PrepipelineArgs>(op->get_unique_op_id()),
            context(ctx) { }
      public:
        InnerContext *const context;
      };
      struct DependenceArgs : public LgTaskArgs<DependenceArgs> {
      public:
        static const LgTaskID TASK_ID = LG_TRIGGER_DEPENDENCE_ID;
      public:
        DependenceArgs(Operation *op, InnerContext *ctx)
          : LgTaskArgs<DependenceArgs>(op->get_unique_op_id()), 
            context(ctx) { }
      public:
        InnerContext *const context;
      }; 
      struct TriggerReadyArgs : public LgTaskArgs<TriggerReadyArgs> {
      public:
        static const LgTaskID TASK_ID = LG_TRIGGER_READY_ID;
      public:
        TriggerReadyArgs(Operation *op, InnerContext *ctx)
          : LgTaskArgs<TriggerReadyArgs>(op->get_unique_op_id()),
            context(ctx) { }
      public:
        InnerContext *const context;
      };
      struct DeferredEnqueueTaskArgs : 
        public LgTaskArgs<DeferredEnqueueTaskArgs> {
      public:
        static const LgTaskID TASK_ID = LG_DEFERRED_ENQUEUE_TASK_ID;
      public:
        DeferredEnqueueTaskArgs(TaskOp *t, InnerContext *ctx)
          : LgTaskArgs<DeferredEnqueueTaskArgs>(t->get_unique_op_id()),
            context(ctx) { }
      public:
        InnerContext *const context;
      };
      struct DeferredDistributeTaskArgs : 
        public LgTaskArgs<DeferredDistributeTaskArgs> {
      public:
        static const LgTaskID TASK_ID = LG_DEFERRED_DISTRIBUTE_TASK_ID;
      public:
        DeferredDistributeTaskArgs(TaskOp *op, InnerContext *ctx)
          : LgTaskArgs<DeferredDistributeTaskArgs>(op->get_unique_op_id()),
            context(ctx) { }
      public:
        InnerContext *const context;
      };
      struct DeferredLaunchTaskArgs :
        public LgTaskArgs<DeferredLaunchTaskArgs> {
      public:
        static const LgTaskID TASK_ID = LG_DEFERRED_LAUNCH_TASK_ID;
      public:
        DeferredLaunchTaskArgs(TaskOp *op, InnerContext *ctx)
          : LgTaskArgs<DeferredLaunchTaskArgs>(op->get_unique_op_id()),
            context(ctx) { }
      public:
        InnerContext *const context;
      };
      struct TriggerResolutionArgs : public LgTaskArgs<TriggerResolutionArgs> {
      public:
        static const LgTaskID TASK_ID = LG_TRIGGER_RESOLUTION_ID;
      public:
        TriggerResolutionArgs(Operation *op, InnerContext *ctx)
          : LgTaskArgs<TriggerResolutionArgs>(op->get_unique_op_id()),
            context(ctx) { }
      public:
        InnerContext *const context;
      };
      struct TriggerExecutionArgs : public LgTaskArgs<TriggerExecutionArgs> {
      public:
        static const LgTaskID TASK_ID = LG_TRIGGER_EXECUTION_ID;
      public:
        TriggerExecutionArgs(Operation *op, InnerContext *ctx)
          : LgTaskArgs<TriggerExecutionArgs>(op->get_unique_op_id()),
            context(ctx) { }
      public:
        InnerContext *const context;
      };
      struct DeferredExecutionArgs : public LgTaskArgs<DeferredExecutionArgs> {
      public:
        static const LgTaskID TASK_ID = LG_DEFERRED_EXECUTION_ID;
      public:
        DeferredExecutionArgs(Operation *op, InnerContext *ctx)
          : LgTaskArgs<DeferredExecutionArgs>(op->get_unique_op_id()),
            context(ctx) { }
      public:
        InnerContext *const context;
      };
      struct TriggerCompletionArgs : public LgTaskArgs<TriggerCompletionArgs> {
      public:
        static const LgTaskID TASK_ID = LG_TRIGGER_COMPLETION_ID;
      public:
        TriggerCompletionArgs(Operation *op, InnerContext *ctx)
          : LgTaskArgs<TriggerCompletionArgs>(op->get_unique_op_id()),
            context(ctx) { }
      public:
        InnerContext *const context;
      };
      struct DeferredCompletionArgs : 
        public LgTaskArgs<DeferredCompletionArgs> {
      public:
        static const LgTaskID TASK_ID = LG_DEFERRED_COMPLETION_ID;
      public:
        DeferredCompletionArgs(Operation *op, InnerContext *ctx)
          : LgTaskArgs<DeferredCompletionArgs>(op->get_unique_op_id()),
            context(ctx) { }
      public:
        InnerContext *const context;
      };
      struct TriggerCommitArgs : public LgTaskArgs<TriggerCommitArgs> {
      public:
        static const LgTaskID TASK_ID = LG_TRIGGER_COMMIT_ID; 
      public:
        TriggerCommitArgs(Operation *op, InnerContext *ctx)
          : LgTaskArgs<TriggerCommitArgs>(op->get_unique_op_id()),
            context(ctx) { }
      public:
        InnerContext *const context;
      };
      struct DeferredCommitArgs : public LgTaskArgs<DeferredCommitArgs> {
      public:
        static const LgTaskID TASK_ID = LG_DEFERRED_COMMIT_ID;
      public:
        DeferredCommitArgs(const std::pair<Operation*,bool> &op,
                           InnerContext *ctx)
          : LgTaskArgs<DeferredCommitArgs>(op.first->get_unique_op_id()),
            context(ctx) { }
      public:
        InnerContext *const context;
      };
      struct PostEndArgs : public LgTaskArgs<PostEndArgs> {
      public:
        static const LgTaskID TASK_ID = LG_POST_END_ID;
      public:
        PostEndArgs(TaskOp *owner, InnerContext *ctx)
          : LgTaskArgs<PostEndArgs>(owner->get_unique_op_id()),
            proxy_this(ctx) { }
      public:
        InnerContext *const proxy_this;
      };
      struct PostTaskArgs {
      public:
        PostTaskArgs(TaskContext *ctx, size_t x, RtEvent w,
            FutureInstance *i, void *m, size_t s, FutureFunctor *f, bool o)
          : context(ctx), index(x), wait_on(w), instance(i), 
            metadata(m), metasize(s), functor(f), own_functor(o) { }
      public:
        inline bool operator<(const PostTaskArgs &rhs) const
          { return index < rhs.index; }
      public:
        TaskContext *context;
        size_t index;
        RtEvent wait_on;
        FutureInstance *instance;
        void *metadata;
        size_t metasize;
        FutureFunctor *functor;
        bool own_functor;
      };
      struct IssueFrameArgs : public LgTaskArgs<IssueFrameArgs> {
      public:
        static const LgTaskID TASK_ID = LG_ISSUE_FRAME_TASK_ID;
      public:
        IssueFrameArgs(TaskOp *owner, InnerContext *ctx,
                       FrameOp *f, ApEvent term)
          : LgTaskArgs<IssueFrameArgs>(owner->get_unique_op_id()),
            parent_ctx(ctx), frame(f), frame_termination(term) { }
      public:
        InnerContext *const parent_ctx;
        FrameOp *const frame;
        const ApEvent frame_termination;
      };
      struct VerifyPartitionArgs : public LgTaskArgs<VerifyPartitionArgs> {
      public:
        static const LgTaskID TASK_ID = LG_DEFER_VERIFY_PARTITION_TASK_ID;
      public:
        VerifyPartitionArgs(InnerContext *proxy, IndexPartition p, 
                            PartitionKind k, const char *f)
          : LgTaskArgs<VerifyPartitionArgs>(proxy->get_unique_id()), 
            proxy_this(proxy), pid(p), kind(k), func(f) { }
      public:
        InnerContext *const proxy_this;
        const IndexPartition pid;
        const PartitionKind kind;
        const char *const func;
      };
      struct DeferRemoveRemoteReferenceArgs : 
        public LgTaskArgs<DeferRemoveRemoteReferenceArgs> {
      public:
        static const LgTaskID TASK_ID = LG_DEFER_REMOVE_REMOTE_REFS_TASK_ID;
      public:
        DeferRemoveRemoteReferenceArgs(UniqueID uid, 
               std::vector<DistributedCollectable*> *r) 
          : LgTaskArgs<DeferRemoveRemoteReferenceArgs>(uid), to_remove(r) { }
      public:
        std::vector<DistributedCollectable*> *const to_remove;
      };
      template<typename T>
      struct QueueEntry {
      public:
        QueueEntry(void) { op = {}; }
        QueueEntry(T o, RtEvent r) : op(o), ready(r) { }
      public:
        T op;
        RtEvent ready;
      };
      struct LocalFieldInfo {
      public:
        LocalFieldInfo(void)
          : fid(0), size(0), serdez(0), index(0), ancestor(false) { }
        LocalFieldInfo(FieldID f, size_t s, CustomSerdezID z, 
                       unsigned idx, bool a)
          : fid(f), size(s), serdez(z), index(idx), ancestor(a) { }
      public:
        FieldID fid;
        size_t size;
        CustomSerdezID serdez;
        unsigned index;
        bool ancestor;
      };
      class AttachProjectionFunctor : public ProjectionFunctor {
      public:
        AttachProjectionFunctor(ProjectionID pid,
                                std::vector<IndexSpace> &&spaces);
        virtual ~AttachProjectionFunctor(void) { }
      public:
        using ProjectionFunctor::project;
        virtual LogicalRegion project(LogicalRegion upper_bound,
                                      const DomainPoint &point,
                                      const Domain &launch_domain);
        virtual LogicalRegion project(LogicalPartition upper_bound,
                                      const DomainPoint &point,
                                      const Domain &launch_domain);
      public:
        virtual bool is_functional(void) const { return true; }
        // Some depth >0 means the runtime can't analyze it
        virtual unsigned get_depth(void) const { return 1; }
      public:
        const std::vector<IndexSpace> handles;
        const ProjectionID pid;
      };
    public:
      InnerContext(Runtime *runtime, SingleTask *owner, int depth, 
                   bool full_inner, const std::vector<RegionRequirement> &reqs,
                   const std::vector<OutputRequirement> &output_reqs,
                   const std::vector<unsigned> &parent_indexes,
                   const std::vector<bool> &virt_mapped, UniqueID context_uid, 
                   ApEvent execution_fence, bool remote = false, 
                   bool inline_task = false, bool implicit_task = false);
      InnerContext(const InnerContext &rhs);
      virtual ~InnerContext(void);
    public:
      InnerContext& operator=(const InnerContext &rhs);
    public:
      inline unsigned get_max_trace_templates(void) const
        { return context_configuration.max_templates_per_trace; }
      void record_physical_trace_replay(RtEvent ready, bool replay);
      bool is_replaying_physical_trace(void);
      virtual ReplicationID get_replication_id(void) const { return 0; }
    public: // Privilege tracker methods
      virtual void receive_resources(size_t return_index,
              std::map<LogicalRegion,unsigned> &created_regions,
              std::vector<DeletedRegion> &deleted_regions,
              std::set<std::pair<FieldSpace,FieldID> > &created_fields,
              std::vector<DeletedField> &deleted_fields,
              std::map<FieldSpace,unsigned> &created_field_spaces,
              std::map<FieldSpace,std::set<LogicalRegion> > &latent_spaces,
              std::vector<DeletedFieldSpace> &deleted_field_spaces,
              std::map<IndexSpace,unsigned> &created_index_spaces,
              std::vector<DeletedIndexSpace> &deleted_index_spaces,
              std::map<IndexPartition,unsigned> &created_partitions,
              std::vector<DeletedPartition> &deleted_partitions,
              std::set<RtEvent> &preconditions);
    public: // Murmur3Hasher::HashVerifier method
      virtual bool verify_hash(const uint64_t hash[2],
          const char *description, Provenance *provenance, bool every);
    protected:
      void register_region_creations(
                     std::map<LogicalRegion,unsigned> &regions);
      void register_region_deletions(ApEvent precondition,
                     const std::map<Operation*,GenerationID> &dependences,
                     std::vector<DeletedRegion> &regions,
                     std::set<RtEvent> &preconditions);
      void register_field_creations(
            std::set<std::pair<FieldSpace,FieldID> > &fields);
      void register_field_deletions(ApEvent precondition,
            const std::map<Operation*,GenerationID> &dependences,
            std::vector<DeletedField> &fields,
            std::set<RtEvent> &preconditions);
      void register_field_space_creations(
                          std::map<FieldSpace,unsigned> &spaces);
      void register_latent_field_spaces(
            std::map<FieldSpace,std::set<LogicalRegion> > &spaces);
      void register_field_space_deletions(ApEvent precondition,
                          const std::map<Operation*,GenerationID> &dependences,
                          std::vector<DeletedFieldSpace> &spaces,
                          std::set<RtEvent> &preconditions);
      void register_index_space_creations(
                          std::map<IndexSpace,unsigned> &spaces);
      void register_index_space_deletions(ApEvent precondition,
                          const std::map<Operation*,GenerationID> &dependences,
                          std::vector<DeletedIndexSpace> &spaces,
                          std::set<RtEvent> &preconditions);
      void register_index_partition_creations(
                          std::map<IndexPartition,unsigned> &parts);
      void register_index_partition_deletions(ApEvent precondition,
                          const std::map<Operation*,GenerationID> &dependences,
                          std::vector<DeletedPartition> &parts,
                          std::set<RtEvent> &preconditions);
      ApEvent compute_return_deletion_dependences(size_t return_index,
                          std::map<Operation*,GenerationID> &dependences);
    public:
      int has_conflicting_regions(MapOp *map, bool &parent_conflict,
                                  bool &inline_conflict);
      int has_conflicting_regions(AttachOp *attach, bool &parent_conflict,
                                  bool &inline_conflict);
      int has_conflicting_internal(const RegionRequirement &req, 
                                   bool &parent_conflict,
                                   bool &inline_conflict);
      void find_conflicting_regions(TaskOp *task,
                                    std::vector<PhysicalRegion> &conflicting);
      void find_conflicting_regions(CopyOp *copy,
                                    std::vector<PhysicalRegion> &conflicting);
      void find_conflicting_regions(AcquireOp *acquire,
                                    std::vector<PhysicalRegion> &conflicting);
      void find_conflicting_regions(ReleaseOp *release,
                                    std::vector<PhysicalRegion> &conflicting);
      void find_conflicting_regions(DependentPartitionOp *partition,
                                    std::vector<PhysicalRegion> &conflicting);
      void find_conflicting_internal(const RegionRequirement &req,
                                    std::vector<PhysicalRegion> &conflicting);
      void find_conflicting_regions(FillOp *fill,
                                    std::vector<PhysicalRegion> &conflicting); 
      void register_inline_mapped_region(const PhysicalRegion &region);
      void unregister_inline_mapped_region(const PhysicalRegion &region);
    public:
      void print_children(void);
      void perform_window_wait(void);
    public:
      // Interface for task contexts
      virtual RegionTreeContext get_context(void) const;
      virtual ContextID get_context_id(void) const;
      virtual UniqueID get_context_uid(void) const;
      virtual bool is_inner_context(void) const;
      virtual void pack_remote_context(Serializer &rez, 
          AddressSpaceID target, bool replicate = false);
      virtual void unpack_remote_context(Deserializer &derez,
                                         std::set<RtEvent> &preconditions);
      virtual void compute_task_tree_coordinates(
                            TaskTreeCoordinates &coordinates) const;
      virtual RtEvent compute_equivalence_sets(EqSetTracker *target,
                      AddressSpaceID target_space, RegionNode *region, 
                      const FieldMask &mask, const UniqueID opid, 
                      const AddressSpaceID original_source);
      void record_pending_disjoint_complete_set(PendingEquivalenceSet *set,
                                                const FieldMask &mask);
      virtual bool finalize_disjoint_complete_sets(RegionNode *region,
          VersionManager *target, FieldMask mask, const UniqueID opid,
          const AddressSpaceID source, RtUserEvent ready_event);
      void invalidate_disjoint_complete_sets(RegionNode *region,
                                             const FieldMask &mask);
      virtual bool attempt_children_complete(void);
      virtual bool attempt_children_commit(void);
      bool inline_child_task(TaskOp *child);
      virtual void analyze_free_local_fields(FieldSpace handle,
                                  const std::vector<FieldID> &local_to_free,
                                  std::vector<unsigned> &local_field_indexes);
      virtual void remove_deleted_local_fields(FieldSpace space,
                                 const std::vector<FieldID> &to_remove);
    public:
      using TaskContext::create_index_space;
      using TaskContext::create_field_space;
      using TaskContext::allocate_field;
      using TaskContext::allocate_fields;
      // Interface to operations performed by a context
      virtual IndexSpace create_index_space(const Future &future, TypeTag tag,
                                            Provenance *provenance);
      virtual void destroy_index_space(IndexSpace handle, const bool unordered,
                                       const bool recurse,
                                       Provenance *provenance);
      virtual void destroy_index_partition(IndexPartition handle,
                                           const bool unordered,
                                           const bool recurse,
                                           Provenance *provenance);
      virtual IndexPartition create_equal_partition(
                                            IndexSpace parent,
                                            IndexSpace color_space,
                                            size_t granularity,
                                            Color color,
                                            Provenance *provenance);
      virtual IndexPartition create_partition_by_weights(IndexSpace parent,
                                            const FutureMap &weights,
                                            IndexSpace color_space,
                                            size_t granularity, 
                                            Color color,
                                            Provenance *provenance);
      virtual IndexPartition create_partition_by_union(
                                            IndexSpace parent,
                                            IndexPartition handle1,
                                            IndexPartition handle2,
                                            IndexSpace color_space,
                                            PartitionKind kind,
                                            Color color,
                                            Provenance *provenance);
      virtual IndexPartition create_partition_by_intersection(
                                            IndexSpace parent,
                                            IndexPartition handle1,
                                            IndexPartition handle2,
                                            IndexSpace color_space,
                                            PartitionKind kind,
                                            Color color,
                                            Provenance *provenance);
      virtual IndexPartition create_partition_by_intersection(
                                            IndexSpace parent,
                                            IndexPartition partition,
                                            PartitionKind kind,
                                            Color color,
                                            bool dominates,
                                            Provenance *provenance);
      virtual IndexPartition create_partition_by_difference(
                                            IndexSpace parent,
                                            IndexPartition handle1,
                                            IndexPartition handle2,
                                            IndexSpace color_space,
                                            PartitionKind kind,
                                            Color color,
                                            Provenance *provenance);
      virtual Color create_cross_product_partitions(
                                            IndexPartition handle1,
                                            IndexPartition handle2,
                              std::map<IndexSpace,IndexPartition> &handles,
                                            PartitionKind kind,
                                            Color color,
                                            Provenance *provenance);
      virtual void create_association(      LogicalRegion domain,
                                            LogicalRegion domain_parent,
                                            FieldID domain_fid,
                                            IndexSpace range,
                                            MapperID id, MappingTagID tag,
                                            const UntypedBuffer &marg,
                                            Provenance *prov);
      virtual IndexPartition create_restricted_partition(
                                            IndexSpace parent,
                                            IndexSpace color_space,
                                            const void *transform,
                                            size_t transform_size,
                                            const void *extent,
                                            size_t extent_size,
                                            PartitionKind part_kind,
                                            Color color,
                                            Provenance *provenance);
      virtual IndexPartition create_partition_by_domain(
                                            IndexSpace parent,
                                  const std::map<DomainPoint,Domain> &domains,
                                            IndexSpace color_space,
                                            bool perform_intersections,
                                            PartitionKind part_kind,
                                            Color color,
                                            Provenance *provenance);
      virtual IndexPartition create_partition_by_domain(
                                            IndexSpace parent,
                                            const FutureMap &domains,
                                            IndexSpace color_space,
                                            bool perform_intersections,
                                            PartitionKind part_kind,
                                            Color color,
                                            Provenance *provenance,
                                            bool skip_check = false);
      virtual IndexPartition create_partition_by_field(
                                            LogicalRegion handle,
                                            LogicalRegion parent_priv,
                                            FieldID fid,
                                            IndexSpace color_space,
                                            Color color,
                                            MapperID id, MappingTagID tag,
                                            PartitionKind part_kind,
                                            const UntypedBuffer &marg,
                                            Provenance *prov);
      virtual IndexPartition create_partition_by_image(
                                            IndexSpace handle,
                                            LogicalPartition projection,
                                            LogicalRegion parent,
                                            FieldID fid,
                                            IndexSpace color_space,
                                            PartitionKind part_kind,
                                            Color color,
                                            MapperID id, MappingTagID tag,
                                            const UntypedBuffer &marg,
                                            Provenance *prov);
      virtual IndexPartition create_partition_by_image_range(
                                            IndexSpace handle,
                                            LogicalPartition projection,
                                            LogicalRegion parent,
                                            FieldID fid,
                                            IndexSpace color_space,
                                            PartitionKind part_kind,
                                            Color color,
                                            MapperID id, MappingTagID tag,
                                            const UntypedBuffer &marg,
                                            Provenance *prov);
      virtual IndexPartition create_partition_by_preimage(
                                            IndexPartition projection,
                                            LogicalRegion handle,
                                            LogicalRegion parent,
                                            FieldID fid,
                                            IndexSpace color_space,
                                            PartitionKind part_kind,
                                            Color color,
                                            MapperID id, MappingTagID tag,
                                            const UntypedBuffer &marg,
                                            Provenance *prov);
      virtual IndexPartition create_partition_by_preimage_range(
                                            IndexPartition projection,
                                            LogicalRegion handle,
                                            LogicalRegion parent,
                                            FieldID fid,
                                            IndexSpace color_space,
                                            PartitionKind part_kind,
                                            Color color,
                                            MapperID id, MappingTagID tag,
                                            const UntypedBuffer &marg,
                                            Provenance *prov);
      virtual IndexPartition create_pending_partition(
                                            IndexSpace parent,
                                            IndexSpace color_space,
                                            PartitionKind part_kind,
                                            Color color,
                                            Provenance *provenance,
                                            bool trust = false);
      virtual IndexSpace create_index_space_union(
                                            IndexPartition parent,
                                            const void *realm_color,
                                            size_t color_size,
                                            TypeTag type_tag,
                                const std::vector<IndexSpace> &handles,
                                            Provenance *provenance);
      virtual IndexSpace create_index_space_union(
                                            IndexPartition parent,
                                            const void *realm_color,
                                            size_t color_size,
                                            TypeTag type_tag,
                                            IndexPartition handle,
                                            Provenance *provenance);
      virtual IndexSpace create_index_space_intersection(
                                            IndexPartition parent,
                                            const void *realm_color,
                                            size_t color_size,
                                            TypeTag type_tag,
                                const std::vector<IndexSpace> &handles,
                                            Provenance *provenance);
      virtual IndexSpace create_index_space_intersection(
                                            IndexPartition parent,
                                            const void *realm_color,
                                            size_t color_size,
                                            TypeTag type_tag,
                                            IndexPartition handle,
                                            Provenance *provenance);
      virtual IndexSpace create_index_space_difference(
                                            IndexPartition parent,
                                            const void *realm_color,
                                            size_t color_size,
                                            TypeTag type_tag,
                                            IndexSpace initial,
                                const std::vector<IndexSpace> &handles,
                                            Provenance *provenance);
      virtual void verify_partition(IndexPartition pid, PartitionKind kind,
                                    const char *function_name);
      static void handle_partition_verification(const void *args);
      virtual FieldSpace create_field_space(Provenance *provenance);
      virtual FieldSpace create_field_space(const std::vector<size_t> &sizes,
                                        std::vector<FieldID> &resulting_fields,
                                        CustomSerdezID serdez_id,
                                        Provenance *provenance);
      virtual FieldSpace create_field_space(const std::vector<Future> &sizes,
                                        std::vector<FieldID> &resulting_fields,
                                        CustomSerdezID serdez_id,
                                        Provenance *provenance);
      virtual void destroy_field_space(FieldSpace handle, const bool unordered,
                                       Provenance *provenance);
      virtual FieldID allocate_field(FieldSpace space, const Future &field_size,
                                     FieldID fid, bool local,
                                     CustomSerdezID serdez_id,
                                     Provenance *provenance);
      virtual void allocate_local_field(FieldSpace space, size_t field_size,
                                     FieldID fid, CustomSerdezID serdez_id,
                                     std::set<RtEvent> &done_events,
                                     Provenance *provenance);
      virtual void allocate_fields(FieldSpace space,
                                   const std::vector<Future> &sizes,
                                   std::vector<FieldID> &resuling_fields,
                                   bool local, CustomSerdezID serdez_id,
                                   Provenance *provenance);
      virtual void allocate_local_fields(FieldSpace space,
                                   const std::vector<size_t> &sizes,
                                   const std::vector<FieldID> &resuling_fields,
                                   CustomSerdezID serdez_id,
                                   std::set<RtEvent> &done_events,
                                   Provenance *provenance);
      virtual void free_field(FieldAllocatorImpl *allocator, FieldSpace space, 
                              FieldID fid, const bool unordered,
                              Provenance *provenance);
      virtual void free_fields(FieldAllocatorImpl *allocator, FieldSpace space,
                               const std::set<FieldID> &to_free,
                               const bool unordered,
                               Provenance *provenance);
      virtual LogicalRegion create_logical_region(
                                            IndexSpace index_space,
                                            FieldSpace field_space,
                                            const bool task_local,
                                            Provenance *provenance,
                                            const bool output_region = false);
      virtual void destroy_logical_region(LogicalRegion handle,
                                          const bool unordered,
                                          Provenance *provenance);
      virtual void advise_analysis_subtree(LogicalRegion parent,
                                      const std::set<LogicalRegion> &regions,
                                      const std::set<LogicalPartition> &parts,
                                      const std::set<FieldID> &fields);
      virtual void get_local_field_set(const FieldSpace handle,
                                       const std::set<unsigned> &indexes,
                                       std::set<FieldID> &to_set) const;
      virtual void get_local_field_set(const FieldSpace handle,
                                       const std::set<unsigned> &indexes,
                                       std::vector<FieldID> &to_set) const;
    public:
      virtual void add_physical_region(const RegionRequirement &req, 
          bool mapped, MapperID mid, MappingTagID tag, ApUserEvent &unmap_event,
          bool virtual_mapped, const InstanceSet &physical_instances);
      virtual Future execute_task(const TaskLauncher &launcher,
                                  std::vector<OutputRequirement> *outputs);
      virtual FutureMap execute_index_space(const IndexTaskLauncher &launcher,
                                       std::vector<OutputRequirement> *outputs);
      virtual Future execute_index_space(const IndexTaskLauncher &launcher,
                                       ReductionOpID redop, bool deterministic,
                                       std::vector<OutputRequirement> *outputs);
      virtual Future reduce_future_map(const FutureMap &future_map,
                                       ReductionOpID redop, bool deterministic,
                                       MapperID map_id, MappingTagID tag,
                                       Provenance *provenance);
      virtual FutureMap construct_future_map(IndexSpace domain,
                               const std::map<DomainPoint,UntypedBuffer> &data,
                                             Provenance *provenance,
                                             bool collective = false,
                                             ShardingID sid = 0,
                                             bool implicit = false);
      virtual FutureMap construct_future_map(const Domain &domain,
                                const std::map<DomainPoint,UntypedBuffer> &data,
                                             bool collective = false,
                                             ShardingID sid = 0,
                                             bool implicit = false);
      virtual FutureMap construct_future_map(IndexSpace domain,
                                   const std::map<DomainPoint,Future> &futures,
                                             Provenance *provenance,
                                             bool internal = false,
                                             bool collective = false,
                                             ShardingID sid = 0,
                                             bool implicit = false);
      virtual FutureMap construct_future_map(const Domain &domain,
                    const std::map<DomainPoint,Future> &futures,
                                             bool internal = false,
                                             bool collective = false,
                                             ShardingID sid = 0,
                                             bool implicit = false);
      virtual FutureMap transform_future_map(const FutureMap &fm,
                                             IndexSpace new_domain, 
                      TransformFutureMapImpl::PointTransformFnptr fnptr,
                                             Provenance *provenance);
      virtual FutureMap transform_future_map(const FutureMap &fm,
                                             IndexSpace new_domain,
                                             PointTransformFunctor *functor,
                                             bool own_functor,
                                             Provenance *provenance);
      virtual PhysicalRegion map_region(const InlineLauncher &launcher);
      virtual ApEvent remap_region(const PhysicalRegion &region,
                                   Provenance *provenance);
      virtual void unmap_region(PhysicalRegion region);
      virtual void unmap_all_regions(bool external);
      virtual void fill_fields(const FillLauncher &launcher);
      virtual void fill_fields(const IndexFillLauncher &launcher);
      virtual void issue_copy(const CopyLauncher &launcher);
      virtual void issue_copy(const IndexCopyLauncher &launcher);
      virtual void issue_acquire(const AcquireLauncher &launcher);
      virtual void issue_release(const ReleaseLauncher &launcher);
      virtual PhysicalRegion attach_resource(const AttachLauncher &launcher);
      virtual ExternalResources attach_resources(
                                        const IndexAttachLauncher &launcher);
      virtual RegionTreeNode* compute_index_attach_upper_bound(
                                        const IndexAttachLauncher &launcher,
                                        const std::vector<unsigned> &indexes);
      ProjectionID compute_index_attach_projection(
                                        IndexTreeNode *node, IndexAttachOp *op,
                                        unsigned local_start, size_t local_size,
                                        std::vector<IndexSpace> &spaces);
      virtual Future detach_resource(PhysicalRegion region, const bool flush,
                                     const bool unordered,
                                     Provenance *provenance = NULL);
      virtual Future detach_resources(ExternalResources resources,
                                      const bool flush, const bool unordered,
                                      Provenance *provenance);
      virtual void progress_unordered_operations(void);
      virtual FutureMap execute_must_epoch(const MustEpochLauncher &launcher);
      virtual Future issue_timing_measurement(const TimingLauncher &launcher);
      virtual Future select_tunable_value(const TunableLauncher &launcher);
      virtual Future issue_mapping_fence(Provenance *provenance);
      virtual Future issue_execution_fence(Provenance *provenance);
      virtual void complete_frame(Provenance *provenance);
      virtual Predicate create_predicate(const Future &f,
                                         Provenance *provenance);
      virtual Predicate predicate_not(const Predicate &p,
                                      Provenance *provenance);
      virtual Predicate create_predicate(const PredicateLauncher &launcher);
      virtual Future get_predicate_future(const Predicate &p,
                                          Provenance *provenance);
    public:
      // The following set of operations correspond directly
      // to the complete_mapping, complete_operation, and
      // commit_operations performed by an operation.  Every
      // one of those calls invokes the corresponding one of
      // these calls to notify the parent context.
      virtual size_t register_new_child_operation(Operation *op,
                const std::vector<StaticDependence> *dependences);
      virtual void register_new_internal_operation(InternalOp *op);
      // Must be called while holding the dependence lock
      virtual void insert_unordered_ops(AutoLock &d_lock, const bool end_task,
                                        const bool progress);
      virtual size_t register_new_close_operation(CloseOp *op);
      virtual size_t register_new_summary_operation(TraceSummaryOp *op);
    public:
      void add_to_prepipeline_queue(Operation *op);
      bool process_prepipeline_stage(void);
    public:
      virtual bool add_to_dependence_queue(Operation *op, 
                                           bool unordered = false,
                                           bool outermost = true);
      void process_dependence_stage(void);
      void add_to_post_task_queue(TaskContext *ctx, RtEvent wait_on,
                                  FutureInstance *instance,
                                  FutureFunctor *callback_functor,
                                  bool own_callback_functor,
                                  const void *metadataptr,
                                  size_t metadatasize);
    public:
      template<typename T, typename ARGS, bool HAS_BOUNDS>
      void add_to_queue(QueueEntry<T> entry, LocalLock &lock,
                        std::list<QueueEntry<T> > &queue,
                        CompletionQueue &comp_queue);
      template<typename T>
      T process_queue(LocalLock &lock, RtEvent &next_ready,
                      std::list<QueueEntry<T> > &queue,
                      CompletionQueue &comp_queue,
                      std::vector<T> &to_perform) const;
    public:
      void add_to_ready_queue(Operation *op, RtEvent ready);
      bool process_ready_queue(void);
    public:
      void add_to_task_queue(TaskOp *op, RtEvent ready);
      bool process_enqueue_task_queue(void);
    public:
      void add_to_distribute_task_queue(TaskOp *op, RtEvent ready);
      bool process_distribute_task_queue(void);
    public:
      void add_to_launch_task_queue(TaskOp *op, RtEvent ready);
      bool process_launch_task_queue(void);
    public:
      void add_to_resolution_queue(Operation *op, RtEvent ready);
      bool process_resolution_queue(void);
    public:
      void add_to_trigger_execution_queue(Operation *op, RtEvent ready);
      bool process_trigger_execution_queue(void);
    public:
      void add_to_deferred_execution_queue(Operation *op, RtEvent ready);
      bool process_deferred_execution_queue(void);
    public:
      void add_to_trigger_completion_queue(Operation *op, RtEvent ready);
      bool process_trigger_completion_queue(void);
    public:
      void add_to_deferred_completion_queue(Operation *op, RtEvent ready);
      bool process_deferred_completion_queue(void);
    public:
      void add_to_trigger_commit_queue(Operation *op, RtEvent ready); 
      bool process_trigger_commit_queue(void);
    public:
      void add_to_deferred_commit_queue(Operation *op, RtEvent ready,
                                        bool deactivate);
      bool process_deferred_commit_queue(void);
      bool process_post_end_tasks(void);
    public:
      virtual void register_executing_child(Operation *op);
      virtual void register_child_executed(Operation *op);
      virtual void register_child_complete(Operation *op);
      virtual void register_child_commit(Operation *op); 
      virtual ApEvent register_implicit_dependences(Operation *op);
    public:
      virtual RtEvent get_current_mapping_fence_event(void);
      virtual ApEvent get_current_execution_fence_event(void);
      virtual void perform_fence_analysis(Operation *op, 
          std::set<ApEvent> &preconditions, bool mapping, bool execution);
      virtual void update_current_fence(FenceOp *op,
                                        bool mapping, bool execution);
      virtual void update_current_implicit(Operation *op);
    public:
      virtual void begin_trace(TraceID tid, bool logical_only,
          bool static_trace, const std::set<RegionTreeID> *managed, bool dep,
          Provenance *provenance);
      virtual void end_trace(TraceID tid, bool deprecated,
                             Provenance *provenance);
      virtual void record_previous_trace(LegionTrace *trace);
      virtual void invalidate_trace_cache(LegionTrace *trace,
                                          Operation *invalidator);
      virtual void record_blocking_call(void);
    public:
      virtual void issue_frame(FrameOp *frame, ApEvent frame_termination);
      virtual void perform_frame_issue(FrameOp *frame, 
                                       ApEvent frame_termination);
      virtual void finish_frame(ApEvent frame_termination);
    public:
      virtual void increment_outstanding(void);
      virtual void decrement_outstanding(void);
      virtual void increment_pending(void);
      virtual void decrement_pending(TaskOp *child);
      virtual void decrement_pending(bool need_deferral);
      virtual void increment_frame(void);
      virtual void decrement_frame(void);
    public:
#ifdef DEBUG_LEGION_COLLECTIVES
      virtual MergeCloseOp* get_merge_close_op(const LogicalUser &user,
                                               RegionTreeNode *node);
      virtual RefinementOp* get_refinement_op(const LogicalUser &user,
                                               RegionTreeNode *node);
#else
      virtual MergeCloseOp* get_merge_close_op(void);
      virtual RefinementOp* get_refinement_op(void);
#endif
    public:
      bool nonexclusive_virtual_mapping(unsigned index);
      virtual InnerContext* find_parent_physical_context(unsigned index);
    public:
      // Override by RemoteTask and TopLevelTask
      virtual InnerContext* find_top_context(InnerContext *previous = NULL);
    public:
      void configure_context(MapperManager *mapper, TaskPriority priority);
      virtual void initialize_region_tree_contexts(
          const std::vector<RegionRequirement> &clone_requirements,
          const LegionVector<VersionInfo> &version_infos,
          const std::vector<EquivalenceSet*> &equivalence_sets,
          const std::vector<ApUserEvent> &unmap_events,
          std::set<RtEvent> &applied_events,
          std::set<RtEvent> &execution_events);
      virtual void invalidate_region_tree_contexts(const bool is_top_level_task,
                                                   std::set<RtEvent> &applied);
      void invalidate_created_requirement_contexts(const bool is_top_level_task,
                            std::set<RtEvent> &applied, size_t num_shards = 0);
      virtual void receive_created_region_contexts(RegionTreeContext ctx,
                          const std::vector<RegionNode*> &created_state,
                          std::set<RtEvent> &applied_events, size_t num_shards);
      void invalidate_region_tree_context(LogicalRegion handle,
                                      std::set<RtEvent> &applied_events,
                                      std::vector<EquivalenceSet*> &to_release);
      virtual void report_leaks_and_duplicates(std::set<RtEvent> &preconds);
      virtual void free_region_tree_context(void);
    public:
      virtual FillView* find_or_create_fill_view(FillOp *op, 
                             std::set<RtEvent> &map_applied_events,
                             const void *value, const size_t value_size,
                             bool &took_ownership);
      void notify_instance_deletion(PhysicalManager *deleted); 
#if 0
      static void handle_create_top_view_request(Deserializer &derez, 
                            Runtime *runtime, AddressSpaceID source);
      static void handle_create_top_view_response(Deserializer &derez,
                                                   Runtime *runtime);
#endif
    public:
      virtual const std::vector<PhysicalRegion>& begin_task(
                                                    Legion::Runtime *&runtime);
      virtual void end_task(const void *res, size_t res_size, bool owned,
                      PhysicalInstance inst, FutureFunctor *callback_functor,
                      const Realm::ExternalInstanceResource *resource,
                      void (*freefunc)(const Realm::ExternalInstanceResource&),
                      const void *metadataptr, size_t metadatasize);
      virtual void post_end_task(FutureInstance *instance,
                                 void *metadata, size_t metasize,
                                 FutureFunctor *callback_functor,
                                 bool own_callback_functor);
    public:
      virtual void destroy_lock(Lock l);
      virtual Grant acquire_grant(const std::vector<LockRequest> &requests);
      virtual void release_grant(Grant grant);
    public:
      virtual void destroy_phase_barrier(PhaseBarrier pb);
      virtual PhaseBarrier advance_phase_barrier(PhaseBarrier pb);
    public:
      void perform_barrier_dependence_analysis(Operation *op,
            const std::vector<PhaseBarrier> &wait_barriers,
            const std::vector<PhaseBarrier> &arrive_barriers,
            MustEpochOp *must_epoch = NULL);
    protected:
      void analyze_barrier_dependences(Operation *op,
            const std::vector<PhaseBarrier> &barriers,
            MustEpochOp *must_epoch, bool previous_gen);
    public:
      virtual DynamicCollective create_dynamic_collective(
                                                  unsigned arrivals,
                                                  ReductionOpID redop,
                                                  const void *init_value,
                                                  size_t init_size);
      virtual void destroy_dynamic_collective(DynamicCollective dc);
      virtual void arrive_dynamic_collective(DynamicCollective dc,
                        const void *buffer, size_t size, unsigned count);
      virtual void defer_dynamic_collective_arrival(DynamicCollective dc,
                                                    const Future &future,
                                                    unsigned count);
      virtual Future get_dynamic_collective_result(DynamicCollective dc,
                                                   Provenance *provenance);
      virtual DynamicCollective advance_dynamic_collective(
                                                   DynamicCollective dc);
    public:
      virtual TaskPriority get_current_priority(void) const;
      virtual void set_current_priority(TaskPriority priority); 
    public:
      static void handle_compute_equivalence_sets_request(Deserializer &derez,
                                     Runtime *runtime, AddressSpaceID source);
      static void remove_remote_references(
                       const std::vector<DistributedCollectable*> &to_remove);
      static void handle_remove_remote_references(const void *args);
    public:
      static void handle_prepipeline_stage(const void *args);
      static void handle_dependence_stage(const void *args);
      static void handle_ready_queue(const void *args);
      static void handle_enqueue_task_queue(const void *args);
      static void handle_distribute_task_queue(const void *args);
      static void handle_launch_task_queue(const void *args);
      static void handle_resolution_queue(const void *args);
      static void handle_trigger_execution_queue(const void *args);
      static void handle_deferred_execution_queue(const void *args);
      static void handle_trigger_completion_queue(const void *args);
      static void handle_deferred_completion_queue(const void *args);
      static void handle_trigger_commit_queue(const void *args);
      static void handle_deferred_commit_queue(const void *args);
      static void handle_post_end_task(const void *args);
    public:
      void clear_instance_top_views(void); 
    public:
      void free_remote_contexts(void);
      void send_remote_context(AddressSpaceID remote_instance, 
                               RemoteContext *target);
    public:
      void convert_source_views(const std::vector<PhysicalManager*> &sources,
                                std::vector<InstanceView*> &source_views,
                                CollectiveMapping *mapping = NULL);
      void convert_target_views(const InstanceSet &targets, 
                                std::vector<InstanceView*> &target_views,
                                CollectiveMapping *mapping = NULL);
      // I hate the container problem, same as previous except MaterializedView
      void convert_target_views(const InstanceSet &targets, 
                                std::vector<MaterializedView*> &target_views,
                                CollectiveMapping *mapping = NULL);
      InstanceView* create_instance_top_view(PhysicalManager *manager,
                                             AddressSpaceID source,
                                             CollectiveMapping *mapping = NULL);
    protected:
      void execute_task_launch(TaskOp *task, bool index, 
                               LegionTrace *current_trace, 
                               Provenance *provenance, 
                               bool silence_warnings, bool inlining_enabled);
    public:
      void clone_local_fields(
          std::map<FieldSpace,std::vector<LocalFieldInfo> > &child_local) const;
#ifdef DEBUG_LEGION
      // This is a helpful debug method that can be useful when called from
      // a debugger to find the earliest operation that hasn't mapped yet
      // which is especially useful when debugging scheduler hangs
      Operation* get_earliest(void) const;
#endif
#ifdef LEGION_SPY
      void register_implicit_replay_dependence(Operation *op);
#endif
    public:
      const RegionTreeContext tree_context; 
      const UniqueID context_uid;
      const bool remote_context;
      const bool full_inner_context;
    protected:
      bool finished_execution;
    protected:
      Mapper::ContextConfigOutput           context_configuration;
      TaskTreeCoordinates                   context_coordinates;
    protected:
      const std::vector<unsigned>           &parent_req_indexes;
      const std::vector<bool>               &virtual_mapped;
      // Keep track of inline mapping regions for this task
      // so we can see when there are conflicts, note that accessing
      // this data structure requires the inline lock because
      // unordered detach operations can touch it without synchronizing
      // with the executing task
      mutable LocalLock inline_lock;
      LegionList<PhysicalRegion,TASK_INLINE_REGION_ALLOC> inline_regions;
    protected:
      mutable LocalLock                     child_op_lock;
      // Track whether this task has finished executing
      size_t total_children_count; // total number of sub-operations
      size_t total_close_count; 
      size_t total_summary_count;
      std::atomic<size_t> outstanding_children_count;
      LegionMap<Operation*,GenerationID,
                EXECUTING_CHILD_ALLOC> executing_children;
      LegionMap<Operation*,GenerationID,
                EXECUTED_CHILD_ALLOC> executed_children;
      LegionMap<Operation*,GenerationID,
                COMPLETE_CHILD_ALLOC> complete_children; 
      // For tracking any operations that come from outside the
      // task like a garbage collector that need to be inserted
      // into the stream of operations from the task
      std::list<Operation*> unordered_ops;
#ifdef DEBUG_LEGION
      // In debug mode also keep track of them in context order so
      // we can see what the longest outstanding operation is which
      // is often useful when things hang
      std::map<unsigned,Operation*> outstanding_children;
#endif
#ifdef LEGION_SPY
      // Some help for Legion Spy for validating fences
      std::deque<UniqueID> ops_since_last_fence;
      std::set<ApEvent> previous_completion_events;
#endif
    protected: // Queues for fusing together small meta-tasks
      mutable LocalLock                               prepipeline_lock;
      std::deque<std::pair<Operation*,GenerationID> > prepipeline_queue;
      unsigned                                        outstanding_prepipeline;
    protected:
      mutable LocalLock                               dependence_lock;
      std::deque<Operation*>                          dependence_queue;
      RtEvent                                         dependence_precondition;
      // Only one of these ever to keep things in order
      bool                                            outstanding_dependence;
    protected: 
      mutable LocalLock                               ready_lock;
      std::list<QueueEntry<Operation*> >              ready_queue;
      CompletionQueue                                 ready_comp_queue;
    protected:
      mutable LocalLock                               enqueue_task_lock;
      std::list<QueueEntry<TaskOp*> >                 enqueue_task_queue;
      CompletionQueue                                 enqueue_task_comp_queue;
    protected:
      mutable LocalLock                               distribute_task_lock;
      std::list<QueueEntry<TaskOp*> >                 distribute_task_queue;
      CompletionQueue                                distribute_task_comp_queue;
    protected:
      mutable LocalLock                               launch_task_lock;
      std::list<QueueEntry<TaskOp*> >                 launch_task_queue;
      CompletionQueue                                 launch_task_comp_queue;
    protected:
      mutable LocalLock                               resolution_lock;
      std::list<QueueEntry<Operation*> >              resolution_queue;
      CompletionQueue                                 resolution_comp_queue;
    protected:
      mutable LocalLock                               trigger_execution_lock;
      std::list<QueueEntry<Operation*> >              trigger_execution_queue;
      CompletionQueue                             trigger_execution_comp_queue;
    protected:
      mutable LocalLock                               deferred_execution_lock;
      std::list<QueueEntry<Operation*> >              deferred_execution_queue;
      CompletionQueue                             deferred_execution_comp_queue;
    protected:
      mutable LocalLock                               trigger_completion_lock;
      std::list<QueueEntry<Operation*> >              trigger_completion_queue;
      CompletionQueue                             trigger_completion_comp_queue;
    protected:
      mutable LocalLock                               deferred_completion_lock;
      std::list<QueueEntry<Operation*> >              deferred_completion_queue;
      CompletionQueue                            deferred_completion_comp_queue;
    protected:
      mutable LocalLock                               trigger_commit_lock;
      std::list<QueueEntry<Operation*> >              trigger_commit_queue;
      CompletionQueue                                 trigger_commit_comp_queue;
    protected:
      mutable LocalLock                               deferred_commit_lock;
      std::list<QueueEntry<std::pair<Operation*,bool> > > deferred_commit_queue;
      CompletionQueue                                deferred_commit_comp_queue;
    protected:
      mutable LocalLock                               post_task_lock;
      std::list<PostTaskArgs>                         post_task_queue;
      CompletionQueue                                 post_task_comp_queue;
    protected:
      // Traces for this task's execution
      LegionMap<TraceID,LegionTrace*,TASK_TRACES_ALLOC> traces;
      LegionTrace *current_trace;
      LegionTrace *previous_trace;
      // ID is either 0 for not replaying, 1 for replaying, or
      // the event id for signaling that the status isn't ready 
      std::atomic<realm_id_t> physical_trace_replay_status;
      bool valid_wait_event;
      RtUserEvent window_wait;
      std::deque<ApEvent> frame_events;
    protected:
      // Number of sub-tasks ready to map
      unsigned outstanding_subtasks;
      // Number of mapped sub-tasks that are yet to run
      unsigned pending_subtasks;
      // Number of pending_frames
      unsigned pending_frames;
      // Track whether this context is current active for scheduling
      // indicating that it is no longer far enough ahead
      bool currently_active_context;
    protected:
      FenceOp *current_mapping_fence;
      GenerationID mapping_fence_gen;
      unsigned current_mapping_fence_index;
      ApEvent current_execution_fence_event;
      unsigned current_execution_fence_index;
      // We currently do not track dependences for dependent partitioning
      // operations on index partitions and their subspaces directly, so 
      // we instead use this to ensure mapping dependence ordering with 
      // any operations which might need downstream information about 
      // partitions or subspaces. Note that this means that all dependent
      // partitioning operations are guaranteed to map in order currently
      // We've not extended this to include creation operations as well
      // for similar reasons, so now this is a general operation class
      Operation *last_implicit;
      GenerationID last_implicit_gen;
    protected:
      // For managing changing task priorities
      ApEvent realm_done_event;
      TaskPriority current_priority;
    protected: // Instance top view data structures
      mutable LocalLock                         instance_view_lock;
      std::map<PhysicalManager*,InstanceView*>  instance_top_views;
      std::map<PhysicalManager*,RtUserEvent>    pending_top_views;
    protected:
      mutable LocalLock                         pending_set_lock;
      LegionMap<RegionNode*,
        FieldMaskSet<PendingEquivalenceSet> >   pending_equivalence_sets;
    protected:
      mutable LocalLock                       remote_lock;
      std::map<AddressSpaceID,RemoteContext*> remote_instances;
    protected:
      // Dependence tracking information for phase barriers
      mutable LocalLock                                   phase_barrier_lock;
      struct BarrierContribution {
      public:
        BarrierContribution(void) : op(NULL), gen(0), uid(0), muid(0) { }
        BarrierContribution(Operation *o, GenerationID g, 
                            UniqueID u, UniqueID m, size_t bg)
          : op(o), gen(g), uid(u), muid(m), bargen(bg) { }
      public:
        Operation *op;
        GenerationID gen;
        UniqueID uid;
        UniqueID muid; // must epoch uid
        size_t bargen; // the barrier generation
      };
      std::map<size_t,std::list<BarrierContribution> > barrier_contributions;
    protected:
      // Track information for locally allocated fields
      mutable LocalLock                                 local_field_lock;
      std::map<FieldSpace,std::vector<LocalFieldInfo> > local_field_infos;
    protected:
      // Cache for fill views
      mutable LocalLock     fill_view_lock;            
      std::list<FillView*>  fill_view_cache;
      static const size_t MAX_FILL_VIEW_CACHE_SIZE = 64;
    protected:
      // Equivalence sets that were invalidated by 
      // invalidate_region_tree_contexts and need to be released
      std::vector<EquivalenceSet*> invalidated_refinements;
    protected:
      // This data structure should only be accessed during the logical
      // analysis stage of the pipeline and therefore no lock is needed
      std::map<IndexTreeNode*,
        std::vector<AttachProjectionFunctor*> > attach_functions;
    protected:
      // Resources that can build up over a task's lifetime
      LegionDeque<Reservation,TASK_RESERVATION_ALLOC> context_locks;
      LegionDeque<ApBarrier,TASK_BARRIER_ALLOC> context_barriers;
    };

    /**
     * \class TopLevelContext
     * This is the top-level task context that
     * exists at the root of a task tree. In
     * general there will only be one of these
     * per application unless mappers decide to
     * create their own tasks for performing
     * computation.
     */
    class TopLevelContext : public InnerContext {
    public:
      TopLevelContext(Runtime *runtime, UniqueID ctx_uid);
      TopLevelContext(const TopLevelContext &rhs);
      virtual ~TopLevelContext(void);
    public:
      TopLevelContext& operator=(const TopLevelContext &rhs);
    public:
      virtual void pack_remote_context(Serializer &rez, 
          AddressSpaceID target, bool replicate = false);
      virtual InnerContext* find_parent_context(void);
    public:
      virtual InnerContext* find_outermost_local_context(
                          InnerContext *previous = NULL);
      virtual InnerContext* find_top_context(InnerContext *previous = NULL);
    public:
      virtual void receive_created_region_contexts(RegionTreeContext ctx,
                          const std::vector<RegionNode*> &created_state,
                          std::set<RtEvent> &applied_events, size_t num_shards);
      virtual RtEvent compute_equivalence_sets(EqSetTracker *target,
                      AddressSpaceID target_space, RegionNode *region, 
                      const FieldMask &mask, const UniqueID opid, 
                      const AddressSpaceID original_source);
    protected:
      std::vector<RegionRequirement>       dummy_requirements;
      std::vector<OutputRequirement>       dummy_output_requirements;
      std::vector<unsigned>                dummy_indexes;
      std::vector<bool>                    dummy_mapped;
    };

    /**
     * \class ReplicateContext
     * A replicate context is a special kind of inner context for
     * executing control-replicated tasks.
     */
    class ReplicateContext : public InnerContext {
    public: 
      struct ISBroadcast {
      public:
        ISBroadcast(void) : expr_id(0), did(0), double_buffer(false) { }
        ISBroadcast(IndexSpaceID i, IndexTreeID t, IndexSpaceExprID e, 
                    DistributedID d, bool db)
          : space_id(i), tid(t), expr_id(e), did(d), double_buffer(db) { }
      public:
        IndexSpaceID space_id;
        IndexTreeID tid;
        IndexSpaceExprID expr_id;
        DistributedID did;
        bool double_buffer;
      };
      struct IPBroadcast {
      public:
        IPBroadcast(void) : did(0), double_buffer(false) { }
        IPBroadcast(IndexPartitionID p, DistributedID d, bool db) 
          : pid(p), did(d), double_buffer(db) { }
      public:
        IndexPartitionID pid;
        DistributedID did;
        bool double_buffer;
      };
      struct FSBroadcast { 
      public:
        FSBroadcast(void) : did(0), double_buffer(false) { }
        FSBroadcast(FieldSpaceID i, DistributedID d, bool db) 
          : space_id(i), did(d), double_buffer(db) { }
      public:
        FieldSpaceID space_id;
        DistributedID did;
        bool double_buffer;
      };
      struct FIDBroadcast {
      public:
        FIDBroadcast(void) : field_id(0), double_buffer(false) { }
        FIDBroadcast(FieldID fid, bool db)
          : field_id(fid), double_buffer(db) { }
      public:
        FieldID field_id;
        bool double_buffer;
      };
      struct LRBroadcast {
      public:
        LRBroadcast(void) : tid(0), double_buffer(0) { }
        LRBroadcast(RegionTreeID t, DistributedID d, bool db) :
          tid(t), did(d), double_buffer(db) { }
      public:
        RegionTreeID tid;
        DistributedID did;
        bool double_buffer;
      };
      struct IntraSpaceDeps {
      public:
        std::map<ShardID,RtEvent> ready_deps;
        std::map<ShardID,RtUserEvent> pending_deps;
      };
    public:
      struct DeferDisjointCompleteResponseArgs :
        public LgTaskArgs<DeferDisjointCompleteResponseArgs> {
      public:
        static const LgTaskID TASK_ID = LG_DEFER_DISJOINT_COMPLETE_TASK_ID;
      public:
        DeferDisjointCompleteResponseArgs(UniqueID opid, VersionManager *target,
                               AddressSpaceID space, VersionInfo *version_info,
                               RtUserEvent done, const FieldMask *mask = NULL);
      public:
        VersionManager *const target;
        VersionInfo *const version_info;
        FieldMask *const request_mask;
        const RtUserEvent done_event;
        const AddressSpaceID target_space;
      };
    public:
      enum ReplicateAPICall {
        REPLICATE_PERFORM_REGISTRATION_CALLBACK,
        REPLICATE_CONSENSUS_MATCH,
        REPLICATE_REGISTER_TASK_VARIANT,
        REPLICATE_GENERATE_DYNAMIC_TRACE_ID,
        REPLICATE_GENERATE_DYNAMIC_MAPPER_ID,
        REPLICATE_GENERATE_DYNAMIC_PROJECTION_ID,
        REPLICATE_GENERATE_DYNAMIC_SHARDING_ID,
        REPLICATE_GENERATE_DYNAMIC_TASK_ID,
        REPLICATE_GENERATE_DYNAMIC_REDUCTION_ID,
        REPLICATE_GENERATE_DYNAMIC_SERDEZ_ID,
        REPLICATE_CREATE_INDEX_SPACE,
        REPLICATE_CREATE_UNBOUND_INDEX_SPACE,
        REPLICATE_UNION_INDEX_SPACES,
        REPLICATE_INTERSECT_INDEX_SPACES,
        REPLICATE_SUBTRACT_INDEX_SPACES,
        REPLICATE_CREATE_SHARED_OWNERSHIP,
        REPLICATE_DESTROY_INDEX_SPACE,
        REPLICATE_DESTROY_INDEX_PARTITION,
        REPLICATE_CREATE_EQUAL_PARTITION,
        REPLICATE_CREATE_PARTITION_BY_WEIGHTS,
        REPLICATE_CREATE_PARTITION_BY_UNION,
        REPLICATE_CREATE_PARTITION_BY_INTERSECTION,
        REPLICATE_CREATE_PARTITION_BY_DIFFERENCE,
        REPLICATE_CREATE_CROSS_PRODUCT_PARTITIONS,
        REPLICATE_CREATE_ASSOCIATION,
        REPLICATE_CREATE_RESTRICTED_PARTITION,
        REPLICATE_CREATE_PARTITION_BY_DOMAIN,
        REPLICATE_CREATE_PARTITION_BY_FIELD,
        REPLICATE_CREATE_PARTITION_BY_IMAGE,
        REPLICATE_CREATE_PARTITION_BY_IMAGE_RANGE,
        REPLICATE_CREATE_PARTITION_BY_PREIMAGE,
        REPLICATE_CREATE_PARTITION_BY_PREIMAGE_RANGE,
        REPLICATE_CREATE_PENDING_PARTITION,
        REPLICATE_CREATE_INDEX_SPACE_UNION,
        REPLICATE_CREATE_INDEX_SPACE_INTERSECTION,
        REPLICATE_CREATE_INDEX_SPACE_DIFFERENCE,
        REPLICATE_CREATE_FIELD_SPACE,
        REPLICATE_DESTROY_FIELD_SPACE,
        REPLICATE_ALLOCATE_FIELD,
        REPLICATE_FREE_FIELD,
        REPLICATE_ALLOCATE_FIELDS,
        REPLICATE_FREE_FIELDS,
        REPLICATE_CREATE_LOGICAL_REGION,
        REPLICATE_DESTROY_LOGICAL_REGION,
        REPLICATE_ADVISE_ANALYSIS_SUBTREE,
        REPLICATE_CREATE_FIELD_ALLOCATOR,
        REPLICATE_DESTROY_FIELD_ALLOCATOR,
        REPLICATE_EXECUTE_TASK,
        REPLICATE_EXECUTE_INDEX_SPACE,
        REPLICATE_REDUCE_FUTURE_MAP,
        REPLICATE_CONSTRUCT_FUTURE_MAP,
        REPLICATE_FUTURE_MAP_GET_ALL_FUTURES,
        REPLICATE_FUTURE_MAP_WAIT_ALL_FUTURES,
        REPLICATE_MAP_REGION,
        REPLICATE_REMAP_REGION,
        REPLICATE_FILL_FIELDS,
        REPLICATE_ISSUE_COPY,
        REPLICATE_ATTACH_RESOURCE,
        REPLICATE_DETACH_RESOURCE,
        REPLICATE_INDEX_ATTACH_RESOURCE,
        REPLICATE_INDEX_DETACH_RESOURCE,
        REPLICATE_MUST_EPOCH,
        REPLICATE_TIMING_MEASUREMENT,
        REPLICATE_TUNABLE_SELECTION,
        REPLICATE_MAPPING_FENCE,
        REPLICATE_EXECUTION_FENCE,
        REPLICATE_BEGIN_TRACE,
        REPLICATE_END_TRACE,
        REPLICATE_CREATE_PHASE_BARRIER,
        REPLICATE_DESTROY_PHASE_BARRIER,
        REPLICATE_ADVANCE_PHASE_BARRIER,
        REPLICATE_ADVANCE_DYNAMIC_COLLECTIVE,
        REPLICATE_END_TASK,
        REPLICATE_FUTURE_FROM_VALUE,
        REPLICATE_ATTACH_TASK_INFO,
        REPLICATE_ATTACH_INDEX_SPACE_INFO,
        REPLICATE_ATTACH_INDEX_PARTITION_INFO,
        REPLICATE_ATTACH_FIELD_SPACE_INFO,
        REPLICATE_ATTACH_FIELD_INFO,
        REPLICATE_ATTACH_LOGICAL_REGION_INFO,
        REPLICATE_ATTACH_LOGICAL_PARTITION_INFO,
      };
    public:
      class AttachDetachShardingFunctor : public ShardingFunctor {
      public:
        AttachDetachShardingFunctor(void) { }
        virtual ~AttachDetachShardingFunctor(void) { }
      public:
        virtual ShardID shard(const DomainPoint &point,
                              const Domain &full_space,
                              const size_t total_shards);
      };
    public:
      ReplicateContext(Runtime *runtime, ShardTask *owner,int d,bool full_inner,
                       const std::vector<RegionRequirement> &reqs,
                       const std::vector<OutputRequirement> &output_reqs,
                       const std::vector<unsigned> &parent_indexes,
                       const std::vector<bool> &virt_mapped,
                       UniqueID context_uid, ApEvent execution_fence_event,
                       ShardManager *manager, bool inline_task, 
                       bool implicit_task = false);
      ReplicateContext(const ReplicateContext &rhs);
      virtual ~ReplicateContext(void);
    public:
      ReplicateContext& operator=(const ReplicateContext &rhs);
    public:
      inline int get_shard_collective_radix(void) const
        { return shard_collective_radix; }
      inline int get_shard_collective_log_radix(void) const
        { return shard_collective_log_radix; }
      inline int get_shard_collective_stages(void) const
        { return shard_collective_stages; }
      inline int get_shard_collective_participating_shards(void) const
        { return shard_collective_participating_shards; }
      inline int get_shard_collective_last_radix(void) const
        { return shard_collective_last_radix; }
      virtual ReplicationID get_replication_id(void) const;
    public: // Privilege tracker methods
      virtual void receive_resources(size_t return_index,
              std::map<LogicalRegion,unsigned> &created_regions,
              std::vector<DeletedRegion> &deleted_regions,
              std::set<std::pair<FieldSpace,FieldID> > &created_fields,
              std::vector<DeletedField> &deleted_fields,
              std::map<FieldSpace,unsigned> &created_field_spaces,
              std::map<FieldSpace,std::set<LogicalRegion> > &latent_spaces,
              std::vector<DeletedFieldSpace> &deleted_field_spaces,
              std::map<IndexSpace,unsigned> &created_index_spaces,
              std::vector<DeletedIndexSpace> &deleted_index_spaces,
              std::map<IndexPartition,unsigned> &created_partitions,
              std::vector<DeletedPartition> &deleted_partitions,
              std::set<RtEvent> &preconditions);
    public: // Murmur3Hasher::HashVerifier method
      virtual bool verify_hash(const uint64_t hash[2],
          const char *description, Provenance *provenance, bool every);
    protected:
      void receive_replicate_resources(size_t return_index,
              std::map<LogicalRegion,unsigned> &created_regions,
              std::vector<DeletedRegion> &deleted_regions,
              std::set<std::pair<FieldSpace,FieldID> > &created_fields,
              std::vector<DeletedField> &deleted_fields,
              std::map<FieldSpace,unsigned> &created_field_spaces,
              std::map<FieldSpace,std::set<LogicalRegion> > &latent_spaces,
              std::vector<DeletedFieldSpace> &deleted_field_spaces,
              std::map<IndexSpace,unsigned> &created_index_spaces,
              std::vector<DeletedIndexSpace> &deleted_index_spaces,
              std::map<IndexPartition,unsigned> &created_partitions,
              std::vector<DeletedPartition> &deleted_partitions,
              std::set<RtEvent> &preconditions, RtBarrier &ready_barrier, 
              RtBarrier &mapped_barrier, RtBarrier &execution_barrier);
      void register_region_deletions(ApEvent precondition,
                     const std::map<Operation*,GenerationID> &dependences,
                     std::vector<DeletedRegion> &regions,
                     std::set<RtEvent> &preconditions, RtBarrier &ready_barrier,
                     RtBarrier &mapped_barrier, RtBarrier &execution_barrier);
      void register_field_deletions(ApEvent precondition,
            const std::map<Operation*,GenerationID> &dependences,
            std::vector<DeletedField> &fields,
            std::set<RtEvent> &preconditions, RtBarrier &ready_barrier,
            RtBarrier &mapped_barrier, RtBarrier &execution_barrier);
      void register_field_space_deletions(ApEvent precondition,
                    const std::map<Operation*,GenerationID> &dependences,
                    std::vector<DeletedFieldSpace> &spaces,
                    std::set<RtEvent> &preconditions, RtBarrier &ready_barrier,
                    RtBarrier &mapped_barrier, RtBarrier &execution_barrier);
      void register_index_space_deletions(ApEvent precondition,
                    const std::map<Operation*,GenerationID> &dependences,
                    std::vector<DeletedIndexSpace> &spaces,
                    std::set<RtEvent> &preconditions, RtBarrier &ready_barrier,
                    RtBarrier &mapped_barrier, RtBarrier &execution_barrier);
      void register_index_partition_deletions(ApEvent precondition,
                    const std::map<Operation*,GenerationID> &dependences,
                    std::vector<DeletedPartition> &parts,
                    std::set<RtEvent> &preconditions, RtBarrier &ready_barrier,
                    RtBarrier &mapped_barrier, RtBarrier &execution_barrier);
    public:
      void perform_replicated_region_deletions(
                     std::vector<LogicalRegion> &regions,
                     std::set<RtEvent> &preconditions);
      void perform_replicated_field_deletions(
            std::vector<std::pair<FieldSpace,FieldID> > &fields,
            std::set<RtEvent> &preconditions);
      void perform_replicated_field_space_deletions(
                          std::vector<FieldSpace> &spaces,
                          std::set<RtEvent> &preconditions);
      void perform_replicated_index_space_deletions(
                          std::vector<IndexSpace> &spaces,
                          std::set<RtEvent> &preconditions);
      void perform_replicated_index_partition_deletions(
                          std::vector<IndexPartition> &parts,
                          std::set<RtEvent> &preconditions);
    public:
#ifdef LEGION_USE_LIBDL
      virtual void perform_global_registration_callbacks(
                     Realm::DSOReferenceImplementation *dso, const void *buffer,
                     size_t buffer_size, bool withargs, size_t dedup_tag,
                     RtEvent local_done, RtEvent global_done, 
                     std::set<RtEvent> &preconditions);
#endif
      virtual void print_once(FILE *f, const char *message) const;
      virtual void log_once(Realm::LoggerMessage &message) const;
      virtual Future from_value(const void *value, size_t value_size,
                                bool owned, Provenance *provenance);
      virtual Future from_value(const void *buffer, size_t size, bool owned,
          const Realm::ExternalInstanceResource &resource,
          void (*freefunc)(const Realm::ExternalInstanceResource&),
          Provenance *provenance);
      virtual Future consensus_match(const void *input, void *output,
          size_t num_elements, size_t element_size, Provenance *provenance); 
    public:
      virtual VariantID register_variant(const TaskVariantRegistrar &registrar,
                          const void *user_data, size_t user_data_size,
                          const CodeDescriptor &desc, size_t ret_size,
                          bool has_ret_size, VariantID vid, bool check_task_id);
      virtual VariantImpl* select_inline_variant(TaskOp *child,
                const std::vector<PhysicalRegion> &parent_regions,
                std::deque<InstanceSet> &physical_instances);
      virtual TraceID generate_dynamic_trace_id(void);
      virtual MapperID generate_dynamic_mapper_id(void);
      virtual ProjectionID generate_dynamic_projection_id(void);
      virtual ShardingID generate_dynamic_sharding_id(void);
      virtual TaskID generate_dynamic_task_id(void);
      virtual ReductionOpID generate_dynamic_reduction_id(void);
      virtual CustomSerdezID generate_dynamic_serdez_id(void);
      virtual bool perform_semantic_attach(const char *func, unsigned kind,
          const void *arg, size_t arglen, SemanticTag tag, const void *buffer,
          size_t size, bool is_mutable, bool &global, 
          const void *arg2 = NULL, size_t arg2len = 0);
      virtual void post_semantic_attach(void);
    public:
      virtual void invalidate_region_tree_contexts(const bool is_top_level_task,
                                                   std::set<RtEvent> &applied);
      virtual void receive_created_region_contexts(RegionTreeContext ctx,
                          const std::vector<RegionNode*> &created_state,
                          std::set<RtEvent> &applied_events, size_t num_shards);
      virtual void free_region_tree_context(void);
      void receive_replicate_created_region_contexts(RegionTreeContext ctx,
                          const std::vector<RegionNode*> &created_state, 
                          std::set<RtEvent> &applied_events, size_t num_shards);
      void handle_created_region_contexts(Deserializer &derez,
                                          std::set<RtEvent> &applied_events);
    public: 
      // Interface to operations performed by a context
      virtual IndexSpace create_index_space(const Domain &domain, 
                                            TypeTag type_tag,
                                            Provenance *provenance);
      virtual IndexSpace create_index_space(const Future &future, 
                                            TypeTag type_tag,
                                            Provenance *provenance);
      virtual IndexSpace create_index_space(
                           const std::vector<DomainPoint> &points,
                           Provenance *provenance);
      virtual IndexSpace create_index_space(
                           const std::vector<Domain> &rects,
                           Provenance *provenance);
      virtual IndexSpace create_unbound_index_space(TypeTag type_tag,
                                                    Provenance *provenance);
    protected:
      IndexSpace create_index_space_replicated(const Domain *bounds,
                                               TypeTag type_tag,
                                               Provenance *provenance);
    public:
      virtual IndexSpace union_index_spaces(
                           const std::vector<IndexSpace> &spaces,
                           Provenance *provenance);
      virtual IndexSpace intersect_index_spaces(
                           const std::vector<IndexSpace> &spaces,
                           Provenance *provenance);
      virtual IndexSpace subtract_index_spaces(
                           IndexSpace left, IndexSpace right,
                           Provenance *provenance);
      virtual void create_shared_ownership(IndexSpace handle);
      virtual void destroy_index_space(IndexSpace handle, 
                                       const bool unordered,
                                       const bool recurse,
                                       Provenance *provenance);
      virtual void create_shared_ownership(IndexPartition handle);
      virtual void destroy_index_partition(IndexPartition handle, 
                                           const bool unordered,
                                           const bool recurse,
                                           Provenance *provenance);
      virtual IndexPartition create_equal_partition(
                                            IndexSpace parent,
                                            IndexSpace color_space,
                                            size_t granularity,
                                            Color color,
                                            Provenance *provenance);
      virtual IndexPartition create_partition_by_weights(IndexSpace parent,
                                            const FutureMap &weights,
                                            IndexSpace color_space,
                                            size_t granularity, 
                                            Color color,
                                            Provenance *provenance);
      virtual IndexPartition create_partition_by_union(
                                            IndexSpace parent,
                                            IndexPartition handle1,
                                            IndexPartition handle2,
                                            IndexSpace color_space,
                                            PartitionKind kind,
                                            Color color,
                                            Provenance *provenance);
      virtual IndexPartition create_partition_by_intersection(
                                            IndexSpace parent,
                                            IndexPartition handle1,
                                            IndexPartition handle2,
                                            IndexSpace color_space,
                                            PartitionKind kind,
                                            Color color,
                                            Provenance *provenance);
      virtual IndexPartition create_partition_by_intersection(
                                            IndexSpace parent,
                                            IndexPartition partition,
                                            PartitionKind kind,
                                            Color color,
                                            bool dominates,
                                            Provenance *provenance);
      virtual IndexPartition create_partition_by_difference(
                                            IndexSpace parent,
                                            IndexPartition handle1,
                                            IndexPartition handle2,
                                            IndexSpace color_space,
                                            PartitionKind kind,
                                            Color color,
                                            Provenance *provenance);
      virtual Color create_cross_product_partitions(
                                            IndexPartition handle1,
                                            IndexPartition handle2,
                              std::map<IndexSpace,IndexPartition> &handles,
                                            PartitionKind kind,
                                            Color color,
                                            Provenance *provenance);
      virtual void create_association(      LogicalRegion domain,
                                            LogicalRegion domain_parent,
                                            FieldID domain_fid,
                                            IndexSpace range,
                                            MapperID id, MappingTagID tag,
                                            const UntypedBuffer &marg,
                                            Provenance *provenance);
      virtual IndexPartition create_restricted_partition(
                                            IndexSpace parent,
                                            IndexSpace color_space,
                                            const void *transform,
                                            size_t transform_size,
                                            const void *extent,
                                            size_t extent_size,
                                            PartitionKind part_kind,
                                            Color color,
                                            Provenance *provenance);
      virtual IndexPartition create_partition_by_domain(
                                            IndexSpace parent,
                                  const std::map<DomainPoint,Domain> &domains,
                                            IndexSpace color_space,
                                            bool perform_intersections,
                                            PartitionKind part_kind,
                                            Color color,
                                            Provenance *provenance);
      virtual IndexPartition create_partition_by_domain(
                                            IndexSpace parent,
                                            const FutureMap &domains,
                                            IndexSpace color_space,
                                            bool perform_intersections,
                                            PartitionKind part_kind,
                                            Color color,
                                            Provenance *provenance,
                                            bool skip_check = false);
      virtual IndexPartition create_partition_by_field(
                                            LogicalRegion handle,
                                            LogicalRegion parent_priv,
                                            FieldID fid,
                                            IndexSpace color_space,
                                            Color color,
                                            MapperID id, MappingTagID tag,
                                            PartitionKind part_kind,
                                            const UntypedBuffer &marg,
                                            Provenance *provenance);
      virtual IndexPartition create_partition_by_image(
                                            IndexSpace handle,
                                            LogicalPartition projection,
                                            LogicalRegion parent,
                                            FieldID fid,
                                            IndexSpace color_space,
                                            PartitionKind part_kind,
                                            Color color,
                                            MapperID id, MappingTagID tag,
                                            const UntypedBuffer &marg,
                                            Provenance *provenance);
      virtual IndexPartition create_partition_by_image_range(
                                            IndexSpace handle,
                                            LogicalPartition projection,
                                            LogicalRegion parent,
                                            FieldID fid,
                                            IndexSpace color_space,
                                            PartitionKind part_kind,
                                            Color color,
                                            MapperID id, MappingTagID tag,
                                            const UntypedBuffer &marg,
                                            Provenance *provenance);
      virtual IndexPartition create_partition_by_preimage(
                                            IndexPartition projection,
                                            LogicalRegion handle,
                                            LogicalRegion parent,
                                            FieldID fid,
                                            IndexSpace color_space,
                                            PartitionKind part_kind,
                                            Color color,
                                            MapperID id, MappingTagID tag,
                                            const UntypedBuffer &marg,
                                            Provenance *provenance);
      virtual IndexPartition create_partition_by_preimage_range(
                                            IndexPartition projection,
                                            LogicalRegion handle,
                                            LogicalRegion parent,
                                            FieldID fid,
                                            IndexSpace color_space,
                                            PartitionKind part_kind,
                                            Color color,
                                            MapperID id, MappingTagID tag,
                                            const UntypedBuffer &marg,
                                            Provenance *provenance);
      virtual IndexPartition create_pending_partition(
                                            IndexSpace parent,
                                            IndexSpace color_space,
                                            PartitionKind part_kind,
                                            Color color,
                                            Provenance *provenance,
                                            bool trust = false);
      virtual IndexSpace create_index_space_union(
                                            IndexPartition parent,
                                            const void *realm_color,
                                            size_t color_size,
                                            TypeTag type_tag,
                                const std::vector<IndexSpace> &handles,
                                            Provenance *provenance);
      virtual IndexSpace create_index_space_union(
                                            IndexPartition parent,
                                            const void *realm_color,
                                            size_t color_size,
                                            TypeTag type_tag,
                                            IndexPartition handle,
                                            Provenance *provenance);
      virtual IndexSpace create_index_space_intersection(
                                            IndexPartition parent,
                                            const void *realm_color,
                                            size_t color_size,
                                            TypeTag type_tag,
                                const std::vector<IndexSpace> &handles,
                                            Provenance *provenance);
      virtual IndexSpace create_index_space_intersection(
                                            IndexPartition parent,
                                            const void *realm_color,
                                            size_t color_size,
                                            TypeTag type_tag,
                                            IndexPartition handle,
                                            Provenance *provenance);
      virtual IndexSpace create_index_space_difference(
                                            IndexPartition parent,
                                            const void *realm_color,
                                            size_t color_size,
                                            TypeTag type_tag,
                                            IndexSpace initial,
                                const std::vector<IndexSpace> &handles,
                                            Provenance *provenance);
      virtual void verify_partition(IndexPartition pid, PartitionKind kind,
                                    const char *function_name);
      virtual FieldSpace create_field_space(Provenance *provenance);
      virtual FieldSpace create_field_space(const std::vector<size_t> &sizes,
                                        std::vector<FieldID> &resulting_fields,
                                        CustomSerdezID serdez_id,
                                        Provenance *provenance);
      virtual FieldSpace create_field_space(const std::vector<Future> &sizes,
                                        std::vector<FieldID> &resulting_fields,
                                        CustomSerdezID serdez_id,
                                        Provenance *provenance);
      FieldSpace create_replicated_field_space(Provenance *provenance,
                                        ShardID *creator_shard = NULL);
      virtual void create_shared_ownership(FieldSpace handle);
      virtual void destroy_field_space(FieldSpace handle,
                                       const bool unordered,
                                       Provenance *provenance);
      virtual FieldID allocate_field(FieldSpace space, size_t field_size,
                                     FieldID fid, bool local,
                                     CustomSerdezID serdez_id,
                                     Provenance *provenance);
      virtual FieldID allocate_field(FieldSpace space, const Future &field_size,
                                     FieldID fid, bool local,
                                     CustomSerdezID serdez_id,
                                     Provenance *provenance);
      virtual void free_field(FieldAllocatorImpl *allocator, FieldSpace space, 
                              FieldID fid, const bool unordered,
                              Provenance *provenance);
      virtual void allocate_fields(FieldSpace space,
                                   const std::vector<size_t> &sizes,
                                   std::vector<FieldID> &resuling_fields,
                                   bool local, CustomSerdezID serdez_id,
                                   Provenance *provenance);
      virtual void allocate_fields(FieldSpace space,
                                   const std::vector<Future> &sizes,
                                   std::vector<FieldID> &resuling_fields,
                                   bool local, CustomSerdezID serdez_id,
                                   Provenance *provenance);
      virtual void free_fields(FieldAllocatorImpl *allocator, FieldSpace space, 
                               const std::set<FieldID> &to_free,
                               const bool unordered,
                               Provenance *provenance);
      virtual LogicalRegion create_logical_region(
                                            IndexSpace index_space,
                                            FieldSpace field_space,
                                            const bool task_local,
                                            Provenance *provenance,
                                            const bool output_region = false);
      virtual void create_shared_ownership(LogicalRegion handle);
      virtual void destroy_logical_region(LogicalRegion handle,
                                          const bool unordered,
                                          Provenance *provenance);
      virtual void advise_analysis_subtree(LogicalRegion parent,
                                      const std::set<LogicalRegion> &regions,
                                      const std::set<LogicalPartition> &parts,
                                      const std::set<FieldID> &fields);
    public:
      virtual FieldAllocatorImpl* create_field_allocator(FieldSpace handle,
                                                         bool unordered);
      virtual void destroy_field_allocator(FieldSpaceNode *node,
                                           bool from_application = true);
    public:
      virtual void insert_unordered_ops(AutoLock &d_lock, const bool end_task,
                                        const bool progress);
      virtual Future execute_task(const TaskLauncher &launcher,
                                  std::vector<OutputRequirement> *outputs);
      virtual FutureMap execute_index_space(const IndexTaskLauncher &launcher,
                                       std::vector<OutputRequirement> *outputs);
      virtual Future execute_index_space(const IndexTaskLauncher &launcher,
                                       ReductionOpID redop, bool deterministic,
                                       std::vector<OutputRequirement> *outputs);
      virtual Future reduce_future_map(const FutureMap &future_map,
                                       ReductionOpID redop, bool deterministic,
                                       MapperID map_id, MappingTagID tag,
                                       Provenance *provenance);
      using InnerContext::construct_future_map;
      virtual FutureMap construct_future_map(IndexSpace space,
                                const std::map<DomainPoint,UntypedBuffer> &data,
                                             Provenance *provenance,
                                             bool collective = false,
                                             ShardingID sid = 0,
                                             bool implicit = false);
      virtual FutureMap construct_future_map(IndexSpace space,
                    const std::map<DomainPoint,Future> &futures,
                                             Provenance *provenance,
                                             bool internal = false,
                                             bool collective = false,
                                             ShardingID sid = 0,
                                             bool implicit = false);
      virtual PhysicalRegion map_region(const InlineLauncher &launcher);
      virtual ApEvent remap_region(const PhysicalRegion &region,
                                   Provenance *provenance);
      // Unmapping region is the same as for an inner context
      virtual void fill_fields(const FillLauncher &launcher);
      virtual void fill_fields(const IndexFillLauncher &launcher);
      virtual void issue_copy(const CopyLauncher &launcher);
      virtual void issue_copy(const IndexCopyLauncher &launcher);
      virtual void issue_acquire(const AcquireLauncher &launcher);
      virtual void issue_release(const ReleaseLauncher &launcher);
      virtual PhysicalRegion attach_resource(const AttachLauncher &launcher);
      virtual ExternalResources attach_resources(
                                          const IndexAttachLauncher &launcher);
      virtual RegionTreeNode* compute_index_attach_upper_bound(
                                        const IndexAttachLauncher &launcher,
                                        const std::vector<unsigned> &indexes);
      virtual Future detach_resource(PhysicalRegion region, const bool flush,
                                     const bool unordered,
                                     Provenance *provenance = NULL);
      virtual Future detach_resources(ExternalResources resources,
                                      const bool flush, const bool unordered,
                                      Provenance *provenance);
      virtual FutureMap execute_must_epoch(const MustEpochLauncher &launcher);
      virtual Future issue_timing_measurement(const TimingLauncher &launcher);
      virtual Future select_tunable_value(const TunableLauncher &launcher);
      virtual Future issue_mapping_fence(Provenance *provenance);
      virtual Future issue_execution_fence(Provenance *provenance);
      virtual void begin_trace(TraceID tid, bool logical_only,
          bool static_trace, const std::set<RegionTreeID> *managed, bool dep,
          Provenance *provenance);
      virtual void end_trace(TraceID tid, bool deprecated,
                             Provenance *provenance);
      virtual void end_task(const void *res, size_t res_size, bool owned,
                      PhysicalInstance inst, FutureFunctor *callback_future,
                      const Realm::ExternalInstanceResource *resource,
                      void (*freefunc)(const Realm::ExternalInstanceResource&),
                      const void *metadataptr, size_t metadatasize);
      virtual void post_end_task(FutureInstance *instance,
                                 void *metadata, size_t metasize,
                                 FutureFunctor *callback_functor,
                                 bool own_callback_functor);
      virtual bool add_to_dependence_queue(Operation *op, 
                                           bool unordered = false,
                                           bool outermost = true);
    public:
      virtual Lock create_lock(void);
      virtual void destroy_lock(Lock l);
      virtual Grant acquire_grant(const std::vector<LockRequest> &requests);
      virtual void release_grant(Grant grant);
    public:
      virtual PhaseBarrier create_phase_barrier(unsigned arrivals);
      virtual void destroy_phase_barrier(PhaseBarrier pb);
      virtual PhaseBarrier advance_phase_barrier(PhaseBarrier pb);
    public:
      virtual DynamicCollective create_dynamic_collective(
                                                  unsigned arrivals,
                                                  ReductionOpID redop,
                                                  const void *init_value,
                                                  size_t init_size);
      virtual void destroy_dynamic_collective(DynamicCollective dc);
      virtual void arrive_dynamic_collective(DynamicCollective dc,
                        const void *buffer, size_t size, unsigned count);
      virtual void defer_dynamic_collective_arrival(DynamicCollective dc,
                                                    const Future &future,
                                                    unsigned count);
      virtual Future get_dynamic_collective_result(DynamicCollective dc,
                                                   Provenance *provenance);
      virtual DynamicCollective advance_dynamic_collective(
                                                   DynamicCollective dc);
    public:
#ifdef DEBUG_LEGION_COLLECTIVES
      virtual MergeCloseOp* get_merge_close_op(const LogicalUser &user,
                                               RegionTreeNode *node);
      virtual RefinementOp* get_refinement_op(const LogicalUser &user,
                                              RegionTreeNode *node);
#else
      virtual MergeCloseOp* get_merge_close_op(void);
      virtual RefinementOp* get_refinement_op(void);
#endif
    public:
      virtual void pack_remote_context(Serializer &rez, 
                                       AddressSpaceID target,
                                       bool replicate = false);
    public:
      void exchange_common_resources(void);
      void handle_collective_message(Deserializer &derez);
      void handle_future_map_request(Deserializer &derez);
      void handle_disjoint_complete_request(Deserializer &derez);
      static void handle_disjoint_complete_response(Deserializer &derez, 
                                                    Runtime *runtime);
      static void handle_defer_disjoint_complete_response(Runtime *runtime,
                                                          const void *args);
      static void finalize_disjoint_complete_response(Runtime *runtime,
            UniqueID opid, VersionManager *target, AddressSpaceID target_space,
            VersionInfo *version_info, RtUserEvent done_event);
      void handle_resource_update(Deserializer &derez,
                                  std::set<RtEvent> &applied);
      void handle_trace_update(Deserializer &derez, AddressSpaceID source);
      ApBarrier handle_find_trace_shard_event(size_t temp_index, ApEvent event,
                                              ShardID remote_shard);
      ApBarrier handle_find_trace_shard_frontier(size_t temp_index, ApEvent event,
                                              ShardID remote_shard);
      void record_intra_space_dependence(size_t context_index, 
          const DomainPoint &point, RtEvent point_mapped, ShardID next_shard);
      void handle_intra_space_dependence(Deserializer &derez);
    public:
      void increase_pending_index_spaces(unsigned count, bool double_buffer);
      void increase_pending_partitions(unsigned count, bool double_buffer);
      void increase_pending_field_spaces(unsigned count, bool double_buffer);
      void increase_pending_fields(unsigned count, bool double_buffer);
      void increase_pending_region_trees(unsigned count, bool double_buffer);
      bool create_shard_partition(IndexPartition &pid,
          IndexSpace parent, IndexSpace color_space, Provenance *provenance,
          PartitionKind part_kind, LegionColor partition_color,
          bool color_generated, ValueBroadcast<bool> *disjoint_result = NULL,
          ApBarrier partition_ready = ApBarrier::NO_AP_BARRIER);
    public:
      // Collective methods
      CollectiveID get_next_collective_index(CollectiveIndexLocation loc,
                                             bool logical = false);
      void register_collective(ShardCollective *collective);
      ShardCollective* find_or_buffer_collective(Deserializer &derez);
      void unregister_collective(ShardCollective *collective);
    public:
      // Future map methods
      unsigned peek_next_future_map_barrier_index(void) const;
      RtBarrier get_next_future_map_barrier(void);
      void register_future_map(ReplFutureMapImpl *map);
      ReplFutureMapImpl* find_or_buffer_future_map_request(Deserializer &derez);
      void unregister_future_map(ReplFutureMapImpl *map);
    public:
      // Physical template methods
      size_t register_trace_template(ShardedPhysicalTemplate *phy_template);
      ShardedPhysicalTemplate* find_or_buffer_trace_update(Deserializer &derez,
                                                         AddressSpaceID source);
      void unregister_trace_template(size_t template_index);
    public:
      // Support for making equivalence sets (logical analysis stage only)
      ShardID get_next_equivalence_set_origin(void);
      bool replicate_partition_equivalence_sets(PartitionNode *node) const;
      virtual bool finalize_disjoint_complete_sets(RegionNode *region,
          VersionManager *target, FieldMask mask, const UniqueID opid,
          const AddressSpaceID source, RtUserEvent ready_event);
    public:
      // Fence barrier methods
      RtBarrier get_next_mapping_fence_barrier(void);
      ApBarrier get_next_execution_fence_barrier(void);
      RtBarrier get_next_resource_return_barrier(void);
      RtBarrier get_next_refinement_barrier(void);
      RtBarrier get_next_trace_recording_barrier(void);
      RtBarrier get_next_summary_fence_barrier(void);
      RtBarrier get_next_deletion_ready_barrier(void);
      RtBarrier get_next_deletion_mapping_barrier(void);
      RtBarrier get_next_deletion_execution_barrier(void);
      RtBarrier get_next_detach_resource_barrier(void);
      ApBarrier get_next_future_map_wait_barrier(void);
      inline void advance_replicate_barrier(RtBarrier &bar, size_t arrivals)
        {
          Runtime::advance_barrier(bar);
          if (!bar.exists())
            create_new_replicate_barrier(bar, arrivals);
        }
      inline void advance_replicate_barrier(ApBarrier &bar, size_t arrivals)
        {
          Runtime::advance_barrier(bar);
          if (!bar.exists())
            create_new_replicate_barrier(bar, arrivals);
        }
      inline void advance_logical_barrier(RtBarrier &bar, size_t arrivals)
        {
          Runtime::advance_barrier(bar);
          if (!bar.exists())
            create_new_logical_barrier(bar, arrivals);
        }
      inline void advance_logical_barrier(ApBarrier &bar, size_t arrivals)
        {
          Runtime::advance_barrier(bar);
          if (!bar.exists())
            create_new_logical_barrier(bar, arrivals);
        }
    protected:
      // These can only be called inside the task for this context
      // since they assume that all the shards are aligned and doing
      // the same calls for the same operations in the same order
      void create_new_replicate_barrier(RtBarrier &bar, size_t arrivals);
      void create_new_replicate_barrier(ApBarrier &bar, size_t arrivals);
      // This one can only be called inside the logical dependence analysis
      void create_new_logical_barrier(RtBarrier &bar, size_t arrivals);
      void create_new_logical_barrier(ApBarrier &bar, size_t arrivals);
    public:
      static void register_attach_detach_sharding_functor(Runtime *runtime);
      ShardingFunction* get_attach_detach_sharding_function(void);
      IndexSpaceNode* compute_index_attach_launch_spaces(
          std::vector<size_t> &shard_sizes, Provenance *provenance);
    public:
      void hash_future(Murmur3Hasher &hasher, const unsigned safe_level, 
                       const Future &future, const char *description) const;
      static void hash_future_map(Murmur3Hasher &hasher, const FutureMap &map,
                                  const char *description);
      static void hash_index_space_requirements(Murmur3Hasher &hasher,
          const std::vector<IndexSpaceRequirement> &index_requirements);
      static void hash_region_requirements(Murmur3Hasher &hasher,
          const std::vector<RegionRequirement> &region_requirements);
      static void hash_output_requirements(Murmur3Hasher &hasher,
          const std::vector<OutputRequirement> &output_requirements);
      static void hash_grants(Murmur3Hasher &hasher, 
          const std::vector<Grant> &grants);
      static void hash_phase_barriers(Murmur3Hasher &hasher,
          const std::vector<PhaseBarrier> &phase_barriers);
      static void hash_argument(Murmur3Hasher &hasher,const unsigned safe_level,
                             const UntypedBuffer &arg, const char *description);
      static void hash_predicate(Murmur3Hasher &hasher, const Predicate &pred,
                                 const char *description);
      static void hash_static_dependences(Murmur3Hasher &hasher,
          const std::vector<StaticDependence> *dependences);
      void hash_task_launcher(Murmur3Hasher &hasher, 
          const unsigned safe_level, const TaskLauncher &launcher) const;
      void hash_index_launcher(Murmur3Hasher &hasher,
          const unsigned safe_level, const IndexTaskLauncher &launcher);
    public:
      // A little help for ConsensusMatchExchange since it is templated
      static void help_complete_future(Future &f, const void *ptr,
                                       size_t size, bool own);
    public:
      ShardTask *const owner_shard;
      ShardManager *const shard_manager;
      const size_t total_shards;
    protected:
      // These barriers are used to identify when close operations are mapped
      std::vector<RtBarrier>  close_mapped_barriers;
      unsigned                next_close_mapped_bar_index;
      // These barriers are used to identify when refinement ops are ready
      std::vector<RtBarrier>  refinement_ready_barriers;
      unsigned                next_refinement_ready_bar_index;
      // These barriers are used to identify when refinement ops are mapped
      std::vector<RtBarrier>  refinement_mapped_barriers;
      unsigned                next_refinement_mapped_bar_index; 
      // These barriers are for signaling when indirect copies are done
      std::vector<ApBarrier>  indirection_barriers;
      unsigned                next_indirection_bar_index;
      // These barriers are used for signaling when future maps can be reclaimed
      std::vector<RtBarrier>  future_map_barriers;
      unsigned                next_future_map_bar_index;
    protected:
      std::map<std::pair<size_t,DomainPoint>,IntraSpaceDeps> intra_space_deps;
    protected:
      // Store the global owner shard and local owner shard for allocation
      std::map<FieldSpace,
               std::pair<ShardID,bool> > field_allocator_owner_shards;
    protected:
      ShardID index_space_allocator_shard;
      ShardID index_partition_allocator_shard;
      ShardID field_space_allocator_shard;
      ShardID field_allocator_shard;
      ShardID logical_region_allocator_shard;
      ShardID dynamic_id_allocator_shard;
      ShardID equivalence_set_allocator_shard;
    protected:
      ApBarrier pending_partition_barrier;
      RtBarrier creation_barrier;
      RtBarrier deletion_ready_barrier;
      RtBarrier deletion_mapping_barrier;
      RtBarrier deletion_execution_barrier;
      RtBarrier inline_mapping_barrier;
      RtBarrier attach_resource_barrier;
      RtBarrier detach_resource_barrier;
      RtBarrier mapping_fence_barrier;
      RtBarrier resource_return_barrier;
      RtBarrier trace_recording_barrier;
      RtBarrier summary_fence_barrier;
      ApBarrier execution_fence_barrier;
      ApBarrier attach_broadcast_barrier;
      ApBarrier attach_reduce_barrier;
      RtBarrier dependent_partition_barrier;
      RtBarrier semantic_attach_barrier;
      ApBarrier future_map_wait_barrier;
      ApBarrier inorder_barrier;
#ifdef DEBUG_LEGION_COLLECTIVES
    protected:
      RtBarrier collective_check_barrier;
      RtBarrier logical_check_barrier;
      RtBarrier close_check_barrier;
      RtBarrier refinement_check_barrier;
      bool collective_guard_reentrant;
      bool logical_guard_reentrant;
#endif
    protected:
      // local barriers to this context for handling returned
      // resources from sub-tasks
      RtBarrier returned_resource_ready_barrier;
      RtBarrier returned_resource_mapped_barrier;
      RtBarrier returned_resource_execution_barrier;
    protected:
      int shard_collective_radix;
      int shard_collective_log_radix;
      int shard_collective_stages;
      int shard_collective_participating_shards;
      int shard_collective_last_radix;
    protected:
      mutable LocalLock replication_lock;
      CollectiveID next_available_collective_index;
      // We also need to create collectives in the logical dependence
      // analysis stage of the pipeline. We'll have those count on the
      // odd numbers of the collective IDs whereas the ones from the 
      // application task will be the even numbers.
      CollectiveID next_logical_collective_index;
      std::map<CollectiveID,ShardCollective*> collectives;
      std::map<CollectiveID,std::vector<
                std::pair<void*,size_t> > > pending_collective_updates;
    protected:
      // Pending allocations of various resources
      std::deque<std::pair<ValueBroadcast<ISBroadcast>*,bool> > 
                                            pending_index_spaces;
      std::deque<std::pair<ValueBroadcast<IPBroadcast>*,ShardID> >
                                            pending_index_partitions;
      std::deque<std::pair<ValueBroadcast<FSBroadcast>*,bool> >
                                            pending_field_spaces;
      std::deque<std::pair<ValueBroadcast<FIDBroadcast>*,bool> >
                                            pending_fields;
      std::deque<std::pair<ValueBroadcast<LRBroadcast>*,bool> >
                                            pending_region_trees;
    protected:
      std::map<RtEvent,ReplFutureMapImpl*> future_maps;
      std::map<RtEvent,std::vector<
                std::pair<void*,size_t> > > pending_future_map_requests;
    protected:
      std::map<size_t,ShardedPhysicalTemplate*> physical_templates;
      struct PendingTemplateUpdate {
      public:
        PendingTemplateUpdate(void)
          : ptr(NULL), size(0), source(0) { }
        PendingTemplateUpdate(void *p, size_t s, AddressSpaceID src)
          : ptr(p), size(s), source(src) { }
      public:
        void *ptr;
        size_t size;
        AddressSpaceID source;
      };
      std::map<size_t/*template index*/,
        std::vector<PendingTemplateUpdate> > pending_template_updates;
      size_t next_physical_template_index;
    protected:
      // Different from pending_top_views as this applies to our requests
      std::map<PhysicalManager*,RtUserEvent> pending_request_views;
      std::map<RegionTreeID,RtUserEvent> pending_tree_requests;
    protected:
      std::map<std::pair<unsigned,unsigned>,RtBarrier> ready_clone_barriers;
      std::map<std::pair<unsigned,unsigned>,RtUserEvent> pending_clone_barriers;
    protected:
      struct AttachLaunchSpace {
      public:
        AttachLaunchSpace(IndexSpaceNode *node) : launch_space(node) { }
      public:
        IndexSpaceNode *const launch_space;
        std::vector<size_t> shard_sizes;
      };
      std::vector<AttachLaunchSpace*> index_attach_launch_spaces;
    protected:
      unsigned next_replicate_bar_index;
      unsigned next_logical_bar_index;
    protected:
      static const unsigned MIN_UNORDERED_OPS_EPOCH = 32;
      static const unsigned MAX_UNORDERED_OPS_EPOCH = 32768;
      unsigned unordered_ops_counter;
      unsigned unordered_ops_epoch;
    };

    /**
     * \class RemoteTask
     * A small helper class for giving application
     * visibility to this remote context
     */
    class RemoteTask : public ExternalTask {
    public:
      RemoteTask(RemoteContext *owner);
      RemoteTask(const RemoteTask &rhs);
      virtual ~RemoteTask(void);
    public:
      RemoteTask& operator=(const RemoteTask &rhs);
    public:
      virtual int get_depth(void) const;
      virtual UniqueID get_unique_id(void) const;
      virtual Domain get_slice_domain(void) const;
      virtual size_t get_context_index(void) const; 
      virtual void set_context_index(size_t index);
      virtual bool has_parent_task(void) const;
      virtual const Task* get_parent_task(void) const;
      virtual const char* get_task_name(void) const;
      virtual ShardID get_shard_id(void) const;
      virtual size_t get_total_shards(void) const;
      virtual DomainPoint get_shard_point(void) const;
      virtual Domain get_shard_domain(void) const;
      virtual bool has_trace(void) const;
      virtual const std::string& get_provenance_string(void) const;
    public:
      RemoteContext *const owner;
      unsigned context_index;
    };

    /**
     * \class RemoteContext
     * A remote copy of a TaskContext for the 
     * execution of sub-tasks on remote notes.
     */
    class RemoteContext : public InnerContext {
    public:
      struct RemotePhysicalRequestArgs :
        public LgTaskArgs<RemotePhysicalRequestArgs> {
      public:
        static const LgTaskID TASK_ID = LG_REMOTE_PHYSICAL_REQUEST_TASK_ID;
      public:
        RemotePhysicalRequestArgs(UniqueID uid, RemoteContext *ctx,
                                  InnerContext *loc, unsigned idx, 
                                  AddressSpaceID src, RtUserEvent trig)
          : LgTaskArgs<RemotePhysicalRequestArgs>(implicit_provenance), 
            context_uid(uid), target(ctx), local(loc), index(idx), 
            source(src), to_trigger(trig) { }
      public:
        const UniqueID context_uid;
        RemoteContext *const target;
        InnerContext *const local;
        const unsigned index;
        const AddressSpaceID source;
        const RtUserEvent to_trigger;
      };
      struct RemotePhysicalResponseArgs : 
        public LgTaskArgs<RemotePhysicalResponseArgs> {
      public:
        static const LgTaskID TASK_ID = LG_REMOTE_PHYSICAL_RESPONSE_TASK_ID;
      public:
        RemotePhysicalResponseArgs(RemoteContext *ctx, InnerContext *res, 
                                   unsigned idx)
          : LgTaskArgs<RemotePhysicalResponseArgs>(implicit_provenance), 
            target(ctx), result(res), index(idx) { }
      public:
        RemoteContext *const target;
        InnerContext *const result;
        const unsigned index;
      };
    public:
      RemoteContext(Runtime *runtime, UniqueID context_uid);
      RemoteContext(const RemoteContext &rhs);
      virtual ~RemoteContext(void);
    public:
      RemoteContext& operator=(const RemoteContext &rhs);
    public:
      virtual Task* get_task(void);
      virtual ReplicationID get_replication_id(void) const { return repl_id; }
      virtual void unpack_remote_context(Deserializer &derez,
                                         std::set<RtEvent> &preconditions);
      virtual InnerContext* find_parent_context(void);
    public:
      virtual InnerContext* find_top_context(InnerContext *previous = NULL);
    public:
      virtual RtEvent compute_equivalence_sets(EqSetTracker *target,
                      AddressSpaceID target_space, RegionNode *region, 
                      const FieldMask &mask, const UniqueID opid, 
                      const AddressSpaceID original_source);
      virtual InnerContext* find_parent_physical_context(unsigned index);
      virtual void invalidate_region_tree_contexts(const bool is_top_level_task,
                                                   std::set<RtEvent> &applied);
      virtual void receive_created_region_contexts(RegionTreeContext ctx,
                          const std::vector<RegionNode*> &created_state,
                          std::set<RtEvent> &applied_events, size_t num_shards);
      static void handle_created_region_contexts(Runtime *runtime, 
                                   Deserializer &derez, AddressSpaceID source);
      virtual void free_region_tree_context(void);
    public:
      const Task* get_parent_task(void);
      inline Provenance* get_provenance(void) { return provenance; }
    public:
      void unpack_local_field_update(Deserializer &derez);
      static void handle_local_field_update(Deserializer &derez);
    public:
      static void handle_physical_request(Deserializer &derez,
                      Runtime *runtime, AddressSpaceID source);
      static void defer_physical_request(const void *args, Runtime *runtime);
      void set_physical_context_result(unsigned index, 
                                       InnerContext *result);
      static void handle_physical_response(Deserializer &derez, 
                                           Runtime *runtime);
      static void defer_physical_response(const void *args);
    protected:
      UniqueID parent_context_uid;
<<<<<<< HEAD
      InnerContext *parent_ctx;
      ShardManager *shard_manager; // if we're lucky and one is already here
=======
      TaskContext *parent_ctx;
      Provenance *provenance;
>>>>>>> 66f8c246
    protected:
      bool top_level_context;
      RemoteTask remote_task;
    protected:
      std::vector<unsigned> local_parent_req_indexes;
      std::vector<bool> local_virtual_mapped;
    protected:
      // Cached physical contexts recorded from the owner
      std::map<unsigned/*index*/,InnerContext*> physical_contexts;
      std::map<unsigned,RtEvent> pending_physical_contexts;
    protected:
      // For remote replicate contexts
      friend class RemoteTask;
      ShardID shard_id;
      size_t total_shards;
      DomainPoint shard_point;
      Domain shard_domain;
      ReplicationID repl_id;
      std::map<ShardingID,ShardingFunction*> sharding_functions;
    };

    /**
     * \class LeafContext
     * A context for the execution of a leaf task
     */
    class LeafContext : public TaskContext,
                        public LegionHeapify<LeafContext> {
    public:
      LeafContext(Runtime *runtime, SingleTask *owner,bool inline_task = false);
      LeafContext(const LeafContext &rhs);
      virtual ~LeafContext(void);
    public:
      LeafContext& operator=(const LeafContext &rhs);
    public: // Privilege tracker methods
      virtual void receive_resources(size_t return_index,
              std::map<LogicalRegion,unsigned> &created_regions,
              std::vector<DeletedRegion> &deleted_regions,
              std::set<std::pair<FieldSpace,FieldID> > &created_fields,
              std::vector<DeletedField> &deleted_fields,
              std::map<FieldSpace,unsigned> &created_field_spaces,
              std::map<FieldSpace,std::set<LogicalRegion> > &latent_spaces,
              std::vector<DeletedFieldSpace> &deleted_field_spaces,
              std::map<IndexSpace,unsigned> &created_index_spaces,
              std::vector<DeletedIndexSpace> &deleted_index_spaces,
              std::map<IndexPartition,unsigned> &created_partitions,
              std::vector<DeletedPartition> &deleted_partitions,
              std::set<RtEvent> &preconditions);
    public:
      // Interface for task contexts
      virtual RegionTreeContext get_context(void) const;
      virtual ContextID get_context_id(void) const;
      virtual void pack_remote_context(Serializer &rez, 
          AddressSpaceID target, bool replicate = false);
      virtual void compute_task_tree_coordinates(
                TaskTreeCoordinates &coordinatess) const;
      virtual bool attempt_children_complete(void);
      virtual bool attempt_children_commit(void);
      void inline_child_task(TaskOp *child);
      virtual VariantImpl* select_inline_variant(TaskOp *child,
                const std::vector<PhysicalRegion> &parent_regions,
                std::deque<InstanceSet> &physical_instances);
      virtual bool is_leaf_context(void) const;
    public:
      using TaskContext::create_index_space;
      using TaskContext::create_field_space;
      using TaskContext::allocate_field;
      using TaskContext::allocate_fields;
      // Interface to operations performed by a context
      virtual IndexSpace create_index_space(const Future &future, TypeTag tag,
                                            Provenance *provenance);
      virtual void destroy_index_space(IndexSpace handle, 
                                       const bool unordered,
                                       const bool recurse,
                                       Provenance *provenance);
      virtual void destroy_index_partition(IndexPartition handle,
                                           const bool unordered, 
                                           const bool recurse,
                                           Provenance *provenance);
      virtual IndexPartition create_equal_partition(
                                            IndexSpace parent,
                                            IndexSpace color_space,
                                            size_t granularity,
                                            Color color,
                                            Provenance *provenance);
      virtual IndexPartition create_partition_by_weights(IndexSpace parent,
                                            const FutureMap &weights,
                                            IndexSpace color_space,
                                            size_t granularity, 
                                            Color color,
                                            Provenance *provenance);
      virtual IndexPartition create_partition_by_union(
                                            IndexSpace parent,
                                            IndexPartition handle1,
                                            IndexPartition handle2,
                                            IndexSpace color_space,
                                            PartitionKind kind,
                                            Color color,
                                            Provenance *provenance);
      virtual IndexPartition create_partition_by_intersection(
                                            IndexSpace parent,
                                            IndexPartition handle1,
                                            IndexPartition handle2,
                                            IndexSpace color_space,
                                            PartitionKind kind,
                                            Color color,
                                            Provenance *provenance);
      virtual IndexPartition create_partition_by_intersection(
                                            IndexSpace parent,
                                            IndexPartition partition,
                                            PartitionKind kind,
                                            Color color,
                                            bool dominates,
                                            Provenance *provenance);
      virtual IndexPartition create_partition_by_difference(
                                            IndexSpace parent,
                                            IndexPartition handle1,
                                            IndexPartition handle2,
                                            IndexSpace color_space,
                                            PartitionKind kind,
                                            Color color,
                                            Provenance *provenance);
      virtual Color create_cross_product_partitions(
                                            IndexPartition handle1,
                                            IndexPartition handle2,
                              std::map<IndexSpace,IndexPartition> &handles,
                                            PartitionKind kind,
                                            Color color,
                                            Provenance *provenance);
      virtual void create_association(      LogicalRegion domain,
                                            LogicalRegion domain_parent,
                                            FieldID domain_fid,
                                            IndexSpace range,
                                            MapperID id, MappingTagID tag,
                                            const UntypedBuffer &marg,
                                            Provenance *prov);
      virtual IndexPartition create_restricted_partition(
                                            IndexSpace parent,
                                            IndexSpace color_space,
                                            const void *transform,
                                            size_t transform_size,
                                            const void *extent,
                                            size_t extent_size,
                                            PartitionKind part_kind,
                                            Color color,
                                            Provenance *provenance);
      virtual IndexPartition create_partition_by_domain(
                                            IndexSpace parent,
                                  const std::map<DomainPoint,Domain> &domains,
                                            IndexSpace color_space,
                                            bool perform_intersections,
                                            PartitionKind part_kind,
                                            Color color,
                                            Provenance *provenance);
      virtual IndexPartition create_partition_by_domain(
                                            IndexSpace parent,
                                            const FutureMap &domains,
                                            IndexSpace color_space,
                                            bool perform_intersections,
                                            PartitionKind part_kind,
                                            Color color,
                                            Provenance *provenance,
                                            bool skip_check = false);
      virtual IndexPartition create_partition_by_field(
                                            LogicalRegion handle,
                                            LogicalRegion parent_priv,
                                            FieldID fid,
                                            IndexSpace color_space,
                                            Color color,
                                            MapperID id, MappingTagID tag,
                                            PartitionKind part_kind,
                                            const UntypedBuffer &marg,
                                            Provenance *prov);
      virtual IndexPartition create_partition_by_image(
                                            IndexSpace handle,
                                            LogicalPartition projection,
                                            LogicalRegion parent,
                                            FieldID fid,
                                            IndexSpace color_space,
                                            PartitionKind part_kind,
                                            Color color,
                                            MapperID id, MappingTagID tag,
                                            const UntypedBuffer &marg,
                                            Provenance *prov);
      virtual IndexPartition create_partition_by_image_range(
                                            IndexSpace handle,
                                            LogicalPartition projection,
                                            LogicalRegion parent,
                                            FieldID fid,
                                            IndexSpace color_space,
                                            PartitionKind part_kind,
                                            Color color,
                                            MapperID id, MappingTagID tag,
                                            const UntypedBuffer &marg,
                                            Provenance *prov);
      virtual IndexPartition create_partition_by_preimage(
                                            IndexPartition projection,
                                            LogicalRegion handle,
                                            LogicalRegion parent,
                                            FieldID fid,
                                            IndexSpace color_space,
                                            PartitionKind part_kind,
                                            Color color,
                                            MapperID id, MappingTagID tag,
                                            const UntypedBuffer &marg,
                                            Provenance *prov);
      virtual IndexPartition create_partition_by_preimage_range(
                                            IndexPartition projection,
                                            LogicalRegion handle,
                                            LogicalRegion parent,
                                            FieldID fid,
                                            IndexSpace color_space,
                                            PartitionKind part_kind,
                                            Color color,
                                            MapperID id, MappingTagID tag,
                                            const UntypedBuffer &marg,
                                            Provenance *prov);
      virtual IndexPartition create_pending_partition(
                                            IndexSpace parent,
                                            IndexSpace color_space,
                                            PartitionKind part_kind,
                                            Color color,
                                            Provenance *provenance,
                                            bool trust = false);
      virtual IndexSpace create_index_space_union(
                                            IndexPartition parent,
                                            const void *realm_color,
                                            size_t color_size,
                                            TypeTag type_tag,
                                const std::vector<IndexSpace> &handles,
                                            Provenance *provenance);
      virtual IndexSpace create_index_space_union(
                                            IndexPartition parent,
                                            const void *realm_color,
                                            size_t color_size,
                                            TypeTag type_tag,
                                            IndexPartition handle,
                                            Provenance *provenance);
      virtual IndexSpace create_index_space_intersection(
                                            IndexPartition parent,
                                            const void *realm_color,
                                            size_t color_size,
                                            TypeTag type_tag,
                                const std::vector<IndexSpace> &handles,
                                            Provenance *provenance);
      virtual IndexSpace create_index_space_intersection(
                                            IndexPartition parent,
                                            const void *realm_color,
                                            size_t color_size,
                                            TypeTag type_tag,
                                            IndexPartition handle,
                                            Provenance *provenance);
      virtual IndexSpace create_index_space_difference(
                                            IndexPartition parent,
                                            const void *realm_color,
                                            size_t color_size,
                                            TypeTag type_tag,
                                            IndexSpace initial,
                                const std::vector<IndexSpace> &handles,
                                            Provenance *provenance);
      virtual FieldSpace create_field_space(const std::vector<Future> &sizes,
                                        std::vector<FieldID> &resulting_fields,
                                        CustomSerdezID serdez_id,
                                        Provenance *provenance);
      virtual void destroy_field_space(FieldSpace handle, const bool unordered,
                                       Provenance *provenance);
      virtual FieldID allocate_field(FieldSpace space, const Future &field_size,
                                     FieldID fid, bool local,
                                     CustomSerdezID serdez_id,
                                     Provenance *provenance);
      virtual void allocate_local_field(FieldSpace space, size_t field_size,
                                     FieldID fid, CustomSerdezID serdez_id,
                                     std::set<RtEvent> &done_events,
                                     Provenance *provenance);
      virtual void allocate_fields(FieldSpace space,
                                   const std::vector<Future> &sizes,
                                   std::vector<FieldID> &resuling_fields,
                                   bool local, CustomSerdezID serdez_id,
                                   Provenance *provenance);
      virtual void allocate_local_fields(FieldSpace space,
                                   const std::vector<size_t> &sizes,
                                   const std::vector<FieldID> &resuling_fields,
                                   CustomSerdezID serdez_id,
                                   std::set<RtEvent> &done_events,
                                   Provenance *provenance);
      virtual void free_field(FieldAllocatorImpl *allocator, FieldSpace space, 
                              FieldID fid, const bool unordered,
                              Provenance *provenance);
      virtual void free_fields(FieldAllocatorImpl *allocator, FieldSpace space,
                               const std::set<FieldID> &to_free,
                               const bool unordered,
                               Provenance *provenance);
      virtual LogicalRegion create_logical_region(
                                            IndexSpace index_space,
                                            FieldSpace field_space,
                                            const bool task_local,
                                            Provenance *provenance,
                                            const bool output_region = false);
      virtual void destroy_logical_region(LogicalRegion handle,
                                          const bool unordered,
                                          Provenance *provenance);
      virtual void advise_analysis_subtree(LogicalRegion parent,
                                      const std::set<LogicalRegion> &regions,
                                      const std::set<LogicalPartition> &parts,
                                      const std::set<FieldID> &fields);
      virtual void get_local_field_set(const FieldSpace handle,
                                       const std::set<unsigned> &indexes,
                                       std::set<FieldID> &to_set) const;
      virtual void get_local_field_set(const FieldSpace handle,
                                       const std::set<unsigned> &indexes,
                                       std::vector<FieldID> &to_set) const;
    public:
      virtual void add_physical_region(const RegionRequirement &req, 
          bool mapped, MapperID mid, MappingTagID tag, ApUserEvent &unmap_event,
          bool virtual_mapped, const InstanceSet &physical_instances);
      virtual Future execute_task(const TaskLauncher &launcher,
                                  std::vector<OutputRequirement> *outputs);
      virtual FutureMap execute_index_space(const IndexTaskLauncher &launcher,
                                       std::vector<OutputRequirement> *outputs);
      virtual Future execute_index_space(const IndexTaskLauncher &launcher,
                                       ReductionOpID redop, bool deterministic,
                                       std::vector<OutputRequirement> *outputs);
      virtual Future reduce_future_map(const FutureMap &future_map,
                                       ReductionOpID redop, bool deterministic,
                                       MapperID map_id, MappingTagID tag,
                                       Provenance *provenance);
      virtual FutureMap construct_future_map(IndexSpace domain,
                               const std::map<DomainPoint,UntypedBuffer> &data,
                                             Provenance *provenance,
                                             bool collective = false,
                                             ShardingID sid = 0,
                                             bool implicit = false);
      virtual FutureMap construct_future_map(const Domain &domain,
                                const std::map<DomainPoint,UntypedBuffer> &data,
                                             bool collective = false,
                                             ShardingID sid = 0,
                                             bool implicit = false);
      virtual FutureMap construct_future_map(IndexSpace domain,
                                   const std::map<DomainPoint,Future> &futures,
                                             Provenance *provenance,
                                             bool internal = false,
                                             bool collective = false,
                                             ShardingID sid = 0,
                                             bool implicit = false);
      virtual FutureMap construct_future_map(const Domain &domain,
                    const std::map<DomainPoint,Future> &futures,
                                             bool internal = false,
                                             bool collective = false,
                                             ShardingID sid = 0,
                                             bool implicit = false);
      virtual FutureMap transform_future_map(const FutureMap &fm,
                                             IndexSpace new_domain, 
                      TransformFutureMapImpl::PointTransformFnptr fnptr,
                                             Provenance *provenance);
      virtual FutureMap transform_future_map(const FutureMap &fm,
                                             IndexSpace new_domain,
                                             PointTransformFunctor *functor,
                                             bool own_functor,
                                             Provenance *provenance);
      virtual PhysicalRegion map_region(const InlineLauncher &launcher);
      virtual ApEvent remap_region(const PhysicalRegion &region,
                                   Provenance *provenance);
      virtual void unmap_region(PhysicalRegion region);
      virtual void unmap_all_regions(bool external);
      virtual void fill_fields(const FillLauncher &launcher);
      virtual void fill_fields(const IndexFillLauncher &launcher);
      virtual void issue_copy(const CopyLauncher &launcher);
      virtual void issue_copy(const IndexCopyLauncher &launcher);
      virtual void issue_acquire(const AcquireLauncher &launcher);
      virtual void issue_release(const ReleaseLauncher &launcher);
      virtual PhysicalRegion attach_resource(const AttachLauncher &launcher);
      virtual ExternalResources attach_resources(
                                          const IndexAttachLauncher &launcher);
      virtual Future detach_resource(PhysicalRegion region, const bool flush,
                                     const bool unordered,
                                     Provenance *provenance = NULL);
      virtual Future detach_resources(ExternalResources resources,
                                      const bool flush, const bool unordered,
                                      Provenance *provenance);
      virtual void progress_unordered_operations(void);
      virtual FutureMap execute_must_epoch(const MustEpochLauncher &launcher);
      virtual Future issue_timing_measurement(const TimingLauncher &launcher);
      virtual Future select_tunable_value(const TunableLauncher &launcher);
      virtual Future issue_mapping_fence(Provenance *provenance);
      virtual Future issue_execution_fence(Provenance *provenance);
      virtual void complete_frame(Provenance *provenance);
      virtual Predicate create_predicate(const Future &f,
                                         Provenance *provenance);
      virtual Predicate predicate_not(const Predicate &p,
                                      Provenance *provenance);
      virtual Predicate create_predicate(const PredicateLauncher &launcher);
      virtual Future get_predicate_future(const Predicate &p,
                                          Provenance *provenance);
    public:
      // The following set of operations correspond directly
      // to the complete_mapping, complete_operation, and
      // commit_operations performed by an operation.  Every
      // one of those calls invokes the corresponding one of
      // these calls to notify the parent context.
      virtual size_t register_new_child_operation(Operation *op,
                const std::vector<StaticDependence> *dependences);
      virtual void register_new_internal_operation(InternalOp *op);
      virtual size_t register_new_close_operation(CloseOp *op);
      virtual size_t register_new_summary_operation(TraceSummaryOp *op);
      virtual bool add_to_dependence_queue(Operation *op, 
                                           bool unordered = false,
                                           bool outermost = true);
      virtual void register_executing_child(Operation *op);
      virtual void register_child_executed(Operation *op);
      virtual void register_child_complete(Operation *op);
      virtual void register_child_commit(Operation *op); 
      virtual ApEvent register_implicit_dependences(Operation *op);
    public:
      virtual RtEvent get_current_mapping_fence_event(void);
      virtual ApEvent get_current_execution_fence_event(void);
      virtual void perform_fence_analysis(Operation *op,
          std::set<ApEvent> &preconditions, bool mapping, bool execution);
      virtual void update_current_fence(FenceOp *op,
                                        bool mapping, bool execution);
      virtual void update_current_implicit(Operation *op);
    public:
      virtual void begin_trace(TraceID tid, bool logical_only,
          bool static_trace, const std::set<RegionTreeID> *managed, bool dep,
          Provenance *provenance);
      virtual void end_trace(TraceID tid, bool deprecated,
                             Provenance *provenance);
      virtual void record_previous_trace(LegionTrace *trace);
      virtual void invalidate_trace_cache(LegionTrace *trace,
                                          Operation *invalidator);
      virtual void record_blocking_call(void);
    public:
      virtual void issue_frame(FrameOp *frame, ApEvent frame_termination);
      virtual void perform_frame_issue(FrameOp *frame, 
                                       ApEvent frame_termination);
      virtual void finish_frame(ApEvent frame_termination);
    public:
      virtual void increment_outstanding(void);
      virtual void decrement_outstanding(void);
      virtual void increment_pending(void);
      virtual void decrement_pending(TaskOp *child);
      virtual void decrement_pending(bool need_deferral);
      virtual void increment_frame(void);
      virtual void decrement_frame(void);
    public:
#ifdef DEBUG_LEGION_COLLECTIVES
      virtual MergeCloseOp* get_merge_close_op(const LogicalUser &user,
                                               RegionTreeNode *node);
      virtual RefinementOp* get_refinement_op(const LogicalUser &user,
                                              RegionTreeNode *node);
#else
      virtual MergeCloseOp* get_merge_close_op(void);
      virtual RefinementOp* get_refinement_op(void);
#endif
    public:
      virtual InnerContext* find_top_context(InnerContext *previous = NULL);
    public:
      virtual void initialize_region_tree_contexts(
          const std::vector<RegionRequirement> &clone_requirements,
          const LegionVector<VersionInfo> &version_infos,
          const std::vector<EquivalenceSet*> &equivalence_sets,
          const std::vector<ApUserEvent> &unmap_events,
          std::set<RtEvent> &applied_events, 
          std::set<RtEvent> &execution_events);
      virtual void invalidate_region_tree_contexts(const bool is_top_level_task,
                                                   std::set<RtEvent> &applied);
      virtual void receive_created_region_contexts(RegionTreeContext ctx,
                          const std::vector<RegionNode*> &created_state,
                          std::set<RtEvent> &applied_events, size_t num_shards);
      virtual void free_region_tree_context(void);
    public:
      virtual void end_task(const void *res, size_t res_size, bool owned,
                      PhysicalInstance inst, FutureFunctor *callback_functor,
                      const Realm::ExternalInstanceResource *resource,
                      void (*freefunc)(const Realm::ExternalInstanceResource&),
                      const void *metadataptr, size_t metadatasize);
      virtual void post_end_task(FutureInstance *instance,
                                 void *metadata, size_t metasize,
                                 FutureFunctor *callback_functor,
                                 bool own_callback_functor);
    public:
      virtual void destroy_lock(Lock l);
      virtual Grant acquire_grant(const std::vector<LockRequest> &requests);
      virtual void release_grant(Grant grant);
    public:
      virtual void destroy_phase_barrier(PhaseBarrier pb);
      virtual PhaseBarrier advance_phase_barrier(PhaseBarrier pb);
    public:
      virtual DynamicCollective create_dynamic_collective(
                                                  unsigned arrivals,
                                                  ReductionOpID redop,
                                                  const void *init_value,
                                                  size_t init_size);
      virtual void destroy_dynamic_collective(DynamicCollective dc);
      virtual void arrive_dynamic_collective(DynamicCollective dc,
                        const void *buffer, size_t size, unsigned count);
      virtual void defer_dynamic_collective_arrival(DynamicCollective dc,
                                                    const Future &future,
                                                    unsigned count);
      virtual Future get_dynamic_collective_result(DynamicCollective dc,
                                                   Provenance *provenance);
      virtual DynamicCollective advance_dynamic_collective(
                                                   DynamicCollective dc);
    protected:
      mutable LocalLock                            leaf_lock;
      std::set<RtEvent>                            execution_events;
      size_t                                       inlined_tasks;
    public:
      virtual TaskPriority get_current_priority(void) const;
      virtual void set_current_priority(TaskPriority priority);
    };

    //--------------------------------------------------------------------------
    inline void TaskContext::begin_runtime_call(void)
    //--------------------------------------------------------------------------
    {
#ifdef DEBUG_LEGION
      assert(implicit_reference_tracker == NULL);
#endif
      if (overhead_tracker == NULL)
        return;
      const long long current = Realm::Clock::current_time_in_nanoseconds();
      const long long diff = current - previous_profiling_time;
      overhead_tracker->application_time += diff;
      previous_profiling_time = current;
    }

    //--------------------------------------------------------------------------
    inline void TaskContext::end_runtime_call(void)
    //--------------------------------------------------------------------------
    {
      if (implicit_reference_tracker != NULL)
      {
        delete implicit_reference_tracker;
        implicit_reference_tracker = NULL;
      }
      if (overhead_tracker == NULL)
        return;
      const long long current = Realm::Clock::current_time_in_nanoseconds();
      const long long diff = current - previous_profiling_time;
      overhead_tracker->runtime_time += diff;
      previous_profiling_time = current;
    }

    //--------------------------------------------------------------------------
    inline void TaskContext::begin_task_wait(bool from_runtime)
    //--------------------------------------------------------------------------
    {
      if (overhead_tracker == NULL)
        return;
      const long long current = Realm::Clock::current_time_in_nanoseconds();
      const long long diff = current - previous_profiling_time;
      if (from_runtime)
        overhead_tracker->runtime_time += diff;
      else
        overhead_tracker->application_time += diff;
      previous_profiling_time = current;
    }

    //--------------------------------------------------------------------------
    inline void TaskContext::end_task_wait(void)
    //--------------------------------------------------------------------------
    {
      if (overhead_tracker == NULL)
        return;
      const long long current = Realm::Clock::current_time_in_nanoseconds();
      const long long diff = current - previous_profiling_time;
      overhead_tracker->wait_time += diff;
      previous_profiling_time = current;
    }

  };
};


#endif // __LEGION_CONTEXT_H__
<|MERGE_RESOLUTION|>--- conflicted
+++ resolved
@@ -3162,13 +3162,9 @@
       static void defer_physical_response(const void *args);
     protected:
       UniqueID parent_context_uid;
-<<<<<<< HEAD
       InnerContext *parent_ctx;
       ShardManager *shard_manager; // if we're lucky and one is already here
-=======
-      TaskContext *parent_ctx;
       Provenance *provenance;
->>>>>>> 66f8c246
     protected:
       bool top_level_context;
       RemoteTask remote_task;
