/* Copyright 2020 Stanford University, NVIDIA Corporation
 *
 * Licensed under the Apache License, Version 2.0 (the "License");
 * you may not use this file except in compliance with the License.
 * You may obtain a copy of the License at
 *
 *     http://www.apache.org/licenses/LICENSE-2.0
 *
 * Unless required by applicable law or agreed to in writing, software
 * distributed under the License is distributed on an "AS IS" BASIS,
 * WITHOUT WARRANTIES OR CONDITIONS OF ANY KIND, either express or implied.
 * See the License for the specific language governing permissions and
 * limitations under the License.
 */


#include "legion.h"
#include "legion/legion_ops.h"
#include "legion/legion_spy.h"
#include "legion/legion_trace.h"
#include "legion/legion_tasks.h"
#include "legion/legion_instances.h"
#include "legion/legion_views.h"
#include "legion/legion_context.h"

namespace Legion {
  namespace Internal {

    LEGION_EXTERN_LOGGER_DECLARATIONS

    /////////////////////////////////////////////////////////////
    // Utility functions
    /////////////////////////////////////////////////////////////

    std::ostream& operator<<(std::ostream &out, const TraceLocalID &key)
    {
      out << "(" << key.first << ",";
      if (key.second.dim > 1) out << "(";
      for (int dim = 0; dim < key.second.dim; ++dim)
      {
        if (dim > 0) out << ",";
        out << key.second[dim];
      }
      if (key.second.dim > 1) out << ")";
      out << ")";
      return out;
    }

    std::ostream& operator<<(std::ostream &out,
                             const PhysicalTemplate::Replayable &r)
    {
      if (r.replayable)
        out << "Replayable";
      else
      {
        out << "Non-replayable (" << r.message << ")";
      }
      return out;
    }

    /////////////////////////////////////////////////////////////
    // LegionTrace 
    /////////////////////////////////////////////////////////////

    //--------------------------------------------------------------------------
    LegionTrace::LegionTrace(InnerContext *c, bool logical_only)
      : ctx(c), state(LOGICAL_ONLY), last_memoized(0),
        blocking_call_observed(false)
    //--------------------------------------------------------------------------
    {
      physical_trace = logical_only ? NULL
                                    : new PhysicalTrace(c->owner_task->runtime,
                                                        this);
    }

    //--------------------------------------------------------------------------
    LegionTrace::~LegionTrace(void)
    //--------------------------------------------------------------------------
    {
      if (physical_trace != NULL)
        delete physical_trace;
    }

    //--------------------------------------------------------------------------
    void LegionTrace::register_physical_only(Operation *op, GenerationID gen)
    //--------------------------------------------------------------------------
    {
      if (has_blocking_call())
        REPORT_LEGION_ERROR(ERROR_INVALID_PHYSICAL_TRACING,
            "Physical tracing violation! The trace has a blocking API call "
            "that was unseen when it was recorded. Please make sure that "
            "the trace does not change its behavior.");
      std::pair<Operation*,GenerationID> key(op,gen);
      const unsigned index = operations.size();
      op->set_trace_local_id(index);
      op->add_mapping_reference(gen);
      operations.push_back(key);
#ifdef LEGION_SPY
      current_uids[key] = op->get_unique_op_id();
#endif
    }

    //--------------------------------------------------------------------------
    void LegionTrace::replay_aliased_children(
                             std::vector<RegionTreePath> &privilege_paths) const
    //--------------------------------------------------------------------------
    {
      unsigned index = operations.size() - 1;
      std::map<unsigned,LegionVector<AliasChildren>::aligned>::const_iterator
        finder = aliased_children.find(index);
      if (finder == aliased_children.end())
        return;
      for (LegionVector<AliasChildren>::aligned::const_iterator it = 
            finder->second.begin(); it != finder->second.end(); it++)
      {
#ifdef DEBUG_LEGION
        assert(it->req_index < privilege_paths.size());
#endif
        privilege_paths[it->req_index].record_aliased_children(it->depth,
                                                               it->mask);
      }
    }

    //--------------------------------------------------------------------------
    void LegionTrace::end_trace_execution(FenceOp *op)
    //--------------------------------------------------------------------------
    {
      if (is_replaying())
      {
        for (unsigned idx = 0; idx < operations.size(); ++idx)
          operations[idx].first->remove_mapping_reference(
              operations[idx].second);
        operations.clear();
#ifdef LEGION_SPY
        current_uids.clear();
#endif
        return;
      }

      // Register for this fence on every one of the operations in
      // the trace and then clear out the operations data structure
      for (std::set<std::pair<Operation*,GenerationID> >::iterator it =
           frontiers.begin(); it != frontiers.end(); ++it)
      {
        const std::pair<Operation*,GenerationID> &target = *it;
#ifdef DEBUG_LEGION
        assert(!target.first->is_internal_op());
#endif
        op->register_dependence(target.first, target.second);
#ifdef LEGION_SPY
        for (unsigned req_idx = 0; req_idx < num_regions[target]; req_idx++)
        {
          LegionSpy::log_mapping_dependence(
              op->get_context()->get_unique_id(), current_uids[target], req_idx,
              op->get_unique_op_id(), 0, TRUE_DEPENDENCE);
        }
#endif
        // Remove any mapping references that we hold
        target.first->remove_mapping_reference(target.second);
      }
      operations.clear();
      last_memoized = 0;
      frontiers.clear();
#ifdef LEGION_SPY
      current_uids.clear();
      num_regions.clear();
#endif
    }

#ifdef LEGION_SPY
    //--------------------------------------------------------------------------
    UniqueID LegionTrace::get_current_uid_by_index(unsigned op_idx) const
    //--------------------------------------------------------------------------
    {
      assert(op_idx < operations.size());
      const std::pair<Operation*,GenerationID> &key = operations[op_idx];
      std::map<std::pair<Operation*,GenerationID>,UniqueID>::const_iterator
        finder = current_uids.find(key);
      assert(finder != current_uids.end());
      return finder->second;
    }
#endif

    //--------------------------------------------------------------------------
    void LegionTrace::invalidate_trace_cache(Operation *invalidator)
    //--------------------------------------------------------------------------
    {
      PhysicalTemplate *invalidated_template = NULL;
      if (physical_trace != NULL)
      {
        invalidated_template = physical_trace->get_current_template();
        physical_trace->clear_cached_template();
      }
      if (invalidated_template != NULL)
        invalidated_template->issue_summary_operations(ctx, invalidator);
    }

    /////////////////////////////////////////////////////////////
    // StaticTrace
    /////////////////////////////////////////////////////////////

    //--------------------------------------------------------------------------
    StaticTrace::StaticTrace(InnerContext *c,
                             const std::set<RegionTreeID> *trees)
      : LegionTrace(c, true)
    //--------------------------------------------------------------------------
    {
      if (trees != NULL)
        application_trees.insert(trees->begin(), trees->end());
    }
    
    //--------------------------------------------------------------------------
    StaticTrace::StaticTrace(const StaticTrace &rhs)
      : LegionTrace(NULL, true)
    //--------------------------------------------------------------------------
    {
      // should never be called
      assert(false);
    }

    //--------------------------------------------------------------------------
    StaticTrace::~StaticTrace(void)
    //--------------------------------------------------------------------------
    {
      // Remove our mapping references and then clear the operations
      for (std::vector<std::pair<Operation*,GenerationID> >::const_iterator it =
            operations.begin(); it != operations.end(); it++)
        it->first->remove_mapping_reference(it->second);
      operations.clear();
    }

    //--------------------------------------------------------------------------
    StaticTrace& StaticTrace::operator=(const StaticTrace &rhs)
    //--------------------------------------------------------------------------
    {
      // should never be called
      assert(false);
      return *this;
    }

    //--------------------------------------------------------------------------
    bool StaticTrace::is_fixed(void) const
    //--------------------------------------------------------------------------
    {
      // Static traces are always fixed
      return true;
    }

    //--------------------------------------------------------------------------
    bool StaticTrace::handles_region_tree(RegionTreeID tid) const
    //--------------------------------------------------------------------------
    {
      if (application_trees.empty())
        return true;
      return (application_trees.find(tid) != application_trees.end());
    }

    //--------------------------------------------------------------------------
    void StaticTrace::record_static_dependences(Operation *op,
                               const std::vector<StaticDependence> *dependences)
    //--------------------------------------------------------------------------
    {
      // Internal operations get to skip this
      if (op->is_internal_op())
        return;
      // All other operations have to add something to the list
      if (dependences == NULL)
        static_dependences.resize(static_dependences.size() + 1);
      else // Add it to the list of static dependences
        static_dependences.push_back(*dependences);
    }

    //--------------------------------------------------------------------------
    void StaticTrace::register_operation(Operation *op, GenerationID gen)
    //--------------------------------------------------------------------------
    {
      std::pair<Operation*,GenerationID> key(op,gen);
      const unsigned index = operations.size();
      if (!ctx->runtime->no_physical_tracing &&
          op->is_memoizing() && !op->is_internal_op())
      {
        if (index != last_memoized)
          REPORT_LEGION_ERROR(ERROR_INCOMPLETE_PHYSICAL_TRACING,
              "Invalid memoization request. A trace cannot be partially "
              "memoized. Please change the mapper to request memoization "
              "for all the operations in the trace");
        op->set_trace_local_id(index);
        last_memoized = index + 1;
      }

      if (!op->is_internal_op())
      {
        frontiers.insert(key);
        const LegionVector<DependenceRecord>::aligned &deps = 
          translate_dependence_records(op, index); 
        operations.push_back(key);
#ifdef LEGION_SPY
        current_uids[key] = op->get_unique_op_id();
        num_regions[key] = op->get_region_count();
#endif
        // Add a mapping reference since people will be 
        // registering dependences
        op->add_mapping_reference(gen);  
        // Then compute all the dependences on this operation from
        // our previous recording of the trace
        for (LegionVector<DependenceRecord>::aligned::const_iterator it = 
              deps.begin(); it != deps.end(); it++)
        {
#ifdef DEBUG_LEGION
          assert((it->operation_idx >= 0) &&
                 ((size_t)it->operation_idx < operations.size()));
#endif
          const std::pair<Operation*,GenerationID> &target = 
                                                operations[it->operation_idx];
          std::set<std::pair<Operation*,GenerationID> >::iterator finder =
            frontiers.find(target);
          if (finder != frontiers.end())
          {
            finder->first->remove_mapping_reference(finder->second);
            frontiers.erase(finder);
          }

          if ((it->prev_idx == -1) || (it->next_idx == -1))
          {
            op->register_dependence(target.first, target.second);
#ifdef LEGION_SPY
            LegionSpy::log_mapping_dependence(
                op->get_context()->get_unique_id(),
                get_current_uid_by_index(it->operation_idx),
                (it->prev_idx == -1) ? 0 : it->prev_idx,
                op->get_unique_op_id(), 
                (it->next_idx == -1) ? 0 : it->next_idx, TRUE_DEPENDENCE);
#endif
          }
          else
          {
            op->register_region_dependence(it->next_idx, target.first,
                                           target.second, it->prev_idx,
                                           it->dtype, it->validates,
                                           it->dependent_mask);
#ifdef LEGION_SPY
            LegionSpy::log_mapping_dependence(
                op->get_context()->get_unique_id(),
                get_current_uid_by_index(it->operation_idx), it->prev_idx,
                op->get_unique_op_id(), it->next_idx, it->dtype);
#endif
          }
        }
      }
      else
      {
        // We already added our creator to the list of operations
        // so the set of dependences is index-1
#ifdef DEBUG_LEGION
        assert(index > 0);
#endif
        const LegionVector<DependenceRecord>::aligned &deps = 
          translate_dependence_records(operations[index-1].first, index-1);
        // Special case for internal operations
        // Internal operations need to register transitive dependences
        // on all the other operations with which it interferes.
        // We can get this from the set of operations on which the
        // operation we are currently performing dependence analysis
        // has dependences.
        InternalOp *internal_op = static_cast<InternalOp*>(op);
#ifdef DEBUG_LEGION
        assert(internal_op == dynamic_cast<InternalOp*>(op));
#endif
        int internal_index = internal_op->get_internal_index();
        for (LegionVector<DependenceRecord>::aligned::const_iterator it = 
              deps.begin(); it != deps.end(); it++)
        {
          // We only record dependences for this internal operation on
          // the indexes for which this internal operation is being done
          if (internal_index != it->next_idx)
            continue;
#ifdef DEBUG_LEGION
          assert((it->operation_idx >= 0) &&
                 ((size_t)it->operation_idx < operations.size()));
#endif
          const std::pair<Operation*,GenerationID> &target = 
                                                operations[it->operation_idx];
          // If this is the case we can do the normal registration
          if ((it->prev_idx == -1) || (it->next_idx == -1))
          {
            internal_op->register_dependence(target.first, target.second);
#ifdef LEGION_SPY
            LegionSpy::log_mapping_dependence(
                op->get_context()->get_unique_id(),
                get_current_uid_by_index(it->operation_idx),
                (it->prev_idx == -1) ? 0 : it->prev_idx,
                op->get_unique_op_id(), 
                (it->next_idx == -1) ? 0 : it->next_idx, TRUE_DEPENDENCE);
#endif
          }
          else
          {
            internal_op->record_trace_dependence(target.first, target.second,
                                               it->prev_idx, it->next_idx,
                                               it->dtype, it->dependent_mask);
#ifdef LEGION_SPY
            LegionSpy::log_mapping_dependence(
                internal_op->get_context()->get_unique_id(),
                get_current_uid_by_index(it->operation_idx), it->prev_idx,
                internal_op->get_unique_op_id(), 0, it->dtype);
#endif
          }
        }
      }
    }

    //--------------------------------------------------------------------------
    void StaticTrace::record_dependence(
                                     Operation *target, GenerationID target_gen,
                                     Operation *source, GenerationID source_gen)
    //--------------------------------------------------------------------------
    {
      // should never be called
      assert(false);
    }
    
    //--------------------------------------------------------------------------
    void StaticTrace::record_region_dependence(
                                    Operation *target, GenerationID target_gen,
                                    Operation *source, GenerationID source_gen,
                                    unsigned target_idx, unsigned source_idx,
                                    DependenceType dtype, bool validates,
                                    const FieldMask &dependent_mask)
    //--------------------------------------------------------------------------
    {
      // should never be called
      assert(false);
    }

    //--------------------------------------------------------------------------
    void StaticTrace::record_aliased_children(unsigned req_index,unsigned depth,
                                              const FieldMask &aliase_mask)
    //--------------------------------------------------------------------------
    {
      // should never be called
      assert(false);
    }

#ifdef LEGION_SPY
    //--------------------------------------------------------------------------
    void StaticTrace::perform_logging(
                               UniqueID prev_fence_uid, UniqueID curr_fence_uid)
    //--------------------------------------------------------------------------
    {
      // TODO: Implement this if someone wants to memoize static traces
    }
#endif

    //--------------------------------------------------------------------------
    const LegionVector<LegionTrace::DependenceRecord>::aligned& 
        StaticTrace::translate_dependence_records(Operation *op, unsigned index)
    //--------------------------------------------------------------------------
    {
      // If we already translated it then we are done
      if (index < translated_deps.size())
        return translated_deps[index];
      const unsigned start_idx = translated_deps.size();
      translated_deps.resize(index+1);
      RegionTreeForest *forest = ctx->runtime->forest;
      for (unsigned op_idx = start_idx; op_idx <= index; op_idx++)
      {
        const std::vector<StaticDependence> &static_deps = 
          static_dependences[op_idx];
        LegionVector<DependenceRecord>::aligned &translation = 
          translated_deps[op_idx];
        for (std::vector<StaticDependence>::const_iterator it = 
              static_deps.begin(); it != static_deps.end(); it++)
        {
          // Convert the previous offset into an absoluate offset    
          // If the previous offset is larger than the index then 
          // this dependence doesn't matter
          if (it->previous_offset > index)
            continue;
          // Compute the field mask by getting the parent region requirement
          unsigned parent_index = op->find_parent_index(it->current_req_index);
          FieldSpace field_space =  
            ctx->find_logical_region(parent_index).get_field_space();
          const FieldMask dependence_mask = 
            forest->get_node(field_space)->get_field_mask(it->dependent_fields);
          translation.push_back(DependenceRecord(index - it->previous_offset, 
                it->previous_req_index, it->current_req_index,
                it->validates, it->dependence_type, dependence_mask));
        }
      }
      return translated_deps[index];
    }

    /////////////////////////////////////////////////////////////
    // DynamicTrace 
    /////////////////////////////////////////////////////////////

    //--------------------------------------------------------------------------
    DynamicTrace::DynamicTrace(TraceID t, InnerContext *c, bool logical_only)
      : LegionTrace(c, logical_only), tid(t), fixed(false), tracing(true)
    //--------------------------------------------------------------------------
    {
    }

    //--------------------------------------------------------------------------
    DynamicTrace::DynamicTrace(const DynamicTrace &rhs)
      : LegionTrace(NULL, true), tid(0)
    //--------------------------------------------------------------------------
    {
      // should never be called
      assert(false);
    }

    //--------------------------------------------------------------------------
    DynamicTrace::~DynamicTrace(void)
    //--------------------------------------------------------------------------
    {
    }

    //--------------------------------------------------------------------------
    DynamicTrace& DynamicTrace::operator=(const DynamicTrace &rhs)
    //--------------------------------------------------------------------------
    {
      // should never be called
      assert(false);
      return *this;
    }

    //--------------------------------------------------------------------------
    void DynamicTrace::fix_trace(void)
    //--------------------------------------------------------------------------
    {
#ifdef DEBUG_LEGION
      assert(!fixed);
#endif
      fixed = true;
    }

    //--------------------------------------------------------------------------
    void DynamicTrace::end_trace_capture(void)
    //--------------------------------------------------------------------------
    {
#ifdef DEBUG_LEGION
      assert(tracing);
#endif
      operations.clear();
      last_memoized = 0;
      op_map.clear();
      internal_dependences.clear();
      tracing = false;
#ifdef LEGION_SPY
      current_uids.clear();
      num_regions.clear();
#endif
    } 

    //--------------------------------------------------------------------------
    bool DynamicTrace::handles_region_tree(RegionTreeID tid) const
    //--------------------------------------------------------------------------
    {
      // Always handles all of them
      return true;
    }

    //--------------------------------------------------------------------------
    void DynamicTrace::record_static_dependences(Operation *op,
                               const std::vector<StaticDependence> *dependences)
    //--------------------------------------------------------------------------
    {
      // Nothing to do
    }

    //--------------------------------------------------------------------------
    void DynamicTrace::register_operation(Operation *op, GenerationID gen)
    //--------------------------------------------------------------------------
    {
      std::pair<Operation*,GenerationID> key(op,gen);
      const unsigned index = operations.size();
      if (!ctx->runtime->no_physical_tracing &&
          op->is_memoizing() && !op->is_internal_op())
      {
        if (index != last_memoized)
        {
          for (unsigned i = 0; i < operations.size(); ++i)
          {
            Operation *op = operations[i].first;
            if (!op->is_internal_op() && op->get_memoizable() == NULL)
              REPORT_LEGION_ERROR(ERROR_PHYSICAL_TRACING_UNSUPPORTED_OP,
                  "Invalid memoization request. Operation of type %s (UID %lld)"
                  " at index %d in trace %d requested memoization, but physical"
                  " tracing does not support this operation type yet.",
                  Operation::get_string_rep(op->get_operation_kind()),
                  op->get_unique_op_id(), i, tid);
          }
          REPORT_LEGION_ERROR(ERROR_INCOMPLETE_PHYSICAL_TRACING,
              "Invalid memoization request. A trace cannot be partially "
              "memoized. Please change the mapper to request memoization "
              "for all the operations in the trace");
        }
        op->set_trace_local_id(index);
        last_memoized = index + 1;
      }
      if ((is_recording() || is_replaying()) &&
          !op->is_internal_op() && op->get_memoizable() == NULL)
        REPORT_LEGION_ERROR(ERROR_PHYSICAL_TRACING_UNSUPPORTED_OP,
            "Invalid memoization request. Operation of type %s (UID %lld) "
            "at index %d in trace %d requested memoization, but physical "
            "tracing does not support this operation type yet.",
            Operation::get_string_rep(op->get_operation_kind()),
            op->get_unique_op_id(), index, tid);

      // Only need to save this in the map if we are not done tracing
      if (tracing)
      {
        // This is the normal case
        if (!op->is_internal_op())
        {
          operations.push_back(key);
          op_map[key] = index;
          // Add a new vector for storing dependences onto the back
          dependences.push_back(LegionVector<DependenceRecord>::aligned());
          // Record meta-data about the trace for verifying that
          // it is being replayed correctly
          op_info.push_back(OperationInfo(op));
        }
        else // Otherwise, track internal operations separately
        {
          std::pair<InternalOp*,GenerationID> 
            local_key(static_cast<InternalOp*>(op),gen);
          internal_dependences[local_key] = 
            LegionVector<DependenceRecord>::aligned();
        }
      }
      else
      {
        if (!op->is_internal_op())
        {
          frontiers.insert(key);
          // Check for exceeding the trace size
          if (index >= dependences.size())
            REPORT_LEGION_ERROR(ERROR_TRACE_VIOLATION_RECORDED,
                          "Trace violation! Recorded %zd operations in trace "
                          "%d in task %s (UID %lld) but %d operations have "
                          "now been issued!", dependences.size(), tid,
                          ctx->get_task_name(), ctx->get_unique_id(), index+1)
          // Check to see if the meta-data alignes
          const OperationInfo &info = op_info[index];
          // Check that they are the same kind of operation
          if (info.kind != op->get_operation_kind())
            REPORT_LEGION_ERROR(ERROR_TRACE_VIOLATION_OPERATION,
                          "Trace violation! Operation at index %d of trace %d "
                          "in task %s (UID %lld) was recorded as having type "
                          "%s but instead has type %s in replay.",
                          index, tid, ctx->get_task_name(),ctx->get_unique_id(),
                          Operation::get_string_rep(info.kind),
                          Operation::get_string_rep(op->get_operation_kind()))
          // Check that they have the same number of region requirements
          if (info.count != op->get_region_count())
            REPORT_LEGION_ERROR(ERROR_TRACE_VIOLATION_OPERATION,
                          "Trace violation! Operation at index %d of trace %d "
                          "in task %s (UID %lld) was recorded as having %d "
                          "regions, but instead has %zd regions in replay.",
                          index, tid, ctx->get_task_name(),
                          ctx->get_unique_id(), info.count,
                          op->get_region_count())
          // If we make it here, everything is good
          const LegionVector<DependenceRecord>::aligned &deps = 
                                                          dependences[index];
          operations.push_back(key);
#ifdef LEGION_SPY
          current_uids[key] = op->get_unique_op_id();
          num_regions[key] = op->get_region_count();
#endif
          // Add a mapping reference since people will be 
          // registering dependences
          op->add_mapping_reference(gen);  
          // Then compute all the dependences on this operation from
          // our previous recording of the trace
          for (LegionVector<DependenceRecord>::aligned::const_iterator it = 
                deps.begin(); it != deps.end(); it++)
          {
#ifdef DEBUG_LEGION
            assert((it->operation_idx >= 0) &&
                   ((size_t)it->operation_idx < operations.size()));
#endif
            const std::pair<Operation*,GenerationID> &target = 
                                                  operations[it->operation_idx];
            std::set<std::pair<Operation*,GenerationID> >::iterator finder =
              frontiers.find(target);
            if (finder != frontiers.end())
            {
              finder->first->remove_mapping_reference(finder->second);
              frontiers.erase(finder);
            }

            if ((it->prev_idx == -1) || (it->next_idx == -1))
            {
              op->register_dependence(target.first, target.second);
#ifdef LEGION_SPY
              LegionSpy::log_mapping_dependence(
                  op->get_context()->get_unique_id(),
                  get_current_uid_by_index(it->operation_idx),
                  (it->prev_idx == -1) ? 0 : it->prev_idx,
                  op->get_unique_op_id(), 
                  (it->next_idx == -1) ? 0 : it->next_idx, TRUE_DEPENDENCE);
#endif
            }
            else
            {
              op->register_region_dependence(it->next_idx, target.first,
                                             target.second, it->prev_idx,
                                             it->dtype, it->validates,
                                             it->dependent_mask);
#ifdef LEGION_SPY
              LegionSpy::log_mapping_dependence(
                  op->get_context()->get_unique_id(),
                  get_current_uid_by_index(it->operation_idx), it->prev_idx,
                  op->get_unique_op_id(), it->next_idx, it->dtype);
#endif
            }
          }
        }
        else
        {
          // We already added our creator to the list of operations
          // so the set of dependences is index-1
#ifdef DEBUG_LEGION
          assert(index > 0);
#endif
          const LegionVector<DependenceRecord>::aligned &deps = 
                                                        dependences[index-1];
          // Special case for internal operations
          // Internal operations need to register transitive dependences
          // on all the other operations with which it interferes.
          // We can get this from the set of operations on which the
          // operation we are currently performing dependence analysis
          // has dependences.
          InternalOp *internal_op = static_cast<InternalOp*>(op);
#ifdef DEBUG_LEGION
          assert(internal_op == dynamic_cast<InternalOp*>(op));
#endif
          int internal_index = internal_op->get_internal_index();
          for (LegionVector<DependenceRecord>::aligned::const_iterator it = 
                deps.begin(); it != deps.end(); it++)
          {
            // We only record dependences for this internal operation on
            // the indexes for which this internal operation is being done
            if (internal_index != it->next_idx)
              continue;
#ifdef DEBUG_LEGION
            assert((it->operation_idx >= 0) &&
                   ((size_t)it->operation_idx < operations.size()));
#endif
            const std::pair<Operation*,GenerationID> &target = 
                                                  operations[it->operation_idx];

            // If this is the case we can do the normal registration
            if ((it->prev_idx == -1) || (it->next_idx == -1))
            {
              internal_op->register_dependence(target.first, target.second);
#ifdef LEGION_SPY
              LegionSpy::log_mapping_dependence(
                  op->get_context()->get_unique_id(),
                  get_current_uid_by_index(it->operation_idx),
                  (it->prev_idx == -1) ? 0 : it->prev_idx,
                  op->get_unique_op_id(), 
                  (it->next_idx == -1) ? 0 : it->next_idx, TRUE_DEPENDENCE);
#endif
            }
            else
            {
              internal_op->record_trace_dependence(target.first, target.second,
                                                 it->prev_idx, it->next_idx,
                                                 it->dtype, it->dependent_mask);
#ifdef LEGION_SPY
              LegionSpy::log_mapping_dependence(
                  internal_op->get_context()->get_unique_id(),
                  get_current_uid_by_index(it->operation_idx), it->prev_idx,
                  internal_op->get_unique_op_id(), 0, it->dtype);
#endif
            }
          }
        }
      }
    }

    //--------------------------------------------------------------------------
    void DynamicTrace::record_dependence(Operation *target,GenerationID tar_gen,
                                         Operation *source,GenerationID src_gen)
    //--------------------------------------------------------------------------
    {
#ifdef DEBUG_LEGION
      assert(tracing);
      if (!source->is_internal_op())
      {
        assert(operations.back().first == source);
        assert(operations.back().second == src_gen);
      }
#endif
      std::pair<Operation*,GenerationID> target_key(target, tar_gen);
      std::map<std::pair<Operation*,GenerationID>,unsigned>::const_iterator
        finder = op_map.find(target_key);
      // We only need to record it if it falls within our trace
      if (finder != op_map.end())
      {
        // Two cases here
        if (!source->is_internal_op())
        {
          // Normal case
          insert_dependence(DependenceRecord(finder->second));
        }
        else
        {
          // Otherwise this is an internal op so record it special
          // Don't record dependences on our creator
          if (target_key != operations.back())
          {
            std::pair<InternalOp*,GenerationID> 
              src_key(static_cast<InternalOp*>(source), src_gen);
#ifdef DEBUG_LEGION
            assert(internal_dependences.find(src_key) != 
                   internal_dependences.end());
#endif
            insert_dependence(src_key, DependenceRecord(finder->second));
          }
        }
      }
      else if (target->is_internal_op())
      {
        // They shouldn't both be internal operations, if they are, then
        // they should be going through the other path that tracks
        // dependences based on specific region requirements
#ifdef DEBUG_LEGION
        assert(!source->is_internal_op());
#endif
        // First check to see if the internal op is one of ours
        std::pair<InternalOp*,GenerationID> 
          local_key(static_cast<InternalOp*>(target),tar_gen);
        std::map<std::pair<InternalOp*,GenerationID>,
                LegionVector<DependenceRecord>::aligned>::const_iterator
          internal_finder = internal_dependences.find(local_key);
        if (internal_finder != internal_dependences.end())
        {
          const LegionVector<DependenceRecord>::aligned &internal_deps = 
                                                        internal_finder->second;
          for (LegionVector<DependenceRecord>::aligned::const_iterator it = 
                internal_deps.begin(); it != internal_deps.end(); it++)
            insert_dependence(DependenceRecord(it->operation_idx)); 
        }
      }
    }

    //--------------------------------------------------------------------------
    void DynamicTrace::record_region_dependence(Operation *target, 
                                                GenerationID tar_gen,
                                                Operation *source, 
                                                GenerationID src_gen,
                                                unsigned target_idx, 
                                                unsigned source_idx,
                                                DependenceType dtype,
                                                bool validates,
                                                const FieldMask &dep_mask)
    //--------------------------------------------------------------------------
    {
#ifdef DEBUG_LEGION
      assert(tracing);
      if (!source->is_internal_op())
      {
        assert(operations.back().first == source);
        assert(operations.back().second == src_gen);
      }
#endif
      std::pair<Operation*,GenerationID> target_key(target, tar_gen);
      std::map<std::pair<Operation*,GenerationID>,unsigned>::const_iterator
        finder = op_map.find(target_key);
      // We only need to record it if it falls within our trace
      if (finder != op_map.end())
      {
        // Two cases here, 
        if (!source->is_internal_op())
        {
          // Normal case
          insert_dependence(DependenceRecord(finder->second, target_idx, 
                                source_idx, validates, dtype, dep_mask));
        }
        else
        {
          // Otherwise this is a internal op so record it special
          // Don't record dependences on our creator
          if (target_key != operations.back())
          { 
            std::pair<InternalOp*,GenerationID> 
              src_key(static_cast<InternalOp*>(source), src_gen);
#ifdef DEBUG_LEGION
            assert(internal_dependences.find(src_key) != 
                   internal_dependences.end());
#endif
            insert_dependence(src_key, 
                DependenceRecord(finder->second, target_idx, source_idx,
                                 validates, dtype, dep_mask));
          }
        }
      }
      else if (target->is_internal_op())
      {
        // First check to see if the internal op is one of ours
        std::pair<InternalOp*,GenerationID> 
          local_key(static_cast<InternalOp*>(target), tar_gen);
        std::map<std::pair<InternalOp*,GenerationID>,
                 LegionVector<DependenceRecord>::aligned>::const_iterator
          internal_finder = internal_dependences.find(local_key);
        if (internal_finder != internal_dependences.end())
        {
          // It is one of ours, so two cases
          if (!source->is_internal_op())
          {
            // Iterate over the internal operation dependences and 
            // translate them to our dependences
            for (LegionVector<DependenceRecord>::aligned::const_iterator
                  it = internal_finder->second.begin(); 
                  it != internal_finder->second.end(); it++)
            {
              FieldMask overlap = it->dependent_mask & dep_mask;
              if (!overlap)
                continue;
              insert_dependence(DependenceRecord(it->operation_idx, 
                  it->prev_idx, source_idx, it->validates, it->dtype, overlap));
            }
          }
          else
          {
            // Iterate over the internal operation dependences
            // and translate them to our dependences
            std::pair<InternalOp*,GenerationID> 
              src_key(static_cast<InternalOp*>(source), src_gen);
#ifdef DEBUG_LEGION
            assert(internal_dependences.find(src_key) != 
                   internal_dependences.end());
#endif
            for (LegionVector<DependenceRecord>::aligned::const_iterator
                  it = internal_finder->second.begin(); 
                  it != internal_finder->second.end(); it++)
            {
              FieldMask overlap = it->dependent_mask & dep_mask;
              if (!overlap)
                continue;
              insert_dependence(src_key, 
                  DependenceRecord(it->operation_idx, it->prev_idx,
                    source_idx, it->validates, it->dtype, overlap));
            }
          }
        }
      }
    }

    //--------------------------------------------------------------------------
    void DynamicTrace::record_aliased_children(unsigned req_index,
                                          unsigned depth, const FieldMask &mask)
    //--------------------------------------------------------------------------
    {
      unsigned index = operations.size() - 1;
      aliased_children[index].push_back(AliasChildren(req_index, depth, mask));
    } 

#ifdef LEGION_SPY
    //--------------------------------------------------------------------------
    void DynamicTrace::perform_logging(
                               UniqueID prev_fence_uid, UniqueID curr_fence_uid)
    //--------------------------------------------------------------------------
    {
      UniqueID context_uid = ctx->get_unique_id();
      for (unsigned idx = 0; idx < operations.size(); ++idx)
      {
        UniqueID uid = get_current_uid_by_index(idx);
        const LegionVector<DependenceRecord>::aligned &deps = dependences[idx];
        for (LegionVector<DependenceRecord>::aligned::const_iterator it =
             deps.begin(); it != deps.end(); it++)
        {
          if ((it->prev_idx == -1) || (it->next_idx == -1))
          {
            LegionSpy::log_mapping_dependence(
                context_uid,
                operations[it->operation_idx].first->get_unique_op_id(),
                (it->prev_idx == -1) ? 0 : it->prev_idx,
                uid,
                (it->next_idx == -1) ? 0 : it->next_idx, TRUE_DEPENDENCE);
          }
          else
          {
            LegionSpy::log_mapping_dependence(
                context_uid,
                operations[it->operation_idx].first->get_unique_op_id(),
                it->prev_idx, uid, it->next_idx, it->dtype);
          }
        }
        LegionSpy::log_mapping_dependence(
            context_uid, prev_fence_uid, 0, uid, 0, TRUE_DEPENDENCE);
        LegionSpy::log_mapping_dependence(
            context_uid, uid, 0, curr_fence_uid, 0, TRUE_DEPENDENCE);
      }
    }
#endif

    //--------------------------------------------------------------------------
    void DynamicTrace::insert_dependence(const DependenceRecord &record)
    //--------------------------------------------------------------------------
    {
#ifdef DEBUG_LEGION
      assert(!dependences.empty());
#endif
      LegionVector<DependenceRecord>::aligned &deps = dependences.back();
      // Try to merge it with an existing dependence
      for (unsigned idx = 0; idx < deps.size(); idx++)
        if (deps[idx].merge(record))
          return;
      // If we make it here, we couldn't merge it so just add it
      deps.push_back(record);
    }

    //--------------------------------------------------------------------------
    void DynamicTrace::insert_dependence(
                                 const std::pair<InternalOp*,GenerationID> &key,
                                 const DependenceRecord &record)
    //--------------------------------------------------------------------------
    {
      LegionVector<DependenceRecord>::aligned &deps = internal_dependences[key];
      // Try to merge it with an existing dependence
      for (unsigned idx = 0; idx < deps.size(); idx++)
        if (deps[idx].merge(record))
          return;
      // If we make it here, we couldn't merge it so just add it
      deps.push_back(record);
    }

    /////////////////////////////////////////////////////////////
    // TraceOp 
    /////////////////////////////////////////////////////////////

    //--------------------------------------------------------------------------
    TraceOp::TraceOp(Runtime *rt)
      : FenceOp(rt)
    //--------------------------------------------------------------------------
    {
    }

    //--------------------------------------------------------------------------
    TraceOp::TraceOp(const TraceOp &rhs)
      : FenceOp(NULL)
    //--------------------------------------------------------------------------
    {
      // should never be called
      assert(false);
    }

    //--------------------------------------------------------------------------
    TraceOp::~TraceOp(void)
    //--------------------------------------------------------------------------
    {
    }

    //--------------------------------------------------------------------------
    TraceOp& TraceOp::operator=(const TraceOp &rhs)
    //--------------------------------------------------------------------------
    {
      // should never be called
      assert(false);
      return *this;
    }

    //--------------------------------------------------------------------------
    void TraceOp::execute_dependence_analysis(void)
    //--------------------------------------------------------------------------
    {
#ifdef DEBUG_LEGION
      assert(mapping_tracker == NULL);
#endif
      // Make a dependence tracker
      mapping_tracker = new MappingDependenceTracker();
      // See if we have any fence dependences
      execution_fence_event = parent_ctx->register_implicit_dependences(this);
      parent_ctx->invalidate_trace_cache(local_trace, this);

      trigger_dependence_analysis();
      end_dependence_analysis();
    }

    /////////////////////////////////////////////////////////////
    // TraceCaptureOp 
    /////////////////////////////////////////////////////////////

    //--------------------------------------------------------------------------
    TraceCaptureOp::TraceCaptureOp(Runtime *rt)
      : TraceOp(rt)
    //--------------------------------------------------------------------------
    {
    }

    //--------------------------------------------------------------------------
    TraceCaptureOp::TraceCaptureOp(const TraceCaptureOp &rhs)
      : TraceOp(NULL)
    //--------------------------------------------------------------------------
    {
      // should never be called
      assert(false);
    }

    //--------------------------------------------------------------------------
    TraceCaptureOp::~TraceCaptureOp(void)
    //--------------------------------------------------------------------------
    {
    }

    //--------------------------------------------------------------------------
    TraceCaptureOp& TraceCaptureOp::operator=(const TraceCaptureOp &rhs)
    //--------------------------------------------------------------------------
    {
      // should never be called
      assert(false);
      return *this;
    }

    //--------------------------------------------------------------------------
    void TraceCaptureOp::initialize_capture(InnerContext *ctx, bool has_block)
    //--------------------------------------------------------------------------
    {
      initialize(ctx, EXECUTION_FENCE, false/*need future*/);
#ifdef DEBUG_LEGION
      assert(trace != NULL);
      assert(trace->is_dynamic_trace());
#endif
      dynamic_trace = trace->as_dynamic_trace();
      local_trace = dynamic_trace;
      // Now mark our trace as NULL to avoid registering this operation
      trace = NULL;
      tracing = false;
      current_template = NULL;
      has_blocking_call = has_block;
    }

    //--------------------------------------------------------------------------
    void TraceCaptureOp::activate(void)
    //--------------------------------------------------------------------------
    {
      activate_operation();
    }

    //--------------------------------------------------------------------------
    void TraceCaptureOp::deactivate(void)
    //--------------------------------------------------------------------------
    {
      deactivate_operation();
      runtime->free_capture_op(this);
    }

    //--------------------------------------------------------------------------
    const char* TraceCaptureOp::get_logging_name(void) const
    //--------------------------------------------------------------------------
    {
      return op_names[TRACE_CAPTURE_OP_KIND];
    }

    //--------------------------------------------------------------------------
    Operation::OpKind TraceCaptureOp::get_operation_kind(void) const
    //--------------------------------------------------------------------------
    {
      return TRACE_CAPTURE_OP_KIND;
    }

    //--------------------------------------------------------------------------
    void TraceCaptureOp::trigger_dependence_analysis(void)
    //--------------------------------------------------------------------------
    {
#ifdef DEBUG_LEGION
      assert(trace == NULL);
      assert(local_trace != NULL);
      assert(local_trace == dynamic_trace);
#endif
      // Indicate that we are done capturing this trace
      dynamic_trace->end_trace_capture();
      // Register this fence with all previous users in the parent's context
      FenceOp::trigger_dependence_analysis();
      parent_ctx->record_previous_trace(local_trace);
      if (local_trace->is_recording())
      {
        PhysicalTrace *physical_trace = local_trace->get_physical_trace();
#ifdef DEBUG_LEGION
        assert(physical_trace != NULL);
#endif
        physical_trace->record_previous_template_completion(
            get_completion_event());
        current_template = physical_trace->get_current_template();
        physical_trace->clear_cached_template();
      }
    }

    //--------------------------------------------------------------------------
    void TraceCaptureOp::trigger_mapping(void)
    //--------------------------------------------------------------------------
    {
      // Now finish capturing the physical trace
      if (local_trace->is_recording())
      {
        PhysicalTrace *physical_trace = local_trace->get_physical_trace();
#ifdef DEBUG_LEGION
        assert(current_template != NULL);
        assert(physical_trace != NULL);
#endif
        RtEvent pending_deletion =
          physical_trace->fix_trace(current_template, this, has_blocking_call);
        if (pending_deletion.exists())
          execution_precondition = Runtime::merge_events(NULL,
              execution_precondition, ApEvent(pending_deletion));
        local_trace->initialize_tracing_state();
      }
      FenceOp::trigger_mapping();
    }

    /////////////////////////////////////////////////////////////
    // TraceCompleteOp 
    /////////////////////////////////////////////////////////////

    //--------------------------------------------------------------------------
    TraceCompleteOp::TraceCompleteOp(Runtime *rt)
      : TraceOp(rt)
    //--------------------------------------------------------------------------
    {
    }

    //--------------------------------------------------------------------------
    TraceCompleteOp::TraceCompleteOp(const TraceCompleteOp &rhs)
      : TraceOp(NULL)
    //--------------------------------------------------------------------------
    {
      // should never be called
      assert(false);
    }

    //--------------------------------------------------------------------------
    TraceCompleteOp::~TraceCompleteOp(void)
    //--------------------------------------------------------------------------
    {
    }

    //--------------------------------------------------------------------------
    TraceCompleteOp& TraceCompleteOp::operator=(const TraceCompleteOp &rhs)
    //--------------------------------------------------------------------------
    {
      // should never be called
      assert(false);
      return *this;
    }

    //--------------------------------------------------------------------------
    void TraceCompleteOp::initialize_complete(InnerContext *ctx, bool has_block)
    //--------------------------------------------------------------------------
    {
      initialize(ctx, EXECUTION_FENCE, false/*need future*/);
#ifdef DEBUG_LEGION
      assert(trace != NULL);
#endif
      local_trace = trace;
      // Now mark our trace as NULL to avoid registering this operation
      trace = NULL;
      current_template = NULL;
      template_completion = ApEvent::NO_AP_EVENT;
      replayed = false;
      has_blocking_call = has_block;
    }

    //--------------------------------------------------------------------------
    void TraceCompleteOp::activate(void)
    //--------------------------------------------------------------------------
    {
      activate_operation();
    }

    //--------------------------------------------------------------------------
    void TraceCompleteOp::deactivate(void)
    //--------------------------------------------------------------------------
    {
      deactivate_operation();
      runtime->free_trace_op(this);
    }

    //--------------------------------------------------------------------------
    const char* TraceCompleteOp::get_logging_name(void) const
    //--------------------------------------------------------------------------
    {
      return op_names[TRACE_COMPLETE_OP_KIND];
    }

    //--------------------------------------------------------------------------
    Operation::OpKind TraceCompleteOp::get_operation_kind(void) const
    //--------------------------------------------------------------------------
    {
      return TRACE_COMPLETE_OP_KIND; 
    }

    //--------------------------------------------------------------------------
    void TraceCompleteOp::trigger_dependence_analysis(void)
    //--------------------------------------------------------------------------
    {
#ifdef DEBUG_LEGION
      assert(trace == NULL);
      assert(local_trace != NULL);
#endif
      local_trace->end_trace_execution(this);
      parent_ctx->record_previous_trace(local_trace);

      if (local_trace->is_replaying())
      {
        PhysicalTrace *physical_trace = local_trace->get_physical_trace();
#ifdef DEBUG_LEGION
        assert(physical_trace != NULL);
#endif
        PhysicalTemplate *to_replay = physical_trace->get_current_template();
#ifdef DEBUG_LEGION
        assert(to_replay != NULL);
#endif
#ifdef LEGION_SPY
        local_trace->perform_logging(to_replay->get_fence_uid(), unique_op_id);
#endif
        to_replay->execute_all();
        template_completion = to_replay->get_completion();
        Runtime::trigger_event(completion_event, template_completion);
        parent_ctx->update_current_fence(this, true, true);
        physical_trace->record_previous_template_completion(
            template_completion);
        local_trace->initialize_tracing_state();
        replayed = true;
        return;
      }
      else if (local_trace->is_recording())
      {
        PhysicalTrace *physical_trace = local_trace->get_physical_trace();
#ifdef DEBUG_LEGION
        assert(physical_trace != NULL);
#endif
        physical_trace->record_previous_template_completion(
            get_completion_event());
        current_template = physical_trace->get_current_template();
        physical_trace->clear_cached_template();

      }

      // If this is a static trace, then we remove our reference when we're done
      if (local_trace->is_static_trace())
      {
        StaticTrace *static_trace = static_cast<StaticTrace*>(local_trace);
        if (static_trace->remove_reference())
          delete static_trace;
      }
      FenceOp::trigger_dependence_analysis();
    }

    //--------------------------------------------------------------------------
    void TraceCompleteOp::trigger_mapping(void)
    //--------------------------------------------------------------------------
    {
      // Now finish capturing the physical trace
      if (local_trace->is_recording())
      {
#ifdef DEBUG_LEGION
        assert(current_template != NULL);
        assert(local_trace->get_physical_trace() != NULL);
#endif
        RtEvent pending_deletion =
          local_trace->get_physical_trace()->fix_trace(current_template, this,
              has_blocking_call);
        if (pending_deletion.exists())
          execution_precondition = Runtime::merge_events(NULL,
              execution_precondition, ApEvent(pending_deletion));
        local_trace->initialize_tracing_state();
      }
      else if (replayed)
      {
        if (has_blocking_call)
          REPORT_LEGION_ERROR(ERROR_INVALID_PHYSICAL_TRACING,
            "Physical tracing violation! Trace %d in task %s (UID %lld) "
            "encountered a blocking API call that was unseen when it was "
            "recorded. It is required that traces do not change their "
            "behavior.", local_trace->get_trace_id(),
            parent_ctx->get_task_name(), parent_ctx->get_unique_id())
        complete_mapping();
        need_completion_trigger = false;
        if (!template_completion.has_triggered())
        {
          RtEvent wait_on = Runtime::protect_event(template_completion);
          complete_execution(wait_on);
        }
        else
          complete_execution();
        return;
      }
      FenceOp::trigger_mapping();
    }

    /////////////////////////////////////////////////////////////
    // TraceReplayOp
    /////////////////////////////////////////////////////////////

    //--------------------------------------------------------------------------
    TraceReplayOp::TraceReplayOp(Runtime *rt)
      : TraceOp(rt)
    //--------------------------------------------------------------------------
    {
    }

    //--------------------------------------------------------------------------
    TraceReplayOp::TraceReplayOp(const TraceReplayOp &rhs)
      : TraceOp(NULL)
    //--------------------------------------------------------------------------
    {
      // should never be called
      assert(false);
    }

    //--------------------------------------------------------------------------
    TraceReplayOp::~TraceReplayOp(void)
    //--------------------------------------------------------------------------
    {
    }

    //--------------------------------------------------------------------------
    TraceReplayOp& TraceReplayOp::operator=(const TraceReplayOp &rhs)
    //--------------------------------------------------------------------------
    {
      // should never be called
      assert(false);
      return *this;
    }

    //--------------------------------------------------------------------------
    void TraceReplayOp::initialize_replay(InnerContext *ctx, LegionTrace *trace)
    //--------------------------------------------------------------------------
    {
      initialize(ctx, EXECUTION_FENCE, false/*need future*/);
#ifdef DEBUG_LEGION
      assert(trace != NULL);
#endif
      local_trace = trace;
    }

    //--------------------------------------------------------------------------
    void TraceReplayOp::activate(void)
    //--------------------------------------------------------------------------
    {
      activate_operation();
    }

    //--------------------------------------------------------------------------
    void TraceReplayOp::deactivate(void)
    //--------------------------------------------------------------------------
    {
      deactivate_operation();
      runtime->free_replay_op(this);
    }

    //--------------------------------------------------------------------------
    const char* TraceReplayOp::get_logging_name(void) const
    //--------------------------------------------------------------------------
    {
      return op_names[TRACE_REPLAY_OP_KIND];
    }

    //--------------------------------------------------------------------------
    Operation::OpKind TraceReplayOp::get_operation_kind(void) const
    //--------------------------------------------------------------------------
    {
      return TRACE_REPLAY_OP_KIND;
    }

    //--------------------------------------------------------------------------
    void TraceReplayOp::trigger_dependence_analysis(void)
    //--------------------------------------------------------------------------
    {
#ifdef DEBUG_LEGION
      assert(trace == NULL);
      assert(local_trace != NULL);
#endif
      PhysicalTrace *physical_trace = local_trace->get_physical_trace();
#ifdef DEBUG_LEGION
      assert(physical_trace != NULL);
#endif
      bool recurrent = true;
      bool fence_registered = false;
      bool is_recording = local_trace->is_recording();
      if (physical_trace->get_current_template() == NULL || is_recording)
      {
        recurrent = false;
        {
          // Wait for the previous recordings to be done before checking
          // template preconditions, otherwise no template would exist.
          RtEvent mapped_event = parent_ctx->get_current_mapping_fence_event();
          if (mapped_event.exists())
            mapped_event.wait();
        }
#ifdef DEBUG_LEGION
        assert(!(local_trace->is_recording() || local_trace->is_replaying()));
#endif

        if (physical_trace->get_current_template() == NULL)
          physical_trace->check_template_preconditions(this, 
                                      map_applied_conditions);
#ifdef DEBUG_LEGION
        assert(physical_trace->get_current_template() == NULL ||
               !physical_trace->get_current_template()->is_recording());
#endif
        execution_precondition =
          parent_ctx->perform_fence_analysis(this, true, true);
        physical_trace->set_current_execution_fence_event(
            get_completion_event());
        fence_registered = true;
      }

      if (physical_trace->get_current_template() != NULL)
      {
        if (!fence_registered)
          execution_precondition =
            parent_ctx->get_current_execution_fence_event();
        ApEvent fence_completion =
          recurrent ? physical_trace->get_previous_template_completion()
                    : get_completion_event();
        physical_trace->initialize_template(fence_completion, recurrent);
        local_trace->set_state_replay();
#ifdef LEGION_SPY
        physical_trace->get_current_template()->set_fence_uid(unique_op_id);
#endif
      }
      else if (!fence_registered)
      {
        execution_precondition =
          parent_ctx->perform_fence_analysis(this, true, true);
        physical_trace->set_current_execution_fence_event(
            get_completion_event());
      }

      // Now update the parent context with this fence before we can complete
      // the dependence analysis and possibly be deactivated
      parent_ctx->update_current_fence(this, true, true);
    }

    //--------------------------------------------------------------------------
    void TraceReplayOp::pack_remote_operation(Serializer &rez, 
                 AddressSpaceID target, std::set<RtEvent> &applied_events) const
    //--------------------------------------------------------------------------
    {
      pack_local_remote_operation(rez);
    }

    /////////////////////////////////////////////////////////////
    // TraceBeginOp
    /////////////////////////////////////////////////////////////

    //--------------------------------------------------------------------------
    TraceBeginOp::TraceBeginOp(Runtime *rt)
      : TraceOp(rt)
    //--------------------------------------------------------------------------
    {
    }

    //--------------------------------------------------------------------------
    TraceBeginOp::TraceBeginOp(const TraceBeginOp &rhs)
      : TraceOp(NULL)
    //--------------------------------------------------------------------------
    {
      // should never be called
      assert(false);
    }

    //--------------------------------------------------------------------------
    TraceBeginOp::~TraceBeginOp(void)
    //--------------------------------------------------------------------------
    {
    }

    //--------------------------------------------------------------------------
    TraceBeginOp& TraceBeginOp::operator=(const TraceBeginOp &rhs)
    //--------------------------------------------------------------------------
    {
      // should never be called
      assert(false);
      return *this;
    }

    //--------------------------------------------------------------------------
    void TraceBeginOp::initialize_begin(InnerContext *ctx, LegionTrace *trace)
    //--------------------------------------------------------------------------
    {
      initialize(ctx, MAPPING_FENCE, false/*need future*/);
#ifdef DEBUG_LEGION
      assert(trace != NULL);
#endif
      local_trace = trace;
      trace = NULL;
    }

    //--------------------------------------------------------------------------
    void TraceBeginOp::activate(void)
    //--------------------------------------------------------------------------
    {
      activate_operation();
    }

    //--------------------------------------------------------------------------
    void TraceBeginOp::deactivate(void)
    //--------------------------------------------------------------------------
    {
      deactivate_operation();
      runtime->free_begin_op(this);
    }

    //--------------------------------------------------------------------------
    const char* TraceBeginOp::get_logging_name(void) const
    //--------------------------------------------------------------------------
    {
      return op_names[TRACE_BEGIN_OP_KIND];
    }

    //--------------------------------------------------------------------------
    Operation::OpKind TraceBeginOp::get_operation_kind(void) const
    //--------------------------------------------------------------------------
    {
      return TRACE_BEGIN_OP_KIND;
    }

    /////////////////////////////////////////////////////////////
    // TraceSummaryOp
    /////////////////////////////////////////////////////////////

    //--------------------------------------------------------------------------
    TraceSummaryOp::TraceSummaryOp(Runtime *rt)
      : TraceOp(rt)
    //--------------------------------------------------------------------------
    {
    }

    //--------------------------------------------------------------------------
    TraceSummaryOp::TraceSummaryOp(const TraceSummaryOp &rhs)
      : TraceOp(NULL)
    //--------------------------------------------------------------------------
    {
      // should never be called
      assert(false);
    }

    //--------------------------------------------------------------------------
    TraceSummaryOp::~TraceSummaryOp(void)
    //--------------------------------------------------------------------------
    {
    }

    //--------------------------------------------------------------------------
    TraceSummaryOp& TraceSummaryOp::operator=(const TraceSummaryOp &rhs)
    //--------------------------------------------------------------------------
    {
      // should never be called
      assert(false);
      return *this;
    }

    //--------------------------------------------------------------------------
    void TraceSummaryOp::initialize_summary(InnerContext *ctx,
                                            PhysicalTemplate *tpl,
                                            Operation *invalidator)
    //--------------------------------------------------------------------------
    {
      initialize_operation(ctx, false/*track*/);
      fence_kind = MAPPING_FENCE;
      if (runtime->legion_spy_enabled)
        LegionSpy::log_fence_operation(parent_ctx->get_unique_id(),
                                       unique_op_id);
      context_index = invalidator->get_ctx_index();
      current_template = tpl;
      // The summary could have been marked as being traced,
      // so here we forcibly clear them out.
      trace = NULL;
      tracing = false;
    }

    //--------------------------------------------------------------------------
    void TraceSummaryOp::activate(void)
    //--------------------------------------------------------------------------
    {
      activate_operation();
      current_template = NULL;
    }

    //--------------------------------------------------------------------------
    void TraceSummaryOp::deactivate(void)
    //--------------------------------------------------------------------------
    {
      deactivate_operation();
      runtime->free_summary_op(this);
    }

    //--------------------------------------------------------------------------
    const char* TraceSummaryOp::get_logging_name(void) const
    //--------------------------------------------------------------------------
    {
      return op_names[TRACE_SUMMARY_OP_KIND];
    }

    //--------------------------------------------------------------------------
    Operation::OpKind TraceSummaryOp::get_operation_kind(void) const
    //--------------------------------------------------------------------------
    {
      return TRACE_SUMMARY_OP_KIND;
    }

    //--------------------------------------------------------------------------
    void TraceSummaryOp::trigger_dependence_analysis(void)
    //--------------------------------------------------------------------------
    {
      perform_fence_analysis(true/*register fence also*/);
    }

    //--------------------------------------------------------------------------
    void TraceSummaryOp::trigger_ready(void)
    //--------------------------------------------------------------------------
    {
      enqueue_ready_operation();
    }

    //--------------------------------------------------------------------------
    void TraceSummaryOp::trigger_mapping(void)
    //--------------------------------------------------------------------------
    {
#ifdef DEBUG_LEGION
      assert(current_template->is_replayable());
#endif
      current_template->apply_postcondition(this, map_applied_conditions);
      FenceOp::trigger_mapping();
    }

    //--------------------------------------------------------------------------
    void TraceSummaryOp::pack_remote_operation(Serializer &rez,
                 AddressSpaceID target, std::set<RtEvent> &applied_events) const
    //--------------------------------------------------------------------------
    {
      pack_local_remote_operation(rez);
    }

    /////////////////////////////////////////////////////////////
    // PhysicalTrace
    /////////////////////////////////////////////////////////////

    //--------------------------------------------------------------------------
    PhysicalTrace::PhysicalTrace(Runtime *rt, LegionTrace *lt)
      : runtime(rt), logical_trace(lt), current_template(NULL),
        nonreplayable_count(0), new_template_count(0),
        previous_template_completion(ApEvent::NO_AP_EVENT),
        execution_fence_event(ApEvent::NO_AP_EVENT)
    //--------------------------------------------------------------------------
    {
      if (runtime->replay_on_cpus)
      {
        Machine::ProcessorQuery local_procs(runtime->machine);
        local_procs.local_address_space();
        for (Machine::ProcessorQuery::iterator it =
             local_procs.begin(); it != local_procs.end(); it++)
          if (it->kind() == Processor::LOC_PROC)
            replay_targets.push_back(*it);
      }
      else
        replay_targets.push_back(runtime->utility_group);
    }

    //--------------------------------------------------------------------------
    PhysicalTrace::PhysicalTrace(const PhysicalTrace &rhs)
      : runtime(NULL), logical_trace(NULL), current_template(NULL),
        nonreplayable_count(0), new_template_count(0),
        previous_template_completion(ApEvent::NO_AP_EVENT),
        execution_fence_event(ApEvent::NO_AP_EVENT)
    //--------------------------------------------------------------------------
    {
      // should never be called
      assert(false);
    }

    //--------------------------------------------------------------------------
    PhysicalTrace::~PhysicalTrace()
    //--------------------------------------------------------------------------
    {
      for (LegionVector<PhysicalTemplate*>::aligned::iterator it =
           templates.begin(); it != templates.end(); ++it)
        delete (*it);
      templates.clear();
    }

    //--------------------------------------------------------------------------
    PhysicalTrace& PhysicalTrace::operator=(const PhysicalTrace &rhs)
    //--------------------------------------------------------------------------
    {
      // should never be called
      assert(false);
    }

    //--------------------------------------------------------------------------
    RtEvent PhysicalTrace::fix_trace(
                   PhysicalTemplate *tpl, Operation *op, bool has_blocking_call)
    //--------------------------------------------------------------------------
    {
#ifdef DEBUG_LEGION
      assert(tpl->is_recording());
#endif
      tpl->finalize(op, has_blocking_call);
      RtEvent pending_deletion = RtEvent::NO_RT_EVENT;
      if (!tpl->is_replayable())
      {
        pending_deletion = tpl->defer_template_deletion();
        if (++nonreplayable_count > LEGION_NON_REPLAYABLE_WARNING)
        {
          const std::string &message = tpl->get_replayable_message();
          const char *message_buffer = message.c_str();
          REPORT_LEGION_WARNING(LEGION_WARNING_NON_REPLAYABLE_COUNT_EXCEEDED,
              "WARNING: The runtime has failed to memoize the trace more than "
              "%u times, due to the absence of a replayable template. It is "
              "highly likely that trace %u will not be memoized for the rest "
              "of execution. The most recent template was not replayable "
              "for the following reason: %s. Please change the mapper to stop "
              "making memoization requests.", LEGION_NON_REPLAYABLE_WARNING,
              logical_trace->get_trace_id(), message_buffer)
          nonreplayable_count = 0;
        }
      }
      else
      {
        // Reset the nonreplayable count when we find a replayable template
        nonreplayable_count = 0;
        templates.push_back(tpl);
        if (++new_template_count > LEGION_NEW_TEMPLATE_WARNING_COUNT)
        {
          REPORT_LEGION_WARNING(LEGION_WARNING_NEW_TEMPLATE_COUNT_EXCEEDED,
              "WARNING: The runtime has created %d new replayable templates "
              "for trace %u without replaying any existing templates. This "
              "may mean that your mapper is not making mapper decisions "
              "conducive to replaying templates. Please check that your "
              "mapper is making decisions that align with prior templates. "
              "If you believe that this number of templates is reasonable "
              "please adjust the settings for LEGION_NEW_TEMPLATE_WARNING_COUNT"
              " in legion_config.h.", LEGION_NEW_TEMPLATE_WARNING_COUNT, 
              logical_trace->get_trace_id())
          new_template_count = 0;
        }
      }
      return pending_deletion;
    }

    //--------------------------------------------------------------------------
    void PhysicalTrace::check_template_preconditions(TraceReplayOp *op,
                                              std::set<RtEvent> &applied_events)
    //--------------------------------------------------------------------------
    {
      current_template = NULL;
      for (LegionVector<PhysicalTemplate*>::aligned::reverse_iterator it =
           templates.rbegin(); it != templates.rend(); ++it)
      {
        if ((*it)->check_preconditions(op, applied_events))
        {
#ifdef DEBUG_LEGION
          assert((*it)->is_replayable());
#endif
          // Reset the nonreplayable count when a replayable template satisfies
          // the precondition
          nonreplayable_count = 0;
          // Also reset the new template count as we found a replay
          new_template_count = 0;
          current_template = *it;
          return;
        }
      }
    }

    //--------------------------------------------------------------------------
    PhysicalTemplate* PhysicalTrace::start_new_template(void)
    //--------------------------------------------------------------------------
    {
      current_template = new PhysicalTemplate(this, execution_fence_event);
      return current_template;
    }

    //--------------------------------------------------------------------------
    void PhysicalTrace::initialize_template(
                                       ApEvent fence_completion, bool recurrent)
    //--------------------------------------------------------------------------
    {
#ifdef DEBUG_LEGION
      assert(current_template != NULL);
#endif
      current_template->initialize(runtime, fence_completion, recurrent);
    }

    /////////////////////////////////////////////////////////////
    // TraceViewSet
    /////////////////////////////////////////////////////////////

    //--------------------------------------------------------------------------
    TraceViewSet::TraceViewSet(RegionTreeForest *f)
      : forest(f), view_references(f->runtime->dump_physical_traces)
    //--------------------------------------------------------------------------
    {
    }

    //--------------------------------------------------------------------------
    TraceViewSet::~TraceViewSet(void)
    //--------------------------------------------------------------------------
    {
      if (view_references)
      {
        for (ViewSet::const_iterator it = conditions.begin();
              it != conditions.end(); it++)
          if (it->first->remove_base_resource_ref(TRACE_REF))
            delete it->first;
      }
      conditions.clear();
    }

    //--------------------------------------------------------------------------
    void TraceViewSet::insert(
                  InstanceView *view, EquivalenceSet *eq, const FieldMask &mask)
    //--------------------------------------------------------------------------
    {
      if (view_references && (conditions.find(view) == conditions.end()))
        view->add_base_resource_ref(TRACE_REF);
      conditions[view].insert(eq, mask);
    }

    //--------------------------------------------------------------------------
    void TraceViewSet::invalidate(
                  InstanceView *view, EquivalenceSet *eq, const FieldMask &mask)
    //--------------------------------------------------------------------------
    {
      ViewSet::iterator finder = conditions.find(view);
      if (finder == conditions.end())
        return;

      FieldMaskSet<EquivalenceSet> to_delete;
      for (FieldMaskSet<EquivalenceSet>::const_iterator it = 
            finder->second.begin(); it != finder->second.end(); ++it)
      {
        FieldMask overlap = mask & it->second;
        if (!overlap)
          continue;

        IndexSpaceExpression *expr1 = eq->set_expr;
        IndexSpaceExpression *expr2 = it->first->set_expr;
        if (expr1 == expr2)
        {
          to_delete.insert(it->first, overlap);
        }
        else if (expr1->get_volume() >= expr2->get_volume())
        {
          IndexSpaceExpression *diff =
            forest->subtract_index_spaces(expr2, expr1);
          if (diff->is_empty())
            to_delete.insert(it->first, overlap);
        }
      }
      for (FieldMaskSet<EquivalenceSet>::iterator it = to_delete.begin();
           it != to_delete.end(); ++it)
      {
        FieldMaskSet<EquivalenceSet>::iterator eit =
          finder->second.find(it->first);
#ifdef DEBUG_LEGION
        assert(eit != finder->second.end());
#endif
        eit.filter(it->second);
        if (!eit->second)
          finder->second.erase(eit);
      }
    }

    //--------------------------------------------------------------------------
    bool TraceViewSet::dominates(
         InstanceView *view, EquivalenceSet *eq, FieldMask &non_dominated) const
    //--------------------------------------------------------------------------
    {
      // If this is for an empty equivalence set then it doesn't matter
      if (eq->set_expr->is_empty())
        return true;
      ViewSet::const_iterator finder = conditions.find(view);
      if (finder == conditions.end())
        return false;

      for (FieldMaskSet<EquivalenceSet>::const_iterator it =
           finder->second.begin(); it != finder->second.end(); ++it)
      {
        FieldMask overlap = non_dominated & it->second;
        if (!overlap)
          continue;

        IndexSpaceExpression *expr1 = eq->set_expr;
        IndexSpaceExpression *expr2 = it->first->set_expr;
        if (expr1 == expr2)
        {
          non_dominated -= overlap;
        }
        else if (expr1->get_volume() <= expr2->get_volume())
        {
          IndexSpaceExpression *diff =
            forest->subtract_index_spaces(expr1, expr2);
          if (diff->is_empty())
            non_dominated -= overlap;
        }
        if (!non_dominated)
          return true;
      }
#ifdef DEBUG_LEGION
      assert(!!non_dominated);
#endif
      return false;
    }

    //--------------------------------------------------------------------------
    bool TraceViewSet::subsumed_by(const TraceViewSet &set) const
    //--------------------------------------------------------------------------
    {
      for (ViewSet::const_iterator it = conditions.begin();
           it != conditions.end(); ++it)
        for (FieldMaskSet<EquivalenceSet>::const_iterator eit =
             it->second.begin(); eit != it->second.end(); ++eit)
      {
        FieldMask mask = eit->second;
        if (!set.dominates(it->first, eit->first, mask))
          return false;
      }

      return true;
    }

    //--------------------------------------------------------------------------
    bool TraceViewSet::has_refinements(void) const
    //--------------------------------------------------------------------------
    {
      for (ViewSet::const_iterator it = conditions.begin();
           it != conditions.end(); ++it)
        for (FieldMaskSet<EquivalenceSet>::const_iterator eit =
             it->second.begin(); eit != it->second.end(); ++eit)
          if (eit->first->has_refinements(eit->second))
            return true;

      return false;
    }

    //--------------------------------------------------------------------------
    bool TraceViewSet::empty(void) const
    //--------------------------------------------------------------------------
    {
      return conditions.empty();
    }

    //--------------------------------------------------------------------------
    void TraceViewSet::dump(void) const
    //--------------------------------------------------------------------------
    {
      for (ViewSet::const_iterator it = conditions.begin();
           it != conditions.end(); ++it)
      {
        InstanceView *view = it->first;
        for (FieldMaskSet<EquivalenceSet>::const_iterator eit =
             it->second.begin(); eit != it->second.end(); ++eit)
        {
          char *mask = eit->second.to_string();
          LogicalRegion lr =
            forest->get_tree(view->get_manager()->tree_id)->handle;
          const void *name = NULL; size_t name_size = 0;
          forest->runtime->retrieve_semantic_information(lr, NAME_SEMANTIC_TAG,
              name, name_size, true, true);
          log_tracing.info() << "  "
                    <<(view->is_reduction_view() ? "Reduction" : "Materialized")
                    << " view: " << view << ", Inst: " << std::hex
                    << view->get_manager()->get_instance(DomainPoint()).id 
                    << std::dec
                    << ", Index expr: " << eit->first->set_expr->expr_id
                    << ", Name: " << (name_size > 0 ? (const char*)name : "")
                    << ", Field Mask: " << mask;
          free(mask);
        }
      }
    }

    /////////////////////////////////////////////////////////////
    // TraceConditionSet
    /////////////////////////////////////////////////////////////

    //--------------------------------------------------------------------------
    TraceConditionSet::TraceConditionSet(RegionTreeForest *f)
      : TraceViewSet(f), cached(false)
    //--------------------------------------------------------------------------
    {
    }

    //--------------------------------------------------------------------------
    TraceConditionSet::~TraceConditionSet(void)
    //--------------------------------------------------------------------------
    {
      views.clear();
      version_infos.clear();
    }

    //--------------------------------------------------------------------------
    void TraceConditionSet::make_ready(bool postcondition)
    //--------------------------------------------------------------------------
    {
      if (cached)
        return;
      cached = true;

      typedef std::pair<RegionTreeID,EquivalenceSet*> Key;
      LegionMap<Key,FieldMaskSet<InstanceView> >::aligned views_by_regions;

      for (ViewSet::iterator it = conditions.begin(); it != conditions.end();
           ++it)
      {
        RegionTreeID tid = it->first->get_manager()->tree_id;
        for (FieldMaskSet<EquivalenceSet>::iterator eit = it->second.begin();
             eit != it->second.end(); ++eit)
        {
          EquivalenceSet *eq = eit->first;
          Key key(tid, eq);
          FieldMaskSet <InstanceView> &vset = views_by_regions[key];
          vset.insert(it->first, eit->second);
        }
      }

      // Filter out views that overlap with some restricted views
      if (postcondition)
      {
        for (LegionMap<Key,FieldMaskSet<InstanceView> >::aligned::iterator it =
             views_by_regions.begin(); it != views_by_regions.end(); ++it)
        {
          EquivalenceSet *eq = it->first.second;
          FieldMaskSet<InstanceView> &all_views = it->second;
          if (!eq->has_restrictions(all_views.get_valid_mask())) continue;

          FieldMaskSet<InstanceView> restricted_views;
          FieldMask restricted_mask;
          for (FieldMaskSet<InstanceView>::iterator vit = all_views.begin();
               vit != all_views.end(); ++vit)
          {
            FieldMask restricted = eq->is_restricted(vit->first);
            FieldMask overlap = restricted & vit->second;
            if (!!overlap)
            {
              restricted_views.insert(vit->first, overlap);
              restricted_mask |= overlap;
            }
          }

          std::vector<InstanceView*> to_delete;
          for (FieldMaskSet<InstanceView>::iterator vit = all_views.begin();
               vit != all_views.end(); ++vit)
          {
            vit.filter(restricted_mask);
            if (!vit->second)
              to_delete.push_back(vit->first);
          }

          for (std::vector<InstanceView*>::iterator vit = to_delete.begin();
               vit != to_delete.end(); ++vit)
            all_views.erase(*vit);

          for (FieldMaskSet<InstanceView>::iterator vit =
               restricted_views.begin(); vit != restricted_views.end(); ++vit)
            all_views.insert(vit->first, vit->second);
        }
      }

      unsigned idx = 0;
      version_infos.resize(views_by_regions.size());
      for (LegionMap<Key,FieldMaskSet<InstanceView> >::aligned::iterator it =
           views_by_regions.begin(); it != views_by_regions.end(); ++it)
      {
        views.push_back(it->second);
        version_infos[idx++].record_equivalence_set(NULL,
            it->first.second, it->second.get_valid_mask());
      }
    }

    //--------------------------------------------------------------------------
    bool TraceConditionSet::require(Operation *op, 
                                    std::set<RtEvent> &applied_events)
    //--------------------------------------------------------------------------
    {
#ifdef DEBUG_LEGION
      assert(cached);
#endif
      for (unsigned idx = 0; idx < views.size(); ++idx)
      {
        FieldMaskSet<InstanceView> invalid_views;
        forest->find_invalid_instances(op, idx, version_infos[idx], views[idx],
                                       invalid_views, applied_events);
        if (!invalid_views.empty())
          return false;
      }
      return true;
    }

    //--------------------------------------------------------------------------
    void TraceConditionSet::ensure(Operation *op, 
                                   std::set<RtEvent> &applied_events)
    //--------------------------------------------------------------------------
    {
#ifdef DEBUG_LEGION
      assert(cached);
#endif
      const TraceInfo trace_info(op, false/*init*/);
      for (unsigned idx = 0; idx < views.size(); ++idx)
        forest->update_valid_instances(op, idx, version_infos[idx], views[idx],
            PhysicalTraceInfo(trace_info, idx), applied_events);
    }

    /////////////////////////////////////////////////////////////
    // PhysicalTemplate
    /////////////////////////////////////////////////////////////

    //--------------------------------------------------------------------------
    PhysicalTemplate::PhysicalTemplate(PhysicalTrace *t, ApEvent fence_event)
      : trace(t), recording(true), replayable(false, "uninitialized"),
        fence_completion_id(0),
        replay_parallelism(t->runtime->max_replay_parallelism),
        has_virtual_mapping(false),
        recording_done(Runtime::create_rt_user_event()),
        pre(t->runtime->forest), post(t->runtime->forest),
        pre_reductions(t->runtime->forest), post_reductions(t->runtime->forest),
        consumed_reductions(t->runtime->forest)
    //--------------------------------------------------------------------------
    {
      events.push_back(fence_event);
      event_map[fence_event] = fence_completion_id;
      instructions.push_back(
         new AssignFenceCompletion(*this, fence_completion_id, TraceLocalID()));
    }

    //--------------------------------------------------------------------------
    PhysicalTemplate::PhysicalTemplate(const PhysicalTemplate &rhs)
      : trace(NULL), recording(true), replayable(false, "uninitialized"),
        fence_completion_id(0),
        replay_parallelism(1), recording_done(RtUserEvent::NO_RT_USER_EVENT),
        pre(NULL), post(NULL), pre_reductions(NULL), post_reductions(NULL),
        consumed_reductions(NULL)
    //--------------------------------------------------------------------------
    {
      // should never be called
      assert(false);
    }

    //--------------------------------------------------------------------------
    PhysicalTemplate::~PhysicalTemplate(void)
    //--------------------------------------------------------------------------
    {
      {
        AutoLock tpl_lock(template_lock);
        for (std::set<ViewUser*>::iterator it = all_users.begin();
             it != all_users.end(); ++it)
          delete (*it);
        for (std::vector<Instruction*>::iterator it = instructions.begin();
             it != instructions.end(); ++it)
          delete *it;
        // Relesae references to instances
        for (CachedMappings::iterator it = cached_mappings.begin();
            it != cached_mappings.end(); ++it)
        {
          for (std::deque<InstanceSet>::iterator pit =
              it->second.physical_instances.begin(); pit !=
              it->second.physical_instances.end(); pit++)
          {
            for (unsigned idx = 0; idx < pit->size(); idx++)
            {
              const InstanceRef &ref = (*pit)[idx];
              if (!ref.is_virtual_ref())
                ref.remove_valid_reference(MAPPING_ACQUIRE_REF);
            }
            pit->clear();
          }
        }
        cached_mappings.clear();
      }
    }

    //--------------------------------------------------------------------------
    void PhysicalTemplate::initialize(
                           Runtime *runtime, ApEvent completion, bool recurrent)
    //--------------------------------------------------------------------------
    {
      // We have to make sure that the previous trace replay is done before
      // we start changing these data structures for the next replay
      if (replay_done.exists() && !replay_done.has_triggered())
        replay_done.wait();
      fence_completion = completion;
      if (recurrent)
        for (std::map<unsigned, unsigned>::iterator it = frontiers.begin();
            it != frontiers.end(); ++it)
          events[it->second] = events[it->first];
      else
        for (std::map<unsigned, unsigned>::iterator it = frontiers.begin();
            it != frontiers.end(); ++it)
          events[it->second] = completion;

      events[fence_completion_id] = fence_completion;

      for (std::map<unsigned, unsigned>::iterator it = crossing_events.begin();
           it != crossing_events.end(); ++it)
      {
        ApUserEvent ev = Runtime::create_ap_user_event();
        events[it->second] = ev;
        user_events[it->second] = ev;
      }

      replay_ready = Runtime::create_rt_user_event();
      std::set<RtEvent> replay_done_events;
      const std::vector<Processor> &replay_targets =
        trace->get_replay_targets();
      for (unsigned idx = 0; idx < replay_parallelism; ++idx)
      {
        ReplaySliceArgs args(this, idx);
        RtEvent done =
          runtime->issue_runtime_meta_task(args,
            runtime->replay_on_cpus ? LG_LOW_PRIORITY
                                    : LG_THROUGHPUT_WORK_PRIORITY,
            replay_ready, replay_targets[idx % replay_targets.size()]);
        replay_done_events.insert(done);
      }
      replay_done = Runtime::merge_events(replay_done_events);

#ifdef DEBUG_LEGION
      for (std::map<TraceLocalID, Memoizable*>::iterator it =
           operations.begin(); it != operations.end(); ++it)
        it->second = NULL;
#endif
    }

    //--------------------------------------------------------------------------
    ApEvent PhysicalTemplate::get_completion(void) const
    //--------------------------------------------------------------------------
    {
      std::set<ApEvent> to_merge;
      for (ViewUsers::const_iterator it = view_users.begin();
           it != view_users.end(); ++it)
        for (FieldMaskSet<ViewUser>::const_iterator uit = it->second.begin();
             uit != it->second.end(); ++uit)
          to_merge.insert(events[uit->first->user]);
      return Runtime::merge_events(NULL, to_merge);
    }

    //--------------------------------------------------------------------------
    ApEvent PhysicalTemplate::get_completion_for_deletion(void) const
    //--------------------------------------------------------------------------
    {
      std::set<ApEvent> all_events;
      for (std::map<ApEvent, unsigned>::const_iterator it = event_map.begin();
           it != event_map.end(); ++it)
        all_events.insert(it->first);
      return Runtime::merge_events(NULL, all_events);
    }

    //--------------------------------------------------------------------------
    bool PhysicalTemplate::check_preconditions(TraceReplayOp *op,
                                              std::set<RtEvent> &applied_events)
    //--------------------------------------------------------------------------
    {
      return pre.require(op, applied_events);
    }

    //--------------------------------------------------------------------------
    void PhysicalTemplate::apply_postcondition(TraceSummaryOp *op,
                                              std::set<RtEvent> &applied_events)
    //--------------------------------------------------------------------------
    {
      post.ensure(op, applied_events);
    }

    //--------------------------------------------------------------------------
    PhysicalTemplate::Replayable PhysicalTemplate::check_replayable(
                                                   bool has_blocking_call) const
    //--------------------------------------------------------------------------
    {
      if (has_blocking_call)
        return Replayable(false, "blocking call");

      if (has_virtual_mapping)
        return Replayable(false, "virtual mapping");

      if (!pre_fill_views.empty())
        return Replayable(false, "external fill views");

      if (!pre_reductions.empty())
        return Replayable(false, "external reduction views");

      if (!post_reductions.subsumed_by(consumed_reductions))
        return Replayable(false, "escaping reduction views");

      if (pre.has_refinements() || post.has_refinements())
        return Replayable(false, "found refined equivalence sets");

      if (!pre.subsumed_by(post))
        return Replayable(false, "precondition not subsumed by postcondition");

      return Replayable(true);
    }

    //--------------------------------------------------------------------------
    void PhysicalTemplate::register_operation(Operation *op)
    //--------------------------------------------------------------------------
    {
      Memoizable *memoizable = op->get_memoizable();
#ifdef DEBUG_LEGION
      assert(memoizable != NULL);
#endif
      std::map<TraceLocalID, Memoizable*>::iterator op_finder =
        operations.find(memoizable->get_trace_local_id());
#ifdef DEBUG_LEGION
      assert(op_finder != operations.end());
      assert(op_finder->second == NULL);
#endif
      op_finder->second = memoizable;
    }

    //--------------------------------------------------------------------------
    void PhysicalTemplate::execute_all(void)
    //--------------------------------------------------------------------------
    {
      Runtime::trigger_event(replay_ready);
      replay_done.wait();
    }

    //--------------------------------------------------------------------------
    void PhysicalTemplate::execute_slice(unsigned slice_idx)
    //--------------------------------------------------------------------------
    {
#ifdef DEBUG_LEGION
      assert(slice_idx < slices.size());
#endif
      ApUserEvent fence = Runtime::create_ap_user_event();
      const std::vector<TraceLocalID> &tasks = slice_tasks[slice_idx];
      for (unsigned idx = 0; idx < tasks.size(); ++idx)
        operations[tasks[idx]]
          ->get_operation()->set_execution_fence_event(fence);
      std::vector<Instruction*> &instructions = slices[slice_idx];
      for (std::vector<Instruction*>::const_iterator it = instructions.begin();
           it != instructions.end(); ++it)
        (*it)->execute();
      Runtime::trigger_event(fence);
    }

    //--------------------------------------------------------------------------
    void PhysicalTemplate::issue_summary_operations(
                                  InnerContext* context, Operation *invalidator)
    //--------------------------------------------------------------------------
    {
      TraceSummaryOp *op = trace->runtime->get_available_summary_op();
      op->initialize_summary(context, this, invalidator);
#ifdef LEGION_SPY
      LegionSpy::log_summary_op_creator(op->get_unique_op_id(),
                                        invalidator->get_unique_op_id());
#endif
      op->execute_dependence_analysis();
    }

    //--------------------------------------------------------------------------
    void PhysicalTemplate::finalize(Operation *op, bool has_blocking_call)
    //--------------------------------------------------------------------------
    {
      if (!recording_done.has_triggered())
        Runtime::trigger_event(recording_done);
      recording = false;
      replayable = check_replayable(has_blocking_call);

      if (!replayable)
      {
        if (trace->runtime->dump_physical_traces)
        {
          optimize();
          dump_template();
        }
        return;
      }
      generate_conditions();
      optimize();
      if (trace->runtime->dump_physical_traces) dump_template();
      size_t num_events = events.size();
      events.clear();
      events.resize(num_events);
      event_map.clear();
    }

    //--------------------------------------------------------------------------
    void PhysicalTemplate::generate_conditions(void)
    //--------------------------------------------------------------------------
    {
      pre.make_ready(false /*postcondition*/);
      post.make_ready(true /*postcondition*/);
    }

    //--------------------------------------------------------------------------
    void PhysicalTemplate::optimize(void)
    //--------------------------------------------------------------------------
    {
      std::vector<unsigned> gen;
      if (!(trace->runtime->no_trace_optimization ||
            trace->runtime->no_fence_elision))
        elide_fences(gen);
      else
      {
#ifdef DEBUG_LEGION
        assert(instructions.size() == events.size());
#endif
        gen.resize(events.size());
        for (unsigned idx = 0; idx < events.size(); ++idx)
          gen[idx] = idx;
      }
      if (!trace->runtime->no_trace_optimization)
      {
        propagate_merges(gen);
        transitive_reduction();
        propagate_copies(gen);
      }
      prepare_parallel_replay(gen);
      push_complete_replays();
    }

    //--------------------------------------------------------------------------
    void PhysicalTemplate::elide_fences(std::vector<unsigned> &gen)
    //--------------------------------------------------------------------------
    {
      // Reserve some events for merges to be added during fence elision
      unsigned num_merges = 0;
      for (std::vector<Instruction*>::iterator it = instructions.begin();
           it != instructions.end(); ++it)
        switch ((*it)->get_kind())
        {
          case ISSUE_COPY:
            {
              unsigned precondition_idx =
                (*it)->as_issue_copy()->precondition_idx;
              InstructionKind generator_kind =
                instructions[precondition_idx]->get_kind();
              num_merges += generator_kind != MERGE_EVENT;
              break;
            }
          case ISSUE_FILL:
            {
              unsigned precondition_idx =
                (*it)->as_issue_fill()->precondition_idx;
              InstructionKind generator_kind =
                instructions[precondition_idx]->get_kind();
              num_merges += generator_kind != MERGE_EVENT;
              break;
            }
          case COMPLETE_REPLAY:
            {
              unsigned completion_event_idx =
                (*it)->as_complete_replay()->rhs;
              InstructionKind generator_kind =
                instructions[completion_event_idx]->get_kind();
              num_merges += generator_kind != MERGE_EVENT;
              break;
            }
          default:
            {
              break;
            }
        }

      unsigned merge_starts = events.size();
      events.resize(events.size() + num_merges);

      // We are now going to break the invariant that
      // the generator of events[idx] is instructions[idx].
      // After fence elision, the generator of events[idx] is
      // instructions[gen[idx]].
      gen.resize(events.size());
      std::vector<Instruction*> new_instructions;

      for (unsigned idx = 0; idx < instructions.size(); ++idx)
      {
        Instruction *inst = instructions[idx];
        InstructionKind kind = inst->get_kind();
        std::set<unsigned> users;
        unsigned *precondition_idx = NULL;
        switch (kind)
        {
          case COMPLETE_REPLAY:
            {
              CompleteReplay *replay = inst->as_complete_replay();
              std::map<TraceLocalID, ViewExprs>::iterator finder =
                op_views.find(replay->owner);
              if (finder == op_views.end()) break;
              find_all_last_users(finder->second, users);
              precondition_idx = &replay->rhs;
              break;
            }
          case ISSUE_COPY:
            {
              IssueCopy *copy = inst->as_issue_copy();
              std::map<unsigned, ViewExprs>::iterator finder =
                copy_views.find(copy->lhs);
#ifdef DEBUG_LEGION
              assert(finder != copy_views.end());
#endif
              find_all_last_users(finder->second, users);
              precondition_idx = &copy->precondition_idx;
              break;
            }
          case ISSUE_FILL:
            {
              IssueFill *fill = inst->as_issue_fill();
              std::map<unsigned, ViewExprs>::iterator finder =
                copy_views.find(fill->lhs);
#ifdef DEBUG_LEGION
              assert(finder != copy_views.end());
#endif
              find_all_last_users(finder->second, users);
              precondition_idx = &fill->precondition_idx;
              break;
            }
          default:
            {
              break;
            }
        }

        if (users.size() > 0)
        {
          Instruction *generator_inst = instructions[*precondition_idx];
          if (generator_inst->get_kind() == MERGE_EVENT)
          {
            MergeEvent *merge = generator_inst->as_merge_event();
            merge->rhs.insert(users.begin(), users.end());
          }
          else
          {
            unsigned merging_event_idx = merge_starts++;
            if (*precondition_idx != fence_completion_id)
              users.insert(*precondition_idx);
            gen[merging_event_idx] = new_instructions.size();
            new_instructions.push_back(
                new MergeEvent(*this, merging_event_idx, users,
                               generator_inst->owner));
            *precondition_idx = merging_event_idx;
          }
        }
        gen[idx] = new_instructions.size();
        new_instructions.push_back(inst);
      }
      instructions.swap(new_instructions);
      new_instructions.clear();
      // If we added events for fence elision then resize events so that
      // all the new events from a previous trace are generated by the 
      // fence instruction at the beginning of the template
      if (events.size() > gen.size())
        gen.resize(events.size(), 0/*fence instruction*/);
    }

    //--------------------------------------------------------------------------
    void PhysicalTemplate::propagate_merges(std::vector<unsigned> &gen)
    //--------------------------------------------------------------------------
    {
      std::vector<Instruction*> new_instructions;
      std::vector<bool> used(instructions.size(), false);

      for (unsigned idx = 0; idx < instructions.size(); ++idx)
      {
        Instruction *inst = instructions[idx];
        InstructionKind kind = inst->get_kind();
        used[idx] = kind != MERGE_EVENT;
        switch (kind)
        {
          case MERGE_EVENT:
            {
              MergeEvent *merge = inst->as_merge_event();
              std::set<unsigned> new_rhs;
              bool changed = false;
              for (std::set<unsigned>::iterator it = merge->rhs.begin();
                   it != merge->rhs.end(); ++it)
              {
                Instruction *generator = instructions[gen[*it]];
                if (generator ->get_kind() == MERGE_EVENT)
                {
                  MergeEvent *to_splice = generator->as_merge_event();
                  new_rhs.insert(to_splice->rhs.begin(), to_splice->rhs.end());
                  changed = true;
                }
                else
                  new_rhs.insert(*it);
              }
              if (changed)
                merge->rhs.swap(new_rhs);
              break;
            }
          case TRIGGER_EVENT:
            {
              TriggerEvent *trigger = inst->as_trigger_event();
              used[gen[trigger->rhs]] = true;
              break;
            }
          case ISSUE_COPY:
            {
              IssueCopy *copy = inst->as_issue_copy();
              used[gen[copy->precondition_idx]] = true;
              break;
            }
          case ISSUE_FILL:
            {
              IssueFill *fill = inst->as_issue_fill();
              used[gen[fill->precondition_idx]] = true;
              break;
            }
          case SET_EFFECTS:
            {
              SetEffects *effects = inst->as_set_effects();
              used[gen[effects->rhs]] = true;
              break;
            }
          case COMPLETE_REPLAY:
            {
              CompleteReplay *complete = inst->as_complete_replay();
              used[gen[complete->rhs]] = true;
              break;
            }
          case GET_TERM_EVENT:
          case CREATE_AP_USER_EVENT:
          case SET_OP_SYNC_EVENT:
          case ASSIGN_FENCE_COMPLETION:
            {
              break;
            }
          default:
            {
              // unreachable
              assert(false);
            }
        }
      }

      std::vector<unsigned> inv_gen;
      inv_gen.resize(instructions.size());
      for (unsigned idx = 0; idx < gen.size(); ++idx)
        inv_gen[gen[idx]] = idx;
      std::vector<Instruction*> to_delete;
      std::vector<unsigned> new_gen;
      new_gen.resize(gen.size());
      new_gen[fence_completion_id] = 0;
      for (std::map<unsigned, unsigned>::iterator it = frontiers.begin();
          it != frontiers.end(); ++it)
        new_gen[it->second] = 0;
      for (unsigned idx = 0; idx < instructions.size(); ++idx)
        if (used[idx])
        {
          Instruction *inst = instructions[idx];
          if (!trace->runtime->no_fence_elision)
          {
            if (inst->get_kind() == MERGE_EVENT)
            {
              MergeEvent *merge = inst->as_merge_event();
              if (merge->rhs.size() > 1)
                merge->rhs.erase(fence_completion_id);
            }
          }
          new_gen[inv_gen[idx]] = new_instructions.size();
          new_instructions.push_back(inst);
        }
        else
          to_delete.push_back(instructions[idx]);
      instructions.swap(new_instructions);
      gen.swap(new_gen);
      for (unsigned idx = 0; idx < to_delete.size(); ++idx)
        delete to_delete[idx];
    }

    //--------------------------------------------------------------------------
    void PhysicalTemplate::prepare_parallel_replay(
                                               const std::vector<unsigned> &gen)
    //--------------------------------------------------------------------------
    {
      slices.resize(replay_parallelism);
      slice_tasks.resize(replay_parallelism);
      std::map<TraceLocalID, unsigned> slice_indices_by_owner;
      std::vector<unsigned> slice_indices_by_inst;
      slice_indices_by_inst.resize(instructions.size());

#ifdef DEBUG_LEGION
      for (unsigned idx = 1; idx < instructions.size(); ++idx)
        slice_indices_by_inst[idx] = -1U;
#endif
      bool round_robin_for_tasks = false;

      std::set<Processor> distinct_targets;
      for (CachedMappings::iterator it = cached_mappings.begin(); it !=
           cached_mappings.end(); ++it)
        distinct_targets.insert(it->second.target_procs[0]);
      round_robin_for_tasks = distinct_targets.size() < replay_parallelism;

      unsigned next_slice_id = 0;
      for (std::map<TraceLocalID,std::pair<unsigned,bool> >::const_iterator 
            it = memo_entries.begin(); it != memo_entries.end(); ++it)
      {
        unsigned slice_index = -1U;
        if (!round_robin_for_tasks && it->second.second)
        {
          CachedMappings::iterator finder = cached_mappings.find(it->first);
#ifdef DEBUG_LEGION
          assert(finder != cached_mappings.end());
          assert(finder->second.target_procs.size() > 0);
#endif
          slice_index =
            finder->second.target_procs[0].id % replay_parallelism;
        }
        else
        {
#ifdef DEBUG_LEGION
          assert(slice_indices_by_owner.find(it->first) ==
              slice_indices_by_owner.end());
#endif
          slice_index = next_slice_id;
          next_slice_id = (next_slice_id + 1) % replay_parallelism;
        }

#ifdef DEBUG_LEGION
        assert(slice_index != -1U);
#endif
        slice_indices_by_owner[it->first] = slice_index;
        if (it->second.second)
          slice_tasks[slice_index].push_back(it->first);
      }
      for (unsigned idx = 1; idx < instructions.size(); ++idx)
      {
        Instruction *inst = instructions[idx];
        const TraceLocalID &owner = inst->owner;
        std::map<TraceLocalID, unsigned>::iterator finder =
          slice_indices_by_owner.find(owner);
        unsigned slice_index = -1U;
        if (finder != slice_indices_by_owner.end())
          slice_index = finder->second;
        else
        {
          slice_index = next_slice_id;
          next_slice_id = (next_slice_id + 1) % replay_parallelism;
        }
        slices[slice_index].push_back(inst);
        slice_indices_by_inst[idx] = slice_index;

        if (inst->get_kind() == MERGE_EVENT)
        {
          MergeEvent *merge = inst->as_merge_event();
          unsigned crossing_found = false;
          std::set<unsigned> new_rhs;
          for (std::set<unsigned>::iterator it = merge->rhs.begin();
               it != merge->rhs.end(); ++it)
          {
            unsigned rh = *it;
            if (gen[rh] == 0)
              new_rhs.insert(rh);
            else
            {
              unsigned generator_slice = slice_indices_by_inst[gen[rh]];
#ifdef DEBUG_LEGION
              assert(generator_slice != -1U);
#endif
              if (generator_slice != slice_index)
              {
                crossing_found = true;
                std::map<unsigned, unsigned>::iterator finder =
                  crossing_events.find(rh);
                if (finder != crossing_events.end())
                  new_rhs.insert(finder->second);
                else
                {
                  unsigned new_crossing_event = events.size();
                  events.resize(events.size() + 1);
                  user_events.resize(events.size());
                  crossing_events[rh] = new_crossing_event;
                  new_rhs.insert(new_crossing_event);
                  slices[generator_slice].push_back(
                      new TriggerEvent(*this, new_crossing_event, rh,
                        instructions[gen[rh]]->owner));
                }
              }
              else
                new_rhs.insert(rh);
            }
          }

          if (crossing_found)
            merge->rhs.swap(new_rhs);
        }
        else
        {
          unsigned *event_to_check = NULL;
          switch (inst->get_kind())
          {
            case TRIGGER_EVENT :
              {
                event_to_check = &inst->as_trigger_event()->rhs;
                break;
              }
            case ISSUE_COPY :
              {
                event_to_check = &inst->as_issue_copy()->precondition_idx;
                break;
              }
            case ISSUE_FILL :
              {
                event_to_check = &inst->as_issue_fill()->precondition_idx;
                break;
              }
            case SET_EFFECTS :
              {
                event_to_check = &inst->as_set_effects()->rhs;
                break;
              }
            case COMPLETE_REPLAY :
              {
                event_to_check = &inst->as_complete_replay()->rhs;
                break;
              }
            default:
              {
                break;
              }
          }
          if (event_to_check != NULL)
          {
            unsigned ev = *event_to_check;
            unsigned generator_slice = slice_indices_by_inst[gen[ev]];
#ifdef DEBUG_LEGION
            assert(generator_slice != -1U);
#endif
            if (generator_slice != slice_index)
            {
              std::map<unsigned, unsigned>::iterator finder =
                crossing_events.find(ev);
              if (finder != crossing_events.end())
                *event_to_check = finder->second;
              else
              {
                unsigned new_crossing_event = events.size();
                events.resize(events.size() + 1);
                user_events.resize(events.size());
                crossing_events[ev] = new_crossing_event;
                *event_to_check = new_crossing_event;
                slices[generator_slice].push_back(
                    new TriggerEvent(*this, new_crossing_event, ev,
                      instructions[gen[ev]]->owner));
              }
            }
          }
        }
      }
    }

    //--------------------------------------------------------------------------
    void PhysicalTemplate::transitive_reduction(void)
    //--------------------------------------------------------------------------
    {
      // Transitive reduction inspired by Klaus Simon,
      // "An improved algorithm for transitive closure on acyclic digraphs"

      // First, build a DAG and find nodes with no incoming edges
      std::vector<unsigned> topo_order;
      topo_order.reserve(instructions.size());
      std::vector<unsigned> inv_topo_order(events.size(), -1U);
      std::vector<std::vector<unsigned> > incoming;
      std::vector<std::vector<unsigned> > outgoing;
      incoming.resize(events.size());
      outgoing.resize(events.size());

      for (std::map<unsigned, unsigned>::iterator it = frontiers.begin();
           it != frontiers.end(); ++it)
      {
        inv_topo_order[it->second] = topo_order.size();
        topo_order.push_back(it->second);
      }

      std::map<TraceLocalID, GetTermEvent*> term_insts;
      for (unsigned idx = 0; idx < instructions.size(); ++idx)
      {
        Instruction *inst = instructions[idx];
        switch (inst->get_kind())
        {
          // Pass these instructions as their events will be added later
          case GET_TERM_EVENT :
            {
#ifdef DEBUG_LEGION
              assert(inst->as_get_term_event() != NULL);
#endif
              term_insts[inst->owner] = inst->as_get_term_event();
              break;
            }
          case CREATE_AP_USER_EVENT :
            {
              break;
            }
          case TRIGGER_EVENT :
            {
              TriggerEvent *trigger = inst->as_trigger_event();
              incoming[trigger->lhs].push_back(trigger->rhs);
              outgoing[trigger->rhs].push_back(trigger->lhs);
              break;
            }
          case MERGE_EVENT :
            {
              MergeEvent *merge = inst->as_merge_event();
              for (std::set<unsigned>::iterator it = merge->rhs.begin();
                   it != merge->rhs.end(); ++it)
              {
                incoming[merge->lhs].push_back(*it);
                outgoing[*it].push_back(merge->lhs);
              }
              break;
            }
          case ISSUE_COPY :
            {
              IssueCopy *copy = inst->as_issue_copy();
              incoming[copy->lhs].push_back(copy->precondition_idx);
              outgoing[copy->precondition_idx].push_back(copy->lhs);
              break;
            }
          case ISSUE_FILL :
            {
              IssueFill *fill = inst->as_issue_fill();
              incoming[fill->lhs].push_back(fill->precondition_idx);
              outgoing[fill->precondition_idx].push_back(fill->lhs);
              break;
            }
          case SET_OP_SYNC_EVENT :
            {
              SetOpSyncEvent *sync = inst->as_set_op_sync_event();
              inv_topo_order[sync->lhs] = topo_order.size();
              topo_order.push_back(sync->lhs);
              break;
            }
          case SET_EFFECTS :
            {
              break;
            }
          case ASSIGN_FENCE_COMPLETION :
            {
              inv_topo_order[fence_completion_id] = topo_order.size();
              topo_order.push_back(fence_completion_id);
              break;
            }
          case COMPLETE_REPLAY :
            {
              CompleteReplay *replay = inst->as_complete_replay();
#ifdef DEBUG_LEGION
              assert(term_insts.find(replay->owner) != term_insts.end());
#endif
              GetTermEvent *term = term_insts[replay->owner];
              unsigned lhs = term->lhs;
#ifdef DEBUG_LEGION
              assert(lhs != -1U);
#endif
              incoming[lhs].push_back(replay->rhs);
              outgoing[replay->rhs].push_back(lhs);
              break;
            }
          default:
            {
              assert(false);
              break;
            }
        }
      }

      // Second, do a toposort on nodes via BFS
      std::vector<unsigned> remaining_edges;
      remaining_edges.resize(incoming.size());
      for (unsigned idx = 0; idx < incoming.size(); ++idx)
        remaining_edges[idx] = incoming[idx].size();

      unsigned idx = 0;
      while (idx < topo_order.size())
      {
        unsigned node = topo_order[idx];
#ifdef DEBUG_LEGION
        assert(remaining_edges[node] == 0);
#endif
        const std::vector<unsigned> &out = outgoing[node];
        for (unsigned oidx = 0; oidx < out.size(); ++oidx)
        {
          unsigned next = out[oidx];
          if (--remaining_edges[next] == 0)
          {
            inv_topo_order[next] = topo_order.size();
            topo_order.push_back(next);
          }
        }
        ++idx;
      }

      // Third, construct a chain decomposition
      unsigned num_chains = 0;
      std::vector<unsigned> chain_indices(topo_order.size(), -1U);

      int pos = chain_indices.size() - 1;
      while (true)
      {
        while (pos >= 0 && chain_indices[pos] != -1U)
          --pos;
        if (pos < 0) break;
        unsigned curr = topo_order[pos];
        while (incoming[curr].size() > 0)
        {
          chain_indices[inv_topo_order[curr]] = num_chains;
          const std::vector<unsigned> &in = incoming[curr];
          bool found = false;
          for (unsigned iidx = 0; iidx < in.size(); ++iidx)
          {
            unsigned next = in[iidx];
            if (chain_indices[inv_topo_order[next]] == -1U)
            {
              found = true;
              curr = next;
              chain_indices[inv_topo_order[curr]] = num_chains;
              break;
            }
          }
          if (!found) break;
        }
        chain_indices[inv_topo_order[curr]] = num_chains;
        ++num_chains;
      }

      // Fourth, find the frontiers of chains that are connected to each node
      std::vector<std::vector<int> > all_chain_frontiers;
      std::vector<std::vector<unsigned> > incoming_reduced;
      all_chain_frontiers.resize(topo_order.size());
      incoming_reduced.resize(topo_order.size());
      for (unsigned idx = 0; idx < topo_order.size(); ++idx)
      {
        std::vector<int> chain_frontiers(num_chains, -1);
        const std::vector<unsigned> &in = incoming[topo_order[idx]];
        std::vector<unsigned> &in_reduced = incoming_reduced[idx];
        for (unsigned iidx = 0; iidx < in.size(); ++iidx)
        {
          int rank = inv_topo_order[in[iidx]];
#ifdef DEBUG_LEGION
          assert((unsigned)rank < idx);
#endif
          const std::vector<int> &pred_chain_frontiers =
            all_chain_frontiers[rank];
          for (unsigned k = 0; k < num_chains; ++k)
            chain_frontiers[k] =
              std::max(chain_frontiers[k], pred_chain_frontiers[k]);
        }
        for (unsigned iidx = 0; iidx < in.size(); ++iidx)
        {
          int rank = inv_topo_order[in[iidx]];
          unsigned chain_idx = chain_indices[rank];
          if (chain_frontiers[chain_idx] < rank)
          {
            in_reduced.push_back(in[iidx]);
            chain_frontiers[chain_idx] = rank;
          }
        }
#ifdef DEBUG_LEGION
        assert(in.size() == 0 || in_reduced.size() > 0);
#endif
        all_chain_frontiers[idx].swap(chain_frontiers);
      }

      // Lastly, suppress transitive dependences using chains
      for (unsigned idx = 0; idx < instructions.size(); ++idx)
        if (instructions[idx]->get_kind() == MERGE_EVENT)
        {
          MergeEvent *merge = instructions[idx]->as_merge_event();
          unsigned order = inv_topo_order[merge->lhs];
#ifdef DEBUG_LEGION
          assert(order != -1U);
#endif
          const std::vector<unsigned> &in_reduced = incoming_reduced[order];
          std::set<unsigned> new_rhs;
          for (unsigned iidx = 0; iidx < in_reduced.size(); ++iidx)
          {
#ifdef DEBUG_LEGION
            assert(merge->rhs.find(in_reduced[iidx]) != merge->rhs.end());
#endif
            new_rhs.insert(in_reduced[iidx]);
          }
          if (new_rhs.size() < merge->rhs.size())
            merge->rhs.swap(new_rhs);
        }
    }

    //--------------------------------------------------------------------------
    void PhysicalTemplate::propagate_copies(std::vector<unsigned> &gen)
    //--------------------------------------------------------------------------
    {
      std::vector<int> substs(events.size(), -1);
      std::vector<Instruction*> new_instructions;
      new_instructions.reserve(instructions.size());
      for (unsigned idx = 0; idx < instructions.size(); ++idx)
      {
        Instruction *inst = instructions[idx];
        if (instructions[idx]->get_kind() == MERGE_EVENT)
        {
          MergeEvent *merge = instructions[idx]->as_merge_event();
#ifdef DEBUG_LEGION
          assert(merge->rhs.size() > 0);
#endif
          if (merge->rhs.size() == 1)
          {
            substs[merge->lhs] = *merge->rhs.begin();
#ifdef DEBUG_LEGION
            assert(merge->lhs != (unsigned)substs[merge->lhs]);
#endif
            delete inst;
          }
          else
            new_instructions.push_back(inst);
        }
        else
          new_instructions.push_back(inst);
      }

      if (instructions.size() == new_instructions.size()) return;

      instructions.swap(new_instructions);

      for (unsigned idx = 0; idx < instructions.size(); ++idx)
      {
        Instruction *inst = instructions[idx];
        int lhs = -1;
        switch (inst->get_kind())
        {
          case GET_TERM_EVENT :
            {
              GetTermEvent *term = inst->as_get_term_event();
              lhs = term->lhs;
              break;
            }
          case CREATE_AP_USER_EVENT :
            {
              CreateApUserEvent *create = inst->as_create_ap_user_event();
              lhs = create->lhs;
              break;
            }
          case TRIGGER_EVENT :
            {
              TriggerEvent *trigger = inst->as_trigger_event();
              int subst = substs[trigger->rhs];
              if (subst >= 0) trigger->rhs = (unsigned)subst;
              break;
            }
          case MERGE_EVENT :
            {
              MergeEvent *merge = inst->as_merge_event();
              std::set<unsigned> new_rhs;
              for (std::set<unsigned>::iterator it = merge->rhs.begin();
                   it != merge->rhs.end(); ++it)
              {
                int subst = substs[*it];
                if (subst >= 0) new_rhs.insert((unsigned)subst);
                else new_rhs.insert(*it);
              }
              merge->rhs.swap(new_rhs);
              lhs = merge->lhs;
              break;
            }
          case ISSUE_COPY :
            {
              IssueCopy *copy = inst->as_issue_copy();
              int subst = substs[copy->precondition_idx];
              if (subst >= 0) copy->precondition_idx = (unsigned)subst;
              lhs = copy->lhs;
              break;
            }
          case ISSUE_FILL :
            {
              IssueFill *fill = inst->as_issue_fill();
              int subst = substs[fill->precondition_idx];
              if (subst >= 0) fill->precondition_idx = (unsigned)subst;
              lhs = fill->lhs;
              break;
            }
          case SET_EFFECTS :
            {
              SetEffects *effects = inst->as_set_effects();
              int subst = substs[effects->rhs];
              if (subst >= 0) effects->rhs = (unsigned)subst;
              break;
            }
          case SET_OP_SYNC_EVENT :
            {
              SetOpSyncEvent *sync = inst->as_set_op_sync_event();
              lhs = sync->lhs;
              break;
            }
          case ASSIGN_FENCE_COMPLETION :
            {
              lhs = fence_completion_id;
              break;
            }
          case COMPLETE_REPLAY :
            {
              CompleteReplay *replay = inst->as_complete_replay();
              int subst = substs[replay->rhs];
              if (subst >= 0) replay->rhs = (unsigned)subst;
              break;
            }
          default:
            {
              break;
            }
        }
        if (lhs != -1)
          gen[lhs] = idx;
      }
    }

    //--------------------------------------------------------------------------
    void PhysicalTemplate::push_complete_replays(void)
    //--------------------------------------------------------------------------
    {
      for (unsigned idx = 0; idx < slices.size(); ++idx)
      {
        std::vector<Instruction*> &instructions = slices[idx];
        std::vector<Instruction*> new_instructions;
        new_instructions.reserve(instructions.size());
        std::vector<Instruction*> complete_replays;
        for (unsigned iidx = 0; iidx < instructions.size(); ++iidx)
        {
          Instruction *inst = instructions[iidx];
          if (inst->get_kind() == COMPLETE_REPLAY)
            complete_replays.push_back(inst);
          else
            new_instructions.push_back(inst);
        }
        new_instructions.insert(new_instructions.end(),
                                complete_replays.begin(),
                                complete_replays.end());
        instructions.swap(new_instructions);
      }
    }

    //--------------------------------------------------------------------------
    void PhysicalTemplate::dump_template(void)
    //--------------------------------------------------------------------------
    {
      log_tracing.info() << "#### " << replayable << " " << this << " ####";
      for (unsigned sidx = 0; sidx < replay_parallelism; ++sidx)
      {
        log_tracing.info() << "[Slice " << sidx << "]";
        dump_instructions(slices[sidx]);
      }
      for (std::map<unsigned, unsigned>::iterator it = frontiers.begin();
           it != frontiers.end(); ++it)
        log_tracing.info() << "  events[" << it->second << "] = events["
                           << it->first << "]";

      log_tracing.info() << "[Precondition]";
      pre.dump();
      for (FieldMaskSet<FillView>::const_iterator vit = pre_fill_views.begin();
           vit != pre_fill_views.end(); ++vit)
      {
        char *mask = vit->second.to_string();
        log_tracing.info() << "  Fill view: " << vit->first
                           << ", Field Mask: " << mask;
        free(mask);
      }
      pre_reductions.dump();

      log_tracing.info() << "[Postcondition]";
      post.dump();
      post_reductions.dump();

      log_tracing.info() << "[Consumed Reductions]";
      consumed_reductions.dump();
    }

    //--------------------------------------------------------------------------
    void PhysicalTemplate::dump_instructions(
                                  const std::vector<Instruction*> &instructions)
    //--------------------------------------------------------------------------
    {
      for (std::vector<Instruction*>::const_iterator it = instructions.begin();
           it != instructions.end(); ++it)
        log_tracing.info() << "  " << (*it)->to_string();
    }

    //--------------------------------------------------------------------------
    void PhysicalTemplate::pack_recorder(Serializer &rez,
                 std::set<RtEvent> &applied_events, const AddressSpaceID target)
    //--------------------------------------------------------------------------
    {
      rez.serialize(trace->runtime->address_space);
      rez.serialize(target);
      rez.serialize(this);
      RtUserEvent remote_applied = Runtime::create_rt_user_event();
      rez.serialize(remote_applied);
      rez.serialize(recording_done);
      applied_events.insert(remote_applied);
    }

    //--------------------------------------------------------------------------
    void PhysicalTemplate::record_mapper_output(Memoizable *memo,
                                            const Mapper::MapTaskOutput &output,
                              const std::deque<InstanceSet> &physical_instances)
    //--------------------------------------------------------------------------
    {
      const TraceLocalID op_key = memo->get_trace_local_id();
      AutoLock t_lock(template_lock);
#ifdef DEBUG_LEGION
      assert(is_recording());
      assert(cached_mappings.find(op_key) == cached_mappings.end());
#endif
      CachedMapping &mapping = cached_mappings[op_key];
      // If you change the things recorded from output here then
      // you also need to change RemoteTraceRecorder::record_mapper_output
      mapping.target_procs = output.target_procs;
      mapping.chosen_variant = output.chosen_variant;
      mapping.task_priority = output.task_priority;
      mapping.postmap_task = output.postmap_task;
      mapping.physical_instances = physical_instances;
      for (std::deque<InstanceSet>::iterator it =
           mapping.physical_instances.begin(); it !=
           mapping.physical_instances.end(); ++it)
      {
        for (unsigned idx = 0; idx < it->size(); idx++)
        {
          const InstanceRef &ref = (*it)[idx];
          if (ref.is_virtual_ref())
            has_virtual_mapping = true;
          else
            ref.add_valid_reference(MAPPING_ACQUIRE_REF);
        }
      }
    }

    //--------------------------------------------------------------------------
    void PhysicalTemplate::get_mapper_output(SingleTask *task,
                                             VariantID &chosen_variant,
                                             TaskPriority &task_priority,
                                             bool &postmap_task,
                              std::vector<Processor> &target_procs,
                              std::deque<InstanceSet> &physical_instances) const
    //--------------------------------------------------------------------------
    {
      AutoLock t_lock(template_lock, 1, false/*exclusive*/);
#ifdef DEBUG_LEGION
      assert(is_replaying());
#endif

      TraceLocalID op_key = task->get_trace_local_id();
      CachedMappings::const_iterator finder = cached_mappings.find(op_key);
#ifdef DEBUG_LEGION
      assert(finder != cached_mappings.end());
#endif
      chosen_variant = finder->second.chosen_variant;
      task_priority = finder->second.task_priority;
      postmap_task = finder->second.postmap_task;
      target_procs = finder->second.target_procs;
      physical_instances = finder->second.physical_instances;
    }

    //--------------------------------------------------------------------------
    void PhysicalTemplate::record_get_term_event(Memoizable *memo)
    //--------------------------------------------------------------------------
    {
#ifdef DEBUG_LEGION
      assert(memo != NULL);
#endif
      const ApEvent lhs = memo->get_memo_completion();
      AutoLock tpl_lock(template_lock);
#ifdef DEBUG_LEGION
      assert(is_recording());
#endif
      unsigned lhs_ = convert_event(lhs);
      TraceLocalID key = record_memo_entry(memo, lhs_);
      insert_instruction(new GetTermEvent(*this, lhs_, key));
    }

    //--------------------------------------------------------------------------
    void PhysicalTemplate::record_create_ap_user_event(
                                              ApUserEvent lhs, Memoizable *memo)
    //--------------------------------------------------------------------------
    {
#ifdef DEBUG_LEGION
      assert(lhs.exists());
      assert(memo != NULL);
#endif
      AutoLock tpl_lock(template_lock);
#ifdef DEBUG_LEGION
      assert(is_recording());
#endif

      unsigned lhs_ = convert_event(lhs);
      user_events.resize(events.size());
      user_events.push_back(lhs);

      insert_instruction(new CreateApUserEvent(*this, lhs_,
            find_trace_local_id(memo)));
    }

    //--------------------------------------------------------------------------
    void PhysicalTemplate::record_trigger_event(ApUserEvent lhs, ApEvent rhs)
    //--------------------------------------------------------------------------
    {
#ifdef DEBUG_LEGION
      assert(lhs.exists());
      assert(rhs.exists());
#endif
      AutoLock tpl_lock(template_lock);
#ifdef DEBUG_LEGION
      assert(is_recording());
#endif

      events.push_back(ApEvent());
      unsigned lhs_ = find_event(lhs);
      insert_instruction(new TriggerEvent(*this, lhs_, find_event(rhs),
            instructions[lhs_]->owner));
    }

    //--------------------------------------------------------------------------
    void PhysicalTemplate::record_merge_events(ApEvent &lhs, ApEvent rhs_,
                                               Memoizable *memo)
    //--------------------------------------------------------------------------
    {
      std::set<ApEvent> rhs;
      rhs.insert(rhs_);
      record_merge_events(lhs, rhs, memo);
    }

    //--------------------------------------------------------------------------
    void PhysicalTemplate::record_merge_events(ApEvent &lhs, ApEvent e1,
                                               ApEvent e2, Memoizable *memo)
    //--------------------------------------------------------------------------
    {
      std::set<ApEvent> rhs;
      rhs.insert(e1);
      rhs.insert(e2);
      record_merge_events(lhs, rhs, memo);
    }

    //--------------------------------------------------------------------------
    void PhysicalTemplate::record_merge_events(ApEvent &lhs, ApEvent e1,
                                               ApEvent e2, ApEvent e3,
                                               Memoizable *memo)
    //--------------------------------------------------------------------------
    {
      std::set<ApEvent> rhs;
      rhs.insert(e1);
      rhs.insert(e2);
      rhs.insert(e3);
      record_merge_events(lhs, rhs, memo);
    }

    //--------------------------------------------------------------------------
    void PhysicalTemplate::record_merge_events(ApEvent &lhs,
                                               const std::set<ApEvent>& rhs,
                                               Memoizable *memo)
    //--------------------------------------------------------------------------
    {
#ifdef DEBUG_LEGION
      assert(memo != NULL);
#endif
      AutoLock tpl_lock(template_lock);
#ifdef DEBUG_LEGION
      assert(is_recording());
#endif

      std::set<unsigned> rhs_;
      for (std::set<ApEvent>::const_iterator it = rhs.begin(); it != rhs.end();
           it++)
      {
        std::map<ApEvent, unsigned>::iterator finder = event_map.find(*it);
        if (finder != event_map.end())
          rhs_.insert(finder->second);
      }
      if (rhs_.size() == 0)
        rhs_.insert(fence_completion_id);

#ifndef LEGION_DISABLE_EVENT_PRUNING
      if (!lhs.exists() || (rhs.find(lhs) != rhs.end()))
      {
        Realm::UserEvent rename(Realm::UserEvent::create_user_event());
        if (rhs.find(lhs) != rhs.end())
          rename.trigger(lhs);
        else
          rename.trigger();
        lhs = ApEvent(rename);
      }
#endif

      insert_instruction(new MergeEvent(*this, convert_event(lhs), rhs_,
            memo->get_trace_local_id()));
    }

    //--------------------------------------------------------------------------
    void PhysicalTemplate::record_issue_copy(Memoizable *memo, ApEvent &lhs,
                                             IndexSpaceExpression *expr,
                                 const std::vector<CopySrcDstField>& src_fields,
                                 const std::vector<CopySrcDstField>& dst_fields,
<<<<<<< HEAD
=======
#ifdef LEGION_SPY
                                             RegionTreeID src_tree_id,
                                             RegionTreeID dst_tree_id,
#endif
>>>>>>> 0e30e2f7
                                             ApEvent precondition,
                                             PredEvent pred_guard,
                                             ReductionOpID redop,
                                             bool reduction_fold)
    //--------------------------------------------------------------------------
    {
#ifdef DEBUG_LEGION
      assert(memo != NULL);
#endif
      if (!lhs.exists())
      {
        Realm::UserEvent rename(Realm::UserEvent::create_user_event());
        rename.trigger();
        lhs = ApEvent(rename);
      } 

      AutoLock tpl_lock(template_lock);
#ifdef DEBUG_LEGION
      assert(is_recording());
#endif

      unsigned lhs_ = convert_event(lhs);
      insert_instruction(new IssueCopy(
            *this, lhs_, expr, find_trace_local_id(memo),
            src_fields, dst_fields,
<<<<<<< HEAD
            find_event(precondition), redop, reduction_fold)); 
=======
#ifdef LEGION_SPY
            src_tree_id, dst_tree_id,
#endif
            find_event(precondition), redop, reduction_fold));

      record_views(lhs_, expr, RegionUsage(READ_ONLY, EXCLUSIVE, 0), 
                   tracing_srcs, src_eqs);
      record_copy_views(lhs_, expr, tracing_srcs);
      record_views(lhs_, expr, RegionUsage(WRITE_ONLY, EXCLUSIVE, 0), 
                   tracing_dsts, dst_eqs);
      record_copy_views(lhs_, expr, tracing_dsts);
>>>>>>> 0e30e2f7
    }

    //--------------------------------------------------------------------------
    void PhysicalTemplate::record_issue_indirect(Memoizable *memo, ApEvent &lhs,
                             IndexSpaceExpression *expr,
                             const std::vector<CopySrcDstField>& src_fields,
                             const std::vector<CopySrcDstField>& dst_fields,
                             const std::vector<void*> &indirections,
                             ApEvent precondition, PredEvent pred_guard)
    //--------------------------------------------------------------------------
    {
      // TODO: support for tracing of gather/scatter/indirect operations
      assert(false);
    }

    //--------------------------------------------------------------------------
    void PhysicalTemplate::record_issue_fill(Memoizable *memo, ApEvent &lhs,
                                             IndexSpaceExpression *expr,
                                 const std::vector<CopySrcDstField> &fields,
                                             const void *fill_value, 
                                             size_t fill_size,
                                             ApEvent precondition,
                                             PredEvent pred_guard)
    //--------------------------------------------------------------------------
    {
#ifdef DEBUG_LEGION
      assert(memo != NULL);
#endif
      if (!lhs.exists())
      {
        Realm::UserEvent rename(Realm::UserEvent::create_user_event());
        rename.trigger();
        lhs = ApEvent(rename);
      }

      AutoLock tpl_lock(template_lock);
#ifdef DEBUG_LEGION
      assert(is_recording());
#endif

      unsigned lhs_ = convert_event(lhs);
      insert_instruction(new IssueFill(*this, lhs_, expr,
                                       find_trace_local_id(memo),
                                       fields, fill_value, fill_size, 
                                       find_event(precondition))); 
    }

    //--------------------------------------------------------------------------
    void PhysicalTemplate::record_issue_fill_for_reduction(Memoizable *memo,
                                                           unsigned idx,
                                                           InstanceView *view,
                                                     const FieldMask &user_mask,
                                                     IndexSpaceExpression *expr)
    //--------------------------------------------------------------------------
    {
      if (expr->is_empty()) return;

      TraceLocalID op_key = find_trace_local_id(memo);
      ReductionView *reduction_view = view->as_reduction_view();
      InstanceManager *manager = reduction_view->manager;
      
      std::vector<CopySrcDstField> fields;
      manager->compute_copy_offsets(user_mask, fields);

      const ReductionOp *reduction_op = manager->reduction_op;
#ifdef DEBUG_LEGION
      assert(reduction_op != NULL);
#endif
      size_t fill_size = reduction_op->sizeof_rhs;
      void *fill_value = malloc(fill_size);
      reduction_op->init(fill_value, 1);

      ApEvent lhs;
      {
        Realm::UserEvent e(Realm::UserEvent::create_user_event());
        e.trigger();
        lhs = ApEvent(e);
      }
      unsigned lhs_ = convert_event(lhs);
      insert_instruction(new IssueFill(*this, lhs_, expr, op_key,
                                       fields, fill_value, fill_size,
                                       fence_completion_id));
      reduction_ready_events[op_key].insert(lhs);

      FieldMaskSet<InstanceView> views;
      views.insert(view, user_mask);
      record_copy_views(lhs_, expr, views);

      const RegionUsage usage(WRITE_ONLY, EXCLUSIVE, 0);
      add_view_user(view, usage, lhs_, expr, user_mask);
    }

    //--------------------------------------------------------------------------
    void PhysicalTemplate::get_reduction_ready_events(
                              Memoizable *memo, std::set<ApEvent> &ready_events)
    //--------------------------------------------------------------------------
    {
      AutoLock t_lock(template_lock, 1, false/*exclusive*/);
      std::map<TraceLocalID,std::set<ApEvent> >::iterator finder =
        reduction_ready_events.find(find_trace_local_id(memo));
      if (finder != reduction_ready_events.end())
        ready_events.insert(finder->second.begin(), finder->second.end());
    }

    //--------------------------------------------------------------------------
    void PhysicalTemplate::record_op_view(Memoizable *memo,
                                          unsigned idx,
                                          InstanceView *view,
                                          const RegionUsage &usage,
                                          const FieldMask &user_mask,
                                          bool update_validity)
    //--------------------------------------------------------------------------
    {
#ifdef DEBUG_LEGION
      assert(memo != NULL);
#endif
      // Do this part before we take the lock
      LegionList<FieldSet<EquivalenceSet*> >::aligned eqs;
      if (update_validity)
      {
        FieldMaskSet<EquivalenceSet> eq_sets;
        memo->find_equivalence_sets(trace->runtime, idx, user_mask, eq_sets);
        eq_sets.compute_field_sets(user_mask, eqs);
      }

      AutoLock tpl_lock(template_lock);
      TraceLocalID op_key = find_trace_local_id(memo);
      unsigned entry = find_memo_entry(memo);

      FieldMaskSet<IndexSpaceExpression> &views = op_views[op_key][view];
      for (LegionList<FieldSet<EquivalenceSet*> >::aligned::iterator it =
           eqs.begin(); it != eqs.end(); ++it)
      {
        FieldMask mask = it->set_mask & user_mask;
        for (std::set<EquivalenceSet*>::iterator eit = it->elements.begin();
             eit != it->elements.end(); ++eit)
        {
          IndexSpaceExpression *expr = (*eit)->set_expr;
          views.insert(expr, mask);
          if (update_validity)
          {
            if (view->is_reduction_view() && IS_REDUCE(usage))
              record_issue_fill_for_reduction(memo, idx, view, mask, expr);
            update_valid_views(view, *eit, usage, mask, true);
            add_view_user(view, usage, entry, expr, mask);
          }
        }
      }
    }

    //--------------------------------------------------------------------------
    void PhysicalTemplate::record_post_fill_view(
                                     FillView *view, const FieldMask &user_mask)
    //--------------------------------------------------------------------------
    {
      AutoLock tpl_lock(template_lock);
#ifdef DEBUG_LEGION
      assert(is_recording());
#endif
      post_fill_views.insert(view, user_mask);
    }

    //--------------------------------------------------------------------------
    void PhysicalTemplate::record_fill_views(ApEvent lhs, Memoizable *memo,
                                 unsigned idx, IndexSpaceExpression *expr,
                                 const FieldMaskSet<FillView> &tracing_srcs,
                                 const FieldMaskSet<InstanceView> &tracing_dsts,
                                 std::set<RtEvent> &applied_events)
    //--------------------------------------------------------------------------
    {
#ifdef DEBUG_LEGION
      assert(memo != NULL);
#endif
      // Do this before we take the lock
      LegionList<FieldSet<EquivalenceSet*> >::aligned eqs;
      {
        FieldMaskSet<EquivalenceSet> eq_sets;
        const FieldMask &dst_mask = tracing_dsts.get_valid_mask();
        memo->find_equivalence_sets(trace->runtime, idx, dst_mask, eq_sets);
        eq_sets.compute_field_sets(dst_mask, eqs);
      }

      AutoLock tpl_lock(template_lock);
#ifdef DEBUG_LEGION
      assert(is_recording());
#endif
      const unsigned lhs_ = find_event(lhs);
      record_fill_views(tracing_srcs);
      record_views(lhs_, expr, RegionUsage(WRITE_ONLY, EXCLUSIVE, 0), 
                   tracing_dsts, eqs);
      record_copy_views(lhs_, expr, tracing_dsts);
    }

    //--------------------------------------------------------------------------
    void PhysicalTemplate::record_copy_views(ApEvent lhs, Memoizable *memo,
                                 unsigned src_idx, unsigned dst_idx,
                                 IndexSpaceExpression *expr,
                                 const FieldMaskSet<InstanceView> &tracing_srcs,
                                 const FieldMaskSet<InstanceView> &tracing_dsts,
                                 std::set<RtEvent> &applied_events)
    //--------------------------------------------------------------------------
    {
#ifdef DEBUG_LEGION
      assert(memo != NULL);
#endif
      LegionList<FieldSet<EquivalenceSet*> >::aligned src_eqs, dst_eqs;
      // Get these before we take the lock
      {
        FieldMaskSet<EquivalenceSet> eq_sets;
        const FieldMask &src_mask = tracing_srcs.get_valid_mask();
        memo->find_equivalence_sets(trace->runtime, src_idx, src_mask, eq_sets);
        eq_sets.compute_field_sets(src_mask, src_eqs);
      }
      {
        FieldMaskSet<EquivalenceSet> eq_sets;
        const FieldMask &dst_mask = tracing_dsts.get_valid_mask();
        memo->find_equivalence_sets(trace->runtime, dst_idx, dst_mask, eq_sets);
        eq_sets.compute_field_sets(dst_mask, dst_eqs);
      }

      AutoLock tpl_lock(template_lock);
#ifdef DEBUG_LEGION
      assert(is_recording());
#endif
      const unsigned lhs_ = find_event(lhs);
      record_views(lhs_, expr, RegionUsage(READ_ONLY, EXCLUSIVE, 0), 
                   tracing_srcs, src_eqs);
      record_copy_views(lhs_, expr, tracing_srcs);
      record_views(lhs_, expr, RegionUsage(WRITE_ONLY, EXCLUSIVE, 0), 
                   tracing_dsts, dst_eqs);
      record_copy_views(lhs_, expr, tracing_dsts);
    }

    //--------------------------------------------------------------------------
    void PhysicalTemplate::record_views(unsigned entry,
                                        IndexSpaceExpression *expr,
                                        const RegionUsage &usage,
                                        const FieldMaskSet<InstanceView> &views,
                     const LegionList<FieldSet<EquivalenceSet*> >::aligned &eqs)
    //--------------------------------------------------------------------------
    {
      RegionTreeForest *forest = trace->runtime->forest;
      for (FieldMaskSet<InstanceView>::const_iterator vit = views.begin();
            vit != views.end(); ++vit)
      {
        for (LegionList<FieldSet<EquivalenceSet*> >::aligned::const_iterator 
              it = eqs.begin(); it != eqs.end(); ++it)
        {
          const FieldMask mask = it->set_mask & vit->second;
          if (!mask)
            continue;
          for (std::set<EquivalenceSet*>::const_iterator eit = 
                it->elements.begin(); eit != it->elements.end(); ++eit)
          {
            // Test for intersection here
            IndexSpaceExpression *intersect =
              forest->intersect_index_spaces((*eit)->set_expr, expr);
            if (intersect->is_empty())
              continue;
            update_valid_views(vit->first, *eit, usage, mask, false);
            add_view_user(vit->first, usage, entry, intersect, mask);
          }
        }
      }
    }

    //--------------------------------------------------------------------------
    void PhysicalTemplate::update_valid_views(InstanceView *view,
                                              EquivalenceSet *eq,
                                              const RegionUsage &usage,
                                              const FieldMask &user_mask,
                                              bool invalidates)
    //--------------------------------------------------------------------------
    {
      std::set<InstanceView*> &views= view_groups[view->get_manager()->tree_id];
      views.insert(view);

      if (view->is_reduction_view())
      {
        if (invalidates)
        {
#ifdef DEBUG_LEGION
          assert(IS_REDUCE(usage));
#endif
          post_reductions.insert(view, eq, user_mask);
          if (eq->set_expr->is_empty())
            consumed_reductions.insert(view, eq, user_mask);
        }
        else
        {
          if (HAS_READ(usage))
          {
            FieldMask non_dominated = user_mask;
            if (!post_reductions.dominates(view, eq, non_dominated))
              pre_reductions.insert(view, eq, non_dominated);
            else
              consumed_reductions.insert(view, eq, user_mask);
          }
        }
      }
      else
      {
        if (HAS_READ(usage))
        {
          FieldMask non_dominated = user_mask;
          bool is_dominated = post.dominates(view, eq, non_dominated);
          if (!is_dominated)
            pre.insert(view, eq, non_dominated);
        }
        if (invalidates && HAS_WRITE(usage))
        {
          for (std::set<InstanceView*>::iterator vit = views.begin();
               vit != views.end(); ++vit)
          {
            post.invalidate(*vit, eq, user_mask);
          }
        }
        post.insert(view, eq, user_mask);
      }
    }

    //--------------------------------------------------------------------------
    void PhysicalTemplate::add_view_user(InstanceView *view,
                                         const RegionUsage &usage,
                                         unsigned user_index,
                                         IndexSpaceExpression *user_expr,
                                         const FieldMask &user_mask)
    //--------------------------------------------------------------------------
    {
      ViewUser *user = new ViewUser(usage, user_index, user_expr);
      all_users.insert(user);
      RegionTreeForest *forest = trace->runtime->forest;
      FieldMaskSet<ViewUser> &users = view_users[view];
      FieldMaskSet<ViewUser> to_delete;
      for (FieldMaskSet<ViewUser>::iterator it = users.begin();
           it != users.end(); ++it)
      {
        FieldMask overlap = user_mask & it->second;
        if (!overlap)
          continue;

        IndexSpaceExpression *expr1 = user->expr;
        IndexSpaceExpression *expr2 = it->first->expr;
        if (forest->intersect_index_spaces(expr1, expr2)->is_empty())
          continue;

        DependenceType dep =
          check_dependence_type(it->first->usage, user->usage);
        if (dep == NO_DEPENDENCE)
          continue;

        to_delete.insert(it->first, overlap);
      }

      for (FieldMaskSet<ViewUser>::iterator it = to_delete.begin();
           it != to_delete.end(); ++it)
      {
        FieldMaskSet<ViewUser>::iterator finder = users.find(it->first);
#ifdef DEBUG_LEGION
        assert(finder != users.end());
#endif
        finder.filter(it->second);
        if (!finder->second)
          users.erase(finder);
      }

      users.insert(user, user_mask);
    }

    //--------------------------------------------------------------------------
    void PhysicalTemplate::record_copy_views(unsigned copy_id,
                                             IndexSpaceExpression *expr,
                                        const FieldMaskSet<InstanceView> &views)
    //--------------------------------------------------------------------------
    {
      ViewExprs &cviews = copy_views[copy_id];
      for (FieldMaskSet<InstanceView>::const_iterator it = views.begin();
           it != views.end(); ++it)
        cviews[it->first].insert(expr, it->second);
    }

    //--------------------------------------------------------------------------
    void PhysicalTemplate::record_fill_views(const FieldMaskSet<FillView>&views)
    //--------------------------------------------------------------------------
    {
      for (FieldMaskSet<FillView>::const_iterator it = views.begin();
           it != views.end(); ++it)
      {
        FieldMaskSet<FillView>::iterator finder =
          post_fill_views.find(it->first);
        if (finder == post_fill_views.end())
          pre_fill_views.insert(it->first, it->second);
        else
        {
          FieldMask non_dominated = it->second - finder->second;
          if (!!non_dominated)
            pre_fill_views.insert(it->first, non_dominated);
        }
      }
    }

    //--------------------------------------------------------------------------
    void PhysicalTemplate::record_set_op_sync_event(ApEvent &lhs, 
                                                    Memoizable *memo)
    //--------------------------------------------------------------------------
    {
#ifdef DEBUG_LEGION
      assert(memo != NULL);
      assert(memo->is_memoizing());
#endif
      if (!lhs.exists())
      {
        Realm::UserEvent rename(Realm::UserEvent::create_user_event());
        rename.trigger();
        lhs = ApEvent(rename);
      }
      AutoLock tpl_lock(template_lock);
#ifdef DEBUG_LEGION
      assert(is_recording());
#endif

      insert_instruction(new SetOpSyncEvent(*this, convert_event(lhs),
            find_trace_local_id(memo)));
    }

    //--------------------------------------------------------------------------
    void PhysicalTemplate::record_set_effects(Memoizable *memo, ApEvent &rhs)
    //--------------------------------------------------------------------------
    {
#ifdef DEBUG_LEGION
      assert(memo != NULL);
      assert(memo->is_memoizing());
#endif
      AutoLock tpl_lock(template_lock);
#ifdef DEBUG_LEGION
      assert(is_recording());
#endif

      events.push_back(ApEvent());
      insert_instruction(new SetEffects(*this, find_trace_local_id(memo),
            find_event(rhs)));
    }

    //--------------------------------------------------------------------------
    void PhysicalTemplate::record_complete_replay(Memoizable* memo, ApEvent rhs)
    //--------------------------------------------------------------------------
    {
      const TraceLocalID lhs = find_trace_local_id(memo);
      AutoLock tpl_lock(template_lock);
#ifdef DEBUG_LEGION
      assert(is_recording());
#endif

      events.push_back(ApEvent());
      insert_instruction(new CompleteReplay(*this, lhs, find_event(rhs)));
    }

    //--------------------------------------------------------------------------
    RtEvent PhysicalTemplate::defer_template_deletion(void)
    //--------------------------------------------------------------------------
    {
      ApEvent wait_on = get_completion_for_deletion();
      DeleteTemplateArgs args(this);
      return trace->runtime->issue_runtime_meta_task(args, LG_LOW_PRIORITY,
          Runtime::protect_event(wait_on));
    }

    //--------------------------------------------------------------------------
    /*static*/ void PhysicalTemplate::handle_replay_slice(const void *args)
    //--------------------------------------------------------------------------
    {
      const ReplaySliceArgs *pargs = (const ReplaySliceArgs*)args;
      pargs->tpl->execute_slice(pargs->slice_index);
    }

    //--------------------------------------------------------------------------
    /*static*/ void PhysicalTemplate::handle_delete_template(const void *args)
    //--------------------------------------------------------------------------
    {
      const DeleteTemplateArgs *pargs = (const DeleteTemplateArgs*)args;
      delete pargs->tpl;
    }

    //--------------------------------------------------------------------------
    void PhysicalTemplate::trigger_recording_done(void)
    //--------------------------------------------------------------------------
    {
#ifdef DEBUG_LEGION
      assert(!recording_done.has_triggered());
#endif
      Runtime::trigger_event(recording_done);
    }

    //--------------------------------------------------------------------------
    TraceLocalID PhysicalTemplate::find_trace_local_id(Memoizable *memo)
    //--------------------------------------------------------------------------
    {
      TraceLocalID op_key = memo->get_trace_local_id();
#ifdef DEBUG_LEGION
      assert(operations.find(op_key) != operations.end());
#endif
      return op_key;
    }

    //--------------------------------------------------------------------------
    unsigned PhysicalTemplate::find_memo_entry(Memoizable *memo)
    //--------------------------------------------------------------------------
    {
      TraceLocalID op_key = find_trace_local_id(memo);
      std::map<TraceLocalID,std::pair<unsigned,bool> >::iterator entry_finder =
        memo_entries.find(op_key);
#ifdef DEBUG_LEGION
      assert(entry_finder != memo_entries.end());
#endif
      return entry_finder->second.first;
    }

    //--------------------------------------------------------------------------
    TraceLocalID PhysicalTemplate::record_memo_entry(Memoizable *memo,
                                                     unsigned entry)
    //--------------------------------------------------------------------------
    {
      TraceLocalID key = memo->get_trace_local_id();
#ifdef DEBUG_LEGION
      assert(operations.find(key) == operations.end());
      assert(memo_entries.find(key) == memo_entries.end());
#endif
      operations[key] = memo;
      const bool is_task = memo->is_memoizable_task();
      memo_entries[key] = std::pair<unsigned,bool>(entry,is_task);
      return key;
    }

    //--------------------------------------------------------------------------
    inline unsigned PhysicalTemplate::convert_event(const ApEvent &event)
    //--------------------------------------------------------------------------
    {
      unsigned event_ = events.size();
      events.push_back(event);
#ifdef DEBUG_LEGION
      assert(event_map.find(event) == event_map.end());
#endif
      event_map[event] = event_;
      return event_;
    }

    //--------------------------------------------------------------------------
    inline unsigned PhysicalTemplate::find_event(const ApEvent &event) const
    //--------------------------------------------------------------------------
    {
      std::map<ApEvent, unsigned>::const_iterator finder= event_map.find(event);
#ifdef DEBUG_LEGION
      assert(finder != event_map.end());
#endif
      return finder->second;
    }

    //--------------------------------------------------------------------------
    inline void PhysicalTemplate::insert_instruction(Instruction *inst)
    //--------------------------------------------------------------------------
    {
#ifdef DEBUG_LEGION
      assert(instructions.size() + 1 == events.size());
#endif
      instructions.push_back(inst);
    }

    //--------------------------------------------------------------------------
    void PhysicalTemplate::find_all_last_users(ViewExprs &view_exprs,
                                               std::set<unsigned> &users)
    //--------------------------------------------------------------------------
    {
      for (ViewExprs::iterator it = view_exprs.begin(); it != view_exprs.end();
           ++it)
        for (FieldMaskSet<IndexSpaceExpression>::iterator eit =
             it->second.begin(); eit != it->second.end(); ++eit)
          find_last_users(it->first, eit->first, eit->second, users);
    }

    //--------------------------------------------------------------------------
    void PhysicalTemplate::find_last_users(InstanceView *view,
                                           IndexSpaceExpression *expr,
                                           const FieldMask &mask,
                                           std::set<unsigned> &users)
    //--------------------------------------------------------------------------
    {
      if (expr->is_empty()) return;

      ViewUsers::iterator finder = view_users.find(view);
      if (finder == view_users.end()) return;

      RegionTreeForest *forest = trace->runtime->forest;
      for (FieldMaskSet<ViewUser>::iterator uit = finder->second.begin(); uit !=
           finder->second.end(); ++uit)
        if (!!(uit->second & mask))
        {
          ViewUser *user = uit->first;
          IndexSpaceExpression *intersect =
            forest->intersect_index_spaces(expr, user->expr);
          if (!intersect->is_empty())
          {
            std::map<unsigned,unsigned>::const_iterator finder =
              frontiers.find(user->user);
            // See if we have recorded this frontier yet or not
            if (finder == frontiers.end())
            {
              const unsigned next_event_id = events.size();
              frontiers[user->user] = next_event_id;
              events.resize(next_event_id + 1);
              users.insert(next_event_id);
            }
            else
              users.insert(finder->second);
          }
        }
    }

    /////////////////////////////////////////////////////////////
    // Instruction
    /////////////////////////////////////////////////////////////

    //--------------------------------------------------------------------------
    Instruction::Instruction(PhysicalTemplate& tpl, const TraceLocalID &o)
      : operations(tpl.operations), events(tpl.events),
        user_events(tpl.user_events), owner(o)
    //--------------------------------------------------------------------------
    {
    }

    /////////////////////////////////////////////////////////////
    // GetTermEvent
    /////////////////////////////////////////////////////////////

    //--------------------------------------------------------------------------
    GetTermEvent::GetTermEvent(PhysicalTemplate& tpl, unsigned l,
                               const TraceLocalID& r)
      : Instruction(tpl, r), lhs(l)
    //--------------------------------------------------------------------------
    {
#ifdef DEBUG_LEGION
      assert(lhs < events.size());
      assert(operations.find(owner) != operations.end());
#endif
    }

    //--------------------------------------------------------------------------
    void GetTermEvent::execute(void)
    //--------------------------------------------------------------------------
    {
#ifdef DEBUG_LEGION
      assert(operations.find(owner) != operations.end());
      assert(operations.find(owner)->second != NULL);
#endif
      operations[owner]->replay_mapping_output();
      events[lhs] = operations[owner]->get_memo_completion();
    }

    //--------------------------------------------------------------------------
    std::string GetTermEvent::to_string(void)
    //--------------------------------------------------------------------------
    {
      std::stringstream ss;
      ss << "events[" << lhs << "] = operations[" << owner
         << "].get_completion_event()    (op kind: "
         << Operation::op_names[operations[owner]->get_memoizable_kind()] 
         << ")";
      return ss.str();
    }

    /////////////////////////////////////////////////////////////
    // CreateApUserEvent
    /////////////////////////////////////////////////////////////

    //--------------------------------------------------------------------------
    CreateApUserEvent::CreateApUserEvent(PhysicalTemplate& tpl, unsigned l,
                                         const TraceLocalID &o)
      : Instruction(tpl, o), lhs(l)
    //--------------------------------------------------------------------------
    {
#ifdef DEBUG_LEGION
      assert(lhs < events.size());
      assert(lhs < user_events.size());
#endif
    }

    //--------------------------------------------------------------------------
    void CreateApUserEvent::execute(void)
    //--------------------------------------------------------------------------
    {
      ApUserEvent ev = Runtime::create_ap_user_event();
      events[lhs] = ev;
      user_events[lhs] = ev;
    }

    //--------------------------------------------------------------------------
    std::string CreateApUserEvent::to_string(void)
    //--------------------------------------------------------------------------
    {
      std::stringstream ss;
      ss << "events[" << lhs << "] = Runtime::create_ap_user_event()    "
         << "(owner: " << owner << ")";
      return ss.str();
    }

    /////////////////////////////////////////////////////////////
    // TriggerEvent
    /////////////////////////////////////////////////////////////

    //--------------------------------------------------------------------------
    TriggerEvent::TriggerEvent(PhysicalTemplate& tpl, unsigned l, unsigned r,
                               const TraceLocalID &o)
      : Instruction(tpl, o), lhs(l), rhs(r)
    //--------------------------------------------------------------------------
    {
#ifdef DEBUG_LEGION
      assert(lhs < events.size());
      assert(lhs < user_events.size());
      assert(rhs < events.size());
#endif
    }

    //--------------------------------------------------------------------------
    void TriggerEvent::execute(void)
    //--------------------------------------------------------------------------
    {
#ifdef DEBUG_LEGION
      assert(events[lhs].exists());
      assert(user_events[lhs].exists());
      assert(events[lhs].id == user_events[lhs].id);
#endif
      Runtime::trigger_event(user_events[lhs], events[rhs]);
    }

    //--------------------------------------------------------------------------
    std::string TriggerEvent::to_string(void)
    //--------------------------------------------------------------------------
    {
      std::stringstream ss;
      ss << "Runtime::trigger_event(events[" << lhs
         << "], events[" << rhs << "])    (owner: " << owner << ")";
      return ss.str();
    }

    /////////////////////////////////////////////////////////////
    // MergeEvent
    /////////////////////////////////////////////////////////////

    //--------------------------------------------------------------------------
    MergeEvent::MergeEvent(PhysicalTemplate& tpl, unsigned l,
                           const std::set<unsigned>& r, const TraceLocalID &o)
      : Instruction(tpl, o), lhs(l), rhs(r)
    //--------------------------------------------------------------------------
    {
#ifdef DEBUG_LEGION
      assert(lhs < events.size());
      assert(rhs.size() > 0);
      for (std::set<unsigned>::iterator it = rhs.begin(); it != rhs.end();
           ++it)
        assert(*it < events.size());
#endif
    }

    //--------------------------------------------------------------------------
    void MergeEvent::execute(void)
    //--------------------------------------------------------------------------
    {
      std::set<ApEvent> to_merge;
      for (std::set<unsigned>::iterator it = rhs.begin(); it != rhs.end();
           ++it)
      {
#ifdef DEBUG_LEGION
        assert(*it < events.size());
#endif
        to_merge.insert(events[*it]);
      }
      ApEvent result = Runtime::merge_events(NULL, to_merge);
      events[lhs] = result;
    }

    //--------------------------------------------------------------------------
    std::string MergeEvent::to_string(void)
    //--------------------------------------------------------------------------
    {
      std::stringstream ss;
      ss << "events[" << lhs << "] = Runtime::merge_events(";
      unsigned count = 0;
      for (std::set<unsigned>::iterator it = rhs.begin(); it != rhs.end();
           ++it)
      {
        if (count++ != 0) ss << ",";
        ss << "events[" << *it << "]";
      }
      ss << ")    (owner: " << owner << ")";
      return ss.str();
    }

    /////////////////////////////////////////////////////////////
    // AssignFenceCompletion
    /////////////////////////////////////////////////////////////

    //--------------------------------------------------------------------------
    AssignFenceCompletion::AssignFenceCompletion(
                       PhysicalTemplate& t, unsigned l, const TraceLocalID &o)
      : Instruction(t, o), tpl(t), lhs(l)
    //--------------------------------------------------------------------------
    {
#ifdef DEBUG_LEGION
      assert(lhs < events.size());
#endif
    }

    //--------------------------------------------------------------------------
    void AssignFenceCompletion::execute(void)
    //--------------------------------------------------------------------------
    {
      events[lhs] = tpl.get_fence_completion();
    }

    //--------------------------------------------------------------------------
    std::string AssignFenceCompletion::to_string(void)
    //--------------------------------------------------------------------------
    {
      std::stringstream ss;
      ss << "events[" << lhs << "] = fence_completion";
      return ss.str();
    }

    /////////////////////////////////////////////////////////////
    // IssueCopy
    /////////////////////////////////////////////////////////////

    //--------------------------------------------------------------------------
    IssueCopy::IssueCopy(PhysicalTemplate& tpl,
                         unsigned l, IndexSpaceExpression *e,
                         const TraceLocalID& key,
                         const std::vector<CopySrcDstField>& s,
                         const std::vector<CopySrcDstField>& d,
<<<<<<< HEAD
                         unsigned pi, ReductionOpID ro, bool rf)
      : Instruction(tpl, key), lhs(l), expr(e), src_fields(s), dst_fields(d), 
=======
#ifdef LEGION_SPY
                         RegionTreeID src_tid, RegionTreeID dst_tid,
#endif
                         unsigned pi, ReductionOpID ro, bool rf)
      : Instruction(tpl, key), lhs(l), expr(e), src_fields(s), dst_fields(d), 
#ifdef LEGION_SPY
        src_tree_id(src_tid), dst_tree_id(dst_tid),
#endif
>>>>>>> 0e30e2f7
        precondition_idx(pi), redop(ro), reduction_fold(rf)
    //--------------------------------------------------------------------------
    {
#ifdef DEBUG_LEGION
      assert(lhs < events.size());
      assert(operations.find(owner) != operations.end());
      assert(src_fields.size() > 0);
      assert(dst_fields.size() > 0);
      assert(precondition_idx < events.size());
      assert(expr != NULL);
#endif
      expr->add_expression_reference();
    }

    //--------------------------------------------------------------------------
    IssueCopy::~IssueCopy(void)
    //--------------------------------------------------------------------------
    {
      if (expr->remove_expression_reference())
        delete expr;
    }

    //--------------------------------------------------------------------------
    void IssueCopy::execute(void)
    //--------------------------------------------------------------------------
    {
#ifdef DEBUG_LEGION
      assert(operations.find(owner) != operations.end());
      assert(operations.find(owner)->second != NULL);
#endif
      Memoizable *memo = operations[owner];
      ApEvent precondition = events[precondition_idx];
      const PhysicalTraceInfo trace_info(memo->get_operation(), -1U, false);
      events[lhs] = expr->issue_copy(trace_info, dst_fields, src_fields,
<<<<<<< HEAD
=======
#ifdef LEGION_SPY
                                     src_tree_id, dst_tree_id,
#endif
>>>>>>> 0e30e2f7
                                     precondition, PredEvent::NO_PRED_EVENT,
                                     redop, reduction_fold);
    }

    //--------------------------------------------------------------------------
    std::string IssueCopy::to_string(void)
    //--------------------------------------------------------------------------
    {
      std::stringstream ss;
      ss << "events[" << lhs << "] = copy(operations[" << owner << "], "
         << "Index expr: " << expr->expr_id << ", {";
      for (unsigned idx = 0; idx < src_fields.size(); ++idx)
      {
        ss << "(" << std::hex << src_fields[idx].inst.id
           << "," << std::dec << src_fields[idx].subfield_offset
           << "," << src_fields[idx].size
           << "," << src_fields[idx].field_id
           << "," << src_fields[idx].serdez_id << ")";
        if (idx != src_fields.size() - 1) ss << ",";
      }
      ss << "}, {";
      for (unsigned idx = 0; idx < dst_fields.size(); ++idx)
      {
        ss << "(" << std::hex << dst_fields[idx].inst.id
           << "," << std::dec << dst_fields[idx].subfield_offset
           << "," << dst_fields[idx].size
           << "," << dst_fields[idx].field_id
           << "," << dst_fields[idx].serdez_id << ")";
        if (idx != dst_fields.size() - 1) ss << ",";
      }
      ss << "}, events[" << precondition_idx << "]";

      if (redop != 0) ss << ", " << redop;
      ss << ")";

      return ss.str();
    }

    /////////////////////////////////////////////////////////////
    // IssueFill
    /////////////////////////////////////////////////////////////

    //--------------------------------------------------------------------------
    IssueFill::IssueFill(PhysicalTemplate& tpl, unsigned l, 
                         IndexSpaceExpression *e, const TraceLocalID &key,
                         const std::vector<CopySrcDstField> &f,
                         const void *value, size_t size, 
                         unsigned pi)
      : Instruction(tpl, key), lhs(l), expr(e), fields(f), fill_size(size),
        precondition_idx(pi)
    //--------------------------------------------------------------------------
    {
#ifdef DEBUG_LEGION
      assert(lhs < events.size());
      assert(operations.find(owner) != operations.end());
      assert(fields.size() > 0);
      assert(precondition_idx < events.size());
#endif
      expr->add_expression_reference();
      fill_value = malloc(fill_size);
      memcpy(fill_value, value, fill_size);
    }

    //--------------------------------------------------------------------------
    IssueFill::~IssueFill(void)
    //--------------------------------------------------------------------------
    {
      if (expr->remove_expression_reference())
        delete expr;
      free(fill_value);
    }

    //--------------------------------------------------------------------------
    void IssueFill::execute(void)
    //--------------------------------------------------------------------------
    {
#ifdef DEBUG_LEGION
      assert(operations.find(owner) != operations.end());
      assert(operations.find(owner)->second != NULL);
#endif
      Memoizable *memo = operations[owner];
      ApEvent precondition = events[precondition_idx];
      const PhysicalTraceInfo trace_info(memo->get_operation(), -1U, false);
      events[lhs] = expr->issue_fill(trace_info, fields, 
                                     fill_value, fill_size,
                                     precondition, PredEvent::NO_PRED_EVENT);
    }

    //--------------------------------------------------------------------------
    std::string IssueFill::to_string(void)
    //--------------------------------------------------------------------------
    {
      std::stringstream ss;
      ss << "events[" << lhs << "] = fill(Index expr: " << expr->expr_id
         << ", {";
      for (unsigned idx = 0; idx < fields.size(); ++idx)
      {
        ss << "(" << std::hex << fields[idx].inst.id
           << "," << std::dec << fields[idx].subfield_offset
           << "," << fields[idx].size
           << "," << fields[idx].field_id
           << "," << fields[idx].serdez_id << ")";
        if (idx != fields.size() - 1) ss << ",";
      }
      ss << "}, events[" << precondition_idx << "])    (owner: "
         << owner << ")";
      return ss.str();
    }

    /////////////////////////////////////////////////////////////
    // SetOpSyncEvent
    /////////////////////////////////////////////////////////////

    //--------------------------------------------------------------------------
    SetOpSyncEvent::SetOpSyncEvent(PhysicalTemplate& tpl, unsigned l,
                                       const TraceLocalID& r)
      : Instruction(tpl, r), lhs(l)
    //--------------------------------------------------------------------------
    {
#ifdef DEBUG_LEGION
      assert(lhs < events.size());
      assert(operations.find(owner) != operations.end());
#endif
    }

    //--------------------------------------------------------------------------
    void SetOpSyncEvent::execute(void)
    //--------------------------------------------------------------------------
    {
#ifdef DEBUG_LEGION
      assert(operations.find(owner) != operations.end());
      assert(operations.find(owner)->second != NULL);
#endif
      Memoizable *memoizable = operations[owner];
#ifdef DEBUG_LEGION
      assert(memoizable != NULL);
#endif
      ApEvent sync_condition = memoizable->compute_sync_precondition(NULL);
      events[lhs] = sync_condition;
    }

    //--------------------------------------------------------------------------
    std::string SetOpSyncEvent::to_string(void)
    //--------------------------------------------------------------------------
    {
      std::stringstream ss;
      ss << "events[" << lhs << "] = operations[" << owner
         << "].compute_sync_precondition()    (op kind: "
         << Operation::op_names[operations[owner]->get_memoizable_kind()] 
         << ")";
      return ss.str();
    }

    /////////////////////////////////////////////////////////////
    // SetEffects
    /////////////////////////////////////////////////////////////

    //--------------------------------------------------------------------------
    SetEffects::SetEffects(PhysicalTemplate& tpl, const TraceLocalID& l,
                           unsigned r)
      : Instruction(tpl, l), rhs(r)
    //--------------------------------------------------------------------------
    {
#ifdef DEBUG_LEGION
      assert(rhs < events.size());
      assert(operations.find(owner) != operations.end());
#endif
    }

    //--------------------------------------------------------------------------
    void SetEffects::execute(void)
    //--------------------------------------------------------------------------
    {
#ifdef DEBUG_LEGION
      assert(operations.find(owner) != operations.end());
      assert(operations.find(owner)->second != NULL);
#endif
      Memoizable *memoizable = operations[owner];
#ifdef DEBUG_LEGION
      assert(memoizable != NULL);
#endif
      memoizable->set_effects_postcondition(events[rhs]);
    }

    //--------------------------------------------------------------------------
    std::string SetEffects::to_string(void)
    //--------------------------------------------------------------------------
    {
      std::stringstream ss;
      ss << "operations[" << owner << "].set_effects_postcondition(events["
         << rhs << "])    (op kind: "
         << Operation::op_names[operations[owner]->get_memoizable_kind()]
         << ")";
      return ss.str();
    }

    /////////////////////////////////////////////////////////////
    // CompleteReplay
    /////////////////////////////////////////////////////////////

    //--------------------------------------------------------------------------
    CompleteReplay::CompleteReplay(PhysicalTemplate& tpl,
                                              const TraceLocalID& l, unsigned r)
      : Instruction(tpl, l), rhs(r)
    //--------------------------------------------------------------------------
    {
#ifdef DEBUG_LEGION
      assert(operations.find(owner) != operations.end());
      assert(rhs < events.size());
#endif
    }

    //--------------------------------------------------------------------------
    void CompleteReplay::execute(void)
    //--------------------------------------------------------------------------
    {
#ifdef DEBUG_LEGION
      assert(operations.find(owner) != operations.end());
      assert(operations.find(owner)->second != NULL);
#endif
      Memoizable *memoizable = operations[owner];
#ifdef DEBUG_LEGION
      assert(memoizable != NULL);
#endif
      memoizable->complete_replay(events[rhs]);
    }

    //--------------------------------------------------------------------------
    std::string CompleteReplay::to_string(void)
    //--------------------------------------------------------------------------
    {
      std::stringstream ss;
      ss << "operations[" << owner
         << "].complete_replay(events[" << rhs << "])    (op kind: "
         << Operation::op_names[operations[owner]->get_memoizable_kind()] 
         << ")";
      return ss.str();
    }

  }; // namespace Internal 
}; // namespace Legion
<|MERGE_RESOLUTION|>--- conflicted
+++ resolved
@@ -3592,13 +3592,6 @@
                                              IndexSpaceExpression *expr,
                                  const std::vector<CopySrcDstField>& src_fields,
                                  const std::vector<CopySrcDstField>& dst_fields,
-<<<<<<< HEAD
-=======
-#ifdef LEGION_SPY
-                                             RegionTreeID src_tree_id,
-                                             RegionTreeID dst_tree_id,
-#endif
->>>>>>> 0e30e2f7
                                              ApEvent precondition,
                                              PredEvent pred_guard,
                                              ReductionOpID redop,
@@ -3624,21 +3617,7 @@
       insert_instruction(new IssueCopy(
             *this, lhs_, expr, find_trace_local_id(memo),
             src_fields, dst_fields,
-<<<<<<< HEAD
             find_event(precondition), redop, reduction_fold)); 
-=======
-#ifdef LEGION_SPY
-            src_tree_id, dst_tree_id,
-#endif
-            find_event(precondition), redop, reduction_fold));
-
-      record_views(lhs_, expr, RegionUsage(READ_ONLY, EXCLUSIVE, 0), 
-                   tracing_srcs, src_eqs);
-      record_copy_views(lhs_, expr, tracing_srcs);
-      record_views(lhs_, expr, RegionUsage(WRITE_ONLY, EXCLUSIVE, 0), 
-                   tracing_dsts, dst_eqs);
-      record_copy_views(lhs_, expr, tracing_dsts);
->>>>>>> 0e30e2f7
     }
 
     //--------------------------------------------------------------------------
@@ -4476,19 +4455,8 @@
                          const TraceLocalID& key,
                          const std::vector<CopySrcDstField>& s,
                          const std::vector<CopySrcDstField>& d,
-<<<<<<< HEAD
                          unsigned pi, ReductionOpID ro, bool rf)
       : Instruction(tpl, key), lhs(l), expr(e), src_fields(s), dst_fields(d), 
-=======
-#ifdef LEGION_SPY
-                         RegionTreeID src_tid, RegionTreeID dst_tid,
-#endif
-                         unsigned pi, ReductionOpID ro, bool rf)
-      : Instruction(tpl, key), lhs(l), expr(e), src_fields(s), dst_fields(d), 
-#ifdef LEGION_SPY
-        src_tree_id(src_tid), dst_tree_id(dst_tid),
-#endif
->>>>>>> 0e30e2f7
         precondition_idx(pi), redop(ro), reduction_fold(rf)
     //--------------------------------------------------------------------------
     {
@@ -4523,12 +4491,6 @@
       ApEvent precondition = events[precondition_idx];
       const PhysicalTraceInfo trace_info(memo->get_operation(), -1U, false);
       events[lhs] = expr->issue_copy(trace_info, dst_fields, src_fields,
-<<<<<<< HEAD
-=======
-#ifdef LEGION_SPY
-                                     src_tree_id, dst_tree_id,
-#endif
->>>>>>> 0e30e2f7
                                      precondition, PredEvent::NO_PRED_EVENT,
                                      redop, reduction_fold);
     }
