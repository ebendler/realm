--- conflicted
+++ resolved
@@ -1167,20 +1167,6 @@
                                          FieldMask copy_mask,
                                          const RestrictInfo &restrict_info,
                                          bool restrict_out) = 0;
-<<<<<<< HEAD
-      virtual void issue_deferred_copies(const TraversalInfo &info,
-                                         MaterializedView *dst,
-                                         FieldMask copy_mask,
-                    const LegionMap<ApEvent,FieldMask>::aligned &preconditions,
-                          LegionMap<ApEvent,FieldMask>::aligned &postconditions,
-                                         PredEvent pred_guard,
-                                         CopyAcrossHelper *helper = NULL) = 0; 
-#ifdef DEBUG_LEGION
-    protected:
-      bool currently_active;
-      bool currently_valid;
-#endif
-=======
       virtual void issue_deferred_copies(DeferredCopier &copier,
                                          const FieldMask &local_copy_mask,
          const LegionMap<IndexSpaceExpression*,FieldMask>::aligned &write_masks,
@@ -1190,7 +1176,11 @@
                                          IndexSpaceExpression *write_mask,
                                          IndexSpaceExpression *&write_performed,
                                          PredEvent pred_guard) = 0;
->>>>>>> e7944eee
+#ifdef DEBUG_LEGION
+    protected:
+      bool currently_active;
+      bool currently_valid;
+#endif
     };
 
     /**
@@ -1420,16 +1410,10 @@
       virtual void perform_ready_check(FieldMask mask,
                                        RegionTreeNode *target);
       virtual void find_valid_views(const FieldMask &update_mask,
-<<<<<<< HEAD
-                                    const FieldMask &up_mask,
                   LegionMap<LogicalView*,FieldMask>::aligned &valid_views,
                                     bool need_lock = true);
       virtual void unpack_composite_view_response(Deserializer &derez,
                                                   Runtime *runtime);
-=======
-                  LegionMap<LogicalView*,FieldMask>::aligned &valid_views, 
-                                    bool needs_lock = true);
->>>>>>> e7944eee
     public:
       static void handle_send_composite_view(Runtime *runtime, 
                               Deserializer &derez, AddressSpaceID source);
@@ -1535,15 +1519,12 @@
       virtual void find_valid_views(const FieldMask &update_mask,
                   LegionMap<LogicalView*,FieldMask>::aligned &valid_views, 
                                     bool needs_lock = true);
-<<<<<<< HEAD
       virtual void unpack_composite_view_response(Deserializer &derez,
                                                   Runtime *runtime);
       void capture(VersionState *state, const FieldMask &capture_mask,
                    ReferenceMutator *mutator);
-=======
     public:
       void capture(RtUserEvent capture_event, ReferenceMutator *mutator);
->>>>>>> e7944eee
       static void handle_deferred_capture(const void *args);
     public:
       void clone(CompositeView *target, const FieldMask &clone_mask,
@@ -1771,11 +1752,16 @@
     public:
       virtual InnerContext* get_owner_context(void) const
         { assert(false); return NULL; }
-      virtual void perform_ready_check(FieldMask mask)
+      virtual DistributedID get_owner_did(void) const
+        { assert(false); return 0; }
+      virtual void perform_ready_check(FieldMask mask, RegionTreeNode *target)
         { assert(false); }
       virtual void find_valid_views(const FieldMask &update_mask,
                   LegionMap<LogicalView*,FieldMask>::aligned &valid_views, 
                                     bool needs_lock = true)
+        { assert(false); }
+      virtual void unpack_composite_view_response(Deserializer &derez,
+                                                  Runtime *runtime)
         { assert(false); }
     public:
       void record_true_view(LogicalView *view, const FieldMask &view_mask,
