/* Copyright 2023 Stanford University, NVIDIA Corporation
 *
 * Licensed under the Apache License, Version 2.0 (the "License");
 * you may not use this file except in compliance with the License.
 * You may obtain a copy of the License at
 *
 *     http://www.apache.org/licenses/LICENSE-2.0
 *
 * Unless required by applicable law or agreed to in writing, software
 * distributed under the License is distributed on an "AS IS" BASIS,
 * WITHOUT WARRANTIES OR CONDITIONS OF ANY KIND, either express or implied.
 * See the License for the specific language governing permissions and
 * limitations under the License.
 */

#include "legion.h"
#include "realm/cmdline.h"
#include "legion/legion_ops.h"
#include "legion/legion_tasks.h"
#include "legion/legion_context.h"
#include "legion/legion_profiling.h"
#include "legion/legion_profiling_serializer.h"

#include <string.h>
#include <stdlib.h>

namespace Legion {
  namespace Internal {

    extern Realm::Logger log_prof;

    // Keep a thread-local profiler instance so we can always
    // be thread safe no matter what Realm decides to do 
    __thread LegionProfInstance *thread_local_profiling_instance = NULL;


    //--------------------------------------------------------------------------
    template<size_t ENTRIES>
    SmallNameClosure<ENTRIES>::SmallNameClosure(void)
    //--------------------------------------------------------------------------
    {
      for (unsigned idx = 0; idx < ENTRIES; idx++)
        instances[idx] = PhysicalInstance::NO_INST;
    }

    //--------------------------------------------------------------------------
    template<size_t ENTRIES>
    void SmallNameClosure<ENTRIES>::record_instance_name(
                                        PhysicalInstance instance, LgEvent name)
    //--------------------------------------------------------------------------
    {
      for (unsigned idx = 0; idx < ENTRIES; idx++)
      {
        if (!instances[idx].exists())
        {
          instances[idx] = instance;
          names[idx] = name;
          return;
        }
        if (instances[idx] == instance)
        {
#ifdef DEBUG_LEGION
          assert(names[idx] == name);
#endif
          return;
        }
      }
      // Should not run out of space
      assert(false);
    }

    //--------------------------------------------------------------------------
    template<size_t ENTRIES>
    LgEvent SmallNameClosure<ENTRIES>::find_instance_name(
                                                    PhysicalInstance inst) const
    //--------------------------------------------------------------------------
    {
      for (unsigned idx = 0; idx < ENTRIES; idx++)
        if (instances[idx] == inst)
          return names[idx];
      // Should always find it before this
      assert(false);
      return names[0];
    }

    // Explicit instantiations for 1 and 2
    template class SmallNameClosure<1>;
    template class SmallNameClosure<2>;

    //--------------------------------------------------------------------------
    LegionProfMarker::LegionProfMarker(const char* _name)
      : name(_name), stopped(false)
    //--------------------------------------------------------------------------
    {
      proc = Realm::Processor::get_executing_processor();
      start = Realm::Clock::current_time_in_nanoseconds();
    }

    //--------------------------------------------------------------------------
    LegionProfMarker::~LegionProfMarker()
    //--------------------------------------------------------------------------
    {
      if (!stopped) mark_stop();
      log_prof.print("Prof User Info " IDFMT " %llu %llu %s", proc.id,
		     start, stop, name);
    }

    //--------------------------------------------------------------------------
    void LegionProfMarker::mark_stop()
    //--------------------------------------------------------------------------
    {
      stop = Realm::Clock::current_time_in_nanoseconds();
      stopped = true;
    }

    //--------------------------------------------------------------------------
    LegionProfInstance::LegionProfInstance(LegionProfiler *own)
      : owner(own)
    //--------------------------------------------------------------------------
    {
    }

    //--------------------------------------------------------------------------
    LegionProfInstance::LegionProfInstance(const LegionProfInstance &rhs)
      : owner(rhs.owner)
    //--------------------------------------------------------------------------
    {
      // should never be called
      assert(false);
    }

    //--------------------------------------------------------------------------
    LegionProfInstance::~LegionProfInstance(void)
    //--------------------------------------------------------------------------
    {
    }

    //--------------------------------------------------------------------------
    LegionProfInstance& LegionProfInstance::operator=(
                                                  const LegionProfInstance &rhs)
    //--------------------------------------------------------------------------
    {
      // should never be called
      assert(false);
      return *this;
    }

    //--------------------------------------------------------------------------
    void LegionProfInstance::register_task_kind(TaskID task_id,
                                                const char *name,bool overwrite)
    //--------------------------------------------------------------------------
    {
      task_kinds.emplace_back(TaskKind());
      TaskKind &kind = task_kinds.back();
      kind.task_id = task_id;
      kind.name = strdup(name);
      kind.overwrite = overwrite;
      const size_t diff = sizeof(TaskKind) + strlen(name);
      owner->update_footprint(diff, this);
    }

    //--------------------------------------------------------------------------
    void LegionProfInstance::register_task_variant(TaskID task_id,
                                                   VariantID variant_id,
                                                   const char *variant_name)
    //--------------------------------------------------------------------------
    {
      task_variants.emplace_back(TaskVariant()); 
      TaskVariant &var = task_variants.back();
      var.task_id = task_id;
      var.variant_id = variant_id;
      var.name = strdup(variant_name);
      const size_t diff = sizeof(TaskVariant) + strlen(variant_name);
      owner->update_footprint(diff, this);
    }

    //--------------------------------------------------------------------------
    void LegionProfInstance::register_operation(Operation *op)
    //--------------------------------------------------------------------------
    {
      operation_instances.emplace_back(OperationInstance());
      OperationInstance &inst = operation_instances.back();
      inst.op_id = op->get_unique_op_id();
      InnerContext *parent_ctx = op->get_context();
      // Legion prof uses ULLONG_MAX to represent the unique IDs of the root
      inst.parent_id = 
       (parent_ctx->get_depth() < 0) ? ULLONG_MAX : parent_ctx->get_unique_id();
      inst.kind = op->get_operation_kind();
      Provenance *prov = op->get_provenance();
      if (prov != NULL)
      {
        inst.provenance = prov->clone();
        owner->update_footprint(
            sizeof(OperationInstance) + strlen(inst.provenance), this);
      }
      else
      {
        inst.provenance = NULL;
        owner->update_footprint(sizeof(OperationInstance), this);
      }
    }

    //--------------------------------------------------------------------------
    void LegionProfInstance::register_multi_task(Operation *op, TaskID task_id)
    //--------------------------------------------------------------------------
    {
      multi_tasks.emplace_back(MultiTask());
      MultiTask &task = multi_tasks.back();
      task.op_id = op->get_unique_op_id();
      task.task_id = task_id;
      owner->update_footprint(sizeof(MultiTask), this);
    }

    //--------------------------------------------------------------------------
    void LegionProfInstance::register_slice_owner(UniqueID pid, UniqueID id)
    //--------------------------------------------------------------------------
    {
      slice_owners.emplace_back(SliceOwner());
      SliceOwner &task = slice_owners.back();
      task.parent_id = pid;
      task.op_id = id;
      owner->update_footprint(sizeof(SliceOwner), this);
    }

    //--------------------------------------------------------------------------
    void LegionProfInstance::register_index_space_rect(IndexSpaceRectDesc
							&_ispace_rect_desc)
    //--------------------------------------------------------------------------
    {
      ispace_rect_desc.emplace_back(IndexSpaceRectDesc());
      IndexSpaceRectDesc &desc = ispace_rect_desc.back();
      desc = _ispace_rect_desc;
      owner->update_footprint(sizeof(IndexSpaceRectDesc), this);
    }

    //--------------------------------------------------------------------------
    void LegionProfInstance::register_index_space_point(IndexSpacePointDesc
							&_ispace_point_desc)
    //--------------------------------------------------------------------------
    {
      ispace_point_desc.emplace_back(IndexSpacePointDesc());
      IndexSpacePointDesc &desc = ispace_point_desc.back();
      desc = _ispace_point_desc;
      owner->update_footprint(sizeof(IndexSpacePointDesc), this);
    }

    //--------------------------------------------------------------------------
    void LegionProfInstance::register_empty_index_space(IDType handle)
    //--------------------------------------------------------------------------
    {
      ispace_empty_desc.emplace_back(IndexSpaceEmptyDesc());
      IndexSpaceEmptyDesc &desc = ispace_empty_desc.back();
      desc.unique_id = handle;
      owner->update_footprint(sizeof(IndexSpaceEmptyDesc), this);
    }

    //--------------------------------------------------------------------------
    void LegionProfInstance::register_field(UniqueID unique_id,
					    unsigned field_id,
					    size_t size,
					    const char* name)
    //--------------------------------------------------------------------------
    {
      field_desc.emplace_back(FieldDesc());
      FieldDesc &desc = field_desc.back();
      desc.unique_id = unique_id;
      desc.field_id = field_id;
      desc.size = (long long)size;
      desc.name = strdup(name);
      const size_t diff = sizeof(FieldDesc) + strlen(name);
      owner->update_footprint(diff, this);
    }
    //--------------------------------------------------------------------------
    void LegionProfInstance::register_field_space(UniqueID unique_id,
						  const char* name)
    //--------------------------------------------------------------------------
    {
      field_space_desc.emplace_back(FieldSpaceDesc());
      FieldSpaceDesc &desc = field_space_desc.back();
      desc.unique_id = unique_id;
      desc.name = strdup(name);
      const size_t diff = sizeof(FieldSpaceDesc) + strlen(name);
      owner->update_footprint(diff, this);
    }
    //--------------------------------------------------------------------------
    void LegionProfInstance::register_index_part(UniqueID unique_id,
						  const char* name)
    //--------------------------------------------------------------------------
    {
      index_part_desc.emplace_back(IndexPartDesc());
      IndexPartDesc &desc = index_part_desc.back();
      desc.unique_id = unique_id;
      desc.name = strdup(name);
      const size_t diff = sizeof(IndexPartDesc) + strlen(name);
      owner->update_footprint(diff, this);
    }

    //--------------------------------------------------------------------------
    void LegionProfInstance::register_index_space(UniqueID unique_id,
						  const char* name)
    //--------------------------------------------------------------------------
    {
      index_space_desc.emplace_back(IndexSpaceDesc());
      IndexSpaceDesc &desc = index_space_desc.back();
      desc.unique_id = unique_id;
      desc.name = strdup(name);
      const size_t diff = sizeof(IndexSpaceDesc) + strlen(name);
      owner->update_footprint(diff, this);
    }

    //--------------------------------------------------------------------------
    void LegionProfInstance::register_index_subspace(IDType parent_id,
						     IDType unique_id,
						     const DomainPoint &point)
    //--------------------------------------------------------------------------
    {
      index_subspace_desc.emplace_back(IndexSubSpaceDesc());
      IndexSubSpaceDesc &desc = index_subspace_desc.back();
      desc.parent_id = parent_id;
      desc.unique_id = unique_id;
      owner->update_footprint(sizeof(IndexSubSpaceDesc), this);
    }

    //--------------------------------------------------------------------------
    void LegionProfInstance::register_index_partition(IDType parent_id,
						      IDType unique_id,
						      bool disjoint,
						      LegionColor point)
    //--------------------------------------------------------------------------
    {
      index_partition_desc.emplace_back(IndexPartitionDesc());
      IndexPartitionDesc &desc = index_partition_desc.back();
      desc.parent_id = parent_id;
      desc.unique_id = unique_id;
      desc.disjoint = disjoint;
      desc.point = point;
      owner->update_footprint(sizeof(IndexPartitionDesc), this);
    }

    //--------------------------------------------------------------------------
    void LegionProfInstance::register_logical_region(IDType index_space,
						     unsigned field_space,
						     unsigned tree_id,
						     const char* name)
    //--------------------------------------------------------------------------
    {
      lr_desc.emplace_back(LogicalRegionDesc());
      LogicalRegionDesc &desc = lr_desc.back();
      desc.ispace_id = index_space;
      desc.fspace_id = field_space;
      desc.tree_id = tree_id;
      desc.name = strdup(name);
      const size_t diff = sizeof(LogicalRegionDesc) + strlen(name);
      owner->update_footprint(diff, this);
    }

    //--------------------------------------------------------------------------
    void LegionProfInstance::register_physical_instance_field(LgEvent inst_uid,
						              unsigned field_id,
						              unsigned field_sp,
                                                              unsigned align,
                                                              bool align_set,
                                                              EqualityKind eqk)
    //--------------------------------------------------------------------------
    {
      phy_inst_layout_rdesc.emplace_back(PhysicalInstLayoutDesc());
      PhysicalInstLayoutDesc &pdesc = phy_inst_layout_rdesc.back();
      pdesc.inst_uid = inst_uid;
      pdesc.field_id = field_id;
      pdesc.fspace_id = field_sp;
      pdesc.eqk = eqk;
      pdesc.alignment = align;
      pdesc.has_align = align_set;
      owner->update_footprint(sizeof(PhysicalInstLayoutDesc), this);
    }

    //--------------------------------------------------------------------------
    void LegionProfInstance::register_physical_instance_region(LgEvent inst_uid,
							       LogicalRegion
							       handle)
    //--------------------------------------------------------------------------
    {
      phy_inst_rdesc.emplace_back(PhysicalInstRegionDesc());
      PhysicalInstRegionDesc &phy_instance_rdesc = phy_inst_rdesc.back();
      phy_instance_rdesc.inst_uid = inst_uid;
      phy_instance_rdesc.ispace_id = handle.get_index_space().get_id();
      phy_instance_rdesc.fspace_id = handle.get_field_space().get_id();
      phy_instance_rdesc.tree_id = handle.get_tree_id();
      owner->update_footprint(sizeof(PhysicalInstRegionDesc), this);
    }

    //--------------------------------------------------------------------------
    void LegionProfInstance::register_physical_instance_dim_order(
                                                               LgEvent inst_uid,
                                                               unsigned dim,
                                                               DimensionKind k)
    //--------------------------------------------------------------------------
    {
      phy_inst_dim_order_rdesc.emplace_back(PhysicalInstDimOrderDesc());
      PhysicalInstDimOrderDesc &phy_instance_d_rdesc =
        phy_inst_dim_order_rdesc.back();
      phy_instance_d_rdesc.inst_uid = inst_uid;
      phy_instance_d_rdesc.dim = dim;
      phy_instance_d_rdesc.k = k;
      owner->update_footprint(sizeof(PhysicalInstDimOrderDesc), this);
    }

    //--------------------------------------------------------------------------
    void LegionProfInstance::register_physical_instance_use(LgEvent inst_uid,
             UniqueID op_id, unsigned index, const std::vector<FieldID> &fields)
    //--------------------------------------------------------------------------
    {
      const unsigned offset = phy_inst_usage.size();
      phy_inst_usage.resize(offset + fields.size());
      for (unsigned idx = 0; idx < fields.size(); idx++)
      {
        PhysicalInstanceUsage &usage = phy_inst_usage[offset+idx];
        usage.inst_uid = inst_uid;
        usage.op_id = op_id;
        usage.index = index;
        usage.field = fields[idx];
      }
      owner->update_footprint(fields.size()*sizeof(PhysicalInstanceUsage),this);
    }

    //--------------------------------------------------------------------------
    void LegionProfInstance::register_index_space_size(
                                                       UniqueID id,
                                                       unsigned long long
                                                       dense_size,
                                                       unsigned long long
                                                       sparse_size,
                                                       bool is_sparse)
    //--------------------------------------------------------------------------
    {
      index_space_size_desc.emplace_back(IndexSpaceSizeDesc());
      IndexSpaceSizeDesc &size_info = index_space_size_desc.back();
      size_info.id = id;
      size_info.dense_size = dense_size;
      size_info.sparse_size = sparse_size;
      size_info.is_sparse = is_sparse;
      owner->update_footprint(sizeof(IndexSpaceSizeDesc), this);
    }

    //--------------------------------------------------------------------------
    void LegionProfInstance::process_task(const ProfilingInfo *prof_info,
             const Realm::ProfilingResponse &response,
             const Realm::ProfilingMeasurements::OperationProcessorUsage &usage)
    //--------------------------------------------------------------------------
    {
#ifdef DEBUG_LEGION
      assert(response.has_measurement<
          Realm::ProfilingMeasurements::OperationTimeline>());
#endif
      Realm::ProfilingMeasurements::OperationTimeline timeline;
      response.get_measurement<
            Realm::ProfilingMeasurements::OperationTimeline>(timeline);
      Realm::ProfilingMeasurements::OperationEventWaits waits;
      response.get_measurement<
            Realm::ProfilingMeasurements::OperationEventWaits>(waits);
#ifdef DEBUG_LEGION
      assert(timeline.is_valid());
#endif
      Realm::ProfilingMeasurements::OperationTimelineGPU timeline_gpu;
      if (response.get_measurement<
            Realm::ProfilingMeasurements::OperationTimelineGPU>(timeline_gpu))
      {
#ifdef DEBUG_LEGION
        assert(timeline_gpu.is_valid());
#endif
        gpu_task_infos.emplace_back(GPUTaskInfo());
        GPUTaskInfo &info = gpu_task_infos.back();
        info.op_id = prof_info->op_id;
        info.task_id = prof_info->id;
        info.variant_id = prof_info->extra.id2;
        info.proc_id = usage.proc.id;
        info.create = timeline.create_time;
        info.ready = timeline.ready_time;
        info.start = timeline.start_time;
        // use complete_time instead of end_time to include async work
        info.stop = timeline.complete_time;

        // record gpu time
        info.gpu_start = timeline_gpu.start_time;
        info.gpu_stop = timeline_gpu.end_time;

        unsigned num_intervals = waits.intervals.size();
        if (num_intervals > 0)
        {
          for (unsigned idx = 0; idx < num_intervals; ++idx)
          {
            info.wait_intervals.emplace_back(WaitInfo());
            WaitInfo& wait_info = info.wait_intervals.back();
            wait_info.wait_start = waits.intervals[idx].wait_start;
            wait_info.wait_ready = waits.intervals[idx].wait_ready;
            wait_info.wait_end = waits.intervals[idx].wait_end;
          }
        }
#ifdef LEGION_PROF_PROVENANCE
        info.provenance = prof_info->provenance;
        Realm::ProfilingMeasurements::OperationFinishEvent finish;
        if (response.get_measurement(finish))
          info.finish_event = LgEvent(finish.finish_event);
#endif
        const size_t diff = sizeof(GPUTaskInfo) + 
          num_intervals * sizeof(WaitInfo);
        owner->update_footprint(diff, this);
      }
      else
      {
        task_infos.emplace_back(TaskInfo()); 
        TaskInfo &info = task_infos.back();
        info.op_id = prof_info->op_id;
        info.task_id = prof_info->id;
        info.variant_id = prof_info->extra.id2;
        info.proc_id = usage.proc.id;
        info.create = timeline.create_time;
        info.ready = timeline.ready_time;
        info.start = timeline.start_time;
        // use complete_time instead of end_time to include async work
        info.stop = timeline.complete_time;
        unsigned num_intervals = waits.intervals.size();
        if (num_intervals > 0)
        {
          for (unsigned idx = 0; idx < num_intervals; ++idx)
          {
            info.wait_intervals.emplace_back(WaitInfo());
            WaitInfo& wait_info = info.wait_intervals.back();
            wait_info.wait_start = waits.intervals[idx].wait_start;
            wait_info.wait_ready = waits.intervals[idx].wait_ready;
            wait_info.wait_end = waits.intervals[idx].wait_end;
          }
        }
#ifdef LEGION_PROF_PROVENANCE
        info.provenance = prof_info->provenance;
        Realm::ProfilingMeasurements::OperationFinishEvent finish;
        if (response.get_measurement(finish))
          info.finish_event = LgEvent(finish.finish_event);
#endif
        const size_t diff = sizeof(TaskInfo) + num_intervals * sizeof(WaitInfo);
        owner->update_footprint(diff, this);
      }
    }

    //--------------------------------------------------------------------------
    void LegionProfInstance::process_meta(const ProfilingInfo *prof_info,
             const Realm::ProfilingResponse &response,
             const Realm::ProfilingMeasurements::OperationProcessorUsage &usage)
    //--------------------------------------------------------------------------
    {
#ifdef DEBUG_LEGION
      assert(response.has_measurement<
          Realm::ProfilingMeasurements::OperationTimeline>());
#endif
      Realm::ProfilingMeasurements::OperationTimeline timeline;
      response.get_measurement<
            Realm::ProfilingMeasurements::OperationTimeline>(timeline);
      Realm::ProfilingMeasurements::OperationEventWaits waits;
      response.get_measurement<
            Realm::ProfilingMeasurements::OperationEventWaits>(waits);
#ifdef DEBUG_LEGION
      assert(timeline.is_valid());
#endif
      meta_infos.emplace_back(MetaInfo());
      MetaInfo &info = meta_infos.back();
      info.op_id = prof_info->op_id;
      info.lg_id = prof_info->id;
      info.proc_id = usage.proc.id;
      info.create = timeline.create_time;
      info.ready = timeline.ready_time;
      info.start = timeline.start_time;
      // use complete_time instead of end_time to include async work
      info.stop = timeline.complete_time;
      unsigned num_intervals = waits.intervals.size();
      if (num_intervals > 0)
      {
        for (unsigned idx = 0; idx < num_intervals; ++idx)
        {
          info.wait_intervals.emplace_back(WaitInfo());
          WaitInfo& wait_info = info.wait_intervals.back();
          wait_info.wait_start = waits.intervals[idx].wait_start;
          wait_info.wait_ready = waits.intervals[idx].wait_ready;
          wait_info.wait_end = waits.intervals[idx].wait_end;
        }
      }
#ifdef LEGION_PROF_PROVENANCE
      info.provenance = prof_info->provenance;
      Realm::ProfilingMeasurements::OperationFinishEvent finish;
      if (response.get_measurement(finish))
        info.finish_event = LgEvent(finish.finish_event);
#endif
      const size_t diff = sizeof(MetaInfo) + num_intervals * sizeof(WaitInfo);
      owner->update_footprint(diff, this);
    }

    //--------------------------------------------------------------------------
    void LegionProfInstance::process_message(const ProfilingInfo *prof_info,
             const Realm::ProfilingResponse &response,
             const Realm::ProfilingMeasurements::OperationProcessorUsage &usage)
    //--------------------------------------------------------------------------
    {
#ifdef DEBUG_LEGION
      assert(response.has_measurement<
          Realm::ProfilingMeasurements::OperationTimeline>());
#endif
      Realm::ProfilingMeasurements::OperationTimeline timeline;
      response.get_measurement<
            Realm::ProfilingMeasurements::OperationTimeline>(timeline);
      Realm::ProfilingMeasurements::OperationEventWaits waits;
      response.get_measurement<
            Realm::ProfilingMeasurements::OperationEventWaits>(waits);
#ifdef DEBUG_LEGION
      assert(timeline.is_valid());
#endif
      meta_infos.emplace_back(MetaInfo());
      MetaInfo &info = meta_infos.back();
      info.op_id = prof_info->op_id;
      info.lg_id = prof_info->id;
      info.proc_id = usage.proc.id;
      info.create = timeline.create_time;
      info.ready = timeline.ready_time;
      info.start = timeline.start_time;
      // use complete_time instead of end_time to include async work
      info.stop = timeline.complete_time;
      unsigned num_intervals = waits.intervals.size();
      if (num_intervals > 0)
      {
        for (unsigned idx = 0; idx < num_intervals; ++idx)
        {
          info.wait_intervals.emplace_back(WaitInfo());
          WaitInfo& wait_info = info.wait_intervals.back();
          wait_info.wait_start = waits.intervals[idx].wait_start;
          wait_info.wait_ready = waits.intervals[idx].wait_ready;
          wait_info.wait_end = waits.intervals[idx].wait_end;
        }
      }
#ifdef LEGION_PROF_PROVENANCE
      info.provenance = prof_info->provenance;
      Realm::ProfilingMeasurements::OperationFinishEvent finish;
      if (response.get_measurement(finish))
        info.finish_event = LgEvent(finish.finish_event);
#endif
      const size_t diff = sizeof(MetaInfo) + num_intervals * sizeof(WaitInfo);
      owner->update_footprint(diff, this);
    }

    //--------------------------------------------------------------------------
    void LegionProfInstance::process_copy(const ProfilingInfo *prof_info,
            const Realm::ProfilingResponse &response,
            const Realm::ProfilingMeasurements::OperationMemoryUsage &usage)
    //--------------------------------------------------------------------------
    {
#ifdef DEBUG_LEGION
      assert(response.has_measurement<
          Realm::ProfilingMeasurements::OperationTimeline>());
      assert(response.has_measurement<
          Realm::ProfilingMeasurements::OperationCopyInfo>());
      assert(response.has_measurement<
          Realm::ProfilingMeasurements::OperationFinishEvent>());
#endif

      Realm::ProfilingMeasurements::OperationCopyInfo cpinfo;
      response.get_measurement<
        Realm::ProfilingMeasurements::OperationCopyInfo>(cpinfo);

      Realm::ProfilingMeasurements::OperationTimeline timeline;
      response.get_measurement<
        Realm::ProfilingMeasurements::OperationTimeline>(timeline);

      Realm::ProfilingMeasurements::OperationFinishEvent fevent;
      fevent.finish_event = Realm::Event::NO_EVENT;
      response.get_measurement<
        Realm::ProfilingMeasurements::OperationFinishEvent>(fevent);

#ifdef DEBUG_LEGION
      assert(timeline.is_valid());
#endif
      copy_infos.emplace_back(CopyInfo());
      CopyInfo &info = copy_infos.back();
      info.op_id = prof_info->op_id;
      info.size = usage.size;
      info.create = timeline.create_time;
      info.ready = timeline.ready_time;
      info.start = timeline.start_time;
      // use complete_time instead of end_time to include async work
      info.stop = timeline.complete_time;
      info.fevent = LgEvent(fevent.finish_event);
      info.collective = (CollectiveKind)prof_info->id;
      assert(!cpinfo.inst_info.empty());
      InstanceNameClosure *closure = prof_info->extra.closure;
      typedef Realm::ProfilingMeasurements::OperationCopyInfo::InstInfo 
        InstInfo;
      for (std::vector<InstInfo>::const_iterator it =
            cpinfo.inst_info.begin(); it != cpinfo.inst_info.end(); it++)
      {
#ifdef DEBUG_LEGION
        assert(it->src_fields.size() == it->dst_fields.size());
#endif
        if (it->src_indirection_inst.exists() ||
            it->dst_indirection_inst.exists())
        {
          // Apparently we have to do the full cross-product of
          // everything here. I don't really understand so just
          // log what the Realm developers say and redirect any
          // questions from the profiler back to Realm
          unsigned offset = info.inst_infos.size();
          info.inst_infos.resize(offset + (it->src_insts.size() * 
                it->src_fields.size() * it->dst_insts.size() *
                it->dst_fields.size()) + 1/*extra for indirection*/);
          // Finally log the indirection instance(s)
          CopyInstInfo &indirect = info.inst_infos[offset++];
          indirect.indirect = true;
          indirect.num_hops = it->num_hops;
          if (it->src_indirection_inst.exists())
          {
            indirect.src = it->src_indirection_inst.get_location().id;
            indirect.src_fid = it->src_indirection_field;
            indirect.src_inst_uid = 
              closure->find_instance_name(it->src_indirection_inst);
          }
          else
          {
            indirect.src = 0;
            indirect.src_fid = 0;
            indirect.src_inst_uid = LgEvent::NO_LG_EVENT;
          }
          if (it->dst_indirection_inst.exists())
          {
            indirect.dst = it->dst_indirection_inst.get_location().id;
            indirect.dst_fid = it->dst_indirection_field;
            indirect.dst_inst_uid =
              closure->find_instance_name(it->dst_indirection_inst);
          }
          else
          {
            indirect.dst = 0;
            indirect.dst_fid = 0;
            indirect.dst_inst_uid = LgEvent::NO_LG_EVENT;
          }
          for (unsigned idx1 = 0; idx1 < it->src_insts.size(); idx1++)
          {
            PhysicalInstance src_inst = it->src_insts[idx1];
            Memory src_location = src_inst.get_location();
            LgEvent src_name = closure->find_instance_name(src_inst);
            for (unsigned idx2 = 0; idx2 < it->dst_insts.size(); idx2++)
            {
              PhysicalInstance dst_inst = it->dst_insts[idx2];
              Memory dst_location = dst_inst.get_location();
              LgEvent dst_name = closure->find_instance_name(dst_inst);
              for (unsigned idx3 = 0; idx3 < it->src_fields.size(); idx3++)
              {
                const FieldID src_fid = it->src_fields[idx3];
                for (unsigned idx4 = 0; idx4 < it->dst_fields.size(); idx4++)
                {
                  const FieldID dst_fid = it->dst_fields[idx4];
                  CopyInstInfo &inst_info = info.inst_infos[offset++];
                  inst_info.src = src_location.id;
                  inst_info.dst = dst_location.id;
                  inst_info.src_fid = src_fid;
                  inst_info.dst_fid = dst_fid;
                  inst_info.src_inst_uid = src_name;
                  inst_info.dst_inst_uid = dst_name;
                  inst_info.num_hops = it->num_hops;
                  inst_info.indirect = false;
                }
              }
            }
          }
        }
        else
        {
#ifdef DEBUG_LEGION
          // Ask the Realm developers about why these assertions are true
          // because I still don't completely understand the logic
          assert(it->src_insts.size() == 1);
          assert(it->dst_insts.size() == 1);
#endif
          PhysicalInstance src_inst = it->src_insts.front();
          PhysicalInstance dst_inst = it->dst_insts.front();
          Memory src_location = src_inst.get_location();
          Memory dst_location = dst_inst.get_location();
          LgEvent src_name = closure->find_instance_name(src_inst);
          LgEvent dst_name = closure->find_instance_name(dst_inst);
          const unsigned offset = info.inst_infos.size();
          info.inst_infos.resize(offset + it->src_fields.size());
          for (unsigned idx = 0; idx < it->src_fields.size(); idx++)
          {
            CopyInstInfo &inst_info = info.inst_infos[offset+idx];
            inst_info.src = src_location.id;
            inst_info.dst = dst_location.id;
            inst_info.src_fid = it->src_fields[idx];
            inst_info.dst_fid = it->dst_fields[idx];
            inst_info.src_inst_uid = src_name;
            inst_info.dst_inst_uid = dst_name;
            inst_info.num_hops = it->num_hops;
            inst_info.indirect = false;
          }
        }
      }
#ifdef LEGION_PROF_PROVENANCE
      info.provenance = prof_info->provenance;
#endif
      owner->update_footprint(sizeof(CopyInfo) +
          info.inst_infos.size() * sizeof(CopyInstInfo), this);
      if (closure->remove_reference())
        delete closure;
    }

    //--------------------------------------------------------------------------
    void LegionProfInstance::process_fill(const ProfilingInfo *prof_info,
            const Realm::ProfilingResponse &response,
            const Realm::ProfilingMeasurements::OperationMemoryUsage &usage)
    //--------------------------------------------------------------------------
    {
#ifdef DEBUG_LEGION
      assert(response.has_measurement<
          Realm::ProfilingMeasurements::OperationCopyInfo>());
      assert(response.has_measurement<
          Realm::ProfilingMeasurements::OperationTimeline>());
#endif
      Realm::ProfilingMeasurements::OperationCopyInfo cpinfo;
      response.get_measurement<
        Realm::ProfilingMeasurements::OperationCopyInfo>(cpinfo);

      Realm::ProfilingMeasurements::OperationTimeline timeline;
      response.get_measurement<
            Realm::ProfilingMeasurements::OperationTimeline>(timeline);
#ifdef DEBUG_LEGION
      assert(timeline.is_valid());
#endif
      fill_infos.emplace_back(FillInfo());
      FillInfo &info = fill_infos.back();
      info.op_id = prof_info->op_id;
      info.size = usage.size;
      info.create = timeline.create_time;
      info.ready = timeline.ready_time;
      info.start = timeline.start_time;
      // use complete_time instead of end_time to include async work
      info.stop = timeline.complete_time;
      Realm::ProfilingMeasurements::OperationFinishEvent fevent;
      if (response.get_measurement(fevent))
        info.fevent = LgEvent(fevent.finish_event);
      info.collective = (CollectiveKind)prof_info->id;
      InstanceNameClosure *closure = prof_info->extra.closure;
      typedef Realm::ProfilingMeasurements::OperationCopyInfo::InstInfo 
        InstInfo;
      for (std::vector<InstInfo>::const_iterator it =
            cpinfo.inst_info.begin(); it != cpinfo.inst_info.end(); it++)
      {
#ifdef DEBUG_LEGION
        assert(!it->dst_fields.empty());
        assert(it->dst_insts.size() == 1);
#endif
        PhysicalInstance instance = it->dst_insts.front();
        Memory location = instance.get_location();
        LgEvent name = closure->find_instance_name(instance);
        unsigned offset = info.inst_infos.size();
        info.inst_infos.resize(offset + it->dst_fields.size());
        for (unsigned idx = 0; idx < it->dst_fields.size(); idx++)
        {
          FillInstInfo &inst_info = info.inst_infos[offset+idx];
          inst_info.dst = location.id;
          inst_info.fid = it->dst_fields[idx];
          inst_info.dst_inst_uid = name; 
        }
      }
#ifdef LEGION_PROF_PROVENANCE
      info.provenance = prof_info->provenance;
#endif
      owner->update_footprint(sizeof(FillInfo) + 
          info.inst_infos.size() * sizeof(FillInstInfo), this);
      if (closure->remove_reference())
        delete closure;
    }

    //--------------------------------------------------------------------------
    void LegionProfInstance::process_inst_timeline(
                 const ProfilingInfo *prof_info,
                 const Realm::ProfilingResponse &response,
                 const Realm::ProfilingMeasurements::InstanceMemoryUsage &usage,
                 const Realm::ProfilingMeasurements::InstanceTimeline &timeline)
    //--------------------------------------------------------------------------
    {
      inst_timeline_infos.emplace_back(InstTimelineInfo());
      InstTimelineInfo &info = inst_timeline_infos.back();
      info.inst_uid.id = prof_info->id;
      info.inst_id = usage.instance.id;
      info.mem_id = usage.memory.id;
      info.size = usage.bytes;
      info.op_id = prof_info->op_id;
      info.create = timeline.create_time;
      info.ready = timeline.ready_time;
      info.destroy = timeline.delete_time;
      owner->update_footprint(sizeof(InstTimelineInfo), this);
    }

    //--------------------------------------------------------------------------
    void LegionProfInstance::process_partition(const ProfilingInfo *prof_info,
                                       const Realm::ProfilingResponse &response)
    //--------------------------------------------------------------------------
    {
#ifdef DEBUG_LEGION
      assert(response.has_measurement<
          Realm::ProfilingMeasurements::OperationTimeline>());
#endif
      Realm::ProfilingMeasurements::OperationTimeline timeline;
      response.get_measurement<
            Realm::ProfilingMeasurements::OperationTimeline>(timeline);
      partition_infos.emplace_back(PartitionInfo());
      PartitionInfo &info = partition_infos.back();
      info.op_id = prof_info->op_id;
      info.part_op = (DepPartOpKind)prof_info->id;
      info.create = timeline.create_time;
      info.ready = timeline.ready_time;
      info.start = timeline.start_time;
      // use complete_time instead of end_time to include async work
      info.stop = timeline.complete_time;
#ifdef LEGION_PROF_PROVENANCE
      info.provenance = prof_info->provenance;
#endif
      owner->update_footprint(sizeof(PartitionInfo), this);
    }

    //--------------------------------------------------------------------------
    void LegionProfInstance::process_implicit(UniqueID op_id, TaskID tid,
        Processor proc, long long start_time, long long stop_time,
        const std::vector<std::pair<long long,long long> > &waits)
    //--------------------------------------------------------------------------
    {
      task_infos.emplace_back(TaskInfo()); 
      TaskInfo &info = task_infos.back();
      info.op_id = op_id;
      info.task_id = tid;
      info.variant_id = 0; // no variants for implicit tasks
      info.proc_id = proc.id;
      // We make create, ready, and start all the same for implicit tasks
      info.create = start_time;
      info.ready = start_time;
      info.start = start_time;
      info.stop = stop_time;
      if (!waits.empty())
      {
        info.wait_intervals.resize(waits.size());
        for (unsigned idx = 0; idx < waits.size(); idx++)
        {
          info.wait_intervals[idx].wait_start = waits[idx].first;
          // For implicit tasks, these are external waits so we just
          // assume that they resume right away
          info.wait_intervals[idx].wait_ready = waits[idx].second;
          info.wait_intervals[idx].wait_end = waits[idx].second;
        }
      }
    }

    //--------------------------------------------------------------------------
    void LegionProfInstance::process_mem_desc(const Memory &m)
    //--------------------------------------------------------------------------
    {
      if (m == Memory::NO_MEMORY)
        return;
      if (std::binary_search(mem_ids.begin(), mem_ids.end(), m.id))
        return;
      mem_ids.push_back(m.id);
      std::sort(mem_ids.begin(), mem_ids.end());

      mem_desc_infos.emplace_back(MemDesc());
      MemDesc &info = mem_desc_infos.back();
      info.mem_id = m.id;
      info.kind  = m.kind();
      info.capacity = m.capacity();
      const size_t diff = sizeof(MemDesc);
      owner->update_footprint(diff, this);
      process_proc_mem_aff_desc(m);
    }

    //--------------------------------------------------------------------------
    void LegionProfInstance::process_proc_desc(const Processor &p)
    //--------------------------------------------------------------------------
    {
      if (std::binary_search(proc_ids.begin(), proc_ids.end(), p.id))
        return;
      proc_ids.push_back(p.id);
      std::sort(proc_ids.begin(), proc_ids.end());

      proc_desc_infos.emplace_back(ProcDesc());
      ProcDesc &info = proc_desc_infos.back();
      info.proc_id = p.id;
      info.kind = p.kind();
      const size_t diff = sizeof(ProcDesc);
      owner->update_footprint(diff, this);
      process_proc_mem_aff_desc(p);
    }

    //--------------------------------------------------------------------------
    void LegionProfInstance::process_proc_mem_aff_desc(const Memory &m)
    //--------------------------------------------------------------------------
    {
      unsigned int entry_count = 0;
      // record ALL memory<->processor affinities for consistency + if needed in the future
      std::vector<ProcessorMemoryAffinity> affinities;
      Machine::get_machine().get_proc_mem_affinity(affinities, Processor::NO_PROC, m);
      for (std::vector<ProcessorMemoryAffinity>::const_iterator it =
             affinities.begin(); it != affinities.end(); it++)
        {
          process_proc_desc(it->p);
          proc_mem_aff_desc_infos.emplace_back(ProcMemDesc());
          ProcMemDesc &info = proc_mem_aff_desc_infos.back();
          info.proc_id = it->p.id;
          info.mem_id = m.id;
          info.bandwidth = it->bandwidth;
          info.latency = it->latency;
          entry_count++;
        }
      if (entry_count > 0)
        owner->update_footprint(sizeof(ProcMemDesc)*entry_count, this);
    }

    //--------------------------------------------------------------------------
    void LegionProfInstance::process_proc_mem_aff_desc(const Processor &p)
    //--------------------------------------------------------------------------
    {
      // record ALL processor<->memory affinities for consistency
      // and for possible querying in the future
      std::vector<ProcessorMemoryAffinity> affinities;
      Machine::get_machine().get_proc_mem_affinity(affinities, p);
      for (std::vector<ProcessorMemoryAffinity>::const_iterator it =
             affinities.begin(); it != affinities.end(); it++) {
        process_mem_desc(it->m); // add memory + affinity
      }
    }

    //--------------------------------------------------------------------------
    void LegionProfInstance::record_mapper_call(Processor proc, 
                              MappingCallKind kind, UniqueID uid,
                              unsigned long long start, unsigned long long stop)
    //--------------------------------------------------------------------------
    {
      mapper_call_infos.emplace_back(MapperCallInfo());
      MapperCallInfo &info = mapper_call_infos.back();
      info.kind = kind;
      info.op_id = uid;
      info.start = start;
      info.stop = stop;
      info.proc_id = proc.id;
      owner->update_footprint(sizeof(MapperCallInfo), this);
    }

    //--------------------------------------------------------------------------
    void LegionProfInstance::record_runtime_call(Processor proc, 
        RuntimeCallKind kind, unsigned long long start, unsigned long long stop)
    //--------------------------------------------------------------------------
    {
      runtime_call_infos.emplace_back(RuntimeCallInfo());
      RuntimeCallInfo &info = runtime_call_infos.back();
      info.kind = kind;
      info.start = start;
      info.stop = stop;
      info.proc_id = proc.id;
      owner->update_footprint(sizeof(RuntimeCallInfo), this);
    }

#ifdef LEGION_PROF_SELF_PROFILE
    //--------------------------------------------------------------------------
    void LegionProfInstance::record_proftask(Processor proc, UniqueID op_id,
					     unsigned long long start,
					     unsigned long long stop)
    //--------------------------------------------------------------------------
    {
      prof_task_infos.emplace_back(ProfTaskInfo());
      ProfTaskInfo &info = prof_task_infos.back();
      info.proc_id = proc.id;
      info.op_id = op_id;
      info.start = start;
      info.stop = stop;
      owner->update_footprint(sizeof(ProfTaskInfo), this);
    }
#endif

    //--------------------------------------------------------------------------
    void LegionProfInstance::dump_state(LegionProfSerializer *serializer)
    //--------------------------------------------------------------------------
    {
      for (std::deque<MemDesc>::const_iterator it =
            mem_desc_infos.begin(); it != mem_desc_infos.end(); it++)
      {
        serializer->serialize(*it);
      }
      for (std::deque<ProcDesc>::const_iterator it =
            proc_desc_infos.begin(); it != proc_desc_infos.end(); it++)
      {
        serializer->serialize(*it);
      }
      for (std::deque<ProcMemDesc>::const_iterator it =
            proc_mem_aff_desc_infos.begin();
           it != proc_mem_aff_desc_infos.end(); it++)
      {
        serializer->serialize(*it);
      }

      for (std::deque<TaskKind>::const_iterator it = task_kinds.begin();
            it != task_kinds.end(); it++)
      {
        serializer->serialize(*it);
        free(const_cast<char*>(it->name));
      }
      for (std::deque<TaskVariant>::const_iterator it = task_variants.begin();
            it != task_variants.end(); it++)
      {
        serializer->serialize(*it);
        free(const_cast<char*>(it->name));
      }
      for (std::deque<OperationInstance>::const_iterator it = 
            operation_instances.begin(); it != operation_instances.end(); it++)
      {
        serializer->serialize(*it);
        if (it->provenance != NULL)
          free(const_cast<char*>(it->provenance));
      }
      for (std::deque<MultiTask>::const_iterator it = 
            multi_tasks.begin(); it != multi_tasks.end(); it++)
      {
        serializer->serialize(*it);
      }
      for (std::deque<SliceOwner>::const_iterator it = 
            slice_owners.begin(); it != slice_owners.end(); it++)
      {
        serializer->serialize(*it);
      }
      for (std::deque<TaskInfo>::const_iterator it = task_infos.begin();
            it != task_infos.end(); it++)
      {
        serializer->serialize(*it);
        for (std::deque<WaitInfo>::const_iterator wit =
             it->wait_intervals.begin(); wit != it->wait_intervals.end(); wit++)
        {
          serializer->serialize(*wit, *it);
        }
      }
      for (std::deque<GPUTaskInfo>::const_iterator it = gpu_task_infos.begin();
            it != gpu_task_infos.end(); it++)
      {
        serializer->serialize(*it);
        for (std::deque<WaitInfo>::const_iterator wit =
             it->wait_intervals.begin(); wit != it->wait_intervals.end(); wit++)
        {
          serializer->serialize(*wit, *it);
        }
      }
      for (std::deque<IndexSpaceRectDesc>::const_iterator it =
	     ispace_rect_desc.begin(); it != ispace_rect_desc.end(); it++)
      {
        serializer->serialize(*it);
      }

      for (std::deque<IndexSpacePointDesc>::const_iterator it =
	     ispace_point_desc.begin(); it != ispace_point_desc.end(); it++)
      {
        serializer->serialize(*it);
      }
      for (std::deque<IndexSpaceEmptyDesc>::const_iterator it =
	     ispace_empty_desc.begin(); it != ispace_empty_desc.end(); it++)
      {
        serializer->serialize(*it);
      }
      for (std::deque<FieldDesc>::const_iterator it =
	     field_desc.begin(); it != field_desc.end(); it++)
      {
        serializer->serialize(*it);
      }
      for (std::deque<FieldSpaceDesc>::const_iterator it =
	     field_space_desc.begin(); it != field_space_desc.end(); it++)
      {
        serializer->serialize(*it);
      }
      for (std::deque<IndexPartDesc>::const_iterator it =
	     index_part_desc.begin(); it != index_part_desc.end(); it++)
      {
        serializer->serialize(*it);
      }

      for (std::deque<IndexSubSpaceDesc>::const_iterator it =
	     index_subspace_desc.begin(); it != index_subspace_desc.end(); it++)
      {
        serializer->serialize(*it);
      }

      for (std::deque<IndexPartitionDesc>::const_iterator it =
	     index_partition_desc.begin(); it != index_partition_desc.end(); it++)
      {
        serializer->serialize(*it);
      }

      for (std::deque<LogicalRegionDesc>::const_iterator it =
	     lr_desc.begin(); it != lr_desc.end(); it++)
      {
        serializer->serialize(*it);
      }

      for (std::deque<PhysicalInstRegionDesc>::const_iterator it =
	     phy_inst_rdesc.begin();
	   it != phy_inst_rdesc.end(); it++)
      {
        serializer->serialize(*it);
      }
      for (std::deque<PhysicalInstLayoutDesc>::const_iterator it =
	     phy_inst_layout_rdesc.begin();
	   it != phy_inst_layout_rdesc.end(); it++)
      {
        serializer->serialize(*it);
      }

      for (std::deque<PhysicalInstDimOrderDesc>::const_iterator it =
	     phy_inst_dim_order_rdesc.begin();
	   it != phy_inst_dim_order_rdesc.end(); it++)
      {
        serializer->serialize(*it);
      }

      for (std::deque<PhysicalInstanceUsage>::const_iterator it =
            phy_inst_usage.begin(); it != phy_inst_usage.end(); it++)
      {
        serializer->serialize(*it);
      }

      for (std::deque<IndexSpaceSizeDesc>::const_iterator it =
             index_space_size_desc.begin();
           it != index_space_size_desc.end(); it++)
        {
          serializer->serialize(*it);
        }

      for (std::deque<MetaInfo>::const_iterator it = meta_infos.begin();
            it != meta_infos.end(); it++)
      {
        serializer->serialize(*it);
        for (std::deque<WaitInfo>::const_iterator wit =
             it->wait_intervals.begin(); wit != it->wait_intervals.end(); wit++)
        {
          serializer->serialize(*wit, *it);
        }
      }
      for (std::deque<FillInfo>::const_iterator it = fill_infos.begin();
            it != fill_infos.end(); it++)
      {
        serializer->serialize(*it);
      }
      for (std::deque<CopyInfo>::const_iterator it = copy_infos.begin();
           it != copy_infos.end(); it++)
      {
        serializer->serialize(*it);
      }
      for (std::deque<InstTimelineInfo>::const_iterator it = 
            inst_timeline_infos.begin(); it != inst_timeline_infos.end(); it++)
      {
        serializer->serialize(*it);
      }
      for (std::deque<PartitionInfo>::const_iterator it = 
            partition_infos.begin(); it != partition_infos.end(); it++)
      {
        serializer->serialize(*it);
      }
      for (std::deque<MapperCallInfo>::const_iterator it = 
            mapper_call_infos.begin(); it != mapper_call_infos.end(); it++)
      {
        serializer->serialize(*it);
      }
      for (std::deque<RuntimeCallInfo>::const_iterator it = 
            runtime_call_infos.begin(); it != runtime_call_infos.end(); it++)
      {
        serializer->serialize(*it);
      }

#ifdef LEGION_PROF_SELF_PROFILE
      for (std::deque<ProfTaskInfo>::const_iterator it = 
            prof_task_infos.begin(); it != prof_task_infos.end(); it++)
      {
        serializer->serialize(*it);
      }
#endif
      task_kinds.clear();
      task_variants.clear();
      operation_instances.clear();
      multi_tasks.clear();
      task_infos.clear();
      gpu_task_infos.clear();
      ispace_rect_desc.clear();
      ispace_point_desc.clear();
      ispace_empty_desc.clear();
      field_desc.clear();
      field_space_desc.clear();
      index_part_desc.clear();
      index_space_desc.clear();
      index_subspace_desc.clear();
      index_partition_desc.clear();
      lr_desc.clear();
      phy_inst_layout_rdesc.clear();
      phy_inst_rdesc.clear();
      phy_inst_dim_order_rdesc.clear();
      index_space_size_desc.clear();
      meta_infos.clear();
      copy_infos.clear();
      fill_infos.clear();
      inst_timeline_infos.clear();
      partition_infos.clear();
      mapper_call_infos.clear();
      mem_desc_infos.clear();
      proc_desc_infos.clear();
      proc_mem_aff_desc_infos.clear();
    }

    //--------------------------------------------------------------------------
    size_t LegionProfInstance::dump_inter(LegionProfSerializer *serializer,
                                          const double over)
    //--------------------------------------------------------------------------
    {
      // Start the timing so we know how long we are taking
      const long long t_start = Realm::Clock::current_time_in_microseconds();
      // Scale our latency by how much we are over the space limit
      const long long t_stop = t_start + over * owner->output_target_latency;
      size_t diff = 0; 
      while (!mem_desc_infos.empty())
        {
          MemDesc &front = mem_desc_infos.front();
          serializer->serialize(front);
          diff += sizeof(front);
          mem_desc_infos.pop_front();
          const long long t_curr = Realm::Clock::current_time_in_microseconds();
          if (t_curr >= t_stop)
            return diff;
        }
      while (!proc_desc_infos.empty())
        {
          ProcDesc &front = proc_desc_infos.front();
          serializer->serialize(front);
          diff += sizeof(front);
          proc_desc_infos.pop_front();
          const long long t_curr = Realm::Clock::current_time_in_microseconds();
          if (t_curr >= t_stop)
            return diff;
        }
      while (!proc_mem_aff_desc_infos.empty())
        {
          ProcMemDesc &front = proc_mem_aff_desc_infos.front();
          serializer->serialize(front);
          diff += sizeof(front);
          proc_mem_aff_desc_infos.pop_front();
          const long long t_curr = Realm::Clock::current_time_in_microseconds();
          if (t_curr >= t_stop)
            return diff;
        }
      while (!task_kinds.empty())
      {
        TaskKind &front = task_kinds.front();
        serializer->serialize(front);
        diff += sizeof(front) + strlen(front.name);
        free(const_cast<char*>(front.name));
        task_kinds.pop_front();
        const long long t_curr = Realm::Clock::current_time_in_microseconds();
        if (t_curr >= t_stop)
          return diff;
      }
      while (!task_variants.empty())
      {
        TaskVariant &front = task_variants.front();
        serializer->serialize(front);
        diff += sizeof(front) + strlen(front.name);
        free(const_cast<char*>(front.name));
        task_variants.pop_front();
        const long long t_curr = Realm::Clock::current_time_in_microseconds();
        if (t_curr >= t_stop)
          return diff;
      }
      while (!operation_instances.empty())
      {
        OperationInstance &front = operation_instances.front();
        serializer->serialize(front);
        diff += sizeof(front);
        if (front.provenance != NULL)
        {
          diff += strlen(front.provenance);
          free(const_cast<char*>(front.provenance));
        }
        operation_instances.pop_front();
        const long long t_curr = Realm::Clock::current_time_in_microseconds();
        if (t_curr >= t_stop)
          return diff;
      }
      while (!multi_tasks.empty())
      {
        MultiTask &front = multi_tasks.front();
        serializer->serialize(front);
        diff += sizeof(front);
        multi_tasks.pop_front();
        const long long t_curr = Realm::Clock::current_time_in_microseconds();
        if (t_curr >= t_stop)
          return diff;
      }
      while (!slice_owners.empty())
      {
        SliceOwner &front = slice_owners.front();
        serializer->serialize(front);
        diff += sizeof(front);
        slice_owners.pop_front();
        const long long t_curr = Realm::Clock::current_time_in_microseconds();
        if (t_curr >= t_stop)
          return diff;
      }
      while (!task_infos.empty())
      {
        TaskInfo &front = task_infos.front();
        serializer->serialize(front);
        // Have to do all of these now
        for (std::deque<WaitInfo>::const_iterator wit =
              front.wait_intervals.begin(); wit != 
              front.wait_intervals.end(); wit++)
          serializer->serialize(*wit, front);
        diff += sizeof(front) + front.wait_intervals.size() * sizeof(WaitInfo);
        task_infos.pop_front();
        const long long t_curr = Realm::Clock::current_time_in_microseconds();
        if (t_curr >= t_stop)
          return diff;
      }
      while (!ispace_rect_desc.empty())
      {
        IndexSpaceRectDesc &front = ispace_rect_desc.front();
        serializer->serialize(front);
        diff += sizeof(front);
        ispace_rect_desc.pop_front();
        const long long t_curr = Realm::Clock::current_time_in_microseconds();
        if (t_curr >= t_stop)
          return diff;
      }
      while (!ispace_point_desc.empty())
      {
        IndexSpacePointDesc &front = ispace_point_desc.front();
        serializer->serialize(front);
        diff += sizeof(front);
        ispace_point_desc.pop_front();
        const long long t_curr = Realm::Clock::current_time_in_microseconds();
        if (t_curr >= t_stop)
          return diff;
      }
      while (!ispace_empty_desc.empty())
      {
        IndexSpaceEmptyDesc &front = ispace_empty_desc.front();
        serializer->serialize(front);
        diff += sizeof(front);
        ispace_empty_desc.pop_front();
        const long long t_curr = Realm::Clock::current_time_in_microseconds();
        if (t_curr >= t_stop)
          return diff;
      }
      while (!field_desc.empty())
      {
        FieldDesc &front = field_desc.front();
        serializer->serialize(front);
        diff += sizeof(front) + strlen(front.name);
        free(const_cast<char*>(front.name));
        field_desc.pop_front();
        const long long t_curr = Realm::Clock::current_time_in_microseconds();
        if (t_curr >= t_stop)
          return diff;
      }
      while (!field_space_desc.empty())
      {
        FieldSpaceDesc &front = field_space_desc.front();
        serializer->serialize(front);
        diff += sizeof(front) + strlen(front.name);
        free(const_cast<char*>(front.name));
        field_space_desc.pop_front();
        const long long t_curr = Realm::Clock::current_time_in_microseconds();
        if (t_curr >= t_stop)
          return diff;
      }
      while (!index_part_desc.empty())
      {
        IndexPartDesc &front = index_part_desc.front();
        serializer->serialize(front);
        diff += sizeof(front) + strlen(front.name);
        free(const_cast<char*>(front.name));
        index_part_desc.pop_front();
        const long long t_curr = Realm::Clock::current_time_in_microseconds();
        if (t_curr >= t_stop)
          return diff;
      }
      while (!index_space_desc.empty())
      {
        IndexSpaceDesc &front = index_space_desc.front();
        serializer->serialize(front);
        diff += sizeof(front) + strlen(front.name);
        free(const_cast<char*>(front.name));
        index_space_desc.pop_front();
        const long long t_curr = Realm::Clock::current_time_in_microseconds();
        if (t_curr >= t_stop)
          return diff;
      }
      while (!index_subspace_desc.empty())
      {
        IndexSubSpaceDesc &front = index_subspace_desc.front();
        serializer->serialize(front);
        diff += sizeof(front);
        index_subspace_desc.pop_front();
        const long long t_curr = Realm::Clock::current_time_in_microseconds();
        if (t_curr >= t_stop)
          return diff;
      }
      while (!index_partition_desc.empty())
      {
        IndexPartitionDesc &front = index_partition_desc.front();
        serializer->serialize(front);
        diff += sizeof(front);
        index_partition_desc.pop_front();
        const long long t_curr = Realm::Clock::current_time_in_microseconds();
        if (t_curr >= t_stop)
          return diff;
      }
      while (!lr_desc.empty())
      {
        LogicalRegionDesc &front = lr_desc.front();
        serializer->serialize(front);
        diff += sizeof(front) + strlen(front.name);
        free(const_cast<char*>(front.name));
        lr_desc.pop_front();
        const long long t_curr = Realm::Clock::current_time_in_microseconds();
        if (t_curr >= t_stop)
          return diff;
      }
      while (!phy_inst_rdesc.empty())
      {
        PhysicalInstRegionDesc &front = phy_inst_rdesc.front();
        serializer->serialize(front);
        diff += sizeof(front);
        phy_inst_rdesc.pop_front();
        const long long t_curr = Realm::Clock::current_time_in_microseconds();
        if (t_curr >= t_stop)
          return diff;
      }

      while (!phy_inst_dim_order_rdesc.empty())
      {
        PhysicalInstDimOrderDesc &front = phy_inst_dim_order_rdesc.front();
        serializer->serialize(front);
        diff += sizeof(front);
        phy_inst_dim_order_rdesc.pop_front();
        const long long t_curr = Realm::Clock::current_time_in_microseconds();
        if (t_curr >= t_stop)
          return diff;
      }

      while (!index_space_size_desc.empty())
      {
        IndexSpaceSizeDesc &front = index_space_size_desc.front();
        serializer->serialize(front);
        diff += sizeof(front);
        index_space_size_desc.pop_front();
        const long long t_curr = Realm::Clock::current_time_in_microseconds();
        if (t_curr >= t_stop)
          return diff;
      }

      while (!phy_inst_layout_rdesc.empty())
      {
        PhysicalInstLayoutDesc &front = phy_inst_layout_rdesc.front();
        serializer->serialize(front);
        diff += sizeof(front);
        phy_inst_layout_rdesc.pop_front();
        const long long t_curr = Realm::Clock::current_time_in_microseconds();
        if (t_curr >= t_stop)
          return diff;
      }
      while (!meta_infos.empty())
      {
        MetaInfo &front = meta_infos.front();
        serializer->serialize(front);
        // Have to do all of these now
        for (std::deque<WaitInfo>::const_iterator wit =
              front.wait_intervals.begin(); wit != 
              front.wait_intervals.end(); wit++)
          serializer->serialize(*wit, front);
        diff += sizeof(front) + front.wait_intervals.size() * sizeof(WaitInfo);
        meta_infos.pop_front();
        const long long t_curr = Realm::Clock::current_time_in_microseconds();
        if (t_curr >= t_stop)
          return diff;
      }
      while (!copy_infos.empty())
      {
        CopyInfo &front = copy_infos.front();
        serializer->serialize(front);
        diff += sizeof(front) + front.inst_infos.size() * sizeof(CopyInstInfo);
        copy_infos.pop_front();
        const long long t_curr = Realm::Clock::current_time_in_microseconds();
        if (t_curr >= t_stop)
          return diff;
      }
      while (!fill_infos.empty())
      {
        FillInfo &front = fill_infos.front();
        serializer->serialize(front);
        diff += sizeof(front) + front.inst_infos.size() * sizeof(FillInstInfo);
        fill_infos.pop_front();
        const long long t_curr = Realm::Clock::current_time_in_microseconds();
        if (t_curr >= t_stop)
          return diff;
      }
      while (!inst_timeline_infos.empty())
      {
        InstTimelineInfo &front = inst_timeline_infos.front();
        serializer->serialize(front);
        diff += sizeof(front);
        inst_timeline_infos.pop_front();
        const long long t_curr = Realm::Clock::current_time_in_microseconds();
        if (t_curr >= t_stop)
          return diff;
      }
      while (!partition_infos.empty())
      {
        PartitionInfo &front = partition_infos.front();
        serializer->serialize(front);
        diff += sizeof(front);
        partition_infos.pop_front();
        const long long t_curr = Realm::Clock::current_time_in_microseconds();
        if (t_curr >= t_stop)
          return diff;
      }
      while (!mapper_call_infos.empty())
      {
        MapperCallInfo &front = mapper_call_infos.front();
        serializer->serialize(front);
        diff += sizeof(front);
        mapper_call_infos.pop_front();
        const long long t_curr = Realm::Clock::current_time_in_microseconds();
        if (t_curr >= t_stop)
          return diff;
      }
      while (!runtime_call_infos.empty())
      {
        RuntimeCallInfo &front = runtime_call_infos.front();
        serializer->serialize(front);
        diff += sizeof(front);
        runtime_call_infos.pop_front();
        const long long t_curr = Realm::Clock::current_time_in_microseconds();
        if (t_curr >= t_stop)
          return diff;
      }

#ifdef LEGION_PROF_SELF_PROFILE
      while (!prof_task_infos.empty())
      {
        ProfTaskInfo &front = prof_task_infos.front();
        serializer->serialize(front);
        diff += sizeof(front);
        prof_task_infos.pop_front();
        const long long t_curr = Realm::Clock::current_time_in_microseconds();
        if (t_curr >= t_stop)
          return diff;
      }
#endif
      return diff;
    }

    //--------------------------------------------------------------------------
    LegionProfiler::LegionProfiler(Processor target, const Machine &machine,
                                   Runtime *rt, unsigned num_meta_tasks,
                                   const char *const *const task_descriptions,
                                   unsigned num_message_kinds,
                                   const char *const *const 
                                                         message_descriptions,
                                   unsigned num_operation_kinds,
                                   const char *const *const 
                                                  operation_kind_descriptions,
                                   const char *serializer_type,
                                   const char *prof_logfile,
                                   const size_t total_runtime_instances,
                                   const size_t footprint_threshold,
                                   const size_t target_latency,
                                   const bool slow_config_ok)
      : runtime(rt), done_event(Runtime::create_rt_user_event()), 
        output_footprint_threshold(footprint_threshold), 
        output_target_latency(target_latency), target_proc(target), 
#ifndef DEBUG_LEGION
        total_outstanding_requests(1/*start with guard*/),
#endif
        total_memory_footprint(0), need_default_mapper_warning(!slow_config_ok)
    //--------------------------------------------------------------------------
    {
#ifdef DEBUG_LEGION
      assert(target_proc.exists());
#endif
      if (!strcmp(serializer_type, "binary")) 
      {
        if (prof_logfile == NULL) 
          REPORT_LEGION_ERROR(ERROR_UNKNOWN_PROFILER_OPTION,
              "ERROR: Please specify -lg:prof_logfile "
              "<logfile_name> when running with -lg:serializer binary")
        std::string filename(prof_logfile);
        size_t pct = filename.find_first_of('%', 0);
        if (pct == std::string::npos) 
        {
          // This is only an error if we have multiple runtimes
          if (total_runtime_instances > 1)
            REPORT_LEGION_ERROR(ERROR_MISSING_PROFILER_OPTION,
                "ERROR: The logfile name must contain '%%' "
                "which will be replaced with the node id\n")
          serializer = new LegionProfBinarySerializer(filename.c_str());
        }
        else
        {
          // replace % with node number
          std::stringstream ss;
          ss << filename.substr(0, pct) << target.address_space() <<
                filename.substr(pct + 1);
          serializer = new LegionProfBinarySerializer(ss.str());
        }
      } 
      else if (!strcmp(serializer_type, "ascii")) 
      {
        if (prof_logfile != NULL) 
          REPORT_LEGION_WARNING(LEGION_WARNING_UNUSED_PROFILING_FILE_NAME,
                    "You should not specify -lg:prof_logfile "
                    "<logfile_name> when running with -lg:serializer ascii\n"
                    "       legion_prof output will be written to '-logfile "
                    "<logfile_name>' instead")
        serializer = new LegionProfASCIISerializer();
      } 
      else 
        REPORT_LEGION_ERROR(ERROR_INVALID_PROFILER_SERIALIZER,
                "Invalid serializer (%s), must be 'binary' "
                "or 'ascii'\n", serializer_type)

      // log machine info, this needs to be the first log
      LegionProfDesc::MachineDesc machine_desc;

      machine_desc.node_id = static_cast<unsigned>(rt->address_space);
      machine_desc.num_nodes = static_cast<unsigned>(
        rt->total_address_spaces);

      serializer->serialize(machine_desc);

      for (unsigned idx = 0; idx < num_meta_tasks; idx++)
      {
        LegionProfDesc::MetaDesc meta_desc;
        meta_desc.kind = idx;
        meta_desc.message = false;
        meta_desc.ordered_vc = false;
        meta_desc.name = task_descriptions[idx];
        serializer->serialize(meta_desc);
      }
      // Messages are appended as kinds of meta descriptions
      for (unsigned idx = 0; idx < num_message_kinds; idx++)
      {
        LegionProfDesc::MetaDesc meta_desc;
        meta_desc.kind = num_meta_tasks + idx;
        meta_desc.message = true;
        const VirtualChannelKind vc = 
          MessageManager::find_message_vc((MessageKind)idx);
        meta_desc.ordered_vc = (vc <= LAST_UNORDERED_VIRTUAL_CHANNEL);
        meta_desc.name = message_descriptions[idx];
        serializer->serialize(meta_desc);
      }
      for (unsigned idx = 0; idx < num_operation_kinds; idx++)
      {
        LegionProfDesc::OpDesc op_desc;
        op_desc.kind = idx;
        op_desc.name = operation_kind_descriptions[idx];
        serializer->serialize(op_desc);
      }
      // log max dim
      LegionProfDesc::MaxDimDesc max_dim_desc;
      max_dim_desc.max_dim = LEGION_MAX_DIM;
      serializer->serialize(max_dim_desc);

#ifdef DEBUG_LEGION
      for (unsigned idx = 0; idx < LEGION_PROF_LAST; idx++)
        total_outstanding_requests[idx] = 0;
      total_outstanding_requests[LEGION_PROF_META] = 1; // guard
#endif
    }

    //--------------------------------------------------------------------------
    LegionProfiler::LegionProfiler(const LegionProfiler &rhs)
      : runtime(NULL), done_event(RtUserEvent::NO_RT_USER_EVENT),
        output_footprint_threshold(0), output_target_latency(0), 
        target_proc(rhs.target_proc)
    //--------------------------------------------------------------------------
    {
      // should never be called
      assert(false);
    }

    //--------------------------------------------------------------------------
    LegionProfiler::~LegionProfiler(void)
    //--------------------------------------------------------------------------
    {
      for (std::vector<LegionProfInstance*>::const_iterator it = 
            instances.begin(); it != instances.end(); it++)
        delete (*it);

      // remove our serializer
      delete serializer;
    }

    //--------------------------------------------------------------------------
    LegionProfiler& LegionProfiler::operator=(const LegionProfiler &rhs)
    //--------------------------------------------------------------------------
    {
      // should never be called
      assert(false);
      return *this;
    }

    //--------------------------------------------------------------------------
    void LegionProfiler::record_index_space_rect_desc(
    LegionProfInstance::IndexSpaceRectDesc &ispace_rect_desc)
    //--------------------------------------------------------------------------
    {
      if (thread_local_profiling_instance == NULL)
        create_thread_local_profiling_instance();
      thread_local_profiling_instance->register_index_space_rect(
                                                ispace_rect_desc);
    }

    //--------------------------------------------------------------------------
    void LegionProfiler::record_index_space_point_desc(
    LegionProfInstance::IndexSpacePointDesc &ispace_point_desc)
    //--------------------------------------------------------------------------
    {
      if (thread_local_profiling_instance == NULL)
        create_thread_local_profiling_instance();
      thread_local_profiling_instance->register_index_space_point(
                                                ispace_point_desc);
    }
    //-------------------------------------------------------------------------
    void LegionProfiler::record_empty_index_space(IDType handle)
    //--------------------------------------------------------------------------
    {
      if (thread_local_profiling_instance == NULL)
        create_thread_local_profiling_instance();
      thread_local_profiling_instance->register_empty_index_space(handle);
    }

    //--------------------------------------------------------------------------
    void LegionProfiler::record_field(UniqueID unique_id,
				      unsigned field_id,
				      size_t size,
				      const char* name)
    //--------------------------------------------------------------------------
    {
      if (thread_local_profiling_instance == NULL)
        create_thread_local_profiling_instance();
      thread_local_profiling_instance->register_field(unique_id,field_id,
						      size, name);
    }

    //--------------------------------------------------------------------------
    void LegionProfiler::record_field_space(UniqueID unique_id,
					    const char* name)
    //--------------------------------------------------------------------------
    {
      if (thread_local_profiling_instance == NULL)
        create_thread_local_profiling_instance();
      thread_local_profiling_instance->register_field_space(unique_id,name);
    }


   //--------------------------------------------------------------------------
    void LegionProfiler::record_index_part(UniqueID unique_id,
                                           const char* name)
    //--------------------------------------------------------------------------
    {
      if (thread_local_profiling_instance == NULL)
        create_thread_local_profiling_instance();
      thread_local_profiling_instance->register_index_part(unique_id,name);
    }


    //--------------------------------------------------------------------------
    void LegionProfiler::record_index_space(UniqueID unique_id,
					    const char* name)
    //--------------------------------------------------------------------------
    {
      if (thread_local_profiling_instance == NULL)
        create_thread_local_profiling_instance();
      thread_local_profiling_instance->register_index_space(unique_id,name);
    }

    //--------------------------------------------------------------------------
    void LegionProfiler::record_index_subspace(IDType parent_id, 
                                     IDType unique_id, const DomainPoint &point)
    //--------------------------------------------------------------------------
    {
      if (thread_local_profiling_instance == NULL)
        create_thread_local_profiling_instance();
      thread_local_profiling_instance->register_index_subspace(parent_id, 
                                                              unique_id, point);
    }

    //--------------------------------------------------------------------------
    void LegionProfiler::record_index_partition(IDType parent_id,
                                                IDType unique_id, bool disjoint,
                                                LegionColor point)
    //--------------------------------------------------------------------------
    {

      if (thread_local_profiling_instance == NULL)
        create_thread_local_profiling_instance();
      thread_local_profiling_instance->register_index_partition(parent_id, 
                                              unique_id, disjoint, point);
    }

    //--------------------------------------------------------------------------
    void LegionProfiler::record_index_space_size(UniqueID unique_id,
                                                 unsigned long long
                                                 dense_size,
                                                 unsigned long long
                                                 sparse_size,
                                                 bool is_sparse)
    //--------------------------------------------------------------------------
    {
      if (thread_local_profiling_instance == NULL)
        create_thread_local_profiling_instance();

      thread_local_profiling_instance->register_index_space_size(unique_id,
                                                                 dense_size,
                                                                 sparse_size,
                                                                 is_sparse);
    }

    //--------------------------------------------------------------------------
    void LegionProfiler::record_logical_region(IDType index_space,
                       unsigned field_space, unsigned tree_id, const char* name)
    //--------------------------------------------------------------------------
    {
      if (thread_local_profiling_instance == NULL)
        create_thread_local_profiling_instance();

      thread_local_profiling_instance->register_logical_region(index_space,
							       field_space,
							       tree_id, name);
    }

    //--------------------------------------------------------------------------
    void LegionProfiler::record_physical_instance_region(LgEvent unique_event,
							 LogicalRegion handle)
    //--------------------------------------------------------------------------
    {
      if (thread_local_profiling_instance == NULL)
        create_thread_local_profiling_instance();
      thread_local_profiling_instance->register_physical_instance_region(
                                                    unique_event, handle);
    }

    //--------------------------------------------------------------------------
    void LegionProfiler::record_physical_instance_use(LgEvent unique_event,
             UniqueID op_id, unsigned index, const std::vector<FieldID> &fields)
    //--------------------------------------------------------------------------
    {
      if (thread_local_profiling_instance == NULL)
        create_thread_local_profiling_instance();
      thread_local_profiling_instance->register_physical_instance_use(
                                    unique_event, op_id, index, fields);
    }

    //--------------------------------------------------------------------------
    void LegionProfiler::record_physical_instance_layout(
             LgEvent unique_event, FieldSpace fs, const LayoutConstraintSet &lc)
    //--------------------------------------------------------------------------
    {
      // get fields_constraints
      // get_alignment_constraints
      if (thread_local_profiling_instance == NULL)
        create_thread_local_profiling_instance();

      std::map<FieldID, AlignmentConstraint> align_map;
      const std::vector<AlignmentConstraint> &alignment_constraints =
        lc.alignment_constraints;
      for (std::vector<AlignmentConstraint>::const_iterator it =
             alignment_constraints.begin(); it !=
             alignment_constraints.end(); it++) {
        align_map[it->fid] = *it;
      }
      const std::vector<FieldID> &fields = lc.field_constraint.field_set;
      for (std::vector<FieldID>::const_iterator it =
             fields.begin(); it != fields.end(); it++) {
        std::map<FieldID, AlignmentConstraint>::const_iterator align =
          align_map.find(*it);
      bool has_align=false;
      unsigned alignment = 0;
      EqualityKind eqk = LEGION_LT_EK;
      if (align != align_map.end()) {
        has_align = true;
        alignment = align->second.alignment;
        eqk = align->second.eqk;
      }
      thread_local_profiling_instance->register_physical_instance_field(
                                                 unique_event, *it, fs.get_id(),
                                                 alignment, has_align,
                                                 eqk);
      }
      const std::vector<DimensionKind> &dim_ordering_constr =
        lc.ordering_constraint.ordering;
      unsigned dim=0;
      for (std::vector<DimensionKind>::const_iterator it =
             dim_ordering_constr.begin();
           it != dim_ordering_constr.end(); it++) {
        thread_local_profiling_instance->
          register_physical_instance_dim_order(unique_event, dim, *it);
        dim++;
      }
    }

    //--------------------------------------------------------------------------
    void LegionProfiler::register_task_kind(TaskID task_id,
                                          const char *task_name, bool overwrite)
    //--------------------------------------------------------------------------
    {
      if (thread_local_profiling_instance == NULL)
        create_thread_local_profiling_instance();
      thread_local_profiling_instance->register_task_kind(task_id, task_name,
                                                          overwrite);
    }

    //--------------------------------------------------------------------------
    void LegionProfiler::register_task_variant(TaskID task_id,
                                               VariantID variant_id, 
                                               const char *variant_name)
    //--------------------------------------------------------------------------
    {
      if (thread_local_profiling_instance == NULL)
        create_thread_local_profiling_instance();
      thread_local_profiling_instance->register_task_variant(task_id, 
                                                      variant_id, variant_name);
    }

    //--------------------------------------------------------------------------
    void LegionProfiler::register_operation(Operation *op)
    //--------------------------------------------------------------------------
    {
      if (thread_local_profiling_instance == NULL)
        create_thread_local_profiling_instance();
      thread_local_profiling_instance->register_operation(op);
    }

    //--------------------------------------------------------------------------
    void LegionProfiler::register_multi_task(Operation *op, TaskID task_id)
    //--------------------------------------------------------------------------
    {
      if (thread_local_profiling_instance == NULL)
        create_thread_local_profiling_instance();
      thread_local_profiling_instance->register_multi_task(op, task_id);
    }

    //--------------------------------------------------------------------------
    void LegionProfiler::register_slice_owner(UniqueID pid, UniqueID id)
    //--------------------------------------------------------------------------
    {
      if (thread_local_profiling_instance == NULL)
        create_thread_local_profiling_instance();
      thread_local_profiling_instance->register_slice_owner(pid, id);
    }

    //--------------------------------------------------------------------------
    void LegionProfiler::add_task_request(Realm::ProfilingRequestSet &requests,
                      TaskID tid, VariantID vid, UniqueID task_uid, Processor p)
    //--------------------------------------------------------------------------
    {
#ifdef DEBUG_LEGION
      increment_total_outstanding_requests(LEGION_PROF_TASK);
#else
      increment_total_outstanding_requests();
#endif
      ProfilingInfo info(this, LEGION_PROF_TASK); 
      info.id = tid;
      info.extra.id2 = vid;
      info.op_id = task_uid;
      Realm::ProfilingRequest &req = requests.add_request(target_proc,
                LG_LEGION_PROFILING_ID, &info, sizeof(info), LG_MIN_PRIORITY);
      req.add_measurement<
                Realm::ProfilingMeasurements::OperationTimeline>();
      req.add_measurement<
                Realm::ProfilingMeasurements::OperationProcessorUsage>();
      req.add_measurement<
                Realm::ProfilingMeasurements::OperationEventWaits>();
      if (p.kind() == Processor::TOC_PROC)
        req.add_measurement<
          Realm::ProfilingMeasurements::OperationTimelineGPU>();
#ifdef LEGION_PROF_PROVENANCE
      req.add_measurement<
                Realm::ProfilingMeasurements::OperationFinishEvent>();
#endif
    }

    //--------------------------------------------------------------------------
    void LegionProfiler::add_meta_request(Realm::ProfilingRequestSet &requests,
                                          LgTaskID tid, Operation *op)
    //--------------------------------------------------------------------------
    {
#ifdef DEBUG_LEGION
      increment_total_outstanding_requests(LEGION_PROF_META);
#else
      increment_total_outstanding_requests();
#endif
      ProfilingInfo info(this, LEGION_PROF_META); 
      info.id = tid;
      info.op_id = (op != NULL) ? op->get_unique_op_id() : 0;
      Realm::ProfilingRequest &req = requests.add_request(target_proc,
                LG_LEGION_PROFILING_ID, &info, sizeof(info), LG_MIN_PRIORITY);
      req.add_measurement<
                Realm::ProfilingMeasurements::OperationTimeline>();
      req.add_measurement<
                Realm::ProfilingMeasurements::OperationProcessorUsage>();
      req.add_measurement<
                Realm::ProfilingMeasurements::OperationEventWaits>();
#ifdef LEGION_PROF_PROVENANCE
      req.add_measurement<
                Realm::ProfilingMeasurements::OperationFinishEvent>();
#endif
    }

    //--------------------------------------------------------------------------
    /*static*/ void LegionProfiler::add_message_request(
     Realm::ProfilingRequestSet &requests,MessageKind k,Processor remote_target)
    //--------------------------------------------------------------------------
    {
      // Don't increment here, we'll increment on the remote side since we
      // that is where we know the profiler is going to handle the results
      ProfilingInfo info(NULL, LEGION_PROF_MESSAGE);
      info.id = LG_MESSAGE_ID + (int)k;
      info.op_id = implicit_provenance;
      Realm::ProfilingRequest &req = requests.add_request(remote_target,
                LG_LEGION_PROFILING_ID, &info, sizeof(info), LG_MIN_PRIORITY);
      req.add_measurement<
                Realm::ProfilingMeasurements::OperationTimeline>();
      req.add_measurement<
                Realm::ProfilingMeasurements::OperationProcessorUsage>();
      req.add_measurement<
                Realm::ProfilingMeasurements::OperationEventWaits>();
#ifdef LEGION_PROF_PROVENANCE
      req.add_measurement<
                Realm::ProfilingMeasurements::OperationFinishEvent>();
#endif
    }

    //--------------------------------------------------------------------------
    void LegionProfiler::add_copy_request(Realm::ProfilingRequestSet &requests,
                                          InstanceNameClosure *closure,
                                          Operation *op, unsigned count,
                                          CollectiveKind collective)
    //--------------------------------------------------------------------------
    {
#ifdef DEBUG_LEGION
      increment_total_outstanding_requests(LEGION_PROF_COPY, count);
#else
      increment_total_outstanding_requests(count);
#endif
      ProfilingInfo info(this, LEGION_PROF_COPY); 
      info.op_id = (op != NULL) ? op->get_unique_op_id() : 0;
<<<<<<< HEAD
      // Use ID to encode the collective copy kind
      info.id = collective;
      closure->add_reference();
=======
      closure->add_reference(count);
>>>>>>> 465b6558
      info.extra.closure = closure;
      Realm::ProfilingRequest &req = requests.add_request(target_proc,
                LG_LEGION_PROFILING_ID, &info, sizeof(info), LG_MIN_PRIORITY);
      req.add_measurement<
                Realm::ProfilingMeasurements::OperationTimeline>();
      req.add_measurement<
                Realm::ProfilingMeasurements::OperationMemoryUsage>();
      req.add_measurement<
                Realm::ProfilingMeasurements::OperationCopyInfo>();
      req.add_measurement<
        Realm::ProfilingMeasurements::OperationFinishEvent>();
    }

    //--------------------------------------------------------------------------
    void LegionProfiler::add_fill_request(Realm::ProfilingRequestSet &requests,
                                          InstanceNameClosure *closure,
                                          Operation *op, 
                                          CollectiveKind collective)
    //--------------------------------------------------------------------------
    {
#ifdef DEBUG_LEGION
      increment_total_outstanding_requests(LEGION_PROF_FILL);
#else
      increment_total_outstanding_requests();
#endif
      ProfilingInfo info(this, LEGION_PROF_FILL);
      info.op_id = (op != NULL) ? op->get_unique_op_id() : 0;
      // Use ID to encode the collective copy kind
      info.id = collective;
      closure->add_reference();
      info.extra.closure = closure;
      Realm::ProfilingRequest &req = requests.add_request(target_proc,
                LG_LEGION_PROFILING_ID, &info, sizeof(info), LG_MIN_PRIORITY);
      req.add_measurement<
                Realm::ProfilingMeasurements::OperationTimeline>();
      req.add_measurement<
                Realm::ProfilingMeasurements::OperationMemoryUsage>();
      req.add_measurement<
                Realm::ProfilingMeasurements::OperationCopyInfo>();
      req.add_measurement<
        Realm::ProfilingMeasurements::OperationFinishEvent>();
    }

    //--------------------------------------------------------------------------
    void LegionProfiler::add_inst_request(Realm::ProfilingRequestSet &requests,
                                          Operation *op, LgEvent unique_event)
    //--------------------------------------------------------------------------
    {
#ifdef DEBUG_LEGION
      increment_total_outstanding_requests(LEGION_PROF_INST); 
#else
      increment_total_outstanding_requests();
#endif
      ProfilingInfo info(this, LEGION_PROF_INST); 
      // No ID here
      info.op_id = (op != NULL) ? op->get_unique_op_id() : 0;
      info.id = unique_event.id;
      // Instances use two profiling requests so that we can get MemoryUsage
      // right away - the Timeline doesn't come until we delete the instance
      Realm::ProfilingRequest &req = requests.add_request(target_proc,
                 LG_LEGION_PROFILING_ID, &info, sizeof(info), LG_MIN_PRIORITY);
      req.add_measurement<
                 Realm::ProfilingMeasurements::InstanceMemoryUsage>();
      req.add_measurement<
                 Realm::ProfilingMeasurements::InstanceTimeline>();
    }

    //--------------------------------------------------------------------------
    void LegionProfiler::handle_failed_instance_allocation(void)
    //--------------------------------------------------------------------------
    {
#ifdef DEBUG_LEGION
      decrement_total_outstanding_requests(LEGION_PROF_INST);
#else
      decrement_total_outstanding_requests();
#endif
    }

    //--------------------------------------------------------------------------
    void LegionProfiler::add_partition_request(
                                           Realm::ProfilingRequestSet &requests,
                                           Operation *op, DepPartOpKind part_op)
    //--------------------------------------------------------------------------
    {
#ifdef DEBUG_LEGION
      increment_total_outstanding_requests(LEGION_PROF_PARTITION);
#else
      increment_total_outstanding_requests();
#endif
      ProfilingInfo info(this, LEGION_PROF_PARTITION);
      // Pass the part_op as the ID
      info.id = part_op;
      info.op_id = (op != NULL) ? op->get_unique_op_id() : 0;
      Realm::ProfilingRequest &req = requests.add_request((target_proc.exists())
                        ? target_proc : Processor::get_executing_processor(),
                        LG_LEGION_PROFILING_ID, &info, sizeof(info));
      req.add_measurement<
                  Realm::ProfilingMeasurements::OperationTimeline>();
    }

    //--------------------------------------------------------------------------
    void LegionProfiler::add_task_request(Realm::ProfilingRequestSet &requests,
                                        TaskID tid, VariantID vid, UniqueID uid)
    //--------------------------------------------------------------------------
    {
#ifdef DEBUG_LEGION
      increment_total_outstanding_requests(LEGION_PROF_TASK);
#else
      increment_total_outstanding_requests();
#endif
      ProfilingInfo info(this, LEGION_PROF_TASK); 
      info.id = tid;
      info.extra.id2 = vid;
      info.op_id = uid;
      Realm::ProfilingRequest &req = requests.add_request(target_proc,
                LG_LEGION_PROFILING_ID, &info, sizeof(info), LG_MIN_PRIORITY);
      req.add_measurement<
                Realm::ProfilingMeasurements::OperationTimeline>();
      req.add_measurement<
                Realm::ProfilingMeasurements::OperationProcessorUsage>();
      req.add_measurement<
                Realm::ProfilingMeasurements::OperationEventWaits>();
#ifdef LEGION_PROF_PROVENANCE
      req.add_measurement<
                Realm::ProfilingMeasurements::OperationFinishEvent>();
#endif
    }

    //--------------------------------------------------------------------------
    void LegionProfiler::add_meta_request(Realm::ProfilingRequestSet &requests,
                                          LgTaskID tid, UniqueID uid)
    //--------------------------------------------------------------------------
    {
#ifdef DEBUG_LEGION
      increment_total_outstanding_requests(LEGION_PROF_META);
#else
      increment_total_outstanding_requests();
#endif
      ProfilingInfo info(this, LEGION_PROF_META); 
      info.id = tid;
      info.op_id = uid;
      Realm::ProfilingRequest &req = requests.add_request(target_proc,
                LG_LEGION_PROFILING_ID, &info, sizeof(info), LG_MIN_PRIORITY);
      req.add_measurement<
                Realm::ProfilingMeasurements::OperationTimeline>();
      req.add_measurement<
                Realm::ProfilingMeasurements::OperationProcessorUsage>();
      req.add_measurement<
                Realm::ProfilingMeasurements::OperationEventWaits>();
#ifdef LEGION_PROF_PROVENANCE
      req.add_measurement<
                Realm::ProfilingMeasurements::OperationFinishEvent>();
#endif
    }

    //--------------------------------------------------------------------------
    void LegionProfiler::add_copy_request(Realm::ProfilingRequestSet &requests,
                                          InstanceNameClosure *closure,
                                          UniqueID uid, unsigned count,
                                          CollectiveKind collective)
    //--------------------------------------------------------------------------
    {
#ifdef DEBUG_LEGION
      increment_total_outstanding_requests(LEGION_PROF_COPY, count);
#else
      increment_total_outstanding_requests(count);
#endif
      ProfilingInfo info(this, LEGION_PROF_COPY); 
      info.op_id = uid;
<<<<<<< HEAD
      // Use ID to encode the collective copy kind
      info.id = collective;
      closure->add_reference();
=======
      closure->add_reference(count);
>>>>>>> 465b6558
      info.extra.closure = closure;
      Realm::ProfilingRequest &req = requests.add_request(target_proc,
                LG_LEGION_PROFILING_ID, &info, sizeof(info), LG_MIN_PRIORITY);
      req.add_measurement<
                Realm::ProfilingMeasurements::OperationTimeline>();
      req.add_measurement<
                Realm::ProfilingMeasurements::OperationMemoryUsage>();
      req.add_measurement<
                Realm::ProfilingMeasurements::OperationCopyInfo>();
      req.add_measurement<
        Realm::ProfilingMeasurements::OperationFinishEvent>();
    }

    //--------------------------------------------------------------------------
    void LegionProfiler::add_fill_request(Realm::ProfilingRequestSet &requests,
                                          InstanceNameClosure *closure,
                                          UniqueID uid,
                                          CollectiveKind collective)
    //--------------------------------------------------------------------------
    {
#ifdef DEBUG_LEGION
      increment_total_outstanding_requests(LEGION_PROF_FILL);
#else
      increment_total_outstanding_requests();
#endif
      ProfilingInfo info(this, LEGION_PROF_FILL);
      info.op_id = uid;
      // Use ID to encode the collective copy kind
      info.id = collective;
      closure->add_reference();
      info.extra.closure = closure;
      Realm::ProfilingRequest &req = requests.add_request(target_proc,
                LG_LEGION_PROFILING_ID, &info, sizeof(info), LG_MIN_PRIORITY);
      req.add_measurement<
                Realm::ProfilingMeasurements::OperationTimeline>();
      req.add_measurement<
                Realm::ProfilingMeasurements::OperationMemoryUsage>();
      req.add_measurement<
                Realm::ProfilingMeasurements::OperationCopyInfo>();
      req.add_measurement<
        Realm::ProfilingMeasurements::OperationFinishEvent>();
    }

    //--------------------------------------------------------------------------
    void LegionProfiler::add_inst_request(Realm::ProfilingRequestSet &requests,
                                          UniqueID uid, LgEvent unique_event)
    //--------------------------------------------------------------------------
    {
#ifdef DEBUG_LEGION
      increment_total_outstanding_requests(LEGION_PROF_INST);
#else
      increment_total_outstanding_requests();
#endif
      ProfilingInfo info(this, LEGION_PROF_INST); 
      // No ID here
      info.op_id = uid;
      info.id = unique_event.id;
      // Instances use two profiling requests so that we can get MemoryUsage
      // right away - the Timeline doesn't come until we delete the instance
      Realm::ProfilingRequest &req = requests.add_request(target_proc,
                 LG_LEGION_PROFILING_ID, &info, sizeof(info), LG_MIN_PRIORITY);
      req.add_measurement<
                 Realm::ProfilingMeasurements::InstanceMemoryUsage>();
      req.add_measurement<
                 Realm::ProfilingMeasurements::InstanceTimeline>();
    }

    //--------------------------------------------------------------------------
    void LegionProfiler::add_partition_request(
                                           Realm::ProfilingRequestSet &requests,
                                           UniqueID uid, DepPartOpKind part_op)
    //--------------------------------------------------------------------------
    {
#ifdef DEBUG_LEGION
      increment_total_outstanding_requests(LEGION_PROF_PARTITION);
#else
      increment_total_outstanding_requests();
#endif
      ProfilingInfo info(this, LEGION_PROF_PARTITION);
      // Pass the partition op kind as the ID
      info.id = part_op;
      info.op_id = uid;
      Realm::ProfilingRequest &req = requests.add_request(target_proc,
                  LG_LEGION_PROFILING_ID, &info, sizeof(info), LG_MIN_PRIORITY);
      req.add_measurement<
                  Realm::ProfilingMeasurements::OperationTimeline>();
    }

    //--------------------------------------------------------------------------
    void LegionProfiler::handle_profiling_response(
                                       const ProfilingResponseBase *base,
                                       const Realm::ProfilingResponse &response,
                                       const void *orig, size_t orig_length)
    //--------------------------------------------------------------------------
    {
#ifdef LEGION_PROF_SELF_PROFILE
      long long t_start = Realm::Clock::current_time_in_nanoseconds();
#endif
      if (thread_local_profiling_instance == NULL)
        create_thread_local_profiling_instance();
#ifdef DEBUG_LEGION
      assert(response.user_data_size() == sizeof(ProfilingInfo));
#endif
      const ProfilingInfo *info = (const ProfilingInfo*)response.user_data();
      switch (info->kind)
      {
        case LEGION_PROF_TASK:
          {
            Realm::ProfilingMeasurements::OperationProcessorUsage usage;
            // Check for predication and speculation
            if (response.get_measurement<
                Realm::ProfilingMeasurements::OperationProcessorUsage>(usage)) {
              thread_local_profiling_instance->process_proc_desc(usage.proc);
              thread_local_profiling_instance->process_task(info, 
                                                            response, usage);
            }
            break;
          }
        case LEGION_PROF_META:
          {
            Realm::ProfilingMeasurements::OperationProcessorUsage usage;
            // Check for predication and speculation
            if (response.get_measurement<
                Realm::ProfilingMeasurements::OperationProcessorUsage>(usage)) {
              thread_local_profiling_instance->process_proc_desc(usage.proc);
              thread_local_profiling_instance->process_meta(info, 
                                                            response, usage); 
            }
            break;
          }
        case LEGION_PROF_MESSAGE:
          {
            Realm::ProfilingMeasurements::OperationProcessorUsage usage;
            // Check for predication and speculation
            if (response.get_measurement<
                Realm::ProfilingMeasurements::OperationProcessorUsage>(usage)) {
              thread_local_profiling_instance->process_proc_desc(usage.proc);
              thread_local_profiling_instance->process_message(info, 
                                                               response, usage);
            }
            break;
          }
        case LEGION_PROF_COPY:
          {
            Realm::ProfilingMeasurements::OperationMemoryUsage usage;
            // Check for predication and speculation
            if (response.get_measurement<
                Realm::ProfilingMeasurements::OperationMemoryUsage>(usage)) {
              thread_local_profiling_instance->process_mem_desc(usage.source);
              thread_local_profiling_instance->process_mem_desc(usage.target);
              thread_local_profiling_instance->process_copy(info,
                                                            response, usage);
            }
            break;
          }
        case LEGION_PROF_FILL:
          {
            Realm::ProfilingMeasurements::OperationMemoryUsage usage;
            // Check for predication and speculation
            if (response.get_measurement<
                Realm::ProfilingMeasurements::OperationMemoryUsage>(usage)) {
              thread_local_profiling_instance->process_mem_desc(usage.target);
              thread_local_profiling_instance->process_fill(info, 
                                                            response, usage);
            }
            break;
          }
        case LEGION_PROF_INST:
          {
	    // Record data based on which measurements we got back this time
            Realm::ProfilingMeasurements::InstanceTimeline timeline;
            Realm::ProfilingMeasurements::InstanceMemoryUsage usage;
	    if (response.get_measurement<
                    Realm::ProfilingMeasurements::InstanceTimeline>(timeline) &&
                response.get_measurement<
                    Realm::ProfilingMeasurements::InstanceMemoryUsage>(usage))
            {
              thread_local_profiling_instance->process_mem_desc(usage.memory);
	      thread_local_profiling_instance->process_inst_timeline(info,
                                                      response, usage, timeline);
            }
            break;
          }
        case LEGION_PROF_PARTITION:
          {
            thread_local_profiling_instance->process_partition(info, response);
            break;
          }
        default:
          assert(false);
      }
#ifdef LEGION_PROF_SELF_PROFILE
      long long t_stop = Realm::Clock::current_time_in_nanoseconds();
      const Processor p = Realm::Processor::get_executing_processor();
      thread_local_profiling_instance->process_proc_desc(p);
      thread_local_profiling_instance->record_proftask(p, info->op_id, 
                                                       t_start, t_stop);
#endif
#ifdef DEBUG_LEGION
      decrement_total_outstanding_requests(info->kind);
#else
      decrement_total_outstanding_requests();
#endif
    }

    //--------------------------------------------------------------------------
    void LegionProfiler::finalize(void)
    //--------------------------------------------------------------------------
    {
      // Remove our guard outstanding request
#ifdef DEBUG_LEGION
      decrement_total_outstanding_requests(LEGION_PROF_META);
#else
      decrement_total_outstanding_requests();
#endif
      if (!done_event.has_triggered())
        done_event.wait();
      for (std::vector<LegionProfInstance*>::const_iterator it = 
            instances.begin(); it != instances.end(); it++) {
        (*it)->dump_state(serializer);
      }  
    }

    //--------------------------------------------------------------------------
    void LegionProfiler::record_mapper_call_kinds(const char *const *const
                               mapper_call_names, unsigned int num_mapper_calls)
    //--------------------------------------------------------------------------
    {
      for (unsigned idx = 0; idx < num_mapper_calls; idx++)
      {
        LegionProfDesc::MapperCallDesc mapper_call_desc;
        mapper_call_desc.kind = idx;
        mapper_call_desc.name = mapper_call_names[idx];
        serializer->serialize(mapper_call_desc);
      }
    }

    //--------------------------------------------------------------------------
    void LegionProfiler::record_mapper_call(MappingCallKind kind, UniqueID uid,
                              unsigned long long start, unsigned long long stop)
    //--------------------------------------------------------------------------
    {
      Processor current = Processor::get_executing_processor();
      if (!current.exists())
      {
        // Implicit top-level task case where we're not actually running
        // on a Realm processor so we need to get the proxy processor
        // for the context instead
#ifdef DEBUG_LEGION
        assert(implicit_context != NULL);
#endif
        current = implicit_context->get_executing_processor();
      }
      if (thread_local_profiling_instance == NULL)
        create_thread_local_profiling_instance();
      thread_local_profiling_instance->process_proc_desc(current);
      thread_local_profiling_instance->record_mapper_call(current, kind, uid, 
                                                   start, stop);
    }

    //--------------------------------------------------------------------------
    void LegionProfiler::record_runtime_call_kinds(const char *const *const
                             runtime_call_names, unsigned int num_runtime_calls)
    //--------------------------------------------------------------------------
    {
      for (unsigned idx = 0; idx < num_runtime_calls; idx++)
      {
        LegionProfDesc::RuntimeCallDesc runtime_call_desc;
        runtime_call_desc.kind = idx;
        runtime_call_desc.name = runtime_call_names[idx];
        serializer->serialize(runtime_call_desc);
      }
    }

    //--------------------------------------------------------------------------
    void LegionProfiler::record_runtime_call(RuntimeCallKind kind,
                              unsigned long long start, unsigned long long stop)
    //--------------------------------------------------------------------------
    {
      Processor current = Processor::get_executing_processor();
      if (!current.exists())
      {
        // Implicit top-level task case where we're not actually running
        // on a Realm processor so we need to get the proxy processor
        // for the context instead
#ifdef DEBUG_LEGION
        assert(implicit_context != NULL);
#endif
        current = implicit_context->get_executing_processor();
      }
      if (thread_local_profiling_instance == NULL)
        create_thread_local_profiling_instance();
      thread_local_profiling_instance->process_proc_desc(current);
      thread_local_profiling_instance->record_runtime_call(current, kind, 
                                                           start, stop);
    }

    //--------------------------------------------------------------------------
    void LegionProfiler::record_implicit(UniqueID op_id, TaskID tid, 
        Processor proc, long long start, long long stop,
        const std::vector<std::pair<long long,long long> > &waits)
    //--------------------------------------------------------------------------
    {
      if (thread_local_profiling_instance == NULL)
        create_thread_local_profiling_instance();
      thread_local_profiling_instance->process_proc_desc(proc);
      thread_local_profiling_instance->process_implicit(op_id, tid, proc,
                                                        start, stop, waits);
    }

#ifdef DEBUG_LEGION
    //--------------------------------------------------------------------------
    void LegionProfiler::increment_total_outstanding_requests(
                                               ProfilingKind kind, unsigned cnt)
    //--------------------------------------------------------------------------
    {
      AutoLock p_lock(profiler_lock);
      total_outstanding_requests[kind] += cnt;
    }

    //--------------------------------------------------------------------------
    void LegionProfiler::decrement_total_outstanding_requests(
                                               ProfilingKind kind, unsigned cnt)
    //--------------------------------------------------------------------------
    {
      AutoLock p_lock(profiler_lock);
      assert(total_outstanding_requests[kind] >= cnt);
      total_outstanding_requests[kind] -= cnt;
      if (total_outstanding_requests[kind] > 0)
        return;
      for (unsigned idx = 0; idx < LEGION_PROF_LAST; idx++)
      {
        if (idx == kind)
          continue;
        if (total_outstanding_requests[idx] > 0)
          return;
      }
      assert(!done_event.has_triggered());
      Runtime::trigger_event(done_event);
    }
#else
    //--------------------------------------------------------------------------
    void LegionProfiler::increment_total_outstanding_requests(unsigned cnt)
    //--------------------------------------------------------------------------
    {
      total_outstanding_requests.fetch_add(cnt);
    }

    //--------------------------------------------------------------------------
    void LegionProfiler::decrement_total_outstanding_requests(unsigned cnt)
    //--------------------------------------------------------------------------
    {
      unsigned prev = total_outstanding_requests.fetch_sub(cnt);
#ifdef DEBUG_LEGION
      assert(prev >= cnt);
#endif
      // If we were the last outstanding event we can trigger the event
      if (prev == cnt)
      {
#ifdef DEBUG_LEGION
        assert(!done_event.has_triggered());
#endif
        Runtime::trigger_event(done_event);
      }
    }
#endif

    //--------------------------------------------------------------------------
    void LegionProfiler::update_footprint(size_t diff, LegionProfInstance *inst)
    //--------------------------------------------------------------------------
    {
      size_t footprint = total_memory_footprint.fetch_add(diff) + diff;
      if (footprint > output_footprint_threshold)
      {
        // An important bit of logic here, if we're over the threshold then
        // we want to have a little bit of a feedback loop so the more over
        // the limit we are then the more time we give the profiler to dump
        // out things to the output file. We'll try to make this continuous
        // so there are no discontinuities in performance. If the threshold
        // is zero we'll just choose an arbitrarily large scale factor to 
        // ensure that things work properly.
        double over_scale = output_footprint_threshold == 0 ? double(1 << 20) :
                        double(footprint) / double(output_footprint_threshold);
        // Let's actually make this quadratic so it's not just linear
        if (output_footprint_threshold > 0)
          over_scale *= over_scale;
        if (!serializer->is_thread_safe())
        {
          // Need a lock to protect the serializer
          AutoLock p_lock(profiler_lock);
          diff = inst->dump_inter(serializer, over_scale);
        }
        else
          diff = inst->dump_inter(serializer, over_scale);
#ifdef DEBUG_LEGION
#ifndef NDEBUG
        footprint = 
#endif
#endif
          total_memory_footprint.fetch_sub(diff);
#ifdef DEBUG_LEGION
        assert(footprint >= diff); // check for wrap-around
#endif
      }
    }

    //--------------------------------------------------------------------------
    void LegionProfiler::issue_default_mapper_warning(Operation *op,
                                                   const char *mapper_call_name)
    //--------------------------------------------------------------------------
    {
      // We'll skip any warnings for now with no operation
      if (op == NULL)
        return;
      // We'll only issue this warning once on each node for now
      if (!need_default_mapper_warning.exchange(false/*no longer needed*/))
        return;
      // Give a massive warning for profilig when using the default mapper
      for (int i = 0; i < 2; i++)
        fprintf(stderr,"!!!!!!!!!!!!!!!!!!!!!!!!!!!!!!!!!!!!!!!!!!!!!!!!!\n");
      for (int i = 0; i < 4; i++)
        fprintf(stderr,"!WARNING WARNING WARNING WARNING WARNING WARNING!\n");
      for (int i = 0; i < 2; i++)
        fprintf(stderr,"!!!!!!!!!!!!!!!!!!!!!!!!!!!!!!!!!!!!!!!!!!!!!!!!!\n");
      fprintf(stderr,"!!! YOU ARE PROFILING USING THE DEFAULT MAPPER!!!\n");
      fprintf(stderr,"!!! THE DEFAULT MAPPER IS NOT FOR PERFORMANCE !!!\n");
      fprintf(stderr,"!!! PLEASE CUSTOMIZE YOUR MAPPER TO YOUR      !!!\n");
      fprintf(stderr,"!!! APPLICATION AND TO YOUR TARGET MACHINE    !!!\n");
      InnerContext *context = op->get_context();
      if (op->get_operation_kind() == Operation::TASK_OP_KIND)
      {
        TaskOp *task = static_cast<TaskOp*>(op);
        if (context->get_owner_task() != NULL) 
          fprintf(stderr,"First use of the default mapper in address space %d\n"
                         "occurred when task %s (UID %lld) in parent task %s "
                         "(UID %lld)\ninvoked the \"%s\" mapper call\n",
                         runtime->address_space, task->get_task_name(),
                         task->get_unique_op_id(), context->get_task_name(),
                         context->get_unique_id(), mapper_call_name);
        else
          fprintf(stderr,"First use of the default mapper in address space %d\n"
                         "occurred when task %s (UID %lld) invoked the \"%s\" "
                         "mapper call\n", runtime->address_space,
                         task->get_task_name(), task->get_unique_op_id(),
                         mapper_call_name);
      }
      else
        fprintf(stderr,"First use of the default mapper in address space %d\n"
                       "occurred when %s (UID %lld) in parent task %s "
                       "(UID %lld)\ninvoked the \"%s\" mapper call\n",
                       runtime->address_space, op->get_logging_name(),
                       op->get_unique_op_id(), context->get_task_name(),
                       context->get_unique_id(), mapper_call_name);
      for (int i = 0; i < 2; i++)
        fprintf(stderr,"!!!!!!!!!!!!!!!!!!!!!!!!!!!!!!!!!!!!!!!!!!!!!!!!!\n");
      for (int i = 0; i < 4; i++)
        fprintf(stderr,"!WARNING WARNING WARNING WARNING WARNING WARNING!\n");
      for (int i = 0; i < 2; i++)
        fprintf(stderr,"!!!!!!!!!!!!!!!!!!!!!!!!!!!!!!!!!!!!!!!!!!!!!!!!!\n");
      fprintf(stderr,"\n");
      fflush(stderr);
    }

    //--------------------------------------------------------------------------
    void LegionProfiler::create_thread_local_profiling_instance(void)
    //--------------------------------------------------------------------------
    {
      thread_local_profiling_instance = new LegionProfInstance(this);
      // Task the lock and save the reference
      AutoLock p_lock(profiler_lock);
      instances.push_back(thread_local_profiling_instance);
    }

    //--------------------------------------------------------------------------
    DetailedProfiler::DetailedProfiler(Runtime *runtime, RuntimeCallKind call)
      : profiler(runtime->profiler), call_kind(call), start_time(0)
    //--------------------------------------------------------------------------
    {
      if (profiler != NULL)
        start_time = Realm::Clock::current_time_in_nanoseconds();
    }

    //--------------------------------------------------------------------------
    DetailedProfiler::DetailedProfiler(const DetailedProfiler &rhs)
      : profiler(rhs.profiler), call_kind(rhs.call_kind)
    //--------------------------------------------------------------------------
    {
      // should never be called
      assert(false);
    }

    //--------------------------------------------------------------------------
    DetailedProfiler::~DetailedProfiler(void)
    //--------------------------------------------------------------------------
    {
      if (profiler != NULL)
      {
        unsigned long long stop_time = 
          Realm::Clock::current_time_in_nanoseconds();
        profiler->record_runtime_call(call_kind, start_time, stop_time);
      }
    }

    //--------------------------------------------------------------------------
    DetailedProfiler& DetailedProfiler::operator=(const DetailedProfiler &rhs)
    //--------------------------------------------------------------------------
    {
      // should never be called
      assert(false);
      return *this;
    }

  }; // namespace Internal
}; // namespace Legion
<|MERGE_RESOLUTION|>--- conflicted
+++ resolved
@@ -2155,13 +2155,9 @@
 #endif
       ProfilingInfo info(this, LEGION_PROF_COPY); 
       info.op_id = (op != NULL) ? op->get_unique_op_id() : 0;
-<<<<<<< HEAD
       // Use ID to encode the collective copy kind
       info.id = collective;
-      closure->add_reference();
-=======
       closure->add_reference(count);
->>>>>>> 465b6558
       info.extra.closure = closure;
       Realm::ProfilingRequest &req = requests.add_request(target_proc,
                 LG_LEGION_PROFILING_ID, &info, sizeof(info), LG_MIN_PRIORITY);
@@ -2331,13 +2327,9 @@
 #endif
       ProfilingInfo info(this, LEGION_PROF_COPY); 
       info.op_id = uid;
-<<<<<<< HEAD
       // Use ID to encode the collective copy kind
       info.id = collective;
-      closure->add_reference();
-=======
       closure->add_reference(count);
->>>>>>> 465b6558
       info.extra.closure = closure;
       Realm::ProfilingRequest &req = requests.add_request(target_proc,
                 LG_LEGION_PROFILING_ID, &info, sizeof(info), LG_MIN_PRIORITY);
