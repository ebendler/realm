/* Copyright 2024 Stanford University, NVIDIA Corporation
 *
 * Licensed under the Apache License, Version 2.0 (the "License");
 * you may not use this file except in compliance with the License.
 * You may obtain a copy of the License at
 *
 *     http://www.apache.org/licenses/LICENSE-2.0
 *
 * Unless required by applicable law or agreed to in writing, software
 * distributed under the License is distributed on an "AS IS" BASIS,
 * WITHOUT WARRANTIES OR CONDITIONS OF ANY KIND, either express or implied.
 * See the License for the specific language governing permissions and
 * limitations under the License.
 */

// data transfer (a.k.a. dma) engine for Realm

#include "realm/transfer/transfer.h"
#include "realm/transfer/transfer_utils.h"
#include "realm/transfer/channel.h"

#include "realm/transfer/lowlevel_dma.h"
#include "realm/transfer/ib_memory.h"
#include "realm/inst_layout.h"

#ifdef REALM_ON_WINDOWS
#include <basetsd.h>
typedef SSIZE_T ssize_t;
#endif

namespace Realm {

  extern Logger log_dma;
  extern Logger log_ib_alloc;
  Logger log_xplan("xplan");
  Logger log_xpath("xpath");
  Logger log_xpath_cache("xpath_cache");

  namespace Config {
    // the size of the cache
    size_t path_cache_lru_size = 0;
    size_t ib_size_bytes = 65536;
  }; // namespace Config

  ////////////////////////////////////////////////////////////////////////
  //
  // class TransferIterator
  //

  TransferIterator::~TransferIterator(void) {}

  Event TransferIterator::request_metadata(void)
  {
    // many iterators have no metadata
    return Event::NO_EVENT;
  }

  void TransferIterator::set_indirect_input_port(XferDes *xd, int port_idx,
                                                 TransferIterator *inner_iter)
  {
    // should not be called
    assert(0);
  }

  size_t TransferIterator::get_base_offset(void) const
  {
    // should not be called
    assert(0);
    return 0;
  }

  size_t TransferIterator::get_address_size(void) const
  {
    // should not be called
    assert(0);
    return 0;
  }

  template <int N, typename T>
  TransferIteratorBase<N, T>::TransferIteratorBase(RegionInstanceImpl *_inst_impl,
                                                   const int _dim_order[N])
    : have_rect(false)
    , is_done(false)
    , inst_impl(_inst_impl)
    , tentative_valid(false)
  {

    if(_dim_order) {
      for(int i = 0; i < N; i++) {
        dim_order[i] = _dim_order[i];
      }
    } else {
      for(int i = 0; i < N; i++) {
        dim_order[i] = i;
      }
    }
  }

  template <int N, typename T>
  TransferIteratorBase<N, T>::TransferIteratorBase(void)
    : have_rect(false)
    , is_done(false)
    , inst_impl(0)
    , tentative_valid(false)
  {}

  template <int N, typename T>
  Event TransferIteratorBase<N, T>::request_metadata(void)
  {
    if(!inst_impl->metadata.is_valid()) {
      return inst_impl->request_metadata();
    }
    return Event::NO_EVENT;
  }

  template <int N, typename T>
  void TransferIteratorBase<N, T>::reset(void)
  {
    have_rect = false;
    is_done = false;
    tentative_valid = false;
  }

  template <int N, typename T>
  bool TransferIteratorBase<N, T>::done(void)
  {
    if(have_rect) {
      return false;
    }

    if(is_done) {
      return true;
    }

    assert(inst_impl != 0);

    // try to get a new (non-empty) rectangle
    while(true) {
      if(get_next_rect(cur_rect, cur_field_id, cur_field_offset, cur_field_size)) {
        // log_dma.print() << "got: " << cur_rect;
        if(!cur_rect.empty()) {
          have_rect = true;
          cur_point = cur_rect.lo;
          return false;
        }
      } else {
        have_rect = false;
        return is_done;
      }
    }
  }

  template <int N, typename T>
  static size_t get_layout_piece(const InstanceLayout<N, T> *inst_layout,
                                 const InstanceLayoutPiece<N, T> *&layout_piece,
                                 size_t field_id, size_t field_size, size_t field_offset,
                                 int piece_idx)
  {
    size_t field_rel_offset;
    {
      std::map<FieldID, InstanceLayoutGeneric::FieldLayout>::const_iterator it =
          inst_layout->fields.find(field_id);
      assert(it != inst_layout->fields.end());
      assert((field_offset + field_size) <= size_t(it->second.size_in_bytes));
      const InstancePieceList<N, T> &piece_list =
          inst_layout->piece_lists[it->second.list_idx];
      assert(piece_idx >= 0);
      assert(piece_list.pieces.size() > static_cast<size_t>(piece_idx));
      layout_piece = piece_list.pieces[piece_idx];
      // TODO(apryakhin@): Consider adding point lookup.
      // layout_piece = piece_list.find_piece(cur_point) and testing
      // for non-affine layouts.
      if(REALM_UNLIKELY(layout_piece == 0)) {
        abort();
      }
      assert(layout_piece->layout_type == PieceLayoutTypes::AffineLayoutType);
      field_rel_offset = it->second.rel_offset + field_offset;
    }
    return field_rel_offset;
  }

  template <int N, typename T>
  size_t TransferIteratorBase<N, T>::step(size_t max_bytes, AddressInfo &info,
                                          unsigned flags, bool tentative /*= false*/)
  {
    // check to see if we're done - if not, we'll have a valid rectangle
    if(done() || !have_rect) {
      return 0;
    }

    assert(!tentative_valid);

    // find the layout piece the current point is in
    const InstanceLayoutPiece<N, T> *layout_piece;
    size_t field_rel_offset;
    size_t total_bytes = 0;

    const InstanceLayout<N, T> *inst_layout =
        checked_cast<const InstanceLayout<N, T> *>(inst_impl->metadata.layout);

    {
      std::map<FieldID, InstanceLayoutGeneric::FieldLayout>::const_iterator it =
          inst_layout->fields.find(cur_field_id);
      assert(it != inst_layout->fields.end());
      assert((cur_field_offset + cur_field_size) <= size_t(it->second.size_in_bytes));
      const InstancePieceList<N, T> &piece_list =
          inst_layout->piece_lists[it->second.list_idx];
      layout_piece = piece_list.find_piece(cur_point);
      assert(layout_piece != 0);
      field_rel_offset = it->second.rel_offset + cur_field_offset;
      // log_dma.print() << "F " << field_idx << " " << fields[field_idx] << " : " <<
      // it->second.list_idx << " " << field_rel_offset << " " << field_size;
    }

    size_t max_elems = max_bytes / cur_field_size;
    // less than one element?  give up immediately
    if(max_elems == 0) {
      return 0;
    }

    // the subrectangle we give always starts with the current point
    Rect<N, T> target_subrect;
    target_subrect.lo = cur_point;
    if(layout_piece->layout_type == PieceLayoutTypes::AffineLayoutType) {
      const AffineLayoutPiece<N, T> *affine =
          static_cast<const AffineLayoutPiece<N, T> *>(layout_piece);

      // using the current point, find the biggest subrectangle we want to try
      //  giving out, paying attention to the piece's bounds, where we've stopped,
      //  and piece strides
      int cur_dim = 0;
      int max_dims = (((flags & LINES_OK) == 0) ? 1 : ((flags & PLANES_OK) == 0) ? 2 : 3);
      ssize_t act_counts[3], act_strides[3];
      act_counts[0] = cur_field_size;
      act_strides[0] = 1;
      total_bytes = cur_field_size;
      for(int d = 1; d < 3; d++) {
        act_counts[d] = 1;
        act_strides[d] = 0;
      }
      // follow the agreed-upon dimension ordering
      for(int di = 0; di < N; di++) {
        int d = dim_order[di];

        // the stride for a degenerate dimensions does not matter - don't cause
        //   a "break" if it mismatches
        if((cur_dim < max_dims) && (cur_point[d] < cur_rect.hi[d]) &&
           ((ssize_t)affine->strides[d] !=
            (act_counts[cur_dim] * act_strides[cur_dim]))) {
          cur_dim++;
          if(cur_dim < max_dims) {
            act_strides[cur_dim] = (ssize_t)affine->strides[d];
          }
        }
        if(cur_dim < max_dims) {
          size_t len = cur_rect.hi[d] - cur_point[d] + 1;
          size_t piece_limit = affine->bounds.hi[d] - cur_point[d] + 1;
          bool cropped = false;
          if(piece_limit < len) {
            len = piece_limit;
            cropped = true;
          }
          size_t byte_limit = max_bytes / total_bytes;
          if(byte_limit < len) {
            len = byte_limit;
            cropped = true;
          }
          target_subrect.hi[d] = cur_point[d] + len - 1;
          total_bytes *= len;
          act_counts[cur_dim] *= len;
          // if we didn't start this dimension at the lo point, we can't
          //  grow any further
          if(cropped || (cur_point[d] > cur_rect.lo[d])) {
            cur_dim = max_dims;
          }
        } else {
          target_subrect.hi[d] = cur_point[d];
        }
      }

      info.base_offset = (inst_impl->metadata.inst_offset + affine->offset +
                          affine->strides.dot(cur_point) + field_rel_offset);
      // log_dma.print() << "A " << inst_impl->metadata.inst_offset << " + " <<
      // affine->offset << " + (" << affine->strides << " . " << cur_point << ") + " <<
      // field_rel_offset << " = " << info.base_offset;

      info.bytes_per_chunk = act_counts[0];
      info.num_lines = act_counts[1];
      info.line_stride = act_strides[1];
      info.num_planes = act_counts[2];
      info.plane_stride = act_strides[2];
    } else {
      assert(0 && "no support for non-affine pieces yet");
    }

    // now set 'next_point' to the next point we want - this is just based on
    //  the iterator rectangle so that iterators using different layouts still
    //  agree
    carry = true;
    for(int di = 0; di < N; di++) {
      int d = dim_order[di];

      if(carry) {
        if(target_subrect.hi[d] == cur_rect.hi[d]) {
          next_point[d] = cur_rect.lo[d];
        } else {
          next_point[d] = target_subrect.hi[d] + 1;
          carry = false;
        }
      } else {
        next_point[d] = target_subrect.lo[d];
      }
    }

    // log_dma.print() << "iter " << ((void *)this) << " " << field_idx << " " << cur_rect
    // << " " << cur_point << " " << max_bytes << " : " << target_subrect << " " <<
    // next_point << " " << carry;

    if(tentative) {
      tentative_valid = true;
    } else {
      // if the "carry" propagated all the way through, go on to the next field
      //  (defer if tentative)
      if(carry) {
        have_rect = false;
      } else {
        cur_point = next_point;
      }
    }

    return total_bytes;
  }

  template <int N, typename T>
  size_t TransferIteratorBase<N, T>::step_custom(size_t max_bytes,
                                                 AddressInfoCustom &info,
                                                 bool tentative /*= false*/)
  {
    // check to see if we're done - if not, we'll have a valid rectangle
    if(done() || !have_rect) {
      return 0;
    }

    assert(!tentative_valid);

    const InstanceLayout<N, T> *inst_layout =
        checked_cast<const InstanceLayout<N, T> *>(inst_impl->metadata.layout);

    // find the layout piece the current point is in
    const InstanceLayoutPiece<N, T> *layout_piece;
    // int field_rel_offset;
    {
      std::map<FieldID, InstanceLayoutGeneric::FieldLayout>::const_iterator it =
          inst_layout->fields.find(cur_field_id);
      assert(it != inst_layout->fields.end());
      assert((cur_field_offset == 0) &&
             (cur_field_size == size_t(it->second.size_in_bytes)) &&
             "no support for accessing partial fields with step_custom");
      const InstancePieceList<N, T> &piece_list =
          inst_layout->piece_lists[it->second.list_idx];
      layout_piece = piece_list.find_piece(cur_point);
      assert(layout_piece != 0);
    }

    // less than one element?  give up immediately
    if(max_bytes < cur_field_size) {
      return 0;
    }

    // figure out the subrectangle we'd ideally like to do, staying within
    //  the max bytes limit
    Rect<N, T> target_subrect;
    target_subrect.lo = cur_point;
    bool grow = true;
    size_t cur_bytes = cur_field_size;
    // follow the agreed-upon dimension ordering
    for(int di = 0; di < N; di++) {
      int d = dim_order[di];

      if(grow) {
        size_t len = cur_rect.hi[d] - cur_point[d] + 1;
        size_t piece_limit = layout_piece->bounds.hi[d] - cur_point[d] + 1;
        if(piece_limit < len) {
          len = piece_limit;
          grow = false;
        }
        size_t byte_limit = max_bytes / cur_bytes;
        if(byte_limit < len) {
          len = byte_limit;
          grow = false;
        }
        target_subrect.hi[d] = cur_point[d] + len - 1;
        cur_bytes *= len;
        // if we didn't start this dimension at the lo point, we can't
        //  grow any further
        if(cur_point[d] > cur_rect.lo[d]) {
          grow = false;
        }
      } else {
        target_subrect.hi[d] = cur_point[d];
      }
    }

    // convert the target rectangle for the dimension-agnostic interface
    // also make the rectangle _relative_ to the bounds of the piece
    int64_t target_lo[N], target_hi[N];
    for(int i = 0; i < N; i++) {
      target_lo[i] = target_subrect.lo[i] - layout_piece->bounds.lo[i];
      target_hi[i] = target_subrect.hi[i] - layout_piece->bounds.lo[i];
    }

    // offer the rectangle - it can be reduced by pruning dimensions
    int ndims = info.set_rect(inst_impl, layout_piece, cur_field_size, cur_field_offset,
                              N, target_lo, target_hi, dim_order);

    // if pruning did occur, update target_subrect and cur_bytes to match
    if(ndims < N) {
      for(int i = ndims; i < N; i++) {
        target_subrect.hi[dim_order[i]] = target_subrect.lo[dim_order[i]];
      }
      cur_bytes = cur_field_size;
      for(int i = 0; i < ndims; i++) {
        cur_bytes *=
            (target_subrect.hi[dim_order[i]] - target_subrect.lo[dim_order[i]] + 1);
      }
    }

    // now set 'next_point' to the next point we want - this is just based on
    //  the iterator rectangle so that iterators using different layouts still
    //  agree
    carry = true;
    for(int di = 0; di < N; di++) {
      int d = dim_order[di];

      if(carry) {
        if(target_subrect.hi[d] == cur_rect.hi[d]) {
          next_point[d] = cur_rect.lo[d];
        } else {
          next_point[d] = target_subrect.hi[d] + 1;
          carry = false;
        }
      } else {
        next_point[d] = target_subrect.lo[d];
      }
    }

    if(tentative) {
      tentative_valid = true;
    } else {
      // if the "carry" propagated all the way through, go on to the next field
      //  (defer if tentative)
      if(carry) {
        have_rect = false;
      } else {
        cur_point = next_point;
      }
    }

    return cur_bytes;
  }

  template <int N, typename T>
  void TransferIteratorBase<N, T>::confirm_step(void)
  {
    assert(tentative_valid);
    if(carry) {
      have_rect = false;
    } else {
      cur_point = next_point;
    }
    tentative_valid = false;
  }

  template <int N, typename T>
  void TransferIteratorBase<N, T>::cancel_step(void)
  {
    assert(tentative_valid);
    tentative_valid = false;
  }

  template <int N, typename T>
  uintptr_t TransferIteratorBase<N, T>::get_base_offset(void) const
  {
    return inst_impl->metadata.inst_offset;
  }

  template <int N, typename T>
  bool
  TransferIteratorBase<N, T>::get_addresses(AddressList &addrlist,
                                            const InstanceLayoutPieceBase *&nonaffine)
  {
#ifdef DEBUG_REALM
    assert(!tentative_valid);
#endif

    nonaffine = 0;

    const InstanceLayout<N, T> *inst_layout =
        checked_cast<const InstanceLayout<N, T> *>(inst_impl->metadata.layout);

    while(!done()) {
      if(!have_rect) {
        return false; // no more addresses at the moment, but expect more later
      }

      // we may be able to compact dimensions, but ask for space to write a
      //  an address record of the maximum possible dimension (i.e. N)
      size_t *addr_data = addrlist.begin_nd_entry(N);
      if(!addr_data) {
        return true; // out of space for now
      }

      // find the layout piece the current point is in
      const InstanceLayoutPiece<N, T> *layout_piece;
      size_t field_rel_offset;
      {
        std::map<FieldID, InstanceLayoutGeneric::FieldLayout>::const_iterator it =
            inst_layout->fields.find(cur_field_id);
        assert(it != inst_layout->fields.end());
        assert((cur_field_offset + cur_field_size) <= size_t(it->second.size_in_bytes));
        const InstancePieceList<N, T> &piece_list =
            inst_layout->piece_lists[it->second.list_idx];
        layout_piece = piece_list.find_piece(cur_point);
        log_dma.debug() << "Find piece found for "
                        << cur_point
                        ///<< " in instance " << inst_impl->me
                        << " (list: " << piece_list << ")";
        if(REALM_UNLIKELY(layout_piece == 0)) {
          log_dma.fatal() << "no piece found for " << cur_point;
          abort();
        }
        if(layout_piece->layout_type != PieceLayoutTypes::AffineLayoutType) {
          // can't handle this piece here - let the caller know what the
          //  non-affine piece is and maybe it can handle it
          nonaffine = layout_piece;
          return true;
        }
        field_rel_offset = it->second.rel_offset + cur_field_offset;
      }

      // figure out the largest iteration-consistent subrectangle that fits in
      //  the current piece
      Rect<N, T> target_subrect;
<<<<<<< HEAD

      have_rect = compute_target_subrect(layout_piece->bounds, cur_rect, cur_point,
                                         target_subrect, &dim_order[0]);

=======
      target_subrect.lo = cur_point;
      target_subrect.hi = cur_point;
      have_rect = false; // tentatively clear - we'll (re-)set it below if needed
      for(int di = 0; di < N; di++) {
        int d = dim_order[di];

        // our target subrect in this dimension can be trimmed at the front by
        //  having already done a partial step, or trimmed at the end by the layout
        if(cur_rect.hi[d] <= layout_piece->bounds.hi[d]) {
          if(cur_point[d] == cur_rect.lo[d]) {
            // simple case - we are at the start in this dimension and the piece
            //  covers the entire range
            target_subrect.hi[d] = cur_rect.hi[d];
            continue;
          } else {
            // we started in the middle, so we can finish this dimension, but
            //  not continue to further dimensions
            target_subrect.hi[d] = cur_rect.hi[d];
            if(di < (N - 1)) {
              // rewind the first di+1 dimensions and any after that that are
              //  at the end
              int d2 = 0;
              while((d2 < N) && ((d2 <= di) || (cur_point[dim_order[d2]] ==
                                                cur_rect.hi[dim_order[d2]]))) {
                cur_point[dim_order[d2]] = cur_rect.lo[dim_order[d2]];
                d2++;
              }
              if(d2 < N) {
                // carry didn't propagate all the way, so we have some left for
                //  next time
                cur_point[dim_order[d2]]++;
                have_rect = true;
              }
            }
            break;
          }
        } else {
          // stopping short (doesn't matter where we started) - limit this subrect
          //  based on the piece and start just past it in this dimension
          //  (rewinding previous dimensions)
          target_subrect.hi[d] = layout_piece->bounds.hi[d];
          have_rect = true;
          for(int d2 = 0; d2 < di; d2++) {
            cur_point[dim_order[d2]] = cur_rect.lo[dim_order[d2]];
          }
          cur_point[d] = layout_piece->bounds.hi[d] + 1;
          break;
        }
      }
>>>>>>> d907c6d2
      log_dma.debug() << "step: cur_rect=" << cur_rect
                      << " layout_bounds=" << layout_piece->bounds
                      << " target_subrect=" << target_subrect
                      << " next_point=" << cur_point << " (have_rect=" << have_rect
                      << ")";
#ifdef DEBUG_REALM
      assert(layout_piece->bounds.contains(target_subrect));
#endif

      // TODO: remove now-redundant condition here
      if(layout_piece->layout_type == PieceLayoutTypes::AffineLayoutType) {
        const AffineLayoutPiece<N, T> *affine =
            static_cast<const AffineLayoutPiece<N, T> *>(layout_piece);

        // offset of initial entry is easy to compute
        addr_data[1] = (inst_impl->metadata.inst_offset + affine->offset +
                        affine->strides.dot(target_subrect.lo) + field_rel_offset);

        size_t bytes = cur_field_size;
        int cur_dim = 1;
        int di = 0;
        // compact any dimensions that are contiguous first
        for(; di < N; di++) {
          // follow the agreed-upon dimension ordering
          int d = dim_order[di];

          // skip degenerate dimensions
          if(target_subrect.lo[d] == target_subrect.hi[d]) {
            continue;
          }

          // if the stride doesn't match the current size, stop
          if(affine->strides[d] != bytes) {
            break;
          }

          // it's contiguous - multiply total bytes by extent and continue
          bytes *= (target_subrect.hi[d] - target_subrect.lo[d] + 1);
        }

        // if any dimensions are left, they need to become count/stride pairs
        size_t total_bytes = bytes;
        while(di < N) {
          size_t total_count = 1;
          size_t stride = affine->strides[dim_order[di]];

          for(; di < N; di++) {
            int d = dim_order[di];

            if(target_subrect.lo[d] == target_subrect.hi[d]) {
              continue;
            }

            size_t count = (target_subrect.hi[d] - target_subrect.lo[d] + 1);

            if(affine->strides[d] != (stride * total_count)) {
              break;
            }

            total_count *= count;
          }

          addr_data[cur_dim * 2] = total_count;
          addr_data[cur_dim * 2 + 1] = stride;
          log_dma.debug() << "Add addr data dim=" << cur_dim
                          << " total_count=" << total_count << " stride=" << stride;
          total_bytes *= total_count;
          cur_dim++;
        }

        // now that we know the compacted dimension, we can finish the address
        //  record
        addr_data[0] = (bytes << 4) + cur_dim;
        addrlist.commit_nd_entry(cur_dim, total_bytes);
        log_dma.debug() << "Finalize addr data dim=" << cur_dim << " total_bytes"
                        << total_bytes;
      } else {
        assert(0 && "no support for non-affine pieces yet");
      }
    }

    return true; // we have no more addresses to produce
  }

  template <int N, typename T>
  TransferIteratorIndexSpace<N, T>::TransferIteratorIndexSpace(
      const IndexSpace<N, T> &_is, RegionInstanceImpl *_inst_impl,
      const int _dim_order[N], const std::vector<FieldID> &_fields,
      const std::vector<size_t> &_fld_offsets, const std::vector<size_t> &_fld_sizes,
      size_t _extra_elems)
    : TransferIteratorBase<N, T>(_inst_impl, _dim_order)
    , is(_is)
    , field_idx(0)
    , extra_elems(_extra_elems)
  {
    if(is.is_valid()) {
      iter.reset(is);
      this->is_done = !iter.valid;
      iter_init_deferred = false;
    } else {
      iter_init_deferred = true;
    }

    // special case - skip a lot of the init if we know the space is empty
    if(iter_init_deferred || iter.valid) {
      fields = _fields;
      fld_offsets = _fld_offsets;
      fld_sizes = _fld_sizes;
    }
  }

  template <int N, typename T>
  TransferIteratorIndexSpace<N, T>::TransferIteratorIndexSpace(void)
    : iter_init_deferred(false)
    , field_idx(0)
  {}

  template <int N, typename T>
  template <typename S>
  /*static*/ TransferIterator *
  TransferIteratorIndexSpace<N, T>::deserialize_new(S &deserializer)
  {
    IndexSpace<N, T> is;
    RegionInstance inst;
    std::vector<FieldID> fields;
    std::vector<size_t> fld_offsets, fld_sizes;
    size_t extra_elems;
    int dim_order[N];

    if(!((deserializer >> is) && (deserializer >> inst) && (deserializer >> fields) &&
         (deserializer >> fld_offsets) && (deserializer >> fld_sizes) &&
         (deserializer >> extra_elems))) {
      return 0;
    }

    for(int i = 0; i < N; i++) {
      if(!(deserializer >> dim_order[i])) {
        return 0;
      }
    }

    TransferIteratorIndexSpace<N, T> *tiis = new TransferIteratorIndexSpace<N, T>(
        is, get_runtime()->get_instance_impl(inst), dim_order, fields, fld_offsets,
        fld_sizes, extra_elems);
    return tiis;
  }

  template <int N, typename T>
  TransferIteratorIndexSpace<N, T>::~TransferIteratorIndexSpace(void)
  {}

  template <int N, typename T>
  Event TransferIteratorIndexSpace<N, T>::request_metadata(void)
  {
    Event e = TransferIteratorBase<N, T>::request_metadata();

    if(iter_init_deferred) {
      e = Event::merge_events(e, is.make_valid());
    }

    return e;
  }

  template <int N, typename T>
  void TransferIteratorIndexSpace<N, T>::reset(void)
  {
    TransferIteratorBase<N, T>::reset();
    field_idx = 0;
    assert(!iter_init_deferred);
    iter.reset(iter.space);
    this->is_done = !iter.valid;
  }

  template <int N, typename T>
  bool TransferIteratorIndexSpace<N, T>::get_next_rect(Rect<N, T> &r, FieldID &fid,
                                                       size_t &offset, size_t &fsize)
  {
    if(iter_init_deferred) {
      // index space must be valid now (i.e. somebody should have waited)
      assert(is.is_valid());
      iter.reset(is);
      iter_init_deferred = false;
      if(!iter.valid) {
        this->is_done = true;
        return false;
      }
    }

    if(this->is_done) {
      return false;
    }

    r = iter.rect;
    fid = fields[field_idx];
    offset = fld_offsets[field_idx];
    fsize = fld_sizes[field_idx];

    iter.step();
    if(!iter.valid) {
      iter.reset(is);
      field_idx++;
      if(field_idx == fields.size()) {
        this->is_done = true;
      }
    }
    return true;
  }

  template <int N, typename T>
  /*static*/ Serialization::PolymorphicSerdezSubclass<TransferIterator,
                                                      TransferIteratorIndexSpace<N, T>>
      TransferIteratorIndexSpace<N, T>::serdez_subclass;

  template <int N, typename T>
  template <typename S>
  bool TransferIteratorIndexSpace<N, T>::serialize(S &serializer) const
  {
    if(!((serializer << iter.space) && (serializer << this->inst_impl->me) &&
         (serializer << fields) && (serializer << fld_offsets) &&
         (serializer << fld_sizes) && (serializer << extra_elems))) {
      return false;
    }

    for(int i = 0; i < N; i++) {
      if(!(serializer << this->dim_order[i])) {
        return false;
      }
    }

    return true;
  }

  ////////////////////////////////////////////////////////////////////////
  //
  // class WrappingTransferIteratorIndirect<N,T>
  //

  template <int N, typename T>
  class WrappingTransferIteratorIndirect : public TransferIteratorBase<N, T> {
  protected:
    WrappingTransferIteratorIndirect(void); // used by deserializer
  public:
    WrappingTransferIteratorIndirect(RegionInstance inst,
                                     const std::vector<FieldID> &_fields,
                                     const std::vector<size_t> &_fld_offsets,
                                     const std::vector<size_t> &_fld_sizes);

    template <typename S>
    static TransferIterator *deserialize_new(S &deserializer);

    virtual ~WrappingTransferIteratorIndirect(void);

    virtual Event request_metadata(void);

    // specify the xd port used for indirect address flow control, if any
    virtual void set_indirect_input_port(XferDes *xd, int port_idx,
                                         TransferIterator *inner_iter);

    virtual bool get_addresses(AddressList &addrlist,
                               const InstanceLayoutPieceBase *&nonaffine);

    virtual size_t get_base_offset(void) const;

    virtual void reset(void);

    virtual size_t get_address_size(void) const;
    virtual size_t step(size_t max_bytes, TransferIterator::AddressInfo &info,
                        unsigned flags, bool tentative = false);

    static Serialization::PolymorphicSerdezSubclass<
        TransferIterator, WrappingTransferIteratorIndirect<N, T>>
        serdez_subclass;

    template <typename S>
    bool serialize(S &serializer) const;

  protected:
    virtual bool get_next_rect(Rect<N, T> &r, FieldID &fid, size_t &offset,
                               size_t &fsize);

    std::vector<FieldID> fields;
    std::vector<size_t> fld_offsets, fld_sizes;
    XferDes *indirect_xd;
    size_t piece_idx;
    int indirect_port_idx;
    TransferIterator *addrs_in;
    size_t addrs_in_offset = 0;
    size_t point_pos = 0;
    size_t num_points = 0;
    static const size_t MAX_POINTS = 4194304;
  };

  template <int N, typename T>
  WrappingTransferIteratorIndirect<N, T>::WrappingTransferIteratorIndirect(void)
  {}

  template <int N, typename T>
  WrappingTransferIteratorIndirect<N, T>::WrappingTransferIteratorIndirect(
      RegionInstance inst, const std::vector<FieldID> &_fields,
      const std::vector<size_t> &_fld_offsets, const std::vector<size_t> &_fld_sizes)
    : TransferIteratorBase<N, T>(get_runtime()->get_instance_impl(inst), 0)
    , fields(_fields)
    , fld_offsets(_fld_offsets)
    , fld_sizes(_fld_sizes)
    , piece_idx(0)
  {}

  template <int N, typename T>
  /*static*/ Serialization::PolymorphicSerdezSubclass<
      TransferIterator, WrappingTransferIteratorIndirect<N, T>>
      WrappingTransferIteratorIndirect<N, T>::serdez_subclass;

  template <int N, typename T>
  template <typename S>
  bool WrappingTransferIteratorIndirect<N, T>::serialize(S &serializer) const
  {
    return ((serializer << this->inst_impl->me) && (serializer << fields) &&
            (serializer << fld_offsets) && (serializer << fld_sizes));
  }

  template <int N, typename T>
  template <typename S>
  /*static*/ TransferIterator *
  WrappingTransferIteratorIndirect<N, T>::deserialize_new(S &deserializer)
  {
    RegionInstance inst;
    std::vector<FieldID> fields;
    std::vector<size_t> fld_offsets, fld_sizes;

    if(!((deserializer >> inst) && (deserializer >> fields) &&
         (deserializer >> fld_offsets) && (deserializer >> fld_sizes))) {
      return 0;
    }

    return new WrappingTransferIteratorIndirect<N, T>(inst, fields, fld_offsets,
                                                      fld_sizes);
  }

  template <int N, typename T>
  WrappingTransferIteratorIndirect<N, T>::~WrappingTransferIteratorIndirect(void)
  {}

  template <int N, typename T>
  Event WrappingTransferIteratorIndirect<N, T>::request_metadata(void)
  {
    return TransferIteratorBase<N, T>::request_metadata();
  }

  template <int N, typename T>
  void WrappingTransferIteratorIndirect<N, T>::set_indirect_input_port(
      XferDes *xd, int port_idx, TransferIterator *inner_iter)
  {
    indirect_xd = xd;
    indirect_port_idx = port_idx;
    addrs_in = inner_iter;
  }

  template <int N, typename T>
  void WrappingTransferIteratorIndirect<N, T>::reset(void)
  {
    TransferIteratorBase<N, T>::reset();
    piece_idx = 0;
  }

  template <int N, typename T>
  size_t WrappingTransferIteratorIndirect<N, T>::get_address_size(void) const
  {
    return sizeof(Point<N, T>);
  }

  template <int N, typename T>
  uintptr_t WrappingTransferIteratorIndirect<N, T>::get_base_offset(void) const
  {
    return addrs_in_offset;
  }

  template <int N, typename T>
  size_t WrappingTransferIteratorIndirect<N, T>::step(size_t max_bytes,
                                                      TransferIterator::AddressInfo &info,
                                                      unsigned flags,
                                                      bool tentative /*= false*/)
  {
    FieldID cur_field_id = fields[0];
    size_t cur_field_offset = fld_offsets[0];
    size_t cur_field_size = fld_sizes[0];

    const InstanceLayout<N, T> *inst_layout =
        checked_cast<const InstanceLayout<N, T> *>(this->inst_impl->metadata.layout);

    assert(inst_layout);
    std::map<FieldID, InstanceLayoutGeneric::FieldLayout>::const_iterator it =
        inst_layout->fields.find(cur_field_id);
    assert(it != inst_layout->fields.end());
    size_t pieces = inst_layout->piece_lists[it->second.list_idx].pieces.size();

    if(piece_idx < pieces) {
      const InstanceLayoutPiece<N, T> *layout_piece;
      size_t field_rel_offset =
          get_layout_piece(inst_layout, layout_piece, cur_field_id, cur_field_size,
                           cur_field_offset, piece_idx);

      if(layout_piece->layout_type == PieceLayoutTypes::AffineLayoutType) {
        const AffineLayoutPiece<N, T> *affine =
            static_cast<const AffineLayoutPiece<N, T> *>(layout_piece);

        info.base_offset = (this->inst_impl->metadata.inst_offset + affine->offset +
                            affine->strides.dot(affine->bounds.lo) + field_rel_offset);

        size_t cur_dim = 0;
        info.bytes_per_chunk = affine->strides[cur_dim++];
        if(N > cur_dim) {
          info.num_lines = affine->bounds.hi[cur_dim] - affine->bounds.lo[cur_dim] + 1;
          info.line_stride = affine->strides[cur_dim];
        }
        cur_dim++;
        if(N > cur_dim) {
          info.num_planes = affine->bounds.hi[cur_dim] - affine->bounds.lo[cur_dim] + 1;
          info.plane_stride = affine->strides[cur_dim];
        }
        piece_idx++;
      }
    }
    piece_idx %= pieces;
    return 0;
  }

  template <int N, typename T>
  bool WrappingTransferIteratorIndirect<N, T>::get_addresses(
      AddressList &addrlist, const InstanceLayoutPieceBase *&nonaffine)
  {
    nonaffine = 0;

    while(!this->done()) {
      if(!this->have_rect) {
        return false;
      }

      size_t *addr_data = addrlist.begin_nd_entry(1);
      if(!addr_data) {
        return true;
      }

      int cur_dim = 1;
      size_t total_bytes = this->cur_rect.volume() * this->cur_field_size;
      this->have_rect = false;
      addr_data[0] = ((total_bytes) << 4) + cur_dim;
      addrlist.commit_nd_entry(cur_dim, total_bytes);
      log_dma.debug() << "Finalize gather/scatter addr data dim=" << cur_dim
                      << " total_bytes=" << total_bytes;
      break;
    }
    return true;
  }

  template <int N, typename T>
  bool WrappingTransferIteratorIndirect<N, T>::get_next_rect(Rect<N, T> &r, FieldID &fid,
                                                             size_t &offset,
                                                             size_t &fsize)
  {
    assert(fields.size() == 1);
    fid = fields[0];
    offset = fld_offsets[0];
    fsize = fld_sizes[0];

    r.lo = Point<N, T>::ZEROES();
    r.hi = Point<N, T>::ZEROES();

    addrs_in->done();

    XferDes::XferPort &iip = indirect_xd->input_ports[indirect_port_idx];

    bool nonempty = false;
    while(true) {

      if(point_pos * sizeof(Point<N, T>) > iip.local_bytes_total) {
        return nonempty;
      }

      if(point_pos >= num_points) {
        if(addrs_in->done()) {
          this->is_done = true;
          return nonempty;
        }

        TransferIterator::AddressInfo a_info;
        size_t addr_max_bytes = sizeof(Point<N, T>) * MAX_POINTS;
        if(indirect_xd != 0) {
          if(iip.peer_guid != XferDes::XFERDES_NO_GUID) {
            addr_max_bytes =
                iip.seq_remote.span_exists(iip.local_bytes_total, addr_max_bytes);
            size_t rem = addr_max_bytes % sizeof(Point<N, T>);
            if(rem > 0) {
              addr_max_bytes -= rem;
            }
            if(addr_max_bytes == 0) {
              if(iip.remote_bytes_total.load() == iip.local_bytes_total) {
                this->is_done = true;
              }
              return nonempty;
            }
          }
        }

        size_t amt = addrs_in->step(addr_max_bytes, a_info, 0, false);
        if(amt == 0) {
          return nonempty;
        }

        // TODO: handle partial point reads
        addrs_in_offset = a_info.base_offset;
        num_points = amt / sizeof(Point<N, T>);
      }
      r.lo[0] = point_pos;
      r.hi[0] = point_pos + num_points - 1;
      point_pos += num_points;
      nonempty = true;
    }
  }

  ////////////////////////////////////////////////////////////////////////
  //
  // class TransferIteratorIndirect<N,T>
  //

  template <int N, typename T>
  class TransferIteratorIndirect : public TransferIteratorBase<N, T> {
  protected:
    TransferIteratorIndirect(void); // used by deserializer
  public:
    TransferIteratorIndirect(Memory _addrs_mem,
                             // const IndexSpace<N,T> &_is,
                             RegionInstance inst,
                             // const int _dim_order[N],
                             const std::vector<FieldID> &_fields,
                             const std::vector<size_t> &_fld_offsets,
                             const std::vector<size_t> &_fld_sizes);

    template <typename S>
    static TransferIterator *deserialize_new(S &deserializer);

    virtual ~TransferIteratorIndirect(void);

    virtual Event request_metadata(void);

    // specify the xd port used for indirect address flow control, if any
    virtual void set_indirect_input_port(XferDes *xd, int port_idx,
                                         TransferIterator *inner_iter);
    virtual void reset(void);

    static Serialization::PolymorphicSerdezSubclass<TransferIterator,
                                                    TransferIteratorIndirect<N, T>>
        serdez_subclass;

    template <typename S>
    bool serialize(S &serializer) const;

  protected:
    virtual bool get_next_rect(Rect<N, T> &r, FieldID &fid, size_t &offset,
                               size_t &fsize);

    TransferIterator *addrs_in;
    Memory addrs_mem;
    intptr_t addrs_mem_base;
    // IndexSpace<N,T> is;
    bool can_merge;
    static const size_t MAX_POINTS = 64;
    Point<N, T> points[MAX_POINTS];
    size_t point_pos, num_points;
    std::vector<FieldID> fields;
    std::vector<size_t> fld_offsets, fld_sizes;
    XferDes *indirect_xd;
    int indirect_port_idx;
  };

  template <int N, typename T>
  TransferIteratorIndirect<N, T>::TransferIteratorIndirect(void)
    : can_merge(true)
    , point_pos(0)
    , num_points(0)
  {}

  template <int N, typename T>
  TransferIteratorIndirect<N, T>::TransferIteratorIndirect(
      Memory _addrs_mem,
      // const IndexSpace<N,T> &_is,
      RegionInstance inst,
      // const int _dim_order[N],
      const std::vector<FieldID> &_fields, const std::vector<size_t> &_fld_offsets,
      const std::vector<size_t> &_fld_sizes)
    : TransferIteratorBase<N, T>(get_runtime()->get_instance_impl(inst), 0)
    , addrs_in(0)
    , addrs_mem(_addrs_mem)
    , addrs_mem_base(0)
    , point_pos(0)
    , num_points(0)
    //, is(_is)
    , fields(_fields)
    , fld_offsets(_fld_offsets)
    , fld_sizes(_fld_sizes)
    , indirect_xd(0)
    , indirect_port_idx(-1)
  {}

  template <int N, typename T>
  /*static*/ Serialization::PolymorphicSerdezSubclass<TransferIterator,
                                                      TransferIteratorIndirect<N, T>>
      TransferIteratorIndirect<N, T>::serdez_subclass;

  template <int N, typename T>
  template <typename S>
  bool TransferIteratorIndirect<N, T>::serialize(S &serializer) const
  {
    return ((serializer << addrs_mem) && (serializer << this->inst_impl->me) &&
            (serializer << fields) && (serializer << fld_offsets) &&
            (serializer << fld_sizes));
  }

  template <int N, typename T>
  template <typename S>
  /*static*/ TransferIterator *
  TransferIteratorIndirect<N, T>::deserialize_new(S &deserializer)
  {
    Memory addrs_mem;
    RegionInstance inst;
    std::vector<FieldID> fields;
    std::vector<size_t> fld_offsets, fld_sizes;

    if(!((deserializer >> addrs_mem) && (deserializer >> inst) &&
         (deserializer >> fields) && (deserializer >> fld_offsets) &&
         (deserializer >> fld_sizes))) {
      return 0;
    }

    return new TransferIteratorIndirect<N, T>(addrs_mem, inst, fields, fld_offsets,
                                              fld_sizes);
  }

  template <int N, typename T>
  TransferIteratorIndirect<N, T>::~TransferIteratorIndirect(void)
  {}

  template <int N, typename T>
  Event TransferIteratorIndirect<N, T>::request_metadata(void)
  {
    return Event::merge_events(
        {addrs_in->request_metadata(), TransferIteratorBase<N, T>::request_metadata()});
  }

  template <int N, typename T>
  void
  TransferIteratorIndirect<N, T>::set_indirect_input_port(XferDes *xd, int port_idx,
                                                          TransferIterator *inner_iter)
  {
    indirect_xd = xd;
    indirect_port_idx = port_idx;
    addrs_in = inner_iter;
    assert(indirect_xd != 0);
    assert(indirect_port_idx >= 0);
    void *mem_base =
        indirect_xd->input_ports[indirect_port_idx].mem->get_direct_ptr(0, 0);
    assert(mem_base != 0);
    addrs_mem_base = reinterpret_cast<intptr_t>(mem_base);
  }

  template <int N, typename T>
  void TransferIteratorIndirect<N, T>::reset(void)
  {
    TransferIteratorBase<N, T>::reset();
    addrs_in->reset();
  }

  template <int N, typename T>
  bool TransferIteratorIndirect<N, T>::get_next_rect(Rect<N, T> &r, FieldID &fid,
                                                     size_t &offset, size_t &fsize)
  {
    assert(fields.size() == 1);
    fid = fields[0];
    offset = fld_offsets[0];
    fsize = fld_sizes[0];

    addrs_in->done();

    bool nonempty = false;
    int merge_dim = -1;
    while(true) {
      // do we need new addresses?
      if(point_pos >= num_points) {
        // get the next address
        if(addrs_in->done()) {
          this->is_done = true;
          return nonempty;
        }
        TransferIterator::AddressInfo a_info;
        size_t addr_max_bytes = sizeof(Point<N, T>) * MAX_POINTS;
        if(indirect_xd != 0) {
          XferDes::XferPort &iip = indirect_xd->input_ports[indirect_port_idx];
          if(iip.peer_guid != XferDes::XFERDES_NO_GUID) {
            addr_max_bytes =
                iip.seq_remote.span_exists(iip.local_bytes_total, addr_max_bytes);
            // round down to multiple of sizeof(Point<N,T>)
            size_t rem = addr_max_bytes % sizeof(Point<N, T>);
            if(rem > 0) {
              addr_max_bytes -= rem;
            }
            if(addr_max_bytes == 0) {
              // end of data?
              if(iip.remote_bytes_total.load() == iip.local_bytes_total) {
                this->is_done = true;
              }
              return nonempty;
            }
          }
        }

        size_t amt = addrs_in->step(addr_max_bytes, a_info, 0, false /*!tentative*/);

        if(amt == 0) {
          return nonempty;
        }
        memcpy(points,
               reinterpret_cast<const void *>(addrs_mem_base + a_info.base_offset), amt);
        // handle reads of partial points
        while((amt % sizeof(Point<N, T>)) != 0) {
          // get some more - should never be empty
          size_t todo =
              addrs_in->step(addr_max_bytes - amt, a_info, 0, false /*!tentative*/);
          assert(todo > 0);

          memcpy(reinterpret_cast<char *>(points) + amt,
                 reinterpret_cast<const void *>(addrs_mem_base + a_info.base_offset),
                 todo);
          amt += todo;
        }

        point_pos = 0;
        num_points = amt / sizeof(Point<N, T>);
        log_dma.debug() << "indirect-iterator read num_points=" << num_points;
        assert(amt == (num_points * sizeof(Point<N, T>)));

        // log_dma.print() << "got points: " << points[0] << "(+" << (num_points - 1) <<
        // ")";
        if(indirect_xd != 0) {
          XferDes::XferPort &iip = indirect_xd->input_ports[indirect_port_idx];
          indirect_xd->update_bytes_read(indirect_port_idx, iip.local_bytes_total, amt);
          iip.local_bytes_total += amt;
        }
      }

      while(point_pos < num_points) {
        const Point<N, T> &p = points[point_pos];

        if(nonempty) {
          // attempt merge
          if(merge_dim >= 0) {
            // we've already chosen which dimension we can merge along
            for(int i = 0; i < N; i++) {
              if(p[i] != (r.hi[i] + ((i == merge_dim) ? 1 : 0))) {
                log_dma.debug() << "indirect-iterator merge fails next_rect=" << r;
                // merge fails - return what we have
                return true;
              }
            }
            // if we fall through, merging is ok
            r.hi = p;
            point_pos++;
          } else {
            for(int i = 0; i < N; i++) {
              if(p[i] == r.hi[i]) {
                continue;
              }
              if(p[i] == (r.hi[i] + 1)) {
                if(merge_dim == -1) {
                  merge_dim = i;
                  continue;
                } else {
                  merge_dim = -1;
                  break;
                }
              }
              // not mergeable
              merge_dim = -1;
              break;
            }
            if(merge_dim >= 0) {
              // merge and continue
              r.hi = p;
              point_pos++;
            } else {
              log_dma.debug() << "indirect-iterator next_rect=" << r;
              return true;
            }
          }
        } else {
          r = Rect<N, T>(p, p);
          point_pos++;
          nonempty = true;
        }
      }
    }
  }

  ////////////////////////////////////////////////////////////////////////
  //
  // class TransferIteratorIndirectRange<N,T>
  //

  template <int N, typename T>
  class TransferIteratorIndirectRange : public TransferIteratorBase<N, T> {
  protected:
    TransferIteratorIndirectRange(void); // used by deserializer
  public:
    TransferIteratorIndirectRange(Memory _addrs_mem,
                                  // const IndexSpace<N,T> &_is,
                                  RegionInstance inst,
                                  // const int _dim_order[N],
                                  const std::vector<FieldID> &_fields,
                                  const std::vector<size_t> &_fld_offsets,
                                  const std::vector<size_t> &_fld_sizes);

    template <typename S>
    static TransferIterator *deserialize_new(S &deserializer);

    virtual ~TransferIteratorIndirectRange(void);

    virtual Event request_metadata(void);

    // specify the xd port used for indirect address flow control, if any
    virtual void set_indirect_input_port(XferDes *xd, int port_idx,
                                         TransferIterator *inner_iter);

    virtual void reset(void);

    static Serialization::PolymorphicSerdezSubclass<TransferIterator,
                                                    TransferIteratorIndirectRange<N, T>>
        serdez_subclass;

    template <typename S>
    bool serialize(S &serializer) const;

  protected:
    virtual bool get_next_rect(Rect<N, T> &r, FieldID &fid, size_t &offset,
                               size_t &fsize);

    TransferIterator *addrs_in;
    Memory addrs_mem;
    intptr_t addrs_mem_base;
    // IndexSpace<N,T> is;
    bool can_merge;
    static const size_t MAX_RECTS = 64;
    Rect<N, T> rects[MAX_RECTS];
    size_t rect_pos, num_rects;
    std::vector<FieldID> fields;
    std::vector<size_t> fld_offsets, fld_sizes;
    XferDes *indirect_xd;
    int indirect_port_idx;
  };

  template <int N, typename T>
  TransferIteratorIndirectRange<N, T>::TransferIteratorIndirectRange(void)
    : can_merge(true)
    , rect_pos(0)
    , num_rects(0)
  {}

  template <int N, typename T>
  TransferIteratorIndirectRange<N, T>::TransferIteratorIndirectRange(
      Memory _addrs_mem,
      // const IndexSpace<N,T> &_is,
      RegionInstance inst,
      // const int _dim_order[N],
      const std::vector<FieldID> &_fields, const std::vector<size_t> &_fld_offsets,
      const std::vector<size_t> &_fld_sizes)
    : TransferIteratorBase<N, T>(get_runtime()->get_instance_impl(inst), 0)
    , addrs_in(0)
    , addrs_mem(_addrs_mem)
    , addrs_mem_base(0)
    , can_merge(true)
    , rect_pos(0)
    , num_rects(0)
    //, is(_is)
    , fields(_fields)
    , fld_offsets(_fld_offsets)
    , fld_sizes(_fld_sizes)
    , indirect_xd(0)
    , indirect_port_idx(-1)
  {}

  template <int N, typename T>
  /*static*/ Serialization::PolymorphicSerdezSubclass<TransferIterator,
                                                      TransferIteratorIndirectRange<N, T>>
      TransferIteratorIndirectRange<N, T>::serdez_subclass;

  template <int N, typename T>
  template <typename S>
  bool TransferIteratorIndirectRange<N, T>::serialize(S &serializer) const
  {
    return ((serializer << addrs_mem) && (serializer << this->inst_impl->me) &&
            (serializer << fields) && (serializer << fld_offsets) &&
            (serializer << fld_sizes));
  }

  template <int N, typename T>
  template <typename S>
  /*static*/ TransferIterator *
  TransferIteratorIndirectRange<N, T>::deserialize_new(S &deserializer)
  {
    Memory addrs_mem;
    RegionInstance inst;
    std::vector<FieldID> fields;
    std::vector<size_t> fld_offsets, fld_sizes;

    if(!((deserializer >> addrs_mem) && (deserializer >> inst) &&
         (deserializer >> fields) && (deserializer >> fld_offsets) &&
         (deserializer >> fld_sizes))) {
      return 0;
    }

    return new TransferIteratorIndirectRange<N, T>(addrs_mem, inst, fields, fld_offsets,
                                                   fld_sizes);
  }

  template <int N, typename T>
  TransferIteratorIndirectRange<N, T>::~TransferIteratorIndirectRange(void)
  {}

  template <int N, typename T>
  Event TransferIteratorIndirectRange<N, T>::request_metadata(void)
  {
    Event ev1 = addrs_in->request_metadata();
    // Event ev2 = is.make_valid();
    Event ev3 = TransferIteratorBase<N, T>::request_metadata();
    return Event::merge_events(ev1, /*ev2,*/ ev3);
  }

  template <int N, typename T>
  void TransferIteratorIndirectRange<N, T>::set_indirect_input_port(
      XferDes *xd, int port_idx, TransferIterator *inner_iter)
  {
    indirect_xd = xd;
    indirect_port_idx = port_idx;
    addrs_in = inner_iter;

    assert(indirect_xd != 0);
    assert(indirect_port_idx >= 0);
    void *mem_base =
        indirect_xd->input_ports[indirect_port_idx].mem->get_direct_ptr(0, 0);
    assert(mem_base != 0);
    addrs_mem_base = reinterpret_cast<intptr_t>(mem_base);
  }

  template <int N, typename T>
  void TransferIteratorIndirectRange<N, T>::reset(void)
  {
    TransferIteratorBase<N, T>::reset();
    addrs_in->reset();
  }

  template <int N, typename T>
  bool TransferIteratorIndirectRange<N, T>::get_next_rect(Rect<N, T> &r, FieldID &fid,
                                                          size_t &offset, size_t &fsize)
  {
    assert(fields.size() == 1);
    fid = fields[0];
    offset = fld_offsets[0];
    fsize = fld_sizes[0];

    bool nonempty = false;
    while(true) {
      // do we need new addresses?
      if(rect_pos >= num_rects) {
        // get the next address
        if(addrs_in->done()) {
          this->is_done = true;
          return nonempty;
        }
        TransferIterator::AddressInfo a_info;
        size_t addr_max_bytes = sizeof(Rect<N, T>) * MAX_RECTS;
        if(indirect_xd != 0) {
          XferDes::XferPort &iip = indirect_xd->input_ports[indirect_port_idx];
          if(iip.peer_guid != XferDes::XFERDES_NO_GUID) {
            addr_max_bytes =
                iip.seq_remote.span_exists(iip.local_bytes_total, addr_max_bytes);
            // round down to multiple of sizeof(Rect<N,T>)
            size_t rem = addr_max_bytes % sizeof(Rect<N, T>);
            if(rem > 0) {
              addr_max_bytes -= rem;
            }
            if(addr_max_bytes == 0) {
              // end of data?
              if(iip.remote_bytes_total.load() == iip.local_bytes_total) {
                this->is_done = true;
              }
              return nonempty;
            }
          }
        }
        size_t amt = addrs_in->step(addr_max_bytes, a_info, 0, false /*!tentative*/);
        if(amt == 0) {
          return nonempty;
        }
        memcpy(rects, reinterpret_cast<const void *>(addrs_mem_base + a_info.base_offset),
               amt);
        // handle reads of partial rects
        while((amt % sizeof(Rect<N, T>)) != 0) {
          // get some more - should never be empty
          size_t todo =
              addrs_in->step(addr_max_bytes - amt, a_info, 0, false /*!tentative*/);
          assert(todo > 0);

          memcpy(reinterpret_cast<char *>(rects) + amt,
                 reinterpret_cast<const void *>(addrs_mem_base + a_info.base_offset),
                 todo);
          amt += todo;
        }

        rect_pos = 0;
        num_rects = amt / sizeof(Rect<N, T>);
        assert(amt == (num_rects * sizeof(Rect<N, T>)));

        // log_dma.print() << "got rects: " << rects[0] << "(+" << (num_rects - 1) << ")";
        if(indirect_xd != 0) {
          XferDes::XferPort &iip = indirect_xd->input_ports[indirect_port_idx];
          indirect_xd->update_bytes_read(indirect_port_idx, iip.local_bytes_total, amt);
          iip.local_bytes_total += amt;
        }
      }

      // scan through the rectangles for something nonempty
      while(rect_pos < num_rects) {
        if(rects[rect_pos].empty()) {
          rect_pos++;
          continue;
        }

        if(nonempty) {
          // attempt merge
          int merge_dim = -1;
          if(N == 1) {
            // simple 1-D case
            if(rects[rect_pos].lo[0] == (r.hi[0] + 1)) {
              merge_dim = 0;
            }
          } else {
            const Rect<N, T> &r2 = rects[rect_pos];
            int dims_match = 0;
            while(dims_match < (N - 1)) {
              if((r.lo[dims_match] == r2.lo[dims_match]) &&
                 (r.hi[dims_match] == r2.hi[dims_match])) {
                dims_match++;
              } else {
                break;
              }
            }
            if((r2.lo[dims_match] == (r.hi[dims_match] + 1))) {
              merge_dim = dims_match; // unless checks below fail
              // rest of dims must be degenerate and match
              for(int i = dims_match + 1; i < N; i++) {
                if((r.lo[i] != r.hi[i]) || (r2.lo[i] != r.lo[i]) ||
                   (r2.hi[i] != r.hi[i])) {
                  merge_dim = -1;
                  break;
                }
              }
            }
          }
          if(merge_dim >= 0) {
            // merge and continue
            r.hi[merge_dim] = rects[rect_pos++].hi[merge_dim];
          } else {
            // can't merge - return what we've got
            return true;
          }
        } else {
          r = rects[rect_pos++];
          nonempty = true;
        }
      }
    }
  }

  ////////////////////////////////////////////////////////////////////////
  //
  // class TransferDomain
  //

  TransferDomain::TransferDomain(void) {}

  TransferDomain::~TransferDomain(void) {}

  ////////////////////////////////////////////////////////////////////////
  //
  // class TransferDomainIndexSpace<N,T>
  //

  template <int N, typename T>
  class TransferDomainIndexSpace : public TransferDomain {
  public:
    TransferDomainIndexSpace(IndexSpace<N, T> _is);

    template <typename S>
    static TransferDomain *deserialize_new(S &deserializer);

    virtual TransferDomain *clone(void) const;

    virtual Event request_metadata(void);

    virtual bool empty(void) const;
    virtual size_t volume(void) const;

    virtual void choose_dim_order(std::vector<int> &dim_order,
                                  const std::vector<CopySrcDstField> &srcs,
                                  const std::vector<CopySrcDstField> &dsts,
                                  const std::vector<IndirectionInfo *> &indirects,
                                  bool force_fortran_order, size_t max_stride) const;

    virtual void count_fragments(RegionInstance inst, const std::vector<int> &dim_order,
                                 const std::vector<FieldID> &fields,
                                 const std::vector<size_t> &fld_sizes,
                                 std::vector<size_t> &fragments) const;

    virtual TransferIterator *create_iterator(RegionInstance inst,
                                              const std::vector<int> &dim_order,
                                              const std::vector<FieldID> &fields,
                                              const std::vector<size_t> &fld_offsets,
                                              const std::vector<size_t> &fld_sizes) const;

    virtual TransferIterator *create_iterator(RegionInstance inst, RegionInstance peer,
                                              const std::vector<FieldID> &fields,
                                              const std::vector<size_t> &fld_offsets,
                                              const std::vector<size_t> &fld_sizes) const;

    virtual void print(std::ostream &os) const;

    static Serialization::PolymorphicSerdezSubclass<TransferDomain,
                                                    TransferDomainIndexSpace<N, T>>
        serdez_subclass;

    template <typename S>
    bool serialize(S &serializer) const;

    // protected:
    IndexSpace<N, T> is;
  };

  template <int N, typename T>
  TransferDomainIndexSpace<N, T>::TransferDomainIndexSpace(IndexSpace<N, T> _is)
    : is(_is)
  {}

  template <int N, typename T>
  template <typename S>
  /*static*/ TransferDomain *
  TransferDomainIndexSpace<N, T>::deserialize_new(S &deserializer)
  {
    IndexSpace<N, T> is;
    if(deserializer >> is) {
      return new TransferDomainIndexSpace<N, T>(is);
    } else {
      return 0;
    }
  }

  template <int N, typename T>
  TransferDomain *TransferDomainIndexSpace<N, T>::clone(void) const
  {
    return new TransferDomainIndexSpace<N, T>(is);
  }

  template <int N, typename T>
  Event TransferDomainIndexSpace<N, T>::request_metadata(void)
  {
    if(!is.is_valid()) {
      return is.make_valid();
    }

    return Event::NO_EVENT;
  }

  template <int N, typename T>
  bool TransferDomainIndexSpace<N, T>::empty(void) const
  {
    return is.empty();
  }

  template <int N, typename T>
  size_t TransferDomainIndexSpace<N, T>::volume(void) const
  {
    return is.volume();
  }

  // determines the preferred dim order for an affine layout - dims sorted
  //  by stride, ignoring dimensions that are trivial or strides > max_stride
  template <int N, typename T>
  static void preferred_dim_order(std::vector<int> &dim_order,
                                  const AffineLayoutPiece<N, T> *affine,
                                  const std::vector<bool> &trivial, size_t max_stride)
  {
    size_t prev_stride = 0;
    for(int i = 0; i < N; i++) {
      size_t best_stride = max_stride + 1;
      int best_dim = -1;
      for(int j = 0; j < N; j++) {
        // ignore strides we've already seen, those that are too big, and
        //  those that correspond to trivial dimensions
        if(trivial[j] || (affine->strides[j] <= prev_stride) ||
           (affine->strides[j] >= best_stride)) {
          continue;
        }
        best_dim = j;
        best_stride = affine->strides[j];
      }
      if(best_dim >= 0) {
        dim_order.push_back(best_dim);
        prev_stride = best_stride;
      } else {
        break;
      }
    }
  }

  // combines a new dim order preference with existing decisions, choosing
  //  the new order if it's a superset of the existing order
  // TODO: come up with rules for being willing to throw away the existing
  //  order if they conflict
  static void reconcile_dim_orders(std::vector<int> &existing_order,
                                   const std::vector<int> &new_order)
  {
    // a shorter order can't be a (strict) superset
    if(new_order.size() <= existing_order.size()) {
      return;
    }
    // differences in the common length are deal-breakers too
    if(!std::equal(existing_order.begin(), existing_order.end(), new_order.begin())) {
      return;
    }
    existing_order = new_order;
  }

  template <int N, typename T>
  static void preferred_dim_order(std::vector<int> &dim_order, const Rect<N, T> &bounds,
                                  RegionInstance inst, FieldID field_id,
                                  const std::vector<bool> &trivial, size_t max_stride)
  {
    RegionInstanceImpl *impl = get_runtime()->get_instance_impl(inst);
    // can't wait for it here - make sure it's valid before calling
    assert(impl->metadata.is_valid());
    const InstanceLayout<N, T> *layout =
        checked_cast<const InstanceLayout<N, T> *>(impl->metadata.layout);
    std::map<FieldID, InstanceLayoutGeneric::FieldLayout>::const_iterator it =
        layout->fields.find(field_id);
    assert(it != layout->fields.end());
    const InstancePieceList<N, T> &ipl = layout->piece_lists[it->second.list_idx];
    std::vector<int> preferred;
    preferred.reserve(N);
    for(typename std::vector<InstanceLayoutPiece<N, T> *>::const_iterator it2 =
            ipl.pieces.begin();
        it2 != ipl.pieces.end(); ++it2) {
      // ignore pieces that aren't affine or are outside bounds
      if((*it2)->layout_type != PieceLayoutTypes::AffineLayoutType) {
        continue;
      }
      if(!bounds.overlaps((*it2)->bounds)) {
        continue;
      }
      preferred_dim_order(preferred, checked_cast<AffineLayoutPiece<N, T> *>(*it2),
                          trivial, max_stride);
      reconcile_dim_orders(dim_order, preferred);
      preferred.clear();
    }
  }

  template <int N, typename T>
  void TransferDomainIndexSpace<N, T>::choose_dim_order(
      std::vector<int> &dim_order, const std::vector<CopySrcDstField> &srcs,
      const std::vector<CopySrcDstField> &dsts,
      const std::vector<IndirectionInfo *> &indirects, bool force_fortran_order,
      size_t max_stride) const
  {
    if(force_fortran_order) {
      dim_order.resize(N);
      for(int i = 0; i < N; i++) {
        dim_order[i] = i;
      }
      return;
    }

    // start with an unconstrained order
    dim_order.clear();
    dim_order.reserve(N);

    // dimensions with an extent==1 are trivial and should not factor into
    //  order decision
    std::vector<bool> trivial(N);
    for(int i = 0; i < N; i++) {
      trivial[i] = (is.bounds.lo[i] == is.bounds.hi[i]);
    }

    // allocate this vector once and we'll reuse it
    std::vector<int> preferred;
    preferred.reserve(N);

    // consider destinations first
    for(size_t i = 0; i < dsts.size(); i++) {
      if((dsts[i].field_id != FieldID(-1)) && dsts[i].inst.exists()) {
        preferred_dim_order(preferred, is.bounds, dsts[i].inst, dsts[i].field_id, trivial,
                            max_stride);
        reconcile_dim_orders(dim_order, preferred);
        preferred.clear();
        continue;
      }

      // TODO: ask opinion of indirections?
    }

    // then consider sources
    for(size_t i = 0; i < srcs.size(); i++) {
      if((srcs[i].field_id != FieldID(-1)) && srcs[i].inst.exists()) {
        preferred_dim_order(preferred, is.bounds, srcs[i].inst, srcs[i].field_id, trivial,
                            max_stride);
        reconcile_dim_orders(dim_order, preferred);
        preferred.clear();
        continue;
      }

      // TODO: ask opinion of indirections?
    }

    // if we didn't end up choosing all the dimensions, add the rest back in
    //  in arbitrary (ascending, currently) order
    if(dim_order.size() != N) {
      std::vector<bool> present(N, false);
      for(size_t i = 0; i < dim_order.size(); i++) {
        present[dim_order[i]] = true;
      }
      for(int i = 0; i < N; i++) {
        if(!present[i]) {
          dim_order.push_back(i);
        }
      }
#ifdef DEBUG_REALM
      assert(dim_order.size() == N);
#endif
    }
  }

  template <int N, typename T>
  static void add_fragments_for_rect(const Rect<N, T> &rect, size_t field_size,
                                     size_t field_count, const Point<N, size_t> &strides,
                                     const std::vector<int> &dim_order,
                                     std::vector<size_t> &fragments)
  {
    int collapsed[N + 1];
    int breaks = 0;
    collapsed[0] = 1;
    size_t exp_stride = field_size;
    for(int di = 0; di < N; di++) {
      int d = dim_order[di];
      // skip trivial dimensions
      if(rect.lo[d] == rect.hi[d]) {
        continue;
      }

      size_t extent = size_t(rect.hi[d]) - size_t(rect.lo[d]) + 1;

      if(exp_stride == strides[d]) {
        // stride match?  collapse more
        collapsed[breaks] *= extent;
        exp_stride *= extent;
      } else {
        // stride mismatch - break here
        breaks++;
        collapsed[breaks] = extent;
        exp_stride = strides[d] * extent;
      }
    }

    // now work back down from the top dimension and increase fragment
    //  count for each break
    size_t frags = field_count;
    for(int d = N; d >= 0; d--) {
      if(d <= breaks) {
        frags *= collapsed[d];
      }
      fragments[d] += frags;
    }
  }

  template <int N, typename T>
  void TransferDomainIndexSpace<N, T>::count_fragments(
      RegionInstance inst, const std::vector<int> &dim_order,
      const std::vector<FieldID> &fields, const std::vector<size_t> &fld_sizes,
      std::vector<size_t> &fragments) const
  {
    RegionInstanceImpl *inst_impl = get_runtime()->get_instance_impl(inst);
#ifdef DEBUG_REALM
    assert(inst_impl->metadata.is_valid());
#endif
    const InstanceLayout<N, T> *inst_layout =
        checked_cast<const InstanceLayout<N, T> *>(inst_impl->metadata.layout);

    fragments.assign(N + 2, 0);

    for(size_t i = 0; i < fields.size(); i++) {
      FieldID fid = fields[i];
      size_t field_size = fld_sizes[i];

      const InstancePieceList<N, T> *ipl;
      {
        std::map<FieldID, InstanceLayoutGeneric::FieldLayout>::const_iterator it =
            inst_layout->fields.find(fid);
        assert(it != inst_layout->fields.end());
        ipl = &inst_layout->piece_lists[it->second.list_idx];
      }

      IndexSpaceIterator<N, T> isi(is);

      // get the piece for the first index
      const InstanceLayoutPiece<N, T> *layout_piece = ipl->find_piece(isi.rect.lo);
      assert(layout_piece != 0);

      if(layout_piece->bounds.contains(is)) {
        // easy case: one piece covers our entire domain and the iteration order
        //  doesn't impact the fragment count
        if(layout_piece->layout_type == PieceLayoutTypes::AffineLayoutType) {
          const AffineLayoutPiece<N, T> *affine =
              static_cast<const AffineLayoutPiece<N, T> *>(layout_piece);
          do {
            add_fragments_for_rect(isi.rect, field_size, 1 /*field count*/,
                                   affine->strides, dim_order, fragments);
            isi.step();
          } while(isi.valid);
        } else {
          // not affine - add one fragment for each rectangle
          size_t num_rects;
          if(is.dense()) {
            num_rects = 1;
          } else {
            SparsityMapPublicImpl<N, T> *s_impl = is.sparsity.impl();
            num_rects = s_impl->get_entries().size();
          }

          for(int i = 0; i < (N + 2); i++) {
            fragments[i] += num_rects;
          }
        }
      } else {
        size_t non_affine_rects = 0;
        do {
          Point<N, T> next_start = isi.rect.lo;
          while(true) {
            // look up new piece if needed
            if(!layout_piece->bounds.contains(next_start)) {
              layout_piece = ipl->find_piece(next_start);
              assert(layout_piece != 0);
            }

            Rect<N, T> subrect;
            bool last = next_subrect(isi.rect, next_start, layout_piece->bounds,
                                     dim_order.data(), subrect, next_start);
            if(layout_piece->layout_type == PieceLayoutTypes::AffineLayoutType) {
              const AffineLayoutPiece<N, T> *affine =
                  static_cast<const AffineLayoutPiece<N, T> *>(layout_piece);
              add_fragments_for_rect(isi.rect, field_size, 1 /*field count*/,
                                     affine->strides, dim_order, fragments);
            } else {
              non_affine_rects++;
            }

            if(last) {
              break;
            }
          }

          isi.step();
        } while(isi.valid);

        if(non_affine_rects > 0) {
          for(int i = 0; i < (N + 2); i++) {
            fragments[i] += non_affine_rects;
          }
        }
      }
    }
  }

  template <int N, typename T>
  TransferIterator *TransferDomainIndexSpace<N, T>::create_iterator(
      RegionInstance inst, const std::vector<int> &dim_order,
      const std::vector<FieldID> &fields, const std::vector<size_t> &fld_offsets,
      const std::vector<size_t> &fld_sizes) const
  {
    size_t extra_elems = 0;
    assert(dim_order.size() == N);
    RegionInstanceImpl *impl = get_runtime()->get_instance_impl(inst);
    return new TransferIteratorIndexSpace<N, T>(is, impl, dim_order.data(), fields,
                                                fld_offsets, fld_sizes, extra_elems);
  }

  template <int N, typename T>
  TransferIterator *TransferDomainIndexSpace<N, T>::create_iterator(
      RegionInstance inst, RegionInstance peer, const std::vector<FieldID> &fields,
      const std::vector<size_t> &fld_offsets, const std::vector<size_t> &fld_sizes) const
  {
    std::vector<int> dim_order(N, -1);
    bool have_ordering = false;
    bool force_fortran_order = true; // false;
    std::vector<RegionInstance> insts(1, inst);
    if(peer.exists()) {
      insts.push_back(peer);
    }
    for(std::vector<RegionInstance>::iterator ii = insts.begin(); ii != insts.end();
        ++ii) {
      RegionInstanceImpl *impl = get_runtime()->get_instance_impl(*ii);
      // can't wait for it here - make sure it's valid before calling
      assert(impl->metadata.is_valid());
      const InstanceLayout<N, T> *layout =
          checked_cast<const InstanceLayout<N, T> *>(impl->metadata.layout);
      for(typename std::vector<InstancePieceList<N, T>>::const_iterator it =
              layout->piece_lists.begin();
          it != layout->piece_lists.end(); ++it) {
        for(typename std::vector<InstanceLayoutPiece<N, T> *>::const_iterator it2 =
                it->pieces.begin();
            it2 != it->pieces.end(); ++it2) {
          if((*it2)->layout_type != PieceLayoutTypes::AffineLayoutType) {
            force_fortran_order = true;
            break;
          }
          const AffineLayoutPiece<N, T> *affine =
              checked_cast<const AffineLayoutPiece<N, T> *>(*it2);
          int piece_preferred_order[N];
          size_t prev_stride = 0;
          for(int i = 0; i < N; i++) {
            size_t best_stride = size_t(-1);
            for(int j = 0; j < N; j++) {
              if(affine->strides[j] < prev_stride) {
                continue;
              }
              if(affine->strides[j] >= best_stride) {
                continue;
              }
              // make sure each dimension with the same stride appears once
              if((i > 0) && (affine->strides[j] == prev_stride) &&
                 (j <= piece_preferred_order[i - 1])) {
                continue;
              }
              piece_preferred_order[i] = j;
              best_stride = affine->strides[j];
            }
            assert(best_stride < size_t(-1));
            prev_stride = best_stride;
          }
          // log_dma.print() << "order: " << *affine << " -> "
          // 		  << piece_preferred_order[0] << ", "
          // 		  << ((N > 1) ? piece_preferred_order[1] : -1) << ", "
          // 		  << ((N > 2) ? piece_preferred_order[2] : -1);
          if(have_ordering) {
            if(memcmp(dim_order.data(), piece_preferred_order, N * sizeof(int)) != 0) {
              force_fortran_order = true;
              break;
            }
          } else {
            memcpy(dim_order.data(), piece_preferred_order, N * sizeof(int));
            have_ordering = true;
          }
        }
      }
    }
    if(!have_ordering || force_fortran_order) {
      for(int i = 0; i < N; i++) {
        dim_order[i] = i;
      }
    }
    return this->create_iterator(inst, dim_order, fields, fld_offsets, fld_sizes);
  }

  template <int N, typename T>
  void TransferDomainIndexSpace<N, T>::print(std::ostream &os) const
  {
    os << is;
  }

  template <int N, typename T>
  /*static*/ Serialization::PolymorphicSerdezSubclass<TransferDomain,
                                                      TransferDomainIndexSpace<N, T>>
      TransferDomainIndexSpace<N, T>::serdez_subclass;

  template <int N, typename T>
  template <typename S>
  inline bool TransferDomainIndexSpace<N, T>::serialize(S &serializer) const
  {
    return (serializer << is);
  }

  template <int N, typename T>
  inline /*static*/ TransferDomain *TransferDomain::construct(const IndexSpace<N, T> &is)
  {
    return new TransferDomainIndexSpace<N, T>(is);
  }

  ////////////////////////////////////////////////////////////////////////
  //
  // class IndirectionInfo
  //

  std::ostream &operator<<(std::ostream &os, const IndirectionInfo &ii)
  {
    ii.print(os);
    return os;
  }

  ////////////////////////////////////////////////////////////////////////
  //
  // class AddressSplitChannel
  //

  static AddressSplitChannel *local_addrsplit_channel = 0;

  AddressSplitChannel::AddressSplitChannel(BackgroundWorkManager *bgwork)
    : SingleXDQChannel<AddressSplitChannel, AddressSplitXferDesBase>(
          bgwork, XFER_ADDR_SPLIT, "address split")
  {
    assert(!local_addrsplit_channel);
    local_addrsplit_channel = this;
  }

  AddressSplitChannel::~AddressSplitChannel()
  {
    assert(local_addrsplit_channel == this);
    local_addrsplit_channel = 0;
  }

  ////////////////////////////////////////////////////////////////////////
  //
  // class XferDesCreateMessage<AddressSplitXferDes<N,T>>
  //

  template <int N, typename T>
  class AddressSplitXferDes;

  template <int N, typename T>
  struct AddressSplitXferDesCreateMessage : public XferDesCreateMessageBase {
  public:
    static void handle_message(NodeID sender,
                               const AddressSplitXferDesCreateMessage<N, T> &args,
                               const void *msgdata, size_t msglen)
    {
      std::vector<XferDesPortInfo> inputs_info, outputs_info;
      int priority = 0;
      size_t element_size = 0;
      std::vector<IndexSpace<N, T>> spaces;

      Realm::Serialization::FixedBufferDeserializer fbd(msgdata, msglen);

      bool ok = ((fbd >> inputs_info) && (fbd >> outputs_info) && (fbd >> priority) &&
                 (fbd >> element_size) && (fbd >> spaces));
      assert(ok);
      assert(fbd.bytes_left() == 0);

      // assert(!args.inst.exists());
      assert(local_addrsplit_channel);
      XferDes *xd = new AddressSplitXferDes<N, T>(
          args.dma_op, local_addrsplit_channel, args.launch_node, args.guid, inputs_info,
          outputs_info, priority, element_size, spaces);

      local_addrsplit_channel->enqueue_ready_xd(xd);
    }
  };

  ////////////////////////////////////////////////////////////////////////
  //
  // class AddressSplitXferDesFactory<N,T>
  //

  template <int N, typename T>
  class AddressSplitXferDesFactory : public XferDesFactory {
  public:
    AddressSplitXferDesFactory(size_t _bytes_per_element,
                               const std::vector<IndexSpace<N, T>> &_spaces);

  protected:
    virtual ~AddressSplitXferDesFactory();

  public:
    virtual void release();

    virtual void create_xfer_des(uintptr_t dma_op, NodeID launch_node, NodeID target_node,
                                 XferDesID guid,
                                 const std::vector<XferDesPortInfo> &inputs_info,
                                 const std::vector<XferDesPortInfo> &outputs_info,
                                 int priority, XferDesRedopInfo redop_info,
                                 const void *fill_data, size_t fill_size,
                                 size_t fill_total);

    static ActiveMessageHandlerReg<AddressSplitXferDesCreateMessage<N, T>> areg;

  protected:
    size_t bytes_per_element;
    std::vector<IndexSpace<N, T>> spaces;
  };

  template <int N, typename T>
  /*static*/ ActiveMessageHandlerReg<AddressSplitXferDesCreateMessage<N, T>>
      AddressSplitXferDesFactory<N, T>::areg;

  template <int N, typename T>
  class AddressSplitXferDes : public AddressSplitXferDesBase {
  protected:
    friend class AddressSplitXferDesFactory<N, T>;
    friend struct AddressSplitXferDesCreateMessage<N, T>;

    AddressSplitXferDes(uintptr_t _dma_op, Channel *_channel, NodeID _launch_node,
                        XferDesID _guid, const std::vector<XferDesPortInfo> &inputs_info,
                        const std::vector<XferDesPortInfo> &outputs_info, int _priority,
                        size_t _element_size,
                        const std::vector<IndexSpace<N, T>> &_spaces);

  public:
    ~AddressSplitXferDes();

    virtual Event request_metadata();

    virtual bool progress_xd(AddressSplitChannel *channel, TimeLimit work_until);

  protected:
    int find_point_in_spaces(Point<N, T> p, int guess_idx) const;

    std::vector<IndexSpace<N, T>> spaces;
    size_t element_size;
    static const size_t MAX_POINTS = 64;
    size_t point_index, point_count;
    Point<N, T> points[MAX_POINTS];
    int output_space_id;
    unsigned output_count;
    ControlPort::Encoder ctrl_encoder;
  };

  template <int N, typename T>
  AddressSplitXferDesFactory<N, T>::AddressSplitXferDesFactory(
      size_t _bytes_per_element, const std::vector<IndexSpace<N, T>> &_spaces)
    : bytes_per_element(_bytes_per_element)
    , spaces(_spaces)
  {}

  template <int N, typename T>
  AddressSplitXferDesFactory<N, T>::~AddressSplitXferDesFactory()
  {}

  template <int N, typename T>
  void AddressSplitXferDesFactory<N, T>::release()
  {
    delete this;
  }

  template <int N, typename T>
  void AddressSplitXferDesFactory<N, T>::create_xfer_des(
      uintptr_t dma_op, NodeID launch_node, NodeID target_node, XferDesID guid,
      const std::vector<XferDesPortInfo> &inputs_info,
      const std::vector<XferDesPortInfo> &outputs_info, int priority,
      XferDesRedopInfo redop_info, const void *fill_data, size_t fill_size,
      size_t fill_total)
  {
    assert(redop_info.id == 0);
    assert(fill_size == 0);
    if(target_node == Network::my_node_id) {
      // local creation
      // assert(!inst.exists());
      assert(local_addrsplit_channel != 0);

      XferDes *xd = new AddressSplitXferDes<N, T>(
          dma_op, local_addrsplit_channel, launch_node, guid, inputs_info, outputs_info,
          priority, bytes_per_element, spaces);

      local_addrsplit_channel->enqueue_ready_xd(xd);
    } else {
      // remote creation
      Serialization::ByteCountSerializer bcs;
      {
        bool ok = ((bcs << inputs_info) && (bcs << outputs_info) && (bcs << priority) &&
                   (bcs << bytes_per_element) && (bcs << spaces));
        assert(ok);
      }
      size_t req_size = bcs.bytes_used();
      ActiveMessage<AddressSplitXferDesCreateMessage<N, T>> amsg(target_node, req_size);
      // amsg->inst = inst;
      amsg->launch_node = launch_node;
      amsg->guid = guid;
      amsg->dma_op = dma_op;
      {
        bool ok = ((amsg << inputs_info) && (amsg << outputs_info) &&
                   (amsg << priority) && (amsg << bytes_per_element) && (amsg << spaces));
        assert(ok);
      }
      amsg.commit();
    }
  }

  ////////////////////////////////////////////////////////////////////////
  //
  // class AddressSplitXferDes<N,T>
  //

  AddressSplitXferDesBase::AddressSplitXferDesBase(
      uintptr_t _dma_op, Channel *_channel, NodeID _launch_node, XferDesID _guid,
      const std::vector<XferDesPortInfo> &inputs_info,
      const std::vector<XferDesPortInfo> &outputs_info, int _priority)
    : XferDes(_dma_op, _channel, _launch_node, _guid, inputs_info, outputs_info,
              _priority, 0, 0)
  {}

  long AddressSplitXferDesBase::get_requests(Request **requests, long nr)
  {
    // unused
    assert(0);
    return 0;
  }

  void AddressSplitXferDesBase::notify_request_read_done(Request *req)
  {
    // unused
    assert(0);
  }

  void AddressSplitXferDesBase::notify_request_write_done(Request *req)
  {
    // unused
    assert(0);
  }

  void AddressSplitXferDesBase::flush()
  {
    // do nothing
  }

  template <int N, typename T>
  AddressSplitXferDes<N, T>::AddressSplitXferDes(
      uintptr_t _dma_op, Channel *_channel, NodeID _launch_node, XferDesID _guid,
      const std::vector<XferDesPortInfo> &inputs_info,
      const std::vector<XferDesPortInfo> &outputs_info, int _priority,
      size_t _element_size, const std::vector<IndexSpace<N, T>> &_spaces)
    : AddressSplitXferDesBase(_dma_op, _channel, _launch_node, _guid, inputs_info,
                              outputs_info, _priority)
    , spaces(_spaces)
    , element_size(_element_size)
    , point_index(0)
    , point_count(0)
    , output_space_id(-1)
    , output_count(0)
  {
    ctrl_encoder.set_port_count(spaces.size());
  }

  template <int N, typename T>
  AddressSplitXferDes<N, T>::~AddressSplitXferDes()
  {}

  template <int N, typename T>
  int AddressSplitXferDes<N, T>::find_point_in_spaces(Point<N, T> p, int guess_idx) const
  {
    // try the guessed (e.g. same as previous hit) space first
    if(guess_idx >= 0) {
      if(spaces[guess_idx].contains(p)) {
        return guess_idx;
      }
    }

    // try all the rest
    for(size_t i = 0; i < spaces.size(); i++) {
      if(i != size_t(guess_idx)) {
        if(spaces[i].contains(p)) {
          return i;
        }
      }
    }

    return -1;
  }

  template <int N, typename T>
  Event AddressSplitXferDes<N, T>::request_metadata()
  {
    std::vector<Event> events;

    for(size_t i = 0; i < spaces.size(); i++) {
      Event e = spaces[i].make_valid();
      if(e.exists()) {
        events.push_back(e);
      }
    }

    return Event::merge_events(events);
  }

  template <int N, typename T>
  bool AddressSplitXferDes<N, T>::progress_xd(AddressSplitChannel *channel,
                                              TimeLimit work_until)
  {
    assert(!iteration_completed.load());

    ReadSequenceCache rseqcache(this);
    WriteSequenceCache wseqcache(this);

    bool did_work = false;
    while(true) {
      size_t output_bytes = 0;
      bool input_done = false;
      while(true) {
        // step 1: get some points if we are out
        if(point_index >= point_count) {
          if(input_ports[0].iter->done()) {
            input_done = true;
            break;
          }

          TransferIterator::AddressInfo p_info;
          size_t max_bytes = MAX_POINTS * sizeof(Point<N, T>);
          if(input_ports[0].peer_guid != XFERDES_NO_GUID) {
            max_bytes = input_ports[0].seq_remote.span_exists(
                input_ports[0].local_bytes_total, max_bytes);
            // round down to multiple of sizeof(Point<N,T>)
            size_t rem = max_bytes % sizeof(Point<N, T>);
            if(rem > 0) {
              max_bytes -= rem;
            }
            if(max_bytes < sizeof(Point<N, T>)) {
              // check to see if this is the end of the input
              if(input_ports[0].local_bytes_total ==
                 input_ports[0].remote_bytes_total.load_acquire()) {
                input_done = true;
              }
              break;
            }
          }
          size_t bytes =
              input_ports[0].iter->step(max_bytes, p_info, 0, false /*!tentative*/);
          if(bytes == 0) {
            break;
          }
          const void *srcptr =
              input_ports[0].mem->get_direct_ptr(p_info.base_offset, bytes);
          assert(srcptr != 0);
          memcpy(points, srcptr, bytes);
          // handle reads of partial points
          while((bytes % sizeof(Point<N, T>)) != 0) {
            // get some more - should never be empty
            size_t todo = input_ports[0].iter->step(max_bytes - bytes, p_info, 0,
                                                    false /*!tentative*/);
            assert(todo > 0);
            const void *srcptr =
                input_ports[0].mem->get_direct_ptr(p_info.base_offset, todo);
            assert(srcptr != 0);
            memcpy(reinterpret_cast<char *>(points) + bytes, srcptr, todo);
            bytes += todo;
          }

          point_count = bytes / sizeof(Point<N, T>);
          assert(bytes == (point_count * sizeof(Point<N, T>)));
          point_index = 0;
          rseqcache.add_span(0, input_ports[0].local_bytes_total, bytes);
          input_ports[0].local_bytes_total += bytes;
          did_work = true;
        }

        // step 2: process the first point we've got on hand
        int new_space_id = find_point_in_spaces(points[point_index], output_space_id);

        // can only extend an existing run with another point from the same
        //  space
        if(output_count == 0) {
          output_space_id = new_space_id;
        } else if(new_space_id != output_space_id) {
          break;
        }

        // if it matched a space, we have to emit the point to that space's
        //  output address stream before we can accept the point
        if(output_space_id != -1) {
          XferPort &op = output_ports[output_space_id];
          if(op.seq_remote.span_exists(op.local_bytes_total + output_bytes,
                                       sizeof(Point<N, T>)) < sizeof(Point<N, T>)) {
            break;
          }
          TransferIterator::AddressInfo o_info;
          size_t partial = 0;
          while(partial < sizeof(Point<N, T>)) {
            size_t bytes = op.iter->step(sizeof(Point<N, T>) - partial, o_info, 0,
                                         false /*!tentative*/);
            void *dstptr = op.mem->get_direct_ptr(o_info.base_offset, bytes);
            assert(dstptr != 0);
            memcpy(dstptr, reinterpret_cast<const char *>(&points[point_index]) + partial,
                   bytes);
            partial += bytes;
          }
          output_bytes += sizeof(Point<N, T>);
        }
        output_count++;
        point_index++;
      }

      // if we wrote any points out, update their validity now
      if(output_bytes > 0) {
        assert(output_space_id >= 0);
        wseqcache.add_span(output_space_id,
                           output_ports[output_space_id].local_bytes_total, output_bytes);
        output_ports[output_space_id].local_bytes_total += output_bytes;
        output_ports[output_space_id].local_bytes_cons.fetch_add(output_bytes);
        did_work = true;
      }

      // now try to write the control information
      if((output_count > 0) || input_done) {
        XferPort &cp = output_ports[spaces.size()];

        // may take us a few tries to send the control word
        bool ctrl_sent = false;
        size_t old_lbt = cp.local_bytes_total;
        do {
          if(cp.seq_remote.span_exists(cp.local_bytes_total, sizeof(unsigned)) <
             sizeof(unsigned)) {
            break; // no room to write control work
          }

          TransferIterator::AddressInfo c_info;
          size_t bytes = cp.iter->step(sizeof(unsigned), c_info, 0, false /*!tentative*/);
          assert(bytes == sizeof(unsigned));
          void *dstptr = cp.mem->get_direct_ptr(c_info.base_offset, sizeof(unsigned));
          assert(dstptr != 0);

          unsigned cword;
          ctrl_sent = ctrl_encoder.encode(cword, output_count * element_size,
                                          output_space_id, input_done);
          memcpy(dstptr, &cword, sizeof(unsigned));

          cp.local_bytes_total += sizeof(unsigned);
          cp.local_bytes_cons.fetch_add(sizeof(unsigned));
        } while(!ctrl_sent);

        if(input_done && ctrl_sent) {
          begin_completion();

          // mark all address streams as done (dummy write update)
          for(size_t i = 0; i < spaces.size(); i++) {
            wseqcache.add_span(i, output_ports[i].local_bytes_total, 0);
          }
        }

        // push out the partial write even if we're not done
        if(cp.local_bytes_total > old_lbt) {
          wseqcache.add_span(spaces.size(), old_lbt, cp.local_bytes_total - old_lbt);
          did_work = true;
        }

        // but only actually clear the output_count if we sent the whole
        //  control packet
        if(!ctrl_sent) {
          break;
        }

        output_space_id = -1;
        output_count = 0;
      } else {
        break;
      }

      if(iteration_completed.load() || work_until.is_expired()) {
        break;
      }
    }

    rseqcache.flush();
    wseqcache.flush();

    return did_work;
  }

  ////////////////////////////////////////////////////////////////////////
  //
  // transfer path search logic
  //

  // #define PATH_CACHE_EARLY_INIT

  // a map to cache the path from src memory to dst memory.
  //  the key is the pair of src and dst memory id.
  //  the value is a LRU.
  //  The LRU is indexed by LRUKey, the value is MemPathInfo
  static std::map<std::pair<realm_id_t, realm_id_t>, PathLRU *> path_cache;

  // a RWLock to control the access to the path_cache
  static RWLock path_cache_rwlock;
  static bool path_cache_inited = false;

  // counters for calculating cache misses and hits
  atomic<unsigned int> nb_cache_miss(0);
  atomic<unsigned int> nb_cache_hit(0);

  // The path cache initialization function, which is called by
  //   RuntimeImpl::configure_from_command_line
  void init_path_cache(void)
  {
    assert(path_cache_inited == false);
#ifdef PATH_CACHE_EARLY_INIT
    std::vector<Memory> memories;
    Machine machine = Machine::get_machine();
    for(Machine::MemoryQuery::iterator it = Machine::MemoryQuery(machine).begin(); it;
        ++it) {
      Memory m = *it;
      memories.push_back(m);
    }
    for(std::vector<Memory>::const_iterator src_it = memories.begin();
        src_it != memories.end(); ++src_it) {
      for(std::vector<Memory>::const_iterator dst_it = memories.begin();
          dst_it != memories.end(); ++dst_it) {
        std::pair<realm_id_t, realm_id_t> key((*src_it).id, (*dst_it).id);
        if(path_cache.find(key) != path_cache.end()) {
          assert(0);
        }
        PathLRU *lru = new PathLRU(Config::path_cache_lru_size);
        path_cache[key] = lru;
      }
    }
#endif
    path_cache_inited = true;
    nb_cache_miss.store_release(0);
    nb_cache_hit.store_release(0);
  }

  // The path cache finalize function, which is called by
  //   RuntimeImpl::wait_for_shutdown
  void finalize_path_cache(void)
  {
    assert(path_cache_inited == true);
    log_xpath_cache.info() << "Cache Miss: " << nb_cache_miss.load_fenced()
                           << " Cache Hit: " << nb_cache_hit.load_fenced();
    std::map<std::pair<realm_id_t, realm_id_t>, PathLRU *>::iterator it;
    for(it = path_cache.begin(); it != path_cache.end(); it++) {
      delete it->second;
    }
    path_cache.clear();
    path_cache_inited = false;
  }

  ////////////////////////////////////////////////////////////////////////
  //
  // class PathLRU::LRUKey

  PathLRU::LRUKey::LRUKey(const CustomSerdezID serdez_id, const ReductionOpID redop_id,
                          const size_t total_bytes, const std::vector<size_t> src_frags,
                          const std::vector<size_t> dst_frags)
    : timestamp(0)
    , serdez_id(serdez_id)
    , redop_id(redop_id)
    , total_bytes(total_bytes)
    , src_frags(src_frags)
    , dst_frags(dst_frags)
  {}

  bool PathLRU::LRUKey::operator==(const LRUKey &rhs) const
  {
    if((serdez_id == rhs.serdez_id) && (redop_id == rhs.redop_id) &&
       (total_bytes == rhs.total_bytes) && (src_frags == rhs.src_frags) &&
       (dst_frags == rhs.dst_frags)) {
      return true;
    } else {
      return false;
    }
  }

  std::ostream &operator<<(std::ostream &out, const PathLRU::LRUKey &lru_key)
  {
    out << "LRUKey:{";
    out << " serdez_id: " << lru_key.serdez_id;
    out << " redop_id: " << lru_key.redop_id;
    out << " size: " << lru_key.total_bytes;
    out << " src_frags:(";
    for(size_t i = 0; i < lru_key.src_frags.size(); i++) {
      out << lru_key.src_frags[i] << ",";
    }
    out << ")";
    out << " dst_frags:(";
    for(size_t i = 0; i < lru_key.dst_frags.size(); i++) {
      out << lru_key.dst_frags[i] << ",";
    }
    out << ") }";
    return out;
  }

  std::ostream &operator<<(std::ostream &out, const MemPathInfo &info)
  {
    out << "MemPathInfo:{ ";
    for(size_t i = 0; i < info.path.size(); i++) {
      out << "Mem:" << info.path[i] << " kind:" << info.path[i].kind() << " ";
    }
    for(size_t i = 0; i < info.xd_channels.size(); i++) {
      out << "Channel:" << info.xd_channels[i]->kind << " ";
    }
    out << "}";
    return out;
  }

  ////////////////////////////////////////////////////////////////////////
  //
  // class PathLRU

  PathLRU::PathLRU(size_t size)
    : max_size(size)
    , timestamp(0)
  {}

  void PathLRU::miss(LRUKey &key, const MemPathInfo &path)
  {
    unsigned long current_timestamp = timestamp.fetch_add_acqrel(1);
    assert(current_timestamp <= ULONG_MAX);
    // get the current timestamp and assign it to the lru key
    key.timestamp.store_release(current_timestamp);
    std::pair<LRUKey, MemPathInfo> item = std::make_pair(key, path);
    if(item_list.size() < max_size) {
      // if the LRU not full, we just insert the item
      item_list.push_back(item);
    } else {
      // if the LRU is full, we need to iterate the LRU to find
      //   the item that has the earliest timestamp, and replace
      //   it with the new item
      assert(item_list.size() == max_size);
      size_t earliest_idx = 0;
      unsigned long earliest_timestamp = item_list[earliest_idx].first.timestamp.load();
      for(size_t i = 0; i < item_list.size(); i++) {
        unsigned long t = item_list[i].first.timestamp.load();
        if(t < earliest_timestamp) {
          earliest_timestamp = t;
          earliest_idx = i;
        }
      }
      // log_xpath_cache.debug() << "Cache full, remove LRUKey: " <<
      // item_list[earliest_idx].first;
      item_list[earliest_idx] = item;
    }
  }

  void PathLRU::hit(PathLRU::PathLRUIterator it)
  {
    unsigned long current_timestamp = timestamp.fetch_add_acqrel(1);
    assert(current_timestamp <= ULONG_MAX);
    // update the timestamp of the lru key with the newest one.
    //   When 2 threads calls the hit, even though we can not guarantee that
    //   it->first.timestamp gets the latest timestamp, but it is fine
    //   because it->first.timestamp > timestamps of other items in the LRU,
    //   which guarantees the correctness of LRU.
    it->first.timestamp.store_release(current_timestamp);
  }

  PathLRU::PathLRUIterator PathLRU::find(const PathLRU::LRUKey &key)
  {
    PathLRUIterator it;
    for(it = item_list.begin(); it != item_list.end(); it++) {
      if(it->first == key) {
        break;
      }
    }
    return it;
  }

  PathLRU::PathLRUIterator PathLRU::end(void) { return item_list.end(); }

  bool find_best_channel_for_memories(
      const Node *nodes_info, ChannelCopyInfo channel_copy_info,
      CustomSerdezID src_serdez_id, CustomSerdezID dst_serdez_id, ReductionOpID redop_id,
      size_t total_bytes, const std::vector<size_t> *src_frags,
      const std::vector<size_t> *dst_frags, uint64_t &best_cost, Channel *&best_channel,
      XferDesKind &best_kind)
  {
    // consider dma channels available on either source or dest node
    NodeID src_node = ID(channel_copy_info.src_mem).memory_owner_node();
    NodeID dst_node = ID(channel_copy_info.dst_mem).memory_owner_node();

    best_cost = 0;
    best_channel = 0;
    best_kind = XFER_NONE;

    {
      const Node &n = nodes_info[src_node];
      for(std::vector<Channel *>::const_iterator it = n.dma_channels.begin();
          it != n.dma_channels.end(); ++it) {
        XferDesKind kind = XFER_NONE;
        uint64_t cost =
            (*it)->supports_path(channel_copy_info, src_serdez_id, dst_serdez_id,
                                 redop_id, total_bytes, src_frags, dst_frags, &kind);
        if((cost > 0) && ((best_cost == 0) || (cost < best_cost))) {
          best_cost = cost;
          best_channel = *it;
          best_kind = kind;
        }
      }
    }

    if(dst_node != src_node) {
      const Node &n = nodes_info[dst_node];
      for(std::vector<Channel *>::const_iterator it = n.dma_channels.begin();
          it != n.dma_channels.end(); ++it) {
        XferDesKind kind = XFER_NONE;
        uint64_t cost =
            (*it)->supports_path(channel_copy_info, src_serdez_id, dst_serdez_id,
                                 redop_id, total_bytes, src_frags, dst_frags, &kind);
        if((cost > 0) && ((best_cost == 0) || (cost < best_cost))) {
          best_cost = cost;
          best_channel = *it;
          best_kind = kind;
        }
      }
    }

    return (best_cost != 0);
  }

  bool find_fastest_path(const Node *nodes_info, PathCache &path_cache,
                         ChannelCopyInfo channel_copy_info, CustomSerdezID serdez_id,
                         ReductionOpID redop_id, size_t total_bytes,
                         const std::vector<size_t> *src_frags,
                         const std::vector<size_t> *dst_frags, MemPathInfo &info,
                         bool skip_final_memcpy)
  {
    Memory src_mem = channel_copy_info.src_mem;
    Memory dst_mem = channel_copy_info.dst_mem;
    NodeID src_node = ID(src_mem).memory_owner_node();
    NodeID dst_node = ID(dst_mem).memory_owner_node();
    std::vector<size_t> empty_vec;

    log_xpath.info() << "FFP: " << src_mem << "->" << dst_mem << " serdez=" << serdez_id
                     << " redop=" << redop_id << " bytes=" << total_bytes << " frags="
                     << PrettyVector<size_t>(*(src_frags ? src_frags : &empty_vec)) << "/"
                     << PrettyVector<size_t>(*(dst_frags ? dst_frags : &empty_vec));

    if(path_cache_inited) {
      std::pair<realm_id_t, realm_id_t> key(src_mem.id, dst_mem.id);
      PathLRU *lru = nullptr;
#ifdef PATH_CACHE_EARLY_INIT
      std::map<std::pair<realm_id_t, realm_id_t>, PathLRU *>::iterator path_cache_it;
      path_cache_it = path_cache.find(key);
      assert(path_cache_it != path_cache.end());
      lru = path_cache_it->second;
#else
      {
        // first check if the key is existed, if not create a PathLRU for the given key
        RWLock::AutoReaderLock arl(path_cache_rwlock);
        if(path_cache.find(key) == path_cache.end()) {
          // drop reader lock and take writer lock
          arl.release();
          RWLock::AutoWriterLock awl(path_cache_rwlock);
          // double check if the key is existed because it could be created by
          //   another thread before we get the wrlock.
          if(path_cache.find(key) == path_cache.end()) {
            path_cache[key] = new PathLRU(Config::path_cache_lru_size);
          }
        }
        lru = path_cache.find(key)->second;
      }
#endif
      assert(lru != nullptr);
      // check if we can find the LRU key inside the LRU. If yes, we call the hit
      {
        PathLRU::LRUKey lru_key(serdez_id, redop_id, total_bytes, *src_frags, *dst_frags);
        RWLock::AutoReaderLock arl(lru->rwlock);
        PathLRU::PathLRUIterator lru_it = lru->find(lru_key);
        if(lru_it != lru->end()) {
          info = lru_it->second;
          lru->hit(lru_it);
          nb_cache_hit.fetch_add(1);
          log_xpath_cache.debug() << "src:" << src_mem << ", dst:" << dst_mem << ", "
                                  << info << ", " << lru_key << ", Hit";
          arl.release();
          return true;
        }
      }
    }

    // baseline - is a direct path possible?
    uint64_t best_cost = 0;
    {
      Channel *channel;
      XferDesKind kind;
      if(find_best_channel_for_memories(nodes_info, channel_copy_info, serdez_id,
                                        serdez_id, redop_id, total_bytes, src_frags,
                                        dst_frags, best_cost, channel, kind)) {
        log_xpath.info() << "direct: " << src_mem << "(n:" << src_node << ")->" << dst_mem
                         << " (n:" << dst_node << ") cost=" << best_cost
                         << " channel=" << channel->kind;
        info.path.assign(1, src_mem);
        if(!skip_final_memcpy || (kind != XFER_MEM_CPY)) {
          info.path.push_back(dst_mem);
          info.xd_channels.assign(1, channel);
        } else {
          info.xd_channels.clear();
        }
      }
    }

    // multi-hop search (have to do this even if a direct path exists)
    // any intermediate memory on the src or dst node is a candidate
    struct PartialPath {
      Memory ib_mem;
      uint64_t cost;
      std::vector<Memory> path;
      std::vector<Channel *> channels;
    };
    std::vector<PartialPath> partials;
    size_t num_src_ibs, total_ibs;
    {
      const Node &n = nodes_info[src_node];
      num_src_ibs = n.ib_memories.size();
      partials.resize(num_src_ibs);
      for(size_t i = 0; i < n.ib_memories.size(); i++) {
        partials[i].ib_mem = n.ib_memories[i]->me;
        partials[i].cost = 0;
      }
    }
    if(dst_node != src_node) {
      const Node &n = nodes_info[dst_node];
      total_ibs = num_src_ibs + n.ib_memories.size();
      partials.resize(total_ibs);
      for(size_t i = 0; i < n.ib_memories.size(); i++) {
        partials[num_src_ibs + i].ib_mem = n.ib_memories[i]->me;
        partials[num_src_ibs + i].cost = 0;
      }
    } else {
      total_ibs = num_src_ibs;
    }

    // see which of the ib memories we can get to from the original srcmem
    std::set<size_t> active_ibs;
    for(size_t i = 0; i < total_ibs; i++) {
      uint64_t cost = 0;
      Channel *channel;
      XferDesKind kind;
      ChannelCopyInfo copy_info = channel_copy_info;
      copy_info.dst_mem = partials[i].ib_mem;
      copy_info.is_direct = false;
      if(channel_copy_info.is_scatter) {
        copy_info.ind_mem = Memory::NO_MEMORY;
      }
      if(find_best_channel_for_memories(
             nodes_info, copy_info, serdez_id, 0 /*no dst serdez*/,
             0 /*no redop on not-last hops*/, total_bytes, src_frags, 0 /*no dst_frags*/,
             cost, channel, kind)) {
        NodeID dst_node = ID(partials[i].ib_mem).memory_owner_node();
        log_xpath.info() << "first: " << src_mem << "(n:" << src_node << ")->"
                         << partials[i].ib_mem << "(n:" << dst_node << ") cost=" << cost
                         << " channel=" << channel->kind;
        // ignore anything that's already worse than the direct path
        if((best_cost == 0) || (cost < best_cost)) {
          active_ibs.insert(i);
          partials[i].cost = cost;
          partials[i].path.resize(2);
          partials[i].path[0] = src_mem;
          partials[i].path[1] = partials[i].ib_mem;
          partials[i].channels.assign(1, channel);
        }
      }
    }

    // look for multi-ib-hop paths (as long as they improve on the shorter
    //  ones)
    while(!active_ibs.empty()) {
      size_t src_idx = *(active_ibs.begin());
      active_ibs.erase(active_ibs.begin());
      // an ib on the dst node isn't allowed to go back to the source
      size_t first_dst_idx = ((src_idx < num_src_ibs) ? 0 : num_src_ibs);
      for(size_t dst_idx = first_dst_idx; dst_idx < total_ibs; dst_idx++) {
        // no self-loops either
        if(dst_idx == src_idx) {
          continue;
        }

        uint64_t cost;
        Channel *channel;
        XferDesKind kind;
        ChannelCopyInfo copy_info = channel_copy_info;
        copy_info.src_mem = partials[src_idx].ib_mem;
        copy_info.dst_mem = partials[dst_idx].ib_mem;
        copy_info.ind_mem = Memory::NO_MEMORY;
        copy_info.is_direct = false;
        if(find_best_channel_for_memories(nodes_info, copy_info, 0, 0,
                                          0, // no serdez or redop on interhops
                                          total_bytes, 0, 0, // no fragmentation also
                                          cost, channel, kind)) {

          NodeID src_node = ID(partials[src_idx].ib_mem).memory_owner_node();
          NodeID dst_node = ID(partials[dst_idx].ib_mem).memory_owner_node();
          size_t total_cost = partials[src_idx].cost + cost;
          log_xpath.info() << "inter: src_idx:" << src_idx << " "
                           << partials[src_idx].ib_mem << "(n:" << src_node
                           << ")-> dst_idx:" << dst_idx << " " << partials[dst_idx].ib_mem
                           << "(n:" << dst_node << ")"
                           << " channel=" << channel->kind
                           << " cost=" << partials[src_idx].cost << "+" << cost << " = "
                           << total_cost << " <? " << partials[dst_idx].cost;
          // also prune any path that already exceeds the cost of the direct path
          if(((partials[dst_idx].cost == 0) || (total_cost < partials[dst_idx].cost)) &&
             ((best_cost == 0) || (total_cost < best_cost))) {
            // replace existing path to this dst ibmem
            partials[dst_idx].cost = total_cost;
            partials[dst_idx].path = partials[src_idx].path;
            partials[dst_idx].path.push_back(partials[dst_idx].ib_mem);
            partials[dst_idx].channels = partials[src_idx].channels;
            partials[dst_idx].channels.push_back(channel);
            active_ibs.insert(dst_idx);
          }
        }
      }
    }

    // finally, see which (reachable) ibs can get to the destination mem
    //  (and do it better than any previously known path)
    for(size_t i = 0; i < total_ibs; i++) {
      if(partials[i].cost == 0) {
        continue;
      }

      uint64_t cost;
      Channel *channel;
      XferDesKind kind;
      ChannelCopyInfo copy_info = channel_copy_info;
      copy_info.src_mem = partials[i].ib_mem;
      if(!channel_copy_info.is_scatter) {
        copy_info.ind_mem = Memory::NO_MEMORY;
      }
      copy_info.is_direct = false;
      if(find_best_channel_for_memories(
             nodes_info, copy_info, 0 /*no src serdez*/, serdez_id, redop_id, total_bytes,
             0 /*no src_frags*/, dst_frags, cost, channel, kind)) {
        NodeID src_node = ID(partials[i].ib_mem).memory_owner_node();
        size_t total_cost = partials[i].cost + cost;
        log_xpath.info() << "last: " << partials[i].ib_mem << "(n:" << src_node << ")->"
                         << dst_mem << "(n:" << dst_node << ")"
                         << " channel=" << channel->kind << " cost=" << partials[i].cost
                         << "+" << cost << " = " << total_cost << " <? " << best_cost;
        if((best_cost == 0) || (total_cost < best_cost)) {
          best_cost = total_cost;
          info.path.swap(partials[i].path);
          info.xd_channels.swap(partials[i].channels);

          if(!skip_final_memcpy || (kind != XFER_MEM_CPY)) {
            info.path.push_back(dst_mem);
            info.xd_channels.push_back(channel);
          }
        }
      }
    }

    if(path_cache_inited) {
      std::pair<realm_id_t, realm_id_t> key(src_mem.id, dst_mem.id);
      PathLRU *lru = path_cache.find(key)->second;
      PathLRU::LRUKey lru_key(serdez_id, redop_id, total_bytes, *src_frags, *dst_frags);
      // the LRU key is not in the LRU, now we cache it
      {
        RWLock::AutoWriterLock awl(lru->rwlock);
        // double check if lru key is already put in the LRU by another thread
        PathLRU::PathLRUIterator lru_it = lru->find(lru_key);
        if(lru_it != lru->end()) {
          lru->hit(lru_it);
          log_xpath_cache.debug() << "src:" << src_mem << ", dst:" << dst_mem << ", "
                                  << info << ", " << lru_key << ", Miss-Hit";
        } else {
          lru->miss(lru_key, info);
          log_xpath_cache.debug() << "src:" << src_mem << ", dst:" << dst_mem << ", "
                                  << info << ", " << lru_key << ", Miss";
        }
        nb_cache_miss.fetch_add(1);
      }
    }

    return (best_cost != 0);
  }

  IndirectionInfoBase::IndirectionInfoBase(bool _structured, FieldID _field_id,
                                           RegionInstance _inst, bool _is_ranges,
                                           bool _oor_possible, bool _aliasing_possible,
                                           size_t _subfield_offset,
                                           const std::vector<RegionInstance> _insts,
                                           Channel *_addrsplit_channel)
    : structured(_structured)
    , field_id(_field_id)
    , inst(_inst)
    , is_ranges(_is_ranges)
    , oor_possible(_oor_possible)
    , aliasing_possible(_aliasing_possible)
    , subfield_offset(_subfield_offset)
    , insts(_insts)
    , addrsplit_channel(_addrsplit_channel)
  {}

  static TransferGraph::XDTemplate::IO
  add_copy_path(std::vector<TransferGraph::XDTemplate> &xd_nodes,
                std::vector<TransferGraph::IBInfo> &ib_edges,
                TransferGraph::XDTemplate::IO start_edge, const MemPathInfo &info,
                size_t ib_size = Config::ib_size_bytes)
  {
    size_t hops = info.xd_channels.size();

    if(hops == 0) {
      // no xd's needed at all - return input edge as output
      return start_edge;
    }

    size_t xd_base = xd_nodes.size();
    size_t ib_base = ib_edges.size();
    xd_nodes.resize(xd_base + hops);
    ib_edges.resize(ib_base + hops);
    for(size_t i = 0; i < hops; i++) {
      TransferGraph::XDTemplate &xdn = xd_nodes[xd_base + i];

      xdn.channel = info.xd_channels[i];
      xdn.factory = info.xd_channels[i]->get_factory();
      xdn.gather_control_input = -1;
      xdn.scatter_control_input = -1;
      xdn.target_node = info.xd_channels[i]->node;
      xdn.channel = info.xd_channels[i];
      xdn.inputs.resize(1);
      xdn.inputs[0] =
          ((i == 0) ? start_edge : TransferGraph::XDTemplate::mk_edge(ib_base + i - 1));
      // xdn.inputs[0].indirect_inst = RegionInstance::NO_INST;
      xdn.outputs.resize(1);
      xdn.outputs[0] = TransferGraph::XDTemplate::mk_edge(ib_base + i);

      TransferGraph::IBInfo &ibe = ib_edges[ib_base + i];
      ibe.memory = info.path[i + 1];
      ibe.size = ib_size;
    }

    // last edge we created is the output
    return TransferGraph::XDTemplate::mk_edge(ib_base + hops - 1);
  }

  // address splitters need to be able to read addresses from sysmem
  // TODO: query this from channel in order to support heterogeneity?
  static Memory find_sysmem_ib_memory(NodeID node)
  {
    Node &n = get_runtime()->nodes[node];
    for(std::vector<IBMemory *>::const_iterator it = n.ib_memories.begin();
        it != n.ib_memories.end(); ++it) {
      if(((*it)->lowlevel_kind == Memory::SYSTEM_MEM) ||
         ((*it)->lowlevel_kind == Memory::REGDMA_MEM) ||
         ((*it)->lowlevel_kind == Memory::SOCKET_MEM) ||
         ((*it)->lowlevel_kind == Memory::Z_COPY_MEM)) {
        return (*it)->me;
      }
    }

    log_dma.fatal() << "no sysmem ib memory on node " << node;
    abort();
    return Memory::NO_MEMORY;
  }

  void IndirectionInfoBase::generate_gather_paths(
      const Node *nodes_info, Memory dst_mem, TransferGraph::XDTemplate::IO dst_edge,
      unsigned indirect_idx, unsigned src_fld_start, unsigned src_fld_count,
      size_t bytes_per_element, CustomSerdezID serdez_id,
      std::vector<TransferGraph::XDTemplate> &xd_nodes,
      std::vector<TransferGraph::IBInfo> &ib_edges,
      std::vector<TransferDesc::FieldInfo> &src_fields)
  {
    // TODO: see how much of this we can reuse for the structured case?
    assert(!structured);

    size_t spaces_size = num_spaces();

    // compute the paths from each src data instance and the dst instance
    std::vector<size_t> path_idx;
    std::vector<MemPathInfo> path_infos;
    path_idx.reserve(spaces_size);
    for(size_t i = 0; i < insts.size(); i++) {
      size_t idx = path_infos.size();
      for(size_t j = 0; j < i; j++) {
        if(insts[i].get_location() == insts[j].get_location()) {
          idx = path_idx[j];
          break;
        }
      }

      path_idx.push_back(idx);
      if(idx >= path_infos.size()) {
        // new path to compute
        path_infos.resize(idx + 1);
        std::vector<size_t> src_frags{domain_size()}, dst_frags{1};
        log_xpath.info() << "Find fastest path for gather op spaces:" << spaces_size;
        ChannelCopyInfo copy_info{insts[i].get_location(), dst_mem, inst.get_location(),
                                  spaces_size,
                                  /*is_scatter=*/false};
        populate_copy_info(copy_info);
        bool ok = find_fastest_path(nodes_info, path_cache, copy_info, serdez_id, 0,
                                    domain_size() * bytes_per_element, &src_frags,
                                    &dst_frags, path_infos[idx]);
        if(!ok) {
          // Couldn't find a path with the given indirect memory, so use a path without it
          // and we'll move the indirection buffer somewhere that channel can access it
          copy_info.ind_mem = Memory::NO_MEMORY;
          ok = find_fastest_path(nodes_info, path_cache, copy_info, serdez_id, 0,
                                 domain_size() * bytes_per_element, &src_frags,
                                 &dst_frags, path_infos[idx]);
        }
        assert(ok);
      }
    }

    // add a source field for the address
    unsigned addr_field_start = src_fields.size();
    src_fields.push_back(TransferDesc::FieldInfo{field_id, 0, address_size(), 0});
    TransferGraph::XDTemplate::IO addr_edge =
        TransferGraph::XDTemplate::mk_inst(inst, addr_field_start, 1);

    // special case - a gather from a single source with no out of range
    //  accesses
    if((spaces_size == 1) && !oor_possible) {
      size_t pathlen = path_infos[0].xd_channels.size();
      auto channel = path_infos[0].xd_channels[0];
      log_xpath.info() << "Gather channel kind=" << channel->kind
                       << " node=" << channel->node << " path len=" << pathlen;

      if(!channel->supports_indirection_memory(inst.get_location())) {
        Memory ind_ib_mem = channel->suggest_ib_memories();
        if(ind_ib_mem != Memory::NO_MEMORY) {
          log_xpath.info() << "Copy indirectiom from src_node="
                           << NodeID(ID(inst.get_location()).memory_owner_node())
                           << " to dst_node="
                           << NodeID(ID(ind_ib_mem).memory_owner_node())
                           << " ind_mem=" << ind_ib_mem;
          MemPathInfo addr_path;
          bool ok = find_shortest_path(nodes_info, inst.get_location(), ind_ib_mem,
                                       0 /*no serdez*/, 0 /*redop_id*/, addr_path,
                                       true /*skip_final_memcpy*/);
          assert(ok);
          size_t aligned_ib_size =
              Config::ib_size_bytes +
              (address_size() - (Config::ib_size_bytes % address_size())) %
                  address_size();
          addr_edge =
              add_copy_path(xd_nodes, ib_edges, addr_edge, addr_path, aligned_ib_size);
        }
      }

      size_t xd_idx = xd_nodes.size();
      size_t ib_idx = ib_edges.size();
      xd_nodes.resize(xd_idx + pathlen);
      ib_edges.resize(ib_idx + pathlen - 1);

      for(size_t i = 0; i < pathlen; i++) {
        TransferGraph::XDTemplate &xdn = xd_nodes[xd_idx + i];
        xdn.target_node = path_infos[0].xd_channels[i]->node;
        xdn.channel = path_infos[0].xd_channels[i];

        xdn.factory = path_infos[0].xd_channels[i]->get_factory();
        xdn.gather_control_input = -1;
        xdn.scatter_control_input = -1;
        if(i == 0) {
          xdn.inputs.resize(2);
          xdn.inputs[0] = TransferGraph::XDTemplate::mk_indirect(
              indirect_idx, 1, insts[0], src_fld_start, src_fld_count);
          xdn.inputs[1] = addr_edge;
        } else {
          xdn.inputs.resize(1);
          xdn.inputs[0] = TransferGraph::XDTemplate::mk_edge(ib_idx + i - 1);
        }
        if(i == (pathlen - 1)) {
          xdn.outputs.resize(1);
          xdn.outputs[0] = dst_edge;
        } else {
          xdn.outputs.resize(1);
          xdn.outputs[0] = TransferGraph::XDTemplate::mk_edge(ib_idx + i);

          TransferGraph::IBInfo &ibe = ib_edges[ib_idx + i];
          ibe.memory = path_infos[0].path[i + 1];
          ibe.size = Config::ib_size_bytes; // 1 << 20; /*TODO*/
        }
      }
    } else {
      // First complication: if all the data paths don't use the same final
      //  step, we need to force them to go through an intermediate
      // also insist that the final step be owned by the destination node
      //  (i.e. the merging should not be done via rdma)
      NodeID dst_node = ID(dst_mem).memory_owner_node();
      Memory dst_ib_mem = Memory::NO_MEMORY;
      Channel *last_channel =
          path_infos[0].xd_channels[path_infos[0].xd_channels.size() - 1];
      bool same_last_channel = true;
      if(last_channel->node == dst_node) {
        dst_ib_mem = last_channel->suggest_ib_memories();
        for(size_t i = 1; i < path_infos.size(); i++) {
          if(path_infos[i].xd_channels[path_infos[i].xd_channels.size() - 1] !=
             last_channel) {
            same_last_channel = false;
            break;
          }
        }
      } else {
        same_last_channel = false;
        dst_ib_mem = last_channel->suggest_ib_memories_for_node(dst_node);
      }

      if(!same_last_channel) {
        // figure out what the final kind will be (might not be the same as
        //  any of the current paths)
        MemPathInfo tail_path;
        bool ok = find_shortest_path(nodes_info, dst_ib_mem, dst_mem, serdez_id,
                                     0 /*redop_id*/, tail_path);
        assert(ok && (tail_path.xd_channels.size() == 1));
        last_channel = tail_path.xd_channels[0];
        // and fix any path that doesn't use that channel
        for(size_t i = 0; i < path_infos.size(); i++) {
          if(path_infos[i].xd_channels[path_infos[i].xd_channels.size() - 1] ==
             last_channel) {
            continue;
          }
          // log_new_dma.print() << "fix " << i << " " << path_infos[i].path[0] << " -> "
          // << dst_ib_mem;
          bool ok = find_shortest_path(nodes_info, path_infos[i].path[0], dst_ib_mem,
                                       0 /*no serdez*/, 0 /*redop_id*/, path_infos[i]);
          assert(ok);
          // append last step
          path_infos[i].xd_channels.push_back(last_channel);
          path_infos[i].path.push_back(dst_mem);
          // path_infos[i].xd_target_nodes.push_back(ID(dst_mem).memory_owner_node());
        }
      }

      // step 1: we need the address decoder, possibly with some hops to get
      //  the data to where a cpu can look at it
      NodeID addr_node = ID(inst).instance_owner_node();
      // HACK!
      MemPathInfo addr_path;

      assert(addrsplit_channel != nullptr);
      Memory addr_ib_mem = addrsplit_channel->suggest_ib_memories_for_node(addr_node);

      XferDesFactory *addr_split_factory = create_addrsplit_factory(bytes_per_element);

      bool ok = find_shortest_path(nodes_info, inst.get_location(), addr_ib_mem,
                                   0 /*no serdez*/, 0 /*redop_id*/, addr_path,
                                   true /*skip_final_memcpy*/);
      assert(ok);
      addr_edge = add_copy_path(xd_nodes, ib_edges, addr_edge, addr_path);

      std::vector<TransferGraph::XDTemplate::IO> decoded_addr_edges(spaces_size);
      TransferGraph::XDTemplate::IO ctrl_edge;
      {
        // instantiate decoder
        size_t xd_base = xd_nodes.size();
        size_t ib_base = ib_edges.size();
        xd_nodes.resize(xd_base + 1);
        ib_edges.resize(ib_base + spaces_size + 1);

        TransferGraph::XDTemplate &xdn = xd_nodes[xd_base];
        xdn.target_node = addr_node;
        assert(!is_ranges && "need range address splitter");
        xdn.factory = addr_split_factory;
        xdn.gather_control_input = -1;
        xdn.scatter_control_input = -1;
        xdn.inputs.resize(1);
        xdn.inputs[0] = addr_edge;
        xdn.outputs.resize(spaces_size + 1);
        for(size_t i = 0; i < spaces_size; i++) {
          xdn.outputs[i] = TransferGraph::XDTemplate::mk_edge(ib_base + i);
          decoded_addr_edges[i] = xdn.outputs[i];
          ib_edges[ib_base + i].memory = addr_ib_mem;
          ib_edges[ib_base + i].size = 65536; // TODO
        }
        xdn.outputs[spaces_size] =
            TransferGraph::XDTemplate::mk_edge(ib_base + spaces_size);
        ctrl_edge = xdn.outputs[spaces_size];
        ib_edges[ib_base + spaces_size].memory = addr_ib_mem;
        ib_edges[ib_base + spaces_size].size = 65536; // TODO
      }

      // next, see what work we need to get the addresses to where the
      //  data instances live
      for(size_t i = 0; i < spaces_size; i++) {
        // HACK!
        Memory src_ib_mem = path_infos[path_idx[i]].xd_channels[0]->suggest_ib_memories();
        if(src_ib_mem != addr_ib_mem) {
          MemPathInfo path;
          bool ok = find_shortest_path(nodes_info, addr_ib_mem, src_ib_mem,
                                       0 /*no serdez*/, 0 /*redop_id*/, path);
          assert(ok);
          decoded_addr_edges[i] =
              add_copy_path(xd_nodes, ib_edges, decoded_addr_edges[i], path);
        }
      }

      // control information has to get to the merge at the end
      // HACK!
      if(dst_ib_mem != addr_ib_mem) {
        MemPathInfo path;
        bool ok = find_shortest_path(nodes_info, addr_ib_mem, dst_ib_mem, 0 /*no serdez*/,
                                     0 /*redop_id*/, path);
        assert(ok);
        ctrl_edge = add_copy_path(xd_nodes, ib_edges, ctrl_edge, path);
      }

      // now any data paths with more than one hop need all but the last hop
      //  added to the graph
      std::vector<TransferGraph::XDTemplate::IO> data_edges(spaces_size);
      for(size_t i = 0; i < spaces_size; i++) {
        const MemPathInfo &mpi = path_infos[path_idx[i]];
        size_t hops = mpi.xd_channels.size() - 1;
        if(hops > 0) {
          size_t xd_base = xd_nodes.size();
          size_t ib_base = ib_edges.size();
          xd_nodes.resize(xd_base + hops);
          ib_edges.resize(ib_base + hops);
          for(size_t j = 0; j < hops; j++) {
            TransferGraph::XDTemplate &xdn = xd_nodes[xd_base + j];

            xdn.factory = mpi.xd_channels[j]->get_factory();
            xdn.gather_control_input = -1;
            xdn.scatter_control_input = -1;
            xdn.target_node = mpi.xd_channels[j]->node;
            xdn.channel = mpi.xd_channels[j];
            if(j == 0) {
              xdn.inputs.resize(2);
              xdn.inputs[0] = TransferGraph::XDTemplate::mk_indirect(
                  indirect_idx, 1, insts[i], src_fld_start, src_fld_count);
              xdn.inputs[1] = decoded_addr_edges[i];
            } else {
              xdn.inputs.resize(1);
              xdn.inputs[0] = TransferGraph::XDTemplate::mk_edge(ib_base + j - 1);
            }
            xdn.outputs.resize(1);
            xdn.outputs[0] = TransferGraph::XDTemplate::mk_edge(ib_base + j);
            ib_edges[ib_base + j].memory = mpi.path[j + 1];
            ib_edges[ib_base + j].size = 65536; // TODO: pick size?
          }
          data_edges[i] = TransferGraph::XDTemplate::mk_edge(ib_base + hops - 1);
        }
      }

      // and finally the last xd that merges the streams together
      size_t xd_idx = xd_nodes.size();
      xd_nodes.resize(xd_idx + 1);
      TransferGraph::XDTemplate &xdn = xd_nodes[xd_idx];
      xdn.target_node = ID(dst_mem).memory_owner_node();
      // xdn.kind = last_kind;
      xdn.factory = last_channel->get_factory();
      xdn.gather_control_input = spaces_size;
      xdn.scatter_control_input = -1;
      xdn.outputs.resize(1);
      xdn.outputs[0] = dst_edge;

      xdn.inputs.resize(spaces_size + 1);

      for(size_t i = 0; i < spaces_size; i++) {
        // can we read (indirectly) right from the source instance?
        if(path_infos[path_idx[i]].xd_channels.size() == 1) {
          int ind_port = xdn.inputs.size();
          xdn.inputs.resize(ind_port + 1);
          xdn.inputs[i] = TransferGraph::XDTemplate::mk_indirect(
              indirect_idx, ind_port, insts[i], src_fld_start, src_fld_count);
          xdn.inputs[ind_port] = decoded_addr_edges[i];
        } else {
          // assert(data_edges[i] >= 0);
          xdn.inputs[i] = data_edges[i];
        }
      }

      // control input
      xdn.inputs[spaces_size] = ctrl_edge;
    }
  }

  void IndirectionInfoBase::generate_scatter_paths(
      Memory src_mem, TransferGraph::XDTemplate::IO src_edge, unsigned indirect_idx,
      unsigned dst_fld_start, unsigned dst_fld_count, size_t bytes_per_element,
      CustomSerdezID serdez_id, std::vector<TransferGraph::XDTemplate> &xd_nodes,
      std::vector<TransferGraph::IBInfo> &ib_edges,
      std::vector<TransferDesc::FieldInfo> &src_fields)
  {
    // TODO: see how much of this we can reuse for the structured case?
    assert(!structured);
    size_t spaces_size = num_spaces();

    // compute the paths from the src instance to each dst data instance
    std::vector<size_t> path_idx;
    std::vector<MemPathInfo> path_infos;
    path_idx.reserve(spaces_size);
    for(size_t i = 0; i < insts.size(); i++) {
      size_t idx = path_infos.size();
      for(size_t j = 0; j < i; j++) {
        if(insts[i].get_location() == insts[j].get_location()) {
          idx = path_idx[j];
          break;
        }
      }

      path_idx.push_back(idx);
      if(idx >= path_infos.size()) {
        // new path to compute
        path_infos.resize(idx + 1);
        // TODO(apryakhin@): Technically this is not a correct number
        // of destination fragements that we get during scatter.
        // domain_size() returns just a maximum number of addresses
        // that we need to scatter and hence this value would be the
        // worst case. The actual number of consecutive rectangles (e.g
        // fragments) to handle can be less. Consider finding a
        // better way to handle this (same for gather op).
        std::vector<size_t> src_frags{1}, dst_frags{domain_size()};
        log_xpath.info() << "Find fastest path for scatter op.";
        ChannelCopyInfo copy_info{src_mem, insts[i].get_location(), inst.get_location(),
                                  spaces_size,
                                  /*is_scatter=*/true};
        populate_copy_info(copy_info);
        bool ok = find_fastest_path(get_runtime()->nodes, path_cache, copy_info,
                                    serdez_id, 0, domain_size() * bytes_per_element,
                                    &src_frags, &dst_frags, path_infos[idx]);
        if(!ok) {
          // Couldn't find a path with the given indirect memory, so use a path without it
          // and we'll move the indirection buffer somewhere that channel can access it
          copy_info.ind_mem = Memory::NO_MEMORY;
          ok = find_fastest_path(get_runtime()->nodes, path_cache, copy_info, serdez_id,
                                 0, domain_size() * bytes_per_element, &src_frags,
                                 &dst_frags, path_infos[idx]);
        }
        assert(ok);
      }
    }

    // add a source field for the address
    unsigned addr_field_start = src_fields.size();
    src_fields.push_back(TransferDesc::FieldInfo{field_id, 0, address_size(), 0});
    TransferGraph::XDTemplate::IO addr_edge =
        TransferGraph::XDTemplate::mk_inst(inst, addr_field_start, 1);

    // special case - a scatter to a single destination with no out of
    //  range accesses
    if((spaces_size == 1) && !oor_possible) {
      size_t pathlen = path_infos[0].xd_channels.size();
      auto channel = path_infos[0].xd_channels[pathlen - 1];
      log_xpath.info() << "Scatter channel kind=" << channel->kind
                       << " node=" << channel->node << " path len=" << pathlen;
      Memory ind_ib_mem = channel->suggest_ib_memories();

      if(ind_ib_mem != Memory::NO_MEMORY) {
        log_xpath.info() << "Copy indirectiom from src_node="
                         << NodeID(ID(inst.get_location()).memory_owner_node())
                         << " to dst_node=" << NodeID(ID(ind_ib_mem).memory_owner_node())
                         << " ind_mem=" << ind_ib_mem
                         << " ind_mem_kind=" << ind_ib_mem.kind();
        // do we have to do anything to get the addresses into a cpu-readable
        //  memory on that node?
        MemPathInfo addr_path;
        bool ok = find_shortest_path(get_runtime()->nodes, inst.get_location(),
                                     ind_ib_mem, 0 /*no serdez*/, 0 /*redop_id*/,
                                     addr_path, true /*skip_final_memcpy*/);
        assert(ok);
        size_t aligned_ib_size =
            Config::ib_size_bytes +
            (address_size() - (Config::ib_size_bytes % address_size())) % address_size();
        addr_edge =
            add_copy_path(xd_nodes, ib_edges, addr_edge, addr_path, aligned_ib_size);
      }

      size_t xd_idx = xd_nodes.size();
      size_t ib_idx = ib_edges.size();
      xd_nodes.resize(xd_idx + pathlen);
      ib_edges.resize(ib_idx + pathlen - 1);

      for(size_t i = 0; i < pathlen; i++) {
        TransferGraph::XDTemplate &xdn = xd_nodes[xd_idx + i];
        xdn.channel = path_infos[0].xd_channels[i];
        xdn.target_node = path_infos[0].xd_channels[i]->node;

        xdn.factory = path_infos[0].xd_channels[i]->get_factory();
        xdn.gather_control_input = -1;
        xdn.scatter_control_input = -1;
        if(i == (pathlen - 1)) {
          xdn.inputs.resize(2);
          xdn.inputs[1] = addr_edge;
        } else {
          xdn.inputs.resize(1);
        }
        xdn.inputs[0] =
            ((i == 0) ? src_edge : TransferGraph::XDTemplate::mk_edge(ib_idx + i - 1));

        xdn.outputs.resize(1);
        if(i == (pathlen - 1)) {
          xdn.outputs[0] = TransferGraph::XDTemplate::mk_indirect(
              indirect_idx, 1, insts[0], dst_fld_start, dst_fld_count);
        } else {
          xdn.outputs.resize(1);
          xdn.outputs[0] = TransferGraph::XDTemplate::mk_edge(ib_idx + i);

          TransferGraph::IBInfo &ibe = ib_edges[ib_idx + i];
          ibe.memory = path_infos[0].path[i + 1];
          ibe.size = Config::ib_size_bytes; // 1 << 20; /*TODO*/
        }
      }
    } else {

      // First complication: if all the data paths don't use the same first
      //  step, we need to force them to go through an intermediate
      Memory src_ib_mem = find_sysmem_ib_memory(ID(src_mem).memory_owner_node());
      Channel *first_channel = path_infos[0].xd_channels[0];
      bool same_first_channel = true;
      for(size_t i = 1; i < path_infos.size(); i++) {
        if(path_infos[i].xd_channels[0] != first_channel) {
          same_first_channel = false;
          break;
        }
      }
      if(!same_first_channel) {
        // figure out what the first channel will be (might not be the same as
        //  any of the current paths)
        MemPathInfo head_path;
        bool ok = find_shortest_path(get_runtime()->nodes, src_mem, src_ib_mem, serdez_id,
                                     0 /*redop_id*/, head_path);
        assert(ok && (head_path.xd_channels.size() == 1));
        first_channel = head_path.xd_channels[0];
        // and fix any path that doesn't use that channel
        for(size_t i = 0; i < path_infos.size(); i++) {
          if(path_infos[i].xd_channels[0] == first_channel) {
            continue;
          }

          bool ok = find_shortest_path(get_runtime()->nodes, src_ib_mem,
                                       path_infos[i].path[path_infos[i].path.size() - 1],
                                       0 /*no serdez*/, 0 /*redop_id*/, path_infos[i]);
          assert(ok);
          // prepend last step
          path_infos[i].xd_channels.insert(path_infos[i].xd_channels.begin(),
                                           first_channel);
          path_infos[i].path.insert(path_infos[i].path.begin(), src_mem);
          // path_infos[i].xd_target_nodes.insert(path_infos[i].xd_target_nodes.begin(),
          //				       ID(src_mem).memory_owner_node());
        }
      }

      // step 1: we need the address decoder, possibly with some hops to get
      //  the data to where a cpu can look at it
      NodeID addr_node = ID(inst).instance_owner_node();
      // HACK!
      Memory addr_ib_mem = find_sysmem_ib_memory(addr_node);
      MemPathInfo addr_path;
      bool ok = find_shortest_path(get_runtime()->nodes, inst.get_location(), addr_ib_mem,
                                   0 /*no serdez*/, 0 /*redop_id*/, addr_path,
                                   true /*skip_final_memcpy*/);
      assert(ok);
      addr_edge = add_copy_path(xd_nodes, ib_edges, addr_edge, addr_path);

      std::vector<TransferGraph::XDTemplate::IO> decoded_addr_edges(spaces_size);
      TransferGraph::XDTemplate::IO ctrl_edge;
      {
        // instantiate decoder
        size_t xd_base = xd_nodes.size();
        size_t ib_base = ib_edges.size();
        xd_nodes.resize(xd_base + 1);
        ib_edges.resize(ib_base + spaces_size + 1);

        TransferGraph::XDTemplate &xdn = xd_nodes[xd_base];
        xdn.target_node = addr_node;
        // xdn.kind = XFER_ADDR_SPLIT;
        assert(!is_ranges && "need range address splitter");
        xdn.factory = create_addrsplit_factory(bytes_per_element);
        xdn.gather_control_input = -1;
        xdn.scatter_control_input = -1;
        xdn.inputs.resize(1);
        xdn.inputs[0] = addr_edge;
        xdn.outputs.resize(spaces_size + 1);
        for(size_t i = 0; i < spaces_size; i++) {
          xdn.outputs[i] = TransferGraph::XDTemplate::mk_edge(ib_base + i);
          decoded_addr_edges[i] = xdn.outputs[i];
          ib_edges[ib_base + i].memory = addr_ib_mem;
          ib_edges[ib_base + i].size = 65536; // TODO
        }
        xdn.outputs[spaces_size] =
            TransferGraph::XDTemplate::mk_edge(ib_base + spaces_size);
        ctrl_edge = xdn.outputs[spaces_size];
        ib_edges[ib_base + spaces_size].memory = addr_ib_mem;
        ib_edges[ib_base + spaces_size].size = 65536; // TODO
      }

      // control information has to get to the split at the start
      // HACK!
      if(src_ib_mem != addr_ib_mem) {
        MemPathInfo path;
        bool ok = find_shortest_path(get_runtime()->nodes, addr_ib_mem, src_ib_mem,
                                     0 /*no serdez*/, 0 /*redop_id*/, path);
        assert(ok);
        ctrl_edge = add_copy_path(xd_nodes, ib_edges, ctrl_edge, path);
      }

      // next, see what work we need to get the addresses to where the
      //  last step of each path is running
      for(size_t i = 0; i < spaces_size; i++) {
        // HACK!
        NodeID dst_node = path_infos[path_idx[i]]
                              .xd_channels[path_infos[path_idx[i]].xd_channels.size() - 1]
                              ->node;
        Memory dst_ib_mem = find_sysmem_ib_memory(dst_node);
        if(dst_ib_mem != addr_ib_mem) {
          MemPathInfo path;
          bool ok = find_shortest_path(get_runtime()->nodes, addr_ib_mem, dst_ib_mem,
                                       0 /*no serdez*/, 0 /*redop_id*/, path);
          assert(ok);
          decoded_addr_edges[i] =
              add_copy_path(xd_nodes, ib_edges, decoded_addr_edges[i], path);
        }
      }

      // next comes the xd that reads the source and splits the data into
      //  the various output streams
      std::vector<TransferGraph::XDTemplate::IO> data_edges(spaces_size);
      {
        size_t xd_idx = xd_nodes.size();
        xd_nodes.resize(xd_idx + 1);

        TransferGraph::XDTemplate &xdn = xd_nodes[xd_idx];
        xdn.target_node = ID(src_mem).memory_owner_node();
        // xdn.kind = first_kind;
        xdn.factory = first_channel->get_factory();
        xdn.gather_control_input = -1;
        xdn.scatter_control_input = 1;
        xdn.inputs.resize(2);
        xdn.inputs[0] = src_edge;
        xdn.inputs[1] = ctrl_edge;

        xdn.outputs.resize(spaces_size);

        for(size_t i = 0; i < spaces_size; i++) {
          // can we write (indirectly) right into the dest instance?
          if(path_infos[path_idx[i]].xd_channels.size() == 1) {
            int ind_port = xdn.inputs.size();
            xdn.inputs.resize(ind_port + 1);
            xdn.outputs[i] = TransferGraph::XDTemplate::mk_indirect(
                indirect_idx, ind_port, insts[i], dst_fld_start, dst_fld_count);
            xdn.inputs[ind_port] = decoded_addr_edges[i];
          } else {
            // need an ib to write to
            size_t ib_idx = ib_edges.size();
            ib_edges.resize(ib_idx + 1);
            data_edges[i] = TransferGraph::XDTemplate::mk_edge(ib_idx);
            xdn.outputs[i] = data_edges[i];
            ib_edges[ib_idx].memory = path_infos[path_idx[i]].path[1];
            ib_edges[ib_idx].size = 65536; // TODO: pick size?
          }
        }
      }

      // finally, any data paths with more than one hop need the rest of
      //  their path added to the graph
      for(size_t i = 0; i < spaces_size; i++) {
        const MemPathInfo &mpi = path_infos[path_idx[i]];
        size_t hops = mpi.xd_channels.size() - 1;
        if(hops > 0) {
          // assert(data_edges[i] >= 0);

          size_t xd_base = xd_nodes.size();
          size_t ib_base = ib_edges.size();
          xd_nodes.resize(xd_base + hops);
          ib_edges.resize(ib_base + hops - 1);
          for(size_t j = 0; j < hops; j++) {
            TransferGraph::XDTemplate &xdn = xd_nodes[xd_base + j];

            xdn.factory = mpi.xd_channels[j + 1]->get_factory();
            xdn.gather_control_input = -1;
            xdn.scatter_control_input = -1;
            xdn.target_node = mpi.xd_channels[j + 1]->node;
            xdn.channel = mpi.xd_channels[j + 1];
            if(j < (hops - 1)) {
              xdn.inputs.resize(1);
              xdn.inputs[0] =
                  ((j == 0) ? data_edges[i]
                            : TransferGraph::XDTemplate::mk_edge(ib_base + j - 1));
              xdn.outputs.resize(1);
              xdn.outputs[0] = TransferGraph::XDTemplate::mk_edge(ib_base + j);
              ib_edges[ib_base + j].memory = mpi.path[j + 2];
              ib_edges[ib_base + j].size = 65536; // TODO: pick size?
            } else {
              // last hop uses the address stream
              xdn.inputs.resize(2);
              xdn.inputs[0] =
                  ((j == 0) ? data_edges[i]
                            : TransferGraph::XDTemplate::mk_edge(ib_base + j - 1));
              xdn.inputs[1] = decoded_addr_edges[i];
              xdn.outputs.resize(1);
              xdn.outputs[0] = TransferGraph::XDTemplate::mk_indirect(
                  indirect_idx, 1, insts[i], dst_fld_start, dst_fld_count);
            }
          }
        }
      }
    }
  }

  template <int N, typename T, int N2, typename T2>
  IndirectionInfoTyped<N, T, N2, T2>::IndirectionInfoTyped(
      const IndexSpace<N, T> &is,
      const typename CopyIndirection<N, T>::template Unstructured<N2, T2> &ind,
      Channel *_addr_split_channel)
    : IndirectionInfoBase(false /*!structured*/, ind.field_id, ind.inst, ind.is_ranges,
                          ind.oor_possible, ind.aliasing_possible, ind.subfield_offset,
                          ind.insts, _addr_split_channel)
    , domain(is)
    , spaces(ind.spaces)
  {}

  template <int N, typename T, int N2, typename T2>
  Event IndirectionInfoTyped<N, T, N2, T2>::request_metadata(void)
  {
    std::vector<Event> evs;

    {
      RegionInstanceImpl *impl = get_runtime()->get_instance_impl(inst);
      Event e = impl->request_metadata();
      if(!e.has_triggered()) {
        evs.push_back(e);
      }
    }

    for(std::vector<RegionInstance>::const_iterator it = insts.begin(); it != insts.end();
        ++it) {
      RegionInstanceImpl *impl = get_runtime()->get_instance_impl(*it);
      Event e = impl->request_metadata();
      if(!e.has_triggered()) {
        evs.push_back(e);
      }
    }

    return Event::merge_events(evs);
  }

  template <int N, typename T, int N2, typename T2>
  size_t IndirectionInfoTyped<N, T, N2, T2>::num_spaces() const
  {
    return spaces.size();
  }

  template <int N, typename T, int N2, typename T2>
  void IndirectionInfoTyped<N, T, N2, T2>::populate_copy_info(ChannelCopyInfo &info) const
  {
    info.is_ranges = is_ranges;
    info.addr_size = sizeof(T2);
    info.oor_possible = oor_possible;
  }

  template <int N, typename T, int N2, typename T2>
  size_t IndirectionInfoTyped<N, T, N2, T2>::domain_size() const
  {
    return domain.volume();
  }

  template <int N, typename T, int N2, typename T2>
  size_t IndirectionInfoTyped<N, T, N2, T2>::address_size() const
  {
    return (is_ranges ? sizeof(Rect<N2, T2>) : sizeof(Point<N2, T2>));
  }

  template <int N, typename T, int N2, typename T2>
  XferDesFactory *IndirectionInfoTyped<N, T, N2, T2>::create_addrsplit_factory(
      size_t bytes_per_element) const
  {
    return new AddressSplitXferDesFactory<N2, T2>(bytes_per_element, spaces);
  }

  template <int N, typename T, int N2, typename T2>
  RegionInstance IndirectionInfoTyped<N, T, N2, T2>::get_pointer_instance(void) const
  {
    return inst;
  }

  template <int N, typename T, int N2, typename T2>
  const std::vector<RegionInstance> *
  IndirectionInfoTyped<N, T, N2, T2>::get_instances(void) const
  {
    return &insts;
  }

  template <int N, typename T, int N2, typename T2>
  FieldID IndirectionInfoTyped<N, T, N2, T2>::get_field(void) const
  {
    return field_id;
  }

  template <int N, typename T, int N2, typename T2>
  TransferIterator *
  IndirectionInfoTyped<N, T, N2, T2>::create_address_iterator(RegionInstance peer) const
  {
    TransferDomainIndexSpace<N, T> tdis(domain);
    std::vector<FieldID> fields(1, field_id);
    std::vector<size_t> fld_offsets(1, 0);
    std::vector<size_t> fld_sizes(
        1, (is_ranges ? sizeof(Rect<N2, T2>) : sizeof(Point<N2, T2>)));
    return tdis.create_iterator(inst, peer, fields, fld_offsets, fld_sizes);
  }

  template <int N, typename T, int N2, typename T2>
  TransferIterator *IndirectionInfoTyped<N, T, N2, T2>::create_indirect_iterator(
      Memory addrs_mem, RegionInstance inst, const std::vector<FieldID> &fields,
      const std::vector<size_t> &fld_offsets, const std::vector<size_t> &fld_sizes,
      Channel *channel) const
  {
    if(channel && channel->needs_wrapping_iterator()) {
      return new WrappingTransferIteratorIndirect<N2, T2>(inst, fields, fld_offsets,
                                                          fld_sizes);
    } else {
      if(is_ranges) {
        return new TransferIteratorIndirectRange<N2, T2>(addrs_mem, inst, fields,
                                                         fld_offsets, fld_sizes);
      } else {
        return new TransferIteratorIndirect<N2, T2>(addrs_mem, inst, fields, fld_offsets,
                                                    fld_sizes);
      }
    }
  }

  template <int N, typename T, int N2, typename T2>
  void IndirectionInfoTyped<N, T, N2, T2>::print(std::ostream &os) const
  {
    if(structured) {
      assert(0);
    } else {
      os << inst << '[' << field_id << '+' << subfield_offset << ']';
      for(size_t i = 0; i < spaces.size(); i++) {
        if(i) {
          os << ", ";
        } else {
          os << " -> ";
        }
        os << spaces[i] << ':' << insts[i];
      }
    }
  }

  template <int N, typename T>
  template <int N2, typename T2>
  IndirectionInfo *CopyIndirection<N, T>::Unstructured<N2, T2>::create_info(
      const IndexSpace<N, T> &is) const
  {
    // The next indirection is not allowed to be specified yet.
    assert(next_indirection == nullptr);
    return new IndirectionInfoTyped<N, T, N2, T2>(is, *this, local_addrsplit_channel);
  }

  ////////////////////////////////////////////////////////////////////////
  //
  // class TransferDesc
  //

  TransferDesc::~TransferDesc()
  {
    log_xplan.info() << "destroyed: plan=" << (void *)this;

    delete domain;
    for(size_t i = 0; i < indirects.size(); i++) {
      delete indirects[i];
    }
    if(fill_data) {
      free(fill_data);
    }
  }

  bool TransferDesc::request_analysis(TransferOperation *op)
  {
    // early out without lock
    if(analysis_complete.load_acquire()) {
      return true;
    }

    AutoLock<> al(mutex);
    if(analysis_complete.load()) {
      return true;
    } else {
      pending_ops.push_back(op);
      return false;
    }
  }

  void TransferDesc::check_analysis_preconditions()
  {
    log_xplan.info() << "created: plan=" << (void *)this << " domain=" << *domain
                     << " srcs=" << srcs.size() << " dsts=" << dsts.size();
    if(log_xplan.want_debug()) {
      for(size_t i = 0; i < srcs.size(); i++) {
        log_xplan.debug() << "created: plan=" << (void *)this << " srcs[" << i
                          << "]=" << srcs[i];
      }
      for(size_t i = 0; i < dsts.size(); i++) {
        log_xplan.debug() << "created: plan=" << (void *)this << " dsts[" << i
                          << "]=" << dsts[i];
      }
      for(size_t i = 0; i < indirects.size(); i++) {
        log_xplan.debug() << "created: plan=" << (void *)this << " indirects[" << i
                          << "]=" << *indirects[i];
      }
    }

    std::vector<Event> preconditions;

    // we need metadata for the domain and every instance
    {
      Event e = domain->request_metadata();
      if(e.exists()) {
        preconditions.push_back(e);
      }
    }

    std::set<RegionInstance> insts_seen;
    for(size_t i = 0; i < srcs.size(); i++) {
      if(srcs[i].inst.exists()) {
        if(insts_seen.count(srcs[i].inst) > 0) {
          continue;
        }
        insts_seen.insert(srcs[i].inst);
        RegionInstanceImpl *impl = get_runtime()->get_instance_impl(srcs[i].inst);
        Event e = impl->request_metadata();
        if(e.exists()) {
          preconditions.push_back(e);
        }
      }
    }

    for(size_t i = 0; i < dsts.size(); i++) {
      if(dsts[i].inst.exists()) {
        if(insts_seen.count(dsts[i].inst) > 0) {
          continue;
        }
        insts_seen.insert(dsts[i].inst);
        RegionInstanceImpl *impl = get_runtime()->get_instance_impl(dsts[i].inst);
        Event e = impl->request_metadata();
        if(e.exists()) {
          preconditions.push_back(e);
        }
      }
    }

    for(size_t i = 0; i < indirects.size(); i++) {
      Event e = indirects[i]->request_metadata();
      if(e.exists()) {
        preconditions.push_back(e);
      }
    }

    if(!preconditions.empty()) {
      Event merged = Event::merge_events(preconditions);
      if(merged.exists()) {
        deferred_analysis.precondition = merged;
        EventImpl::add_waiter(merged, &deferred_analysis);
        return;
      }
    }

    // no (untriggered) preconditions, so we fall through to immediate analysis
    perform_analysis();
  }

  static size_t compute_ib_size(size_t combined_field_size, size_t domain_size,
                                CustomSerdezID serdez_id)
  {
    size_t element_size;
    size_t serdez_pad = 0;
    size_t min_granularity = 1;
    if(serdez_id != 0) {
      const CustomSerdezUntyped *serdez_op =
          get_runtime()->custom_serdez_table.get(serdez_id, 0);
      assert(serdez_op != 0);
      element_size = serdez_op->max_serialized_size;
      serdez_pad = serdez_op->max_serialized_size;
    } else {
      element_size = combined_field_size;
      min_granularity = combined_field_size;
    }

    size_t ib_size = domain_size * element_size + serdez_pad;
    const size_t IB_MAX_SIZE = 16 << 20; // 16MB
    if(ib_size > IB_MAX_SIZE) {
      // take up to IB_MAX_SIZE, respecting the min granularity
      if(min_granularity > 1) {
        // (really) corner case: if min_granularity exceeds IB_MAX_SIZE, use it
        //  directly and hope it's ok
        if(min_granularity > IB_MAX_SIZE) {
          ib_size = min_granularity;
        } else {
          size_t extra = IB_MAX_SIZE % min_granularity;
          ib_size = IB_MAX_SIZE - extra;
        }
      } else {
        ib_size = IB_MAX_SIZE;
      }
    }

    return ib_size;
  }

  struct IBAllocOrderSorter {
    IBAllocOrderSorter(const std::vector<TransferGraph::IBInfo> &_edges)
      : edges(_edges)
    {}

    bool operator()(unsigned a, unsigned b) const
    {
      // first sort by ascending memory ID
      if(edges[a].memory.id < edges[b].memory.id) {
        return true;
      }
      if(edges[a].memory.id > edges[b].memory.id) {
        return false;
      }
      // next by decreasing size
      if(edges[a].size > edges[b].size) {
        return true;
      }
      if(edges[a].size < edges[b].size) {
        return false;
      }
      // finally by index itself for stability
      return (a < b);
    }

    const std::vector<TransferGraph::IBInfo> &edges;
  };

  void TransferDesc::perform_analysis()
  {
    // initialize profiling data
    prof_usage.source = Memory::NO_MEMORY;
    prof_usage.target = Memory::NO_MEMORY;
    prof_usage.size = 0;

    // quick check - if the domain is empty, there's nothing to actually do
    if(domain->empty()) {
      log_xplan.debug() << "analysis: plan=" << (void *)this << " empty";

      // well, we still have to poke pending ops
      std::vector<TransferOperation *> to_alloc;
      {
        AutoLock<> al(mutex);
        to_alloc.swap(pending_ops);
        // release before the mutex is released so to_alloc is visible before the
        // analysis_complete flag is set
        analysis_complete.store_release(true);
      }

      for(size_t i = 0; i < to_alloc.size(); i++) {
        to_alloc[i]->allocate_ibs();
      }
      return;
    }

    size_t domain_size = domain->volume();

    // first, scan over the sources and figure out how much space we need
    //  for fill data - don't need to know field order yet
    for(size_t i = 0; i < srcs.size(); i++) {
      if(srcs[i].field_id == FieldID(-1)) {
        fill_size += srcs[i].size;
      }
    }

    size_t fill_ofs = 0;
    if(fill_size > 0) {
      fill_data = malloc(fill_size);
      assert(fill_data);
    }

    // for now, pick a global dimension ordering
    // TODO: allow this to vary for independent subgraphs (or dependent ones
    //   with transposes in line)
    domain->choose_dim_order(dim_order, srcs, dsts, indirects,
                             false /*!force_fortran_order*/, 65536 /*max_stride*/);

    src_fields.resize(srcs.size());
    dst_fields.resize(dsts.size());

    // TODO: look at layouts and decide if fields should be grouped into
    //  a smaller number of copies
    assert(srcs.size() == dsts.size());
    std::vector<bool> field_done(srcs.size(), false);
    // fields will get reordered to be contiguous per xd subgraph
    size_t fld_start = 0;
    for(size_t i = 0; i < srcs.size(); i++) {
      // did this field already get grouped into a previous path?
      if(field_done[i]) {
        continue;
      }

      assert(srcs[i].redop_id == 0);
      if(dsts[i].redop_id == 0) {
        // sizes of fills or copies should match
        assert(srcs[i].size == dsts[i].size);
      } else {
        // redop must exist and match src/dst sizes
        const ReductionOpUntyped *redop =
            get_runtime()->reduce_op_table.get(dsts[i].redop_id, 0);
        if(redop == 0) {
          log_dma.fatal() << "no reduction op registered for ID " << dsts[i].redop_id;
          abort();
        }
        size_t exp_dst_size = dsts[i].red_fold ? redop->sizeof_rhs : redop->sizeof_lhs;
        assert(srcs[i].size == redop->sizeof_rhs);
        assert(dsts[i].size == exp_dst_size);
      }
      assert(srcs[i].serdez_id == dsts[i].serdez_id);

      size_t combined_field_size = srcs[i].size;
      CustomSerdezID serdez_id = srcs[i].serdez_id;

      if(dsts[i].redop_id != 0) {
        // reduction
        assert((srcs[i].indirect_index == -1) && "help: gather reduce!");
        assert((dsts[i].indirect_index == -1) && "help: scatter reduce!");
        assert((srcs[i].serdez_id == 0) && (dsts[i].serdez_id == 0) &&
               "help: serdez reduce!");

        src_fields[fld_start] = FieldInfo{srcs[i].field_id, srcs[i].subfield_offset,
                                          srcs[i].size, srcs[i].serdez_id};
        dst_fields[fld_start] = FieldInfo{dsts[i].field_id, dsts[i].subfield_offset,
                                          dsts[i].size, dsts[i].serdez_id};

        Memory src_mem = srcs[i].inst.get_location();
        Memory dst_mem = dsts[i].inst.get_location();

        std::vector<size_t> src_frags, dst_frags;
        domain->count_fragments(srcs[i].inst, dim_order,
                                std::vector<FieldID>(1, srcs[i].field_id),
                                std::vector<size_t>(1, srcs[i].size), src_frags);
        domain->count_fragments(dsts[i].inst, dim_order,
                                std::vector<FieldID>(1, dsts[i].field_id),
                                std::vector<size_t>(1, dsts[i].size), dst_frags);

        MemPathInfo path_info;
        bool ok = find_fastest_path(get_runtime()->nodes, path_cache,
                                    ChannelCopyInfo{src_mem, dst_mem}, serdez_id,
                                    dsts[i].redop_id, domain_size * combined_field_size,
                                    &src_frags, &dst_frags, path_info);
        if(!ok) {
          log_new_dma.fatal() << "FATAL: no path found from " << src_mem << " to "
                              << dst_mem << " (redop=" << dsts[i].redop_id << ")";
          assert(0);
        }
        size_t pathlen = path_info.xd_channels.size();
        size_t xd_idx = graph.xd_nodes.size();
        size_t ib_idx = graph.ib_edges.size();
        size_t ib_alloc_size = 0;
        graph.xd_nodes.resize(xd_idx + pathlen);
        if(pathlen > 1) {
          graph.ib_edges.resize(ib_idx + pathlen - 1);
          ib_alloc_size = compute_ib_size(combined_field_size, domain_size, serdez_id);
        }
        for(size_t j = 0; j < pathlen; j++) {
          TransferGraph::XDTemplate &xdn = graph.xd_nodes[xd_idx++];

          // xdn.kind = path_info.xd_kinds[j];
          xdn.factory = path_info.xd_channels[j]->get_factory();
          xdn.gather_control_input = -1;
          xdn.scatter_control_input = -1;
          xdn.target_node = path_info.xd_channels[j]->node;
          xdn.channel = path_info.xd_channels[j];
          if(j == (pathlen - 1)) {
            xdn.redop = XferDesRedopInfo(dsts[i].redop_id, dsts[i].red_fold,
                                         true /*in_place*/, dsts[i].red_exclusive);
          }
          xdn.inputs.resize(1);
          xdn.inputs[0] =
              ((j == 0) ? TransferGraph::XDTemplate::mk_inst(srcs[i].inst, fld_start, 1)
                        : TransferGraph::XDTemplate::mk_edge(ib_idx - 1));
          // xdn.inputs[0].indirect_inst = RegionInstance::NO_INST;
          xdn.outputs.resize(1);
          xdn.outputs[0] =
              ((j == (pathlen - 1))
                   ? TransferGraph::XDTemplate::mk_inst(dsts[i].inst, fld_start, 1)
                   : TransferGraph::XDTemplate::mk_edge(ib_idx));
          // xdn.outputs[0].indirect_inst = RegionInstance::NO_INST;
          if(j < (pathlen - 1)) {
            TransferGraph::IBInfo &ibe = graph.ib_edges[ib_idx++];
            ibe.memory = path_info.path[j + 1];
            ibe.size = ib_alloc_size;
          }
        }

        prof_usage.source = src_mem;
        prof_usage.target = dst_mem;
        prof_usage.size += domain_size * combined_field_size;
        std::vector<RegionInstance> instinfo_src_insts{srcs[i].inst};
        std::vector<RegionInstance> instinfo_dst_insts{dsts[i].inst};
        std::vector<FieldID> instinfo_src_field_ids{srcs[i].field_id};
        std::vector<FieldID> instinfo_dst_field_ids{dsts[i].field_id};
        prof_cpinfo.inst_info.push_back(
            ProfilingMeasurements::OperationCopyInfo::InstInfo{
                instinfo_src_insts, instinfo_dst_insts, RegionInstance::NO_INST,
                RegionInstance::NO_INST, instinfo_src_field_ids, instinfo_dst_field_ids,
                0, 0, ProfilingMeasurements::OperationCopyInfo::REDUCE,
                unsigned(pathlen)});
        fld_start += 1;
      } else if(srcs[i].field_id == FieldID(-1)) {
        // fill
        assert((dsts[i].indirect_index == -1) && "help: scatter fill!");

        src_fields[fld_start] = FieldInfo{FieldID(-1), 0, 0, 0};
        dst_fields[fld_start] = FieldInfo{dsts[i].field_id, dsts[i].subfield_offset,
                                          dsts[i].size, dsts[i].serdez_id};

        Memory dst_mem = dsts[i].inst.get_location();
        MemPathInfo path_info;

        ChannelCopyInfo copy_info(Memory::NO_MEMORY, dst_mem);
        bool ok =
            find_fastest_path(get_runtime()->nodes, path_cache, copy_info, serdez_id, 0,
                              domain_size, nullptr, nullptr, path_info);
        if(!ok) {
          log_new_dma.fatal() << "FATAL: no fill path found for " << dst_mem
                              << " (serdez=" << serdez_id << ")";
          assert(0);
        }

        size_t pathlen = path_info.xd_channels.size();
        size_t xd_idx = graph.xd_nodes.size();
        size_t ib_idx = graph.ib_edges.size();
        size_t ib_alloc_size = 0;
        graph.xd_nodes.resize(xd_idx + pathlen);
        if(pathlen > 1) {
          graph.ib_edges.resize(ib_idx + pathlen - 1);
          ib_alloc_size = compute_ib_size(combined_field_size, domain_size, serdez_id);
        }
        for(size_t j = 0; j < pathlen; j++) {
          TransferGraph::XDTemplate &xdn = graph.xd_nodes[xd_idx++];

          // xdn.kind = path_info.xd_kinds[j];
          xdn.factory = path_info.xd_channels[j]->get_factory();
          xdn.gather_control_input = -1;
          xdn.scatter_control_input = -1;
          xdn.target_node = path_info.xd_channels[j]->node;
          xdn.channel = path_info.xd_channels[j];
          xdn.inputs.resize(1);
          xdn.inputs[0] =
              ((j == 0)
                   ? TransferGraph::XDTemplate::mk_fill(fill_ofs, combined_field_size,
                                                        domain_size * combined_field_size)
                   : TransferGraph::XDTemplate::mk_edge(ib_idx - 1));

          xdn.outputs.resize(1);
          xdn.outputs[0] =
              ((j == (pathlen - 1))
                   ? TransferGraph::XDTemplate::mk_inst(dsts[i].inst, fld_start, 1)
                   : TransferGraph::XDTemplate::mk_edge(ib_idx));
          if(j < (pathlen - 1)) {
            TransferGraph::IBInfo &ibe = graph.ib_edges[ib_idx++];
            ibe.memory = path_info.path[j + 1];
            ibe.size = ib_alloc_size;
          }
        }

        // FIXME: handle multiple fields
        memcpy(static_cast<char *>(fill_data) + fill_ofs,
               ((srcs[i].size <= CopySrcDstField::MAX_DIRECT_SIZE)
                    ? srcs[i].fill_data.direct
                    : srcs[i].fill_data.indirect),
               srcs[i].size);
        fill_ofs += srcs[i].size;

        prof_usage.source = Memory::NO_MEMORY;
        prof_usage.target = dst_mem;
        prof_usage.size += domain_size * combined_field_size;
        std::vector<RegionInstance> instinfo_src_insts;
        std::vector<RegionInstance> instinfo_dst_insts{dsts[i].inst};
        std::vector<FieldID> instinfo_src_field_ids;
        std::vector<FieldID> instinfo_dst_field_ids{dsts[i].field_id};
        prof_cpinfo.inst_info.push_back(
            ProfilingMeasurements::OperationCopyInfo::InstInfo{
                instinfo_src_insts, instinfo_dst_insts, RegionInstance::NO_INST,
                RegionInstance::NO_INST, instinfo_src_field_ids, instinfo_dst_field_ids,
                0, 0, ProfilingMeasurements::OperationCopyInfo::FILL, unsigned(pathlen)});
        fld_start += 1;
      } else {
        src_fields[fld_start] = FieldInfo{srcs[i].field_id, srcs[i].subfield_offset,
                                          srcs[i].size, srcs[i].serdez_id};
        dst_fields[fld_start] = FieldInfo{dsts[i].field_id, dsts[i].subfield_offset,
                                          dsts[i].size, dsts[i].serdez_id};

        if(srcs[i].indirect_index == -1) {
          Memory src_mem = srcs[i].inst.get_location();

          if(dsts[i].indirect_index == -1) {
            Memory dst_mem = dsts[i].inst.get_location();

            unsigned num_fields = 1;
            std::vector<FieldID> src_field_ids(1, srcs[i].field_id);
            std::vector<size_t> src_field_sizes(1, srcs[i].size);
            std::vector<FieldID> dst_field_ids(1, dsts[i].field_id);
            std::vector<size_t> dst_field_sizes(1, dsts[i].size);

            // group any other fields that have the same insts/size/redop/serdez
            for(size_t j = i + 1; j < srcs.size(); j++) {
              if(field_done[j]) {
                continue;
              }
              if(srcs[j].inst != srcs[i].inst) {
                continue;
              }
              if(srcs[j].size != srcs[i].size) {
                continue;
              }
              if(srcs[j].redop_id != srcs[i].redop_id) {
                continue;
              }
              if(srcs[j].serdez_id != srcs[i].serdez_id) {
                continue;
              }
              if(dsts[j].inst != dsts[i].inst) {
                continue;
              }
              if(dsts[j].size != dsts[i].size) {
                continue;
              }
              if(dsts[j].redop_id != dsts[i].redop_id) {
                continue;
              }
              if(dsts[j].serdez_id != dsts[i].serdez_id) {
                continue;
              }

              src_field_ids.push_back(srcs[j].field_id);
              src_field_sizes.push_back(srcs[j].size);
              dst_field_ids.push_back(dsts[j].field_id);
              dst_field_sizes.push_back(dsts[j].size);

              src_fields[fld_start + num_fields] =
                  FieldInfo{srcs[j].field_id, srcs[j].subfield_offset, srcs[j].size,
                            srcs[j].serdez_id};
              dst_fields[fld_start + num_fields] =
                  FieldInfo{dsts[j].field_id, dsts[j].subfield_offset, dsts[j].size,
                            dsts[j].serdez_id};
              num_fields += 1;
              combined_field_size += srcs[j].size;
              field_done[j] = true;
            }

            std::vector<size_t> src_frags, dst_frags;
            domain->count_fragments(srcs[i].inst, dim_order, src_field_ids,
                                    src_field_sizes, src_frags);
            domain->count_fragments(dsts[i].inst, dim_order, dst_field_ids,
                                    dst_field_sizes, dst_frags);
            // log_new_dma.print() << "fragments: domain=" << *domain
            //                     << " src_inst=" << srcs[i].inst << " frags=" <<
            //                     PrettyVector<size_t>(src_frags)
            //                     << " dst_inst=" << dsts[i].inst << " frags=" <<
            //                     PrettyVector<size_t>(dst_frags);

            MemPathInfo path_info;
            bool ok = find_fastest_path(get_runtime()->nodes, path_cache,
                                        ChannelCopyInfo{src_mem, dst_mem}, serdez_id,
                                        0 /*redop_id*/, domain_size * combined_field_size,
                                        &src_frags, &dst_frags, path_info);
            if(!ok) {
              log_new_dma.fatal() << "FATAL: no path found from " << src_mem << " to "
                                  << dst_mem << " (serdez=" << serdez_id << ")";
              assert(0);
            }
            size_t pathlen = path_info.xd_channels.size();
            size_t xd_idx = graph.xd_nodes.size();
            size_t ib_idx = graph.ib_edges.size();
            size_t ib_alloc_size = 0;
            graph.xd_nodes.resize(xd_idx + pathlen);
            if(pathlen > 1) {
              graph.ib_edges.resize(ib_idx + pathlen - 1);
              ib_alloc_size =
                  compute_ib_size(combined_field_size, domain_size, serdez_id);
            }
            for(size_t j = 0; j < pathlen; j++) {
              TransferGraph::XDTemplate &xdn = graph.xd_nodes[xd_idx++];

              // xdn.kind = path_info.xd_kinds[j];
              xdn.factory = path_info.xd_channels[j]->get_factory();
              xdn.gather_control_input = -1;
              xdn.scatter_control_input = -1;
              xdn.target_node = path_info.xd_channels[j]->node;
              xdn.channel = path_info.xd_channels[j];
              xdn.inputs.resize(1);
              xdn.inputs[0] = ((j == 0) ? TransferGraph::XDTemplate::mk_inst(
                                              srcs[i].inst, fld_start, num_fields)
                                        : TransferGraph::XDTemplate::mk_edge(ib_idx - 1));
              // xdn.inputs[0].indirect_inst = RegionInstance::NO_INST;
              xdn.outputs.resize(1);
              xdn.outputs[0] =
                  ((j == (pathlen - 1)) ? TransferGraph::XDTemplate::mk_inst(
                                              dsts[i].inst, fld_start, num_fields)
                                        : TransferGraph::XDTemplate::mk_edge(ib_idx));
              // xdn.outputs[0].indirect_inst = RegionInstance::NO_INST;
              if(j < (pathlen - 1)) {
                TransferGraph::IBInfo &ibe = graph.ib_edges[ib_idx++];
                ibe.memory = path_info.path[j + 1];
                ibe.size = ib_alloc_size;
              }
            }

            prof_usage.source = src_mem;
            prof_usage.target = dst_mem;
            prof_usage.size += domain_size * combined_field_size;
            std::vector<RegionInstance> instinfo_src_insts{srcs[i].inst};
            std::vector<RegionInstance> instinfo_dst_insts{dsts[i].inst};
            prof_cpinfo.inst_info.push_back(
                ProfilingMeasurements::OperationCopyInfo::InstInfo{
                    instinfo_src_insts, instinfo_dst_insts, RegionInstance::NO_INST,
                    RegionInstance::NO_INST, src_field_ids, dst_field_ids, 0, 0,
                    ProfilingMeasurements::OperationCopyInfo::COPY, unsigned(pathlen)});
            fld_start += num_fields;
          } else {
            // scatter
            IndirectionInfo *scatter_info = indirects[dsts[i].indirect_index];
            size_t addrsplit_bytes_per_element =
                ((serdez_id == 0) ? combined_field_size : 1);
            size_t prev_nodes = graph.xd_nodes.size();
            scatter_info->generate_scatter_paths(
                src_mem, TransferGraph::XDTemplate::mk_inst(srcs[i].inst, fld_start, 1),
                dsts[i].indirect_index, fld_start, 1, addrsplit_bytes_per_element,
                serdez_id, graph.xd_nodes, graph.ib_edges, src_fields);

            prof_usage.source = src_mem;
            prof_usage.target = Memory::NO_MEMORY;
            prof_usage.size += domain_size * combined_field_size;
            std::vector<RegionInstance> instinfo_src_insts{srcs[i].inst};
            std::vector<RegionInstance> instinfo_dst_insts;
            if(scatter_info->get_instances()) {
              instinfo_dst_insts = *(scatter_info->get_instances());
            }
            std::vector<FieldID> instinfo_src_field_ids{srcs[i].field_id};
            std::vector<FieldID> instinfo_dst_field_ids{dsts[i].field_id};
            prof_cpinfo.inst_info.push_back(
                ProfilingMeasurements::OperationCopyInfo::InstInfo{
                    instinfo_src_insts, instinfo_dst_insts, RegionInstance::NO_INST,
                    scatter_info->get_pointer_instance(), instinfo_src_field_ids,
                    instinfo_dst_field_ids, 0, scatter_info->get_field(),
                    ProfilingMeasurements::OperationCopyInfo::COPY,
                    unsigned(graph.xd_nodes.size() - prev_nodes)});
            fld_start += 1;
          }
        } else {
          size_t addrsplit_bytes_per_element =
              ((serdez_id == 0) ? combined_field_size : 1);
          if(dsts[i].indirect_index == -1) {
            Memory dst_mem = dsts[i].inst.get_location();
            IndirectionInfo *gather_info = indirects[srcs[i].indirect_index];
            size_t prev_nodes = graph.xd_nodes.size();
            gather_info->generate_gather_paths(
                get_runtime()->nodes, dst_mem,
                TransferGraph::XDTemplate::mk_inst(dsts[i].inst, fld_start, 1),
                srcs[i].indirect_index, fld_start, 1, addrsplit_bytes_per_element,
                serdez_id, graph.xd_nodes, graph.ib_edges, src_fields);

            prof_usage.source = Memory::NO_MEMORY;
            prof_usage.target = dst_mem;
            prof_usage.size += domain_size * combined_field_size;
            std::vector<RegionInstance> instinfo_src_insts;
            if(gather_info->get_instances()) {
              instinfo_src_insts = *(gather_info->get_instances());
            }
            std::vector<RegionInstance> instinfo_dst_insts{dsts[i].inst};
            std::vector<FieldID> instinfo_src_field_ids{srcs[i].field_id};
            std::vector<FieldID> instinfo_dst_field_ids{dsts[i].field_id};
            prof_cpinfo.inst_info.push_back(
                ProfilingMeasurements::OperationCopyInfo::InstInfo{
                    instinfo_src_insts, instinfo_dst_insts,
                    gather_info->get_pointer_instance(), RegionInstance::NO_INST,
                    instinfo_src_field_ids, instinfo_dst_field_ids,
                    gather_info->get_field(), 0,
                    ProfilingMeasurements::OperationCopyInfo::COPY,
                    unsigned(graph.xd_nodes.size() - prev_nodes)});
            fld_start += 1;
          } else {
            // scatter+gather
            // TODO: optimize case of single source and single dest

            size_t prev_nodes = graph.xd_nodes.size();

            // need an intermediate buffer for the output of the gather
            //  (and input of the scatter)
            // TODO: local node isn't necessarily the right choice!
            NodeID ib_node = Network::my_node_id;
            Memory ib_mem = ID::make_ib_memory(ib_node, 0).convert<Memory>();

            int ib_idx = graph.ib_edges.size();
            graph.ib_edges.resize(ib_idx + 1);
            graph.ib_edges[ib_idx].memory = ib_mem;
            graph.ib_edges[ib_idx].size = 1 << 20; // HACK

            IndirectionInfo *gather_info = indirects[srcs[i].indirect_index];
            gather_info->generate_gather_paths(
                get_runtime()->nodes, ib_mem, TransferGraph::XDTemplate::mk_edge(ib_idx),
                srcs[i].indirect_index, fld_start, 1, addrsplit_bytes_per_element,
                serdez_id, graph.xd_nodes, graph.ib_edges, src_fields);

            IndirectionInfo *scatter_info = indirects[dsts[i].indirect_index];
            scatter_info->generate_scatter_paths(
                ib_mem, TransferGraph::XDTemplate::mk_edge(ib_idx),
                dsts[i].indirect_index, fld_start, 1, addrsplit_bytes_per_element,
                serdez_id, graph.xd_nodes, graph.ib_edges, src_fields);

            prof_usage.source = Memory::NO_MEMORY;
            prof_usage.target = Memory::NO_MEMORY;
            prof_usage.size += domain_size * combined_field_size;
            std::vector<RegionInstance> instinfo_src_insts;
            if(gather_info->get_instances()) {
              instinfo_src_insts = *(gather_info->get_instances());
            }
            std::vector<RegionInstance> instinfo_dst_insts;
            if(scatter_info->get_instances()) {
              instinfo_dst_insts = *(scatter_info->get_instances());
            }
            std::vector<FieldID> instinfo_src_field_ids{srcs[i].field_id};
            std::vector<FieldID> instinfo_dst_field_ids{dsts[i].field_id};
            prof_cpinfo.inst_info.push_back(
                ProfilingMeasurements::OperationCopyInfo::InstInfo{
                    instinfo_src_insts, instinfo_dst_insts,
                    gather_info->get_pointer_instance(),
                    scatter_info->get_pointer_instance(), instinfo_src_field_ids,
                    instinfo_dst_field_ids, gather_info->get_field(),
                    scatter_info->get_field(),
                    ProfilingMeasurements::OperationCopyInfo::COPY,
                    unsigned(graph.xd_nodes.size() - prev_nodes)});
            fld_start += 1;
          }
        }
      }
    }
    // make sure the reordered field list includes them all
    assert(fld_start == srcs.size());

    // once we've enumerated all the ibs we'll need, we need to pick an order in
    //  which to allocate them that will avoid deadlock when multiple transfer
    //  operations are allocating ibs concurrently - sorting by the memory (and
    //  then having the allocation code do all ibs for the same memory for a single
    //  transfer op atomically) does the trick
    if(!graph.ib_edges.empty()) {
      graph.ib_alloc_order.resize(graph.ib_edges.size());
      for(size_t i = 0; i < graph.ib_edges.size(); i++) {
        graph.ib_alloc_order[i] = i;
      }

      std::sort(graph.ib_alloc_order.begin(), graph.ib_alloc_order.end(),
                IBAllocOrderSorter(graph.ib_edges));
    }

    if(log_xplan.want_debug()) {
      log_xplan.debug() << "analysis: plan=" << (void *)this
                        << " dim_order=" << PrettyVector<int>(dim_order)
                        << " xds=" << graph.xd_nodes.size()
                        << " ibs=" << graph.ib_edges.size();

      for(size_t i = 0; i < graph.xd_nodes.size(); i++) {
        if(graph.xd_nodes[i].redop.id != 0) {
          log_xplan.debug()
              << "analysis: plan=" << (void *)this << " xds[" << i
              << "]: target=" << graph.xd_nodes[i].target_node << " inputs="
              << PrettyVector<TransferGraph::XDTemplate::IO>(graph.xd_nodes[i].inputs)
              << " outputs="
              << PrettyVector<TransferGraph::XDTemplate::IO>(graph.xd_nodes[i].outputs)
              << " channel="
              << ((graph.xd_nodes[i].channel) ? graph.xd_nodes[i].channel->kind : -1)
              << " redop=(" << graph.xd_nodes[i].redop.id << ","
              << graph.xd_nodes[i].redop.is_fold << ","
              << graph.xd_nodes[i].redop.in_place << ")";
        } else {
          log_xplan.debug()
              << "analysis: plan=" << (void *)this << " xds[" << i
              << "]: target=" << graph.xd_nodes[i].target_node << " inputs="
              << PrettyVector<TransferGraph::XDTemplate::IO>(graph.xd_nodes[i].inputs)
              << " outputs="
              << PrettyVector<TransferGraph::XDTemplate::IO>(graph.xd_nodes[i].outputs)
              << " channel="
              << ((graph.xd_nodes[i].channel) ? graph.xd_nodes[i].channel->kind : -1);
        }
      }

      for(size_t i = 0; i < graph.ib_edges.size(); i++) {
        log_xplan.debug() << "analysis: plan=" << (void *)this << " ibs[" << i
                          << "]: memory=" << graph.ib_edges[i].memory << ":"
                          << graph.ib_edges[i].memory.kind()
                          << " size=" << graph.ib_edges[i].size;
      }

      if(!graph.ib_edges.empty()) {
        log_xplan.debug() << "analysis: plan=" << (void *)this
                          << " ib_alloc=" << PrettyVector<unsigned>(graph.ib_alloc_order);
      }
    }

    // mark that the analysis is complete and see if there are any pending
    //  ops that can start allocating ibs
    std::vector<TransferOperation *> to_alloc;
    {
      AutoLock<> al(mutex);
      to_alloc.swap(pending_ops);
      analysis_successful = true;
      // release before the mutex is released so to_alloc is visible before the
      // analysis_complete flag is set
      analysis_complete.store_release(true);
    }

    for(size_t i = 0; i < to_alloc.size(); i++) {
      to_alloc[i]->allocate_ibs();
    }
  }

  void TransferDesc::cancel_analysis(Event failed_precondition)
  {
    // mark that the analysis is failed and see if there are any pending
    //  ops that need to also fail
    std::vector<TransferOperation *> to_alloc;
    {
      AutoLock<> al(mutex);
      to_alloc.swap(pending_ops);
      analysis_successful = false;
      // release before the mutex is released so to_alloc is visible before the
      // analysis_complete flag is set
      analysis_complete.store_release(true);
    }

    for(size_t i = 0; i < to_alloc.size(); i++) {
      to_alloc[i]->handle_poisoned_precondition(failed_precondition);
    }
  }

  ////////////////////////////////////////////////////////////////////////
  //
  // class TransferDesc::DeferredAnalysis
  //

  TransferDesc::DeferredAnalysis::DeferredAnalysis(TransferDesc *_desc)
    : desc(_desc)
  {}

  void TransferDesc::DeferredAnalysis::event_triggered(bool poisoned,
                                                       TimeLimit work_until)
  {
    // TODO: respect time limit
    if(poisoned) {
      desc->cancel_analysis(precondition);
    } else {
      desc->perform_analysis();
    }
  }

  void TransferDesc::DeferredAnalysis::print(std::ostream &os) const
  {
    os << "deferred_analysis(" << (void *)desc << ")";
  }

  Event TransferDesc::DeferredAnalysis::get_finish_event(void) const
  {
    return Event::NO_EVENT;
  }

  ////////////////////////////////////////////////////////////////////////
  //
  // class TransferOperation
  //

  TransferOperation::TransferOperation(TransferDesc &_desc, Event _precondition,
                                       GenEventImpl *_finish_event,
                                       EventImpl::gen_t _finish_gen, int _priority)
    : Operation(_finish_event, _finish_gen, _desc.prs)
    , deferred_start(this)
    , desc(_desc)
    , precondition(_precondition)
    , ib_responses_needed(0)
    , priority(_priority)
  {
    desc.add_reference();
  }

  TransferOperation::~TransferOperation() { desc.remove_reference(); }

  void TransferOperation::print(std::ostream &os) const
  {
    os << "transfer_op(" << (void *)this << ")";
  }

  void TransferOperation::start_or_defer(void)
  {
    log_dma.info() << "dma request " << (void *)this
                   << " created - plan=" << (void *)&desc << " before=" << precondition
                   << " after=" << get_finish_event();

    bool poisoned;
    if(!precondition.has_triggered_faultaware(poisoned)) {
      deferred_start.precondition = precondition;
      EventImpl::add_waiter(precondition, &deferred_start);
      return;
    }
    if(poisoned) {
      handle_poisoned_precondition(precondition);
      return;
    }

    // see if we need to wait for the transfer description analysis
    if(desc.request_analysis(this)) {
      // it's ready - go ahead and do ib creation
      allocate_ibs();
    } else {
      // do nothing - the TransferDesc will call us when it's ready
    }
  }

  bool TransferOperation::mark_ready(void)
  {
    bool ok_to_run = Operation::mark_ready();
    if(ok_to_run) {
      log_dma.info() << "dma request " << (void *)this
                     << " ready - plan=" << (void *)&desc << " before=" << precondition
                     << " after=" << get_finish_event();
    }
    return ok_to_run;
  }

  bool TransferOperation::mark_started(void)
  {
    bool ok_to_run = Operation::mark_started();
    if(ok_to_run) {
      log_dma.info() << "dma request " << (void *)this
                     << " started - plan=" << (void *)&desc << " before=" << precondition
                     << " after=" << get_finish_event();
    }
    return ok_to_run;
  }

  void TransferOperation::mark_completed(void)
  {
    log_dma.info() << "dma request " << (void *)this
                   << " completed - plan=" << (void *)&desc << " before=" << precondition
                   << " after=" << get_finish_event();

    Operation::mark_completed();
  }

  void TransferOperation::allocate_ibs()
  {
    // make sure we haven't been cancelled
    bool ok_to_run = mark_ready();
    if(!ok_to_run) {
      mark_finished(false /*!successful*/);
      return;
    }

    // if the transfer analysis was not successful, we can't continue
    if(!desc.analysis_successful) {
      mark_terminated(0, ByteArray());
      return;
    }

    const TransferGraph &tg = desc.graph;

    if(!tg.ib_edges.empty()) {
      ib_offsets.resize(tg.ib_edges.size(), -1);

      // increase the count by one to prevent a trigger before we finish
      //  this loop
      ib_responses_needed.store(tg.ib_edges.size() + 1);

      // respect computed ib allocation order
      // TODO: attempt opportunistic unordered allocation

      // see who owns the first memory we need to allocate from
      NodeID first_owner =
          ID(tg.ib_edges[tg.ib_alloc_order[0]].memory).memory_owner_node();
      unsigned immed_count = 0;
      if(first_owner == Network::my_node_id) {
        // attempt immediate allocation of local IBs
        std::vector<size_t> sizes;
        std::vector<off_t> offsets;
        while(immed_count < tg.ib_edges.size()) {
          Memory tgt_mem = tg.ib_edges[tg.ib_alloc_order[immed_count]].memory;
          first_owner = ID(tgt_mem).memory_owner_node();
          // if we've gotten to IB requests that are non-local, stop
          if(first_owner != Network::my_node_id) {
            break;
          }
          sizes.assign(1, tg.ib_edges[tg.ib_alloc_order[immed_count]].size);
          unsigned same_mem = 1;
          while(((immed_count + same_mem) < tg.ib_edges.size()) &&
                (tgt_mem ==
                 tg.ib_edges[tg.ib_alloc_order[immed_count + same_mem]].memory)) {
            sizes.push_back(tg.ib_edges[tg.ib_alloc_order[immed_count + same_mem]].size);
            same_mem += 1;
          }

          offsets.assign(same_mem, -1);
          IBMemory *ib_mem = get_runtime()->get_ib_memory_impl(tgt_mem);
          if(ib_mem->attempt_immediate_allocation(
                 Network::my_node_id, reinterpret_cast<uintptr_t>(this), same_mem,
                 sizes.data(), offsets.data())) {
            log_ib_alloc.debug()
                << "satisfied: op=" << Network::my_node_id << "/" << (void *)this
                << " index=" << immed_count << "+" << same_mem << " mem=" << tgt_mem;

            notify_ib_allocations(same_mem, immed_count, offsets.data());
            immed_count += same_mem;
          } else {
            // an immediate allocation failed, so it's time to enqueue
            break;
          }
        }
      }

      unsigned rem_count = tg.ib_edges.size() - immed_count;
      if(rem_count > 0) {
        if(first_owner == Network::my_node_id) {
          // enqueue all remaining requests with the first memory
          PendingIBRequests *reqs = new PendingIBRequests(
              Network::my_node_id, reinterpret_cast<uintptr_t>(this), rem_count,
              immed_count, 0);
          for(unsigned i = 0; i < rem_count; i++) {
            reqs->memories.push_back(
                tg.ib_edges[tg.ib_alloc_order[immed_count + i]].memory);
            reqs->sizes.push_back(tg.ib_edges[tg.ib_alloc_order[immed_count + i]].size);
          }

          IBMemory *ib_mem = get_runtime()->get_ib_memory_impl(reqs->memories[0]);
          ib_mem->enqueue_requests(reqs);
        } else {
          // active message time - special case for rem_count == 1
          if(rem_count == 1) {
            ActiveMessage<RemoteIBAllocRequestSingle> amsg(first_owner);
            amsg->memory = tg.ib_edges[tg.ib_alloc_order[immed_count]].memory;
            amsg->size = tg.ib_edges[tg.ib_alloc_order[immed_count]].size;
            amsg->req_op = reinterpret_cast<uintptr_t>(this);
            amsg->req_index = immed_count;
            amsg->immediate = false;
            amsg.commit();
          } else {
            size_t bytes = (rem_count * (sizeof(Memory) + sizeof(size_t)));
            ActiveMessage<RemoteIBAllocRequestMultiple> amsg(first_owner, bytes);
            amsg->requestor = Network::my_node_id;
            amsg->count = rem_count;
            amsg->first_index = immed_count;
            amsg->curr_index = 0;
            amsg->req_op = reinterpret_cast<uintptr_t>(this);
            amsg->immediate = false;

            for(unsigned i = 0; i < rem_count; i++) {
              amsg << tg.ib_edges[tg.ib_alloc_order[immed_count + i]].memory;
            }
            for(unsigned i = 0; i < rem_count; i++) {
              amsg << tg.ib_edges[tg.ib_alloc_order[immed_count + i]].size;
            }

            amsg.commit();
          }
        }
      }

      // once all requests are made, do the extra decrement and continue if they
      //  are all satisfied
      if(ib_responses_needed.fetch_sub_acqrel(1) > 1) {
        return;
      }
    }

    // fall through to creating xds
    create_xds();
  }

  std::ostream &operator<<(std::ostream &os, const TransferGraph::XDTemplate::IO &io)
  {
    switch(io.iotype) {
    case TransferGraph::XDTemplate::IO_INST:
      os << "inst(" << io.inst.inst << ":(" << io.inst.inst.get_location() << ":"
         << io.inst.inst.get_location().kind() << ")," << io.inst.fld_start << "+"
         << io.inst.fld_count << ")";
      break;
    case TransferGraph::XDTemplate::IO_INDIRECT_INST:
      os << "ind(" << io.indirect.ind_idx << "," << io.indirect.port << ","
         << io.indirect.inst << ":(" << io.indirect.inst.get_location() << ":"
         << io.indirect.inst.get_location().kind() << ")," << io.indirect.fld_start << "+"
         << io.indirect.fld_count << ")";
      break;
    case TransferGraph::XDTemplate::IO_EDGE:
      os << "edge(" << io.edge << ")";
      break;
    case TransferGraph::XDTemplate::IO_FILL_DATA:
      os << "fill(" << io.fill.fill_start << "+" << io.fill.fill_size << ")";
      break;
    default:
      assert(0);
    }
    return os;
  }

  void TransferOperation::notify_ib_allocation(unsigned ib_index, off_t ib_offset)
  {
    log_ib_alloc.info() << "notify: op=" << (void *)this << " index=" << ib_index << "+1"
                        << " ok=" << ((ib_offset >= 0) ? 1 : 0);

    // translate alloc order back to original ib index
    ib_index = desc.graph.ib_alloc_order[ib_index];
    assert(ib_index < ib_offsets.size());
    // TODO: handle failed immediate allocation attempts
    assert(ib_offset >= 0);
#ifdef DEBUG_REALM
    assert(ib_offsets[ib_index] == -1);
#endif
    ib_offsets[ib_index] = ib_offset;

    // if this was the last response needed, we can continue on to creating xds
    if(ib_responses_needed.fetch_sub_acqrel(1) == 1) {
      create_xds();
    }
  }

  void TransferOperation::notify_ib_allocations(unsigned count, unsigned first_index,
                                                const off_t *offsets)
  {
    log_ib_alloc.info() << "notify: op=" << (void *)this << " index=" << first_index
                        << "+" << count << " ok=" << ((offsets != 0) ? 1 : 0);

    assert((first_index + count) <= ib_offsets.size());
    // TODO: handle failed immediate allocation attempts
    assert(offsets);

    for(unsigned i = 0; i < count; i++) {
      // translate alloc order back to original ib index
      unsigned ib_index = desc.graph.ib_alloc_order[first_index + i];
#ifdef DEBUG_REALM
      assert(ib_offsets[ib_index] == -1);
#endif
      ib_offsets[ib_index] = offsets[i];
    }

    // if this was the last response needed, we can continue on to creating xds
    if(ib_responses_needed.fetch_sub_acqrel(count) == count) {
      create_xds();
    }
  }

  void TransferOperation::create_xds()
  {
    // make sure we haven't been cancelled
    bool ok_to_run = this->mark_started();
    if(!ok_to_run) {
      mark_finished(false /*!successful*/);
      return;
    }

    const TransferGraph &tg = desc.graph;

    // we're going to need pre/next xdguids, so precreate all of them
    xd_ids.resize(tg.xd_nodes.size(), XferDes::XFERDES_NO_GUID);
    typedef std::pair<XferDesID, int> IBEdge;
    const IBEdge dfl_edge(XferDes::XFERDES_NO_GUID, 0);
    std::vector<IBEdge> ib_pre_ids(tg.ib_edges.size(), dfl_edge);
    std::vector<IBEdge> ib_next_ids(tg.ib_edges.size(), dfl_edge);

    XferDesQueue *xdq = XferDesQueue::get_singleton();
    for(size_t i = 0; i < tg.xd_nodes.size(); i++) {
      const TransferGraph::XDTemplate &xdn = tg.xd_nodes[i];

      XferDesID new_xdid = xdq->get_guid(xdn.target_node);

      xd_ids[i] = new_xdid;

      for(size_t j = 0; j < xdn.inputs.size(); j++) {
        if(xdn.inputs[j].iotype == TransferGraph::XDTemplate::IO_EDGE) {
          ib_next_ids[xdn.inputs[j].edge] = std::make_pair(new_xdid, j);
        }
      }

      for(size_t j = 0; j < xdn.outputs.size(); j++) {
        if(xdn.outputs[j].iotype == TransferGraph::XDTemplate::IO_EDGE) {
          ib_pre_ids[xdn.outputs[j].edge] = std::make_pair(new_xdid, j);
        }
      }
    }

    log_new_dma.info() << "plan=" << std::hex << &desc << std::dec
                       << ", xds created: " << std::hex << PrettyVector<XferDesID>(xd_ids)
                       << std::dec;

    // now actually create xfer descriptors for each template node in our DAG
    xd_trackers.resize(tg.xd_nodes.size(), 0);
    for(size_t i = 0; i < tg.xd_nodes.size(); i++) {
      const TransferGraph::XDTemplate &xdn = tg.xd_nodes[i];

      NodeID xd_target_node = xdn.target_node;
      XferDesID xd_guid = xd_ids[i];
      XferDesFactory *xd_factory = xdn.factory;

      const void *fill_data = 0;
      size_t fill_size = 0;
      size_t fill_total = 0;

      std::vector<XferDesPortInfo> inputs_info(xdn.inputs.size());
      for(size_t j = 0; j < xdn.inputs.size(); j++) {
        XferDesPortInfo &ii = inputs_info[j];

        ii.port_type =
            ((int(j) == xdn.gather_control_input) ? XferDesPortInfo::GATHER_CONTROL_PORT
             : (int(j) == xdn.scatter_control_input)
                 ? XferDesPortInfo::SCATTER_CONTROL_PORT
                 : XferDesPortInfo::DATA_PORT);

        switch(xdn.inputs[j].iotype) {
        case TransferGraph::XDTemplate::IO_INST:
        {
          ii.peer_guid = XferDes::XFERDES_NO_GUID;
          ii.peer_port_idx = 0;
          ii.indirect_port_idx = -1;
          ii.mem = xdn.inputs[j].inst.inst.get_location();
          ii.inst = xdn.inputs[j].inst.inst;
          std::vector<FieldID> src_fields(xdn.inputs[j].inst.fld_count);
          std::vector<size_t> src_offsets(xdn.inputs[j].inst.fld_count);
          std::vector<size_t> src_sizes(xdn.inputs[j].inst.fld_count);
          for(size_t k = 0; k < xdn.inputs[j].inst.fld_count; k++) {
            src_fields[k] = desc.src_fields[xdn.inputs[j].inst.fld_start + k].id;
            src_offsets[k] = desc.src_fields[xdn.inputs[j].inst.fld_start + k].offset;
            src_sizes[k] = desc.src_fields[xdn.inputs[j].inst.fld_start + k].size;
          }
          ii.iter = desc.domain->create_iterator(xdn.inputs[j].inst.inst, desc.dim_order,
                                                 src_fields, src_offsets, src_sizes);
          // use first field's serdez - they all have to be the same
          ii.serdez_id = desc.src_fields[xdn.inputs[j].inst.fld_start].serdez_id;
          ii.ib_offset = 0;
          ii.ib_size = 0;
          break;
        }
        case TransferGraph::XDTemplate::IO_INDIRECT_INST:
        {
          ii.peer_guid = XferDes::XFERDES_NO_GUID;
          ii.peer_port_idx = 0;
          ii.indirect_port_idx = xdn.inputs[j].indirect.port;
          ii.mem = xdn.inputs[j].indirect.inst.get_location();
          ii.inst = xdn.inputs[j].indirect.inst;
          std::vector<FieldID> src_fields(xdn.inputs[j].indirect.fld_count);
          std::vector<size_t> src_offsets(xdn.inputs[j].indirect.fld_count);
          std::vector<size_t> src_sizes(xdn.inputs[j].indirect.fld_count);
          for(size_t k = 0; k < xdn.inputs[j].indirect.fld_count; k++) {
            src_fields[k] = desc.src_fields[xdn.inputs[j].indirect.fld_start + k].id;
            src_offsets[k] = desc.src_fields[xdn.inputs[j].indirect.fld_start + k].offset;
            src_sizes[k] = desc.src_fields[xdn.inputs[j].indirect.fld_start + k].size;
          }
          IndirectionInfo *gather_info = desc.indirects[xdn.inputs[j].indirect.ind_idx];
          ii.iter = gather_info->create_indirect_iterator(
              ii.mem, xdn.inputs[j].indirect.inst, src_fields, src_offsets, src_sizes,
              xdn.channel);
          // use first field's serdez - they all have to be the same
          ii.serdez_id = desc.src_fields[xdn.inputs[j].indirect.fld_start].serdez_id;
          ii.ib_offset = 0;
          ii.ib_size = 0;
          break;
        }

        case TransferGraph::XDTemplate::IO_EDGE:
        {
          ii.peer_guid = ib_pre_ids[xdn.inputs[j].edge].first;
          ii.peer_port_idx = ib_pre_ids[xdn.inputs[j].edge].second;
          ii.indirect_port_idx = -1;
          ii.mem = tg.ib_edges[xdn.inputs[j].edge].memory;
          ii.inst = RegionInstance::NO_INST;
          ii.ib_offset = ib_offsets[xdn.inputs[j].edge];
          ii.ib_size = tg.ib_edges[xdn.inputs[j].edge].size;
          ii.iter = new WrappingFIFOIterator(ii.ib_offset, ii.ib_size);
          ii.serdez_id = 0;
          break;
        }

        case TransferGraph::XDTemplate::IO_FILL_DATA:
        {
          // don't actually want an input in this case
          assert((j == 0) && (xdn.inputs.size() == 1));
          inputs_info.clear();
          fill_data =
              static_cast<const char *>(desc.fill_data) + xdn.inputs[j].fill.fill_start;
          fill_size = xdn.inputs[j].fill.fill_size;
          fill_total = xdn.inputs[j].fill.fill_total;
          break;
        }
        default:
          assert(0);
        }
#if 0
	if(0) {
	    //mark_started = true;
	  } else if(xdn.inputs[j].edge_id <= XDTemplate::INDIRECT_BASE) {
	    int ind_idx = XDTemplate::INDIRECT_BASE - xdn.inputs[j].edge_id;
	    assert(xdn.inputs[j].indirect_inst.exists());
	    //log_dma.print() << "indirect iter: inst=" << xdn.inputs[j].indirect_inst;
	    ii.peer_guid = XferDes::XFERDES_NO_GUID;
	    ii.peer_port_idx = 0;
	    ii.indirect_port_idx = ind_idx;
	    ii.mem = xdn.inputs[j].indirect_inst.get_location();
	    ii.inst = xdn.inputs[j].indirect_inst;
	    ii.iter = gather_info->create_indirect_iterator(ii.mem,
							    xdn.inputs[j].indirect_inst,
							    src_fields,
							    src_field_offsets,
							    field_sizes);
	    ii.serdez_id = serdez_id;
	    ii.ib_offset = 0;
	    ii.ib_size = 0;
	  } else if(xdn.inputs[j].edge_id == XDTemplate::DST_INST) {
	    // this happens when doing a scatter and DST_INST is actually the
	    //  destination addresses (which we read)
	    ii.peer_guid = XferDes::XFERDES_NO_GUID;
	    ii.peer_port_idx = 0;
	    ii.indirect_port_idx = -1;
	    ii.mem = dst_inst.get_location();
	    ii.inst = dst_inst;
	    ii.iter = dst_iter;
	    ii.serdez_id = 0;
	    ii.ib_offset = 0;
	    ii.ib_size = 0;
	  } else {
	    ii.peer_guid = ib_pre_ids[xdn.inputs[j].edge_id].first;
	    ii.peer_port_idx = ib_pre_ids[xdn.inputs[j].edge_id].second;
	    ii.indirect_port_idx = -1;
	    ii.mem = ib_edges[xdn.inputs[j].edge_id].memory;
	    ii.inst = RegionInstance::NO_INST;
	    ii.ib_offset = ib_edges[xdn.inputs[j].edge_id].offset;
	    ii.ib_size = ib_edges[xdn.inputs[j].edge_id].size;
	    ii.iter = new WrappingFIFOIterator(ii.ib_offset, ii.ib_size);
	    ii.serdez_id = 0;
	}
#endif
      }

      std::vector<XferDesPortInfo> outputs_info(xdn.outputs.size());
      for(size_t j = 0; j < xdn.outputs.size(); j++) {
        XferDesPortInfo &oi = outputs_info[j];

        oi.port_type = XferDesPortInfo::DATA_PORT;

        switch(xdn.outputs[j].iotype) {
        case TransferGraph::XDTemplate::IO_INST:
        {
          oi.peer_guid = XferDes::XFERDES_NO_GUID;
          oi.peer_port_idx = 0;
          oi.indirect_port_idx = -1;
          oi.mem = xdn.outputs[j].inst.inst.get_location();
          oi.inst = xdn.outputs[j].inst.inst;
          std::vector<FieldID> dst_fields(xdn.outputs[j].inst.fld_count);
          std::vector<size_t> dst_offsets(xdn.outputs[j].inst.fld_count);
          std::vector<size_t> dst_sizes(xdn.outputs[j].inst.fld_count);
          for(size_t k = 0; k < xdn.outputs[j].inst.fld_count; k++) {
            dst_fields[k] = desc.dst_fields[xdn.outputs[j].inst.fld_start + k].id;
            dst_offsets[k] = desc.dst_fields[xdn.outputs[j].inst.fld_start + k].offset;
            dst_sizes[k] = desc.dst_fields[xdn.outputs[j].inst.fld_start + k].size;
          }
          oi.iter = desc.domain->create_iterator(xdn.outputs[j].inst.inst, desc.dim_order,
                                                 dst_fields, dst_offsets, dst_sizes);
          // use first field's serdez - they all have to be the same
          oi.serdez_id = desc.dst_fields[xdn.outputs[j].inst.fld_start].serdez_id;
          oi.ib_offset = 0;
          oi.ib_size = 0;
          break;
        }
        case TransferGraph::XDTemplate::IO_INDIRECT_INST:
        {
          oi.peer_guid = XferDes::XFERDES_NO_GUID;
          oi.peer_port_idx = 0;
          oi.indirect_port_idx = xdn.outputs[j].indirect.port;
          oi.mem = xdn.outputs[j].indirect.inst.get_location();
          oi.inst = xdn.outputs[j].indirect.inst;
          std::vector<FieldID> dst_fields(xdn.outputs[j].indirect.fld_count);
          std::vector<size_t> dst_offsets(xdn.outputs[j].indirect.fld_count);
          std::vector<size_t> dst_sizes(xdn.outputs[j].indirect.fld_count);
          for(size_t k = 0; k < xdn.outputs[j].indirect.fld_count; k++) {
            dst_fields[k] = desc.dst_fields[xdn.outputs[j].indirect.fld_start + k].id;
            dst_offsets[k] =
                desc.dst_fields[xdn.outputs[j].indirect.fld_start + k].offset;
            dst_sizes[k] = desc.dst_fields[xdn.outputs[j].indirect.fld_start + k].size;
          }
          IndirectionInfo *scatter_info = desc.indirects[xdn.outputs[j].indirect.ind_idx];
          oi.iter = scatter_info->create_indirect_iterator(
              oi.mem, xdn.outputs[j].indirect.inst, dst_fields, dst_offsets, dst_sizes,
              xdn.channel);
          // use first field's serdez - they all have to be the same
          oi.serdez_id = desc.dst_fields[xdn.outputs[j].indirect.fld_start].serdez_id;
          oi.ib_offset = 0;
          oi.ib_size = 0;
          break;
        }

        case TransferGraph::XDTemplate::IO_EDGE:
        {
          oi.peer_guid = ib_next_ids[xdn.outputs[j].edge].first;
          oi.peer_port_idx = ib_next_ids[xdn.outputs[j].edge].second;
          oi.indirect_port_idx = -1;
          oi.mem = tg.ib_edges[xdn.outputs[j].edge].memory;
          oi.inst = RegionInstance::NO_INST;
          oi.ib_offset = ib_offsets[xdn.outputs[j].edge];
          oi.ib_size = tg.ib_edges[xdn.outputs[j].edge].size;
          oi.iter = new WrappingFIFOIterator(oi.ib_offset, oi.ib_size);
          oi.serdez_id = 0;
          break;
        }
        default:
          assert(0);
        }
#if 0
	  if(xdn.outputs[j].edge_id == XDNemplate::DST_INST) {
	    oi.peer_guid = XferDes::XFERDES_NO_GUID;
	    oi.peer_port_idx = 0;
	    oi.indirect_port_idx = -1;
	    oi.mem = dst_inst.get_location();
	    oi.inst = dst_inst;
	    oi.iter = dst_iter;
	    oi.serdez_id = serdez_id;
	    oi.ib_offset = 0;
	    oi.ib_size = 0;  // doesn't matter
	  } else if(xdn.outputs[j].edge_id <= XDNemplate::INDIRECT_BASE) {
	    int ind_idx = XDNemplate::INDIRECT_BASE - xdn.outputs[j].edge_id;
	    assert(xdn.outputs[j].indirect_inst.exists());
	    //log_dma.print() << "indirect iter: inst=" << xdn.outputs[j].indirect_inst;
	    oi.peer_guid = XferDes::XFERDES_NO_GUID;
	    oi.peer_port_idx = 0;
	    oi.indirect_port_idx = ind_idx;
	    oi.mem = xdn.outputs[j].indirect_inst.get_location();
	    oi.inst = xdn.outputs[j].indirect_inst;
	    oi.iter = scatter_info->create_indirect_iterator(oi.mem,
							     xdn.outputs[j].indirect_inst,
							     dst_fields,
							     dst_field_offsets,
							     field_sizes);
	    oi.serdez_id = serdez_id;
	    oi.ib_offset = 0;
	    oi.ib_size = 0;
	  } else {
	    oi.peer_guid = ib_next_ids[xdn.outputs[j].edge_id].first;
	    oi.peer_port_idx = ib_next_ids[xdn.outputs[j].edge_id].second;
	    oi.indirect_port_idx = -1;
	    oi.mem = ib_edges[xdn.outputs[j].edge_id].memory;
	    oi.inst = RegionInstance::NO_INST;
	    oi.ib_offset = ib_edges[xdn.outputs[j].edge_id].offset;
	    oi.ib_size = ib_edges[xdn.outputs[j].edge_id].size;
	    oi.iter = new WrappingFIFOIterator(oi.ib_offset, oi.ib_size);
	    oi.serdez_id = 0;
	  }
#endif
      }

      xd_trackers[i] = new XDLifetimeTracker(this, xd_ids[i]);
      add_async_work_item(xd_trackers[i]);

      xd_factory->create_xfer_des(reinterpret_cast<uintptr_t>(this), Network::my_node_id,
                                  xd_target_node, xd_guid, inputs_info, outputs_info,
                                  priority, xdn.redop, fill_data, fill_size, fill_total);
      xd_factory->release();
    }

    // record requested profiling information
    {
      using namespace ProfilingMeasurements;

      if(measurements.wants_measurement<OperationCopyInfo>()) {
        measurements.add_measurement(desc.prof_cpinfo);
      }

      if(measurements.wants_measurement<OperationMemoryUsage>()) {
        measurements.add_measurement(desc.prof_usage);
      }
    }

    mark_finished(true /*successful*/);
  }

  void TransferOperation::notify_xd_completion(XferDesID xd_id)
  {
    // TODO: get timing info as well?

    // scan out list of ids for a match
    for(size_t i = 0; i < xd_ids.size(); i++) {
      if(xd_id == xd_ids[i]) {
        XDLifetimeTracker *tracker = xd_trackers[i];
        assert(tracker);
        xd_trackers[i] = 0;
        destroy_xfer_des(xd_id);
        // calling this has to be the last thing we do
        tracker->mark_finished(true /*successful*/);
        return;
      }
    }
    assert(0);
  }

  ////////////////////////////////////////////////////////////////////////
  //
  // class TransferOperation::XDLifetimeTracker
  //

  TransferOperation::XDLifetimeTracker::XDLifetimeTracker(TransferOperation *_op,
                                                          XferDesID _xd_id)
    : Operation::AsyncWorkItem(_op)
    , xd_id(_xd_id)
  {}

  void TransferOperation::XDLifetimeTracker::request_cancellation(void)
  {
    // ignored
  }

  void TransferOperation::XDLifetimeTracker::print(std::ostream &os) const
  {
    os << "xd(" << std::hex << xd_id << std::dec << ")";
  }

  ////////////////////////////////////////////////////////////////////////
  //
  // class TransferOperation::DeferredStart
  //

  TransferOperation::DeferredStart::DeferredStart(TransferOperation *_op)
    : op(_op)
  {}

  void TransferOperation::DeferredStart::event_triggered(bool poisoned,
                                                         TimeLimit work_until)
  {
    // TODO: respect time limit
    if(poisoned) {
      op->handle_poisoned_precondition(precondition);
    } else {
      // see if we need to wait for the transfer description analysis
      if(op->desc.request_analysis(op)) {
        // it's ready - go ahead and do ib creation
        op->allocate_ibs();
      } else {
        // do nothing - the TransferDesc will call us when it's ready
      }
    }
  }

  void TransferOperation::DeferredStart::print(std::ostream &os) const
  {
    os << "deferred_start(";
    op->print(os);
    os << ") finish=" << op->get_finish_event();
  }

  Event TransferOperation::DeferredStart::get_finish_event(void) const
  {
    return op->finish_event->make_event(op->finish_gen);
  }

  template <int N, typename T>
  Event IndexSpace<N, T>::copy(
      const std::vector<CopySrcDstField> &srcs, const std::vector<CopySrcDstField> &dsts,
      const std::vector<const typename CopyIndirection<N, T>::Base *> &indirects,
      const Realm::ProfilingRequestSet &requests, Event wait_on, int priority) const
  {
    // create a (one-use) transfer description
    TransferDesc *tdesc = new TransferDesc(*this, srcs, dsts, indirects, requests);

    // and now an operation that uses it
    GenEventImpl *finish_event = GenEventImpl::create_genevent();
    Event ev = finish_event->current_event();
    TransferOperation *op = new TransferOperation(*tdesc, wait_on, finish_event,
                                                  ID(ev).event_generation(), priority);
    op->start_or_defer();

    // remove our reference to the description (op holds one)
    tdesc->remove_reference();

    return ev;
  }

#define DOIT(N, T)                                                                       \
  template Event IndexSpace<N, T>::copy(                                                 \
      const std::vector<CopySrcDstField> &, const std::vector<CopySrcDstField> &,        \
      const std::vector<const CopyIndirection<N, T>::Base *> &,                          \
      const ProfilingRequestSet &, Event, int) const;                                    \
  template class TransferIteratorIndexSpace<N, T>;                                       \
  template class TransferIteratorIndirect<N, T>;                                         \
  template class WrappingTransferIteratorIndirect<N, T>;                                 \
  template class TransferIteratorIndirectRange<N, T>;                                    \
  template class TransferDomainIndexSpace<N, T>;                                         \
  template class AddressSplitXferDesFactory<N, T>;
  FOREACH_NT(DOIT)

#define DOIT2(N, T, N2, T2)                                                              \
  template class IndirectionInfoTyped<N, T, N2, T2>;                                     \
  template IndirectionInfo *CopyIndirection<N, T>::Unstructured<N2, T2>::create_info(    \
      const IndexSpace<N, T> &is) const;
  FOREACH_NTNT(DOIT2)

}; // namespace Realm<|MERGE_RESOLUTION|>--- conflicted
+++ resolved
@@ -541,62 +541,8 @@
       // figure out the largest iteration-consistent subrectangle that fits in
       //  the current piece
       Rect<N, T> target_subrect;
-<<<<<<< HEAD
-
       have_rect = compute_target_subrect(layout_piece->bounds, cur_rect, cur_point,
                                          target_subrect, &dim_order[0]);
-
-=======
-      target_subrect.lo = cur_point;
-      target_subrect.hi = cur_point;
-      have_rect = false; // tentatively clear - we'll (re-)set it below if needed
-      for(int di = 0; di < N; di++) {
-        int d = dim_order[di];
-
-        // our target subrect in this dimension can be trimmed at the front by
-        //  having already done a partial step, or trimmed at the end by the layout
-        if(cur_rect.hi[d] <= layout_piece->bounds.hi[d]) {
-          if(cur_point[d] == cur_rect.lo[d]) {
-            // simple case - we are at the start in this dimension and the piece
-            //  covers the entire range
-            target_subrect.hi[d] = cur_rect.hi[d];
-            continue;
-          } else {
-            // we started in the middle, so we can finish this dimension, but
-            //  not continue to further dimensions
-            target_subrect.hi[d] = cur_rect.hi[d];
-            if(di < (N - 1)) {
-              // rewind the first di+1 dimensions and any after that that are
-              //  at the end
-              int d2 = 0;
-              while((d2 < N) && ((d2 <= di) || (cur_point[dim_order[d2]] ==
-                                                cur_rect.hi[dim_order[d2]]))) {
-                cur_point[dim_order[d2]] = cur_rect.lo[dim_order[d2]];
-                d2++;
-              }
-              if(d2 < N) {
-                // carry didn't propagate all the way, so we have some left for
-                //  next time
-                cur_point[dim_order[d2]]++;
-                have_rect = true;
-              }
-            }
-            break;
-          }
-        } else {
-          // stopping short (doesn't matter where we started) - limit this subrect
-          //  based on the piece and start just past it in this dimension
-          //  (rewinding previous dimensions)
-          target_subrect.hi[d] = layout_piece->bounds.hi[d];
-          have_rect = true;
-          for(int d2 = 0; d2 < di; d2++) {
-            cur_point[dim_order[d2]] = cur_rect.lo[dim_order[d2]];
-          }
-          cur_point[d] = layout_piece->bounds.hi[d] + 1;
-          break;
-        }
-      }
->>>>>>> d907c6d2
       log_dma.debug() << "step: cur_rect=" << cur_rect
                       << " layout_bounds=" << layout_piece->bounds
                       << " target_subrect=" << target_subrect
