--- conflicted
+++ resolved
@@ -1454,11 +1454,7 @@
       output.postmap_task = false;
       // Figure out our target processors
       default_policy_select_target_processors(ctx, task, output.target_procs);
-<<<<<<< HEAD
-=======
       Processor target_proc = output.target_procs[0];
-
->>>>>>> ea992e1d
       // See if we have an inner variant, if we do virtually map all the regions
       // We don't even both caching these since they are so simple
       if (chosen.is_inner)
