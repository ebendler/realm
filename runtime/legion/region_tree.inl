--- conflicted
+++ resolved
@@ -2437,19 +2437,10 @@
       assert(!index_space_tight.load());
 #endif
       const RtEvent valid_event(realm_index_space.make_valid());
-<<<<<<< HEAD
       if (!valid_event.has_triggered() || index_space_valid.exists())
       {
         // If this index space isn't ready yet, then we have to defer this 
         if (!valid_event.has_triggered())
-=======
-      if (!index_space_ready.has_triggered_faultignorant() || 
-          !valid_event.has_triggered())
-      {
-        // If this index space isn't ready yet, then we have to defer this 
-        TightenIndexSpaceArgs args(this, this);
-        if (!index_space_ready.has_triggered_faultignorant())
->>>>>>> 198a04ca
         {
           TightenIndexSpaceArgs args(this, this);
           if (index_space_valid.exists())
@@ -2462,7 +2453,6 @@
           return;
         }
         else
-<<<<<<< HEAD
         {
           const RtEvent safe = Runtime::protect_event(index_space_valid);
           if (safe.exists() && !safe.has_triggered())
@@ -2473,11 +2463,6 @@
             return;
           }
         }
-=======
-          context->runtime->issue_runtime_meta_task(args,
-              LG_LATENCY_WORK_PRIORITY, valid_event);
-        return;
->>>>>>> 198a04ca
       }
 #ifdef DEBUG_LEGION
       assert(realm_index_space.is_valid());
@@ -7076,10 +7061,7 @@
           {
             IndexSpaceNode *child = get_child(*itr);
             DomainT<DIM,T> space;
-            const ApEvent space_ready = 
-              child->get_expr_index_space(&space, type_tag, true/*tight*/);
-            if (space_ready.exists() && !space_ready.has_triggered())
-              space_ready.wait();
+            child->get_expr_index_space(&space, type_tag, true/*tight*/);
             if (space.empty())
               continue;
             for (RectInDomainIterator<DIM,T> it(space); it(); it++)
@@ -7164,10 +7146,7 @@
         }
       }
       DomainT<DIM,T> space;
-      const ApEvent space_ready =
-        expr->get_expr_index_space(&space, handle.get_type_tag(),true/*tight*/);
-      if (space_ready.exists() && !space_ready.has_triggered())
-        space_ready.wait();
+      expr->get_expr_index_space(&space, handle.get_type_tag(), true/*tight*/);
       // If we have a remote kd tree then we need to query that to see if 
       // we have any remote colors to include
       std::set<LegionColor> color_set;
