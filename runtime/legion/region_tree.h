--- conflicted
+++ resolved
@@ -1086,19 +1086,13 @@
       virtual void add_expression_reference(bool expr_tree = false) = 0;
       virtual bool remove_expression_reference(bool expr_tree = false) = 0;
       virtual bool remove_operation(RegionTreeForest *forest) = 0;
-<<<<<<< HEAD
       virtual bool test_intersection_nonblocking(IndexSpaceExpression *expr,
          RegionTreeForest *context, ApEvent &precondition, bool second = false);
       virtual IndexSpaceNode* create_node(IndexSpace handle, DistributedID did,
           RtEvent initialized, std::set<RtEvent> *applied,
           const bool notify_remote = true, IndexSpaceExprID expr_id = 0) = 0;
-=======
-      virtual IndexSpaceNode* create_node(IndexSpace handle,
-                      DistributedID did, RtEvent initialized,
-                      std::set<RtEvent> *applied) = 0;
       virtual PieceIteratorImpl* create_piece_iterator(const void *piece_list,
                     size_t piece_list_size, IndexSpaceNode *privilege_node) = 0;
->>>>>>> 6afbdfc5
     public:
       virtual ApEvent issue_fill(const PhysicalTraceInfo &trace_info,
                            const std::vector<CopySrcDstField> &dst_fields,
@@ -1108,15 +1102,7 @@
                            FieldSpace handle,
                            RegionTreeID tree_id,
 #endif
-<<<<<<< HEAD
-                           ApEvent precondition, PredEvent pred_guard,
-                           // Can be NULL if we're not tracing
-                           std::set<RtEvent> *effects_applied,
-                           const FieldMaskSet<FillView> *tracing_srcs,
-                           const FieldMaskSet<InstanceView> *tracing_dsts) = 0;
-=======
                            ApEvent precondition, PredEvent pred_guard) = 0;
->>>>>>> 6afbdfc5
       virtual ApEvent issue_copy(const PhysicalTraceInfo &trace_info,
                            const std::vector<CopySrcDstField> &dst_fields,
                            const std::vector<CopySrcDstField> &src_fields,
@@ -1125,15 +1111,7 @@
                            RegionTreeID dst_tree_id,
 #endif
                            ApEvent precondition, PredEvent pred_guard,
-<<<<<<< HEAD
-                           ReductionOpID redop, bool reduction_fold,
-                           // Can be NULL if we're not tracing
-                           std::set<RtEvent> *effects_applied,
-                           const FieldMaskSet<InstanceView> *tracing_srcs,
-                           const FieldMaskSet<InstanceView> *tracing_dsts) = 0;
-=======
                            ReductionOpID redop, bool reduction_fold) = 0;
->>>>>>> 6afbdfc5
       virtual void construct_indirections(
                            const std::vector<unsigned> &field_indexes,
                            const FieldID indirect_field,
@@ -1205,14 +1183,7 @@
                                FieldSpace handle,
                                RegionTreeID tree_id,
 #endif
-<<<<<<< HEAD
-                               ApEvent precondition, PredEvent pred_guard,
-                               std::set<RtEvent> *effects_applied,
-                               const FieldMaskSet<FillView> *tracing_srcs,
-                               const FieldMaskSet<InstanceView> *tracing_dsts);
-=======
                                ApEvent precondition, PredEvent pred_guard);
->>>>>>> 6afbdfc5
       template<int DIM, typename T>
       inline ApEvent issue_copy_internal(RegionTreeForest *forest,
                                const Realm::IndexSpace<DIM,T> &space,
@@ -1224,14 +1195,7 @@
                                RegionTreeID dst_tree_id,
 #endif
                                ApEvent precondition, PredEvent pred_guard,
-<<<<<<< HEAD
-                               ReductionOpID redop, bool reduction_fold,
-                               std::set<RtEvent> *effects_applied,
-                               const FieldMaskSet<InstanceView> *tracing_srcs,
-                               const FieldMaskSet<InstanceView> *tracing_dsts);
-=======
                                ReductionOpID redop, bool reduction_fold);
->>>>>>> 6afbdfc5
       template<int DIM, typename T>
       inline void construct_indirections_internal(
                                const std::vector<unsigned> &field_indexes,
@@ -1415,17 +1379,11 @@
                                              AddressSpaceID target,
                                              const bool top) = 0;
       virtual bool remove_operation(RegionTreeForest *forest) = 0;
-<<<<<<< HEAD
       virtual IndexSpaceNode* create_node(IndexSpace handle, DistributedID did,
           RtEvent initialized, std::set<RtEvent> *applied,
           const bool notify_remote = true, IndexSpaceExprID expr_id = 0);
-=======
-      virtual IndexSpaceNode* create_node(IndexSpace handle,
-                          DistributedID did, RtEvent initialized,
-                          std::set<RtEvent> *applied);
       virtual PieceIteratorImpl* create_piece_iterator(const void *piece_list,
                       size_t piece_list_size, IndexSpaceNode *privilege_node);
->>>>>>> 6afbdfc5
       virtual IndexSpaceExpression* find_congruence(void) = 0;
     public:
       virtual ApEvent issue_fill(const PhysicalTraceInfo &trace_info,
@@ -1436,15 +1394,7 @@
                            FieldSpace handle,
                            RegionTreeID tree_id,
 #endif
-<<<<<<< HEAD
-                           ApEvent precondition, PredEvent pred_guard,
-                           // Can be NULL if we're not tracing
-                           std::set<RtEvent> *effects_applied,
-                           const FieldMaskSet<FillView> *tracing_srcs,
-                           const FieldMaskSet<InstanceView> *tracing_dsts);
-=======
                            ApEvent precondition, PredEvent pred_guard);
->>>>>>> 6afbdfc5
       virtual ApEvent issue_copy(const PhysicalTraceInfo &trace_info,
                            const std::vector<CopySrcDstField> &dst_fields,
                            const std::vector<CopySrcDstField> &src_fields,
@@ -1453,15 +1403,7 @@
                            RegionTreeID dst_tree_id,
 #endif
                            ApEvent precondition, PredEvent pred_guard,
-<<<<<<< HEAD
-                           ReductionOpID redop, bool reduction_fold,
-                           // Can be NULL if we're not tracing
-                           std::set<RtEvent> *effects_applied,
-                           const FieldMaskSet<InstanceView> *tracing_srcs,
-                           const FieldMaskSet<InstanceView> *tracing_dsts);
-=======
                            ReductionOpID redop, bool reduction_fold);
->>>>>>> 6afbdfc5
       virtual void construct_indirections(
                            const std::vector<unsigned> &field_indexes,
                            const FieldID indirect_field,
@@ -2008,18 +1950,12 @@
       virtual void add_expression_reference(bool expr_tree = false);
       virtual bool remove_expression_reference(bool expr_tree = false);
       virtual bool remove_operation(RegionTreeForest *forest);
-<<<<<<< HEAD
       virtual IndexSpaceNode* create_node(IndexSpace handle, DistributedID did,
           RtEvent initialized, std::set<RtEvent> *applied,
           const bool notify_remote = true, IndexSpaceExprID expr_id = 0) = 0;
       virtual void create_sharded_alias(IndexSpace alias,DistributedID did) = 0;
-=======
-      virtual IndexSpaceNode* create_node(IndexSpace handle,
-                    DistributedID did, RtEvent initialized,
-                    std::set<RtEvent> *applied) = 0; 
       virtual PieceIteratorImpl* create_piece_iterator(const void *piece_list,
                     size_t piece_list_size, IndexSpaceNode *privilege_node) = 0;
->>>>>>> 6afbdfc5
     public:
       virtual ApEvent compute_pending_space(Operation *op,
             const std::vector<IndexSpace> &handles, bool is_union) = 0;
@@ -2240,18 +2176,12 @@
       virtual void pack_expression_structure(Serializer &rez,
                                              AddressSpaceID target,
                                              const bool top);
-<<<<<<< HEAD
       virtual IndexSpaceNode* create_node(IndexSpace handle, DistributedID did,
           RtEvent initialized, std::set<RtEvent> *applied,
           const bool notify_remote = true, IndexSpaceExprID expr_id = 0);
       virtual void create_sharded_alias(IndexSpace alias, DistributedID did);
-=======
-      virtual IndexSpaceNode* create_node(IndexSpace handle,
-                                DistributedID did, RtEvent initialized,
-                                std::set<RtEvent> *applied);
       virtual PieceIteratorImpl* create_piece_iterator(const void *piece_list,
                       size_t piece_list_size, IndexSpaceNode *privilege_node);
->>>>>>> 6afbdfc5
     public:
       void log_index_space_points(const Realm::IndexSpace<DIM,T> &space) const;
       void log_profiler_index_space_points(
@@ -2467,15 +2397,7 @@
                            FieldSpace handle,
                            RegionTreeID tree_id,
 #endif
-<<<<<<< HEAD
-                           ApEvent precondition, PredEvent pred_guard,
-                           // Can be NULL if we're not tracing
-                           std::set<RtEvent> *effects_applied,
-                           const FieldMaskSet<FillView> *tracing_srcs,
-                           const FieldMaskSet<InstanceView> *tracing_dsts);
-=======
                            ApEvent precondition, PredEvent pred_guard);
->>>>>>> 6afbdfc5
       virtual ApEvent issue_copy(const PhysicalTraceInfo &trace_info,
                            const std::vector<CopySrcDstField> &dst_fields,
                            const std::vector<CopySrcDstField> &src_fields,
@@ -2484,15 +2406,7 @@
                            RegionTreeID dst_tree_id,
 #endif
                            ApEvent precondition, PredEvent pred_guard,
-<<<<<<< HEAD
-                           ReductionOpID redop, bool reduction_fold,
-                           // Can be NULL if we're not tracing
-                           std::set<RtEvent> *effects_applied,
-                           const FieldMaskSet<InstanceView> *tracing_srcs,
-                           const FieldMaskSet<InstanceView> *tracing_dsts);
-=======
                            ReductionOpID redop, bool reduction_fold);
->>>>>>> 6afbdfc5
       virtual void construct_indirections(
                            const std::vector<unsigned> &field_indexes,
                            const FieldID indirect_field,
