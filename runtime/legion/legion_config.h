/* Copyright 2017 Stanford University, NVIDIA Corporation
 *
 * Licensed under the Apache License, Version 2.0 (the "License");
 * you may not use this file except in compliance with the License.
 * You may obtain a copy of the License at
 *
 *     http://www.apache.org/licenses/LICENSE-2.0
 *
 * Unless required by applicable law or agreed to in writing, software
 * distributed under the License is distributed on an "AS IS" BASIS,
 * WITHOUT WARRANTIES OR CONDITIONS OF ANY KIND, either express or implied.
 * See the License for the specific language governing permissions and
 * limitations under the License.
 */


#ifndef __LEGION_CONFIG_H__
#define __LEGION_CONFIG_H__

// for UINT_MAX, INT_MAX, INT_MIN
#include <limits.h>

/**
 * \file legion_config.h
 */

// ******************** IMPORTANT **************************
//
// This file is PURE C, **NOT** C++. Keep any C++-isms in
// legion_types.h, or elsewhere.
//
// ******************** IMPORTANT **************************

#include "lowlevel_config.h"

//==========================================================================
//                                Constants
//==========================================================================

#define AUTO_GENERATE_ID   UINT_MAX

#define GC_MIN_PRIORITY    INT_MIN
#define GC_MAX_PRIORITY    INT_MAX

#define GC_FIRST_PRIORITY  GC_MAX_PRIORITY
#define GC_DEFAULT_PRIORITY 0
#define GC_LAST_PRIORITY   (GC_MIN_PRIORITY+1)
#define GC_NEVER_PRIORITY  GC_MIN_PRIORITY

#ifndef MAX_RETURN_SIZE
#define MAX_RETURN_SIZE    2048 // maximum return type size in bytes
#endif

#ifndef MAX_FIELDS
#define MAX_FIELDS         512 // must be a power of 2
#endif

// Some default values

// The maximum number of nodes to be run on
#ifndef MAX_NUM_NODES
#define MAX_NUM_NODES                   1024
#endif
// The maximum number of processors on a node
#ifndef MAX_NUM_PROCS
#define MAX_NUM_PROCS                   64
#endif
// Maximum ID for an application task ID 
#ifndef MAX_APPLICATION_TASK_ID
#define MAX_APPLICATION_TASK_ID         (1<<20)
#endif
// Maximum ID for an application field ID
#ifndef MAX_APPLICATION_FIELD_ID
#define MAX_APPLICATION_FIELD_ID        (1<<20)
#endif
// Maximum ID for an application mapper ID
#ifndef MAX_APPLICATION_MAPPER_ID
#define MAX_APPLICATION_MAPPER_ID       (1<<20)
#endif
// Default number of mapper slots
#ifndef DEFAULT_MAPPER_SLOTS
#define DEFAULT_MAPPER_SLOTS            8
#endif
// Default number of contexts made for each runtime instance
// Ideally this is a power of 2 (better for performance)
#ifndef DEFAULT_CONTEXTS
#define DEFAULT_CONTEXTS                8
#endif
// Maximum number of sub-tasks per task at a time
#ifndef DEFAULT_MAX_TASK_WINDOW
#define DEFAULT_MAX_TASK_WINDOW         1024
#endif
// Default amount of hysteresis on the task window in the
// form of a percentage (must be between 0 and 100)
#ifndef DEFAULT_TASK_WINDOW_HYSTERESIS
#define DEFAULT_TASK_WINDOW_HYSTERESIS  75
#endif
// How many tasks to group together for runtime operations
#ifndef DEFAULT_MIN_TASKS_TO_SCHEDULE
#define DEFAULT_MIN_TASKS_TO_SCHEDULE   32
#endif
// Scheduling granularity for how many operations to
// handle at a time at each stage of the pipeline
#ifndef DEFAULT_SUPERSCALAR_WIDTH
#define DEFAULT_SUPERSCALAR_WIDTH       4
#endif
// The maximum size of active messages sent by the runtime in bytes
// Note this value was picked based on making a tradeoff between
// latency and bandwidth numbers on both Cray and Infiniband
// interconnect networks.
#ifndef DEFAULT_MAX_MESSAGE_SIZE
#define DEFAULT_MAX_MESSAGE_SIZE        16384
#endif
// Timeout before checking for whether a logical user
// should be pruned from the logical region tree data strucutre
// Making the value less than or equal to zero will
// result in checks always being performed
#ifndef DEFAULT_LOGICAL_USER_TIMEOUT
#define DEFAULT_LOGICAL_USER_TIMEOUT    32
#endif
// Number of events to place in each GC epoch
// Large counts improve efficiency but add latency to
// garbage collection.  Smaller count reduce efficiency
// but improve latency of collection.
#ifndef DEFAULT_GC_EPOCH_SIZE
#define DEFAULT_GC_EPOCH_SIZE           64
#endif
// Number of control replications to be supported
#ifndef DEFAULT_MAX_CONTROL_REPLICATION_CONTEXTS
#define DEFAULT_MAX_CONTROL_REPLICATION_CONTEXTS    1
#endif

// Used for debugging memory leaks
// How often tracing information is dumped
// based on the number of scheduler invocations
#ifndef TRACE_ALLOCATION_FREQUENCY
#define TRACE_ALLOCATION_FREQUENCY      1024
#endif

// The maximum alignment guaranteed on the 
// target machine bytes.  For most 64-bit 
// systems this should be 16 bytes.
#ifndef LEGION_MAX_ALIGNMENT
#define LEGION_MAX_ALIGNMENT            16
#endif

// Give an ideal upper bound on the maximum
// number of operations Legion should keep
// available for recycling. Where possible
// the runtime will delete objects to keep
// overall memory usage down.
#ifndef LEGION_MAX_RECYCLABLE_OBJECTS
#define LEGION_MAX_RECYCLABLE_OBJECTS      1024
#endif

// An initial seed for random numbers
// generated by the high-level runtime.
#ifndef LEGION_INIT_SEED
#define LEGION_INIT_SEED                  0x221B
#endif

// The radix for the runtime to use when 
// performing collective operations internally
#ifndef LEGION_COLLECTIVE_RADIX
#define LEGION_COLLECTIVE_RADIX           8
#endif

// The radix for the broadcast tree
// when attempting to shutdown the runtime
#ifndef LEGION_SHUTDOWN_RADIX
#define LEGION_SHUTDOWN_RADIX             8
#endif

// Some helper macros

// This statically computes an integer log base 2 for a number
// which is guaranteed to be a power of 2. Adapted from
// http://graphics.stanford.edu/~seander/bithacks.html#IntegerLogDeBruijn
#define STATIC_LOG2(x)  (LOG2_LOOKUP((uint32_t)(x * 0x077CB531U) >> 27))
#define LOG2_LOOKUP(x) ((x==0) ? 0 : (x==1) ? 1 : (x==2) ? 28 : (x==3) ? 2 : \
                   (x==4) ? 29 : (x==5) ? 14 : (x==6) ? 24 : (x==7) ? 3 : \
                   (x==8) ? 30 : (x==9) ? 22 : (x==10) ? 20 : (x==11) ? 15 : \
                   (x==12) ? 25 : (x==13) ? 17 : (x==14) ? 4 : (x==15) ? 8 : \
                   (x==16) ? 31 : (x==17) ? 27 : (x==18) ? 13 : (x==19) ? 23 : \
                   (x==20) ? 21 : (x==21) ? 19 : (x==22) ? 16 : (x==23) ? 7 : \
                   (x==24) ? 26 : (x==25) ? 12 : (x==26) ? 18 : (x==27) ? 6 : \
                   (x==28) ? 11 : (x==29) ? 5 : (x==30) ? 10 : 9)

#ifndef LEGION_FIELD_LOG2
#define LEGION_FIELD_LOG2         STATIC_LOG2(MAX_FIELDS) // log2(MAX_FIELDS)
#endif

#define LEGION_STRINGIFY(x) #x
#define LEGION_MACRO_TO_STRING(x) LEGION_STRINGIFY(x)

#define LEGION_DISTRIBUTED_ID_MASK    0x00FFFFFFFFFFFFFFULL
#define LEGION_DISTRIBUTED_ID_FILTER(x) ((x) & 0x00FFFFFFFFFFFFFFULL)
#define LEGION_DISTRIBUTED_HELP_DECODE(x)   ((x) >> 56)
#define LEGION_DISTRIBUTED_HELP_ENCODE(x,y) ((x) | ((y) << 56))

// The following enums are all re-exported by
// namespace Legion. These versions are here to facilitate the
// C API. If you are writing C++ code, use the namespaced versions.

typedef enum legion_error_t {
  NO_ERROR = 0,
  ERROR_RESERVED_REDOP_ID = 1,
  ERROR_DUPLICATE_REDOP_ID = 2,
  ERROR_RESERVED_TYPE_HANDLE = 3,
  ERROR_DUPLICATE_TYPE_HANDLE = 4,
  ERROR_DUPLICATE_FIELD_ID = 5,
  ERROR_PARENT_TYPE_HANDLE_NONEXISTENT = 6,
  ERROR_MISSING_PARENT_FIELD_ID = 7,
  ERROR_RESERVED_PROJECTION_ID = 8,
  ERROR_DUPLICATE_PROJECTION_ID = 9,
  ERROR_UNREGISTERED_VARIANT = 10,
  ERROR_USE_REDUCTION_REGION_REQ = 11,
  ERROR_INVALID_ACCESSOR_REQUESTED = 12,
  ERROR_PHYSICAL_REGION_UNMAPPED = 13,
  ERROR_RESERVED_TASK_ID = 14,
  ERROR_INVALID_ARG_MAP_DESTRUCTION = 15,
  ERROR_RESERVED_MAPPING_ID = 16,
  ERROR_BAD_INDEX_PRIVILEGES = 17,
  ERROR_BAD_FIELD_PRIVILEGES = 18,
  ERROR_BAD_REGION_PRIVILEGES = 19,
  ERROR_BAD_PARTITION_PRIVILEGES = 20,
  ERROR_BAD_PARENT_INDEX = 21,
  ERROR_BAD_INDEX_PATH = 22,
  ERROR_BAD_PARENT_REGION = 23,
  ERROR_BAD_REGION_PATH = 24,
  ERROR_BAD_PARTITION_PATH = 25,
  ERROR_BAD_FIELD = 26,
  ERROR_BAD_REGION_TYPE = 27,
  ERROR_INVALID_TYPE_HANDLE = 28,
  ERROR_LEAF_TASK_VIOLATION = 29,
  ERROR_INVALID_REDOP_ID = 30,
  ERROR_REDUCTION_INITIAL_VALUE_MISMATCH = 31,
  ERROR_INVALID_UNMAP_OP = 32,
  ERROR_INVALID_DUPLICATE_MAPPING = 33,
  ERROR_INVALID_REGION_ARGUMENT_INDEX = 34,
  ERROR_INVALID_MAPPING_ACCESS = 35,
  ERROR_STALE_INLINE_MAPPING_ACCESS = 36,
  ERROR_INVALID_INDEX_SPACE_PARENT = 37,
  ERROR_INVALID_INDEX_PART_PARENT = 38,
  ERROR_INVALID_INDEX_SPACE_COLOR = 39,
  ERROR_INVALID_INDEX_PART_COLOR = 40,
  ERROR_INVALID_INDEX_SPACE_HANDLE = 41,
  ERROR_INVALID_INDEX_PART_HANDLE = 42,
  ERROR_FIELD_SPACE_FIELD_MISMATCH = 43,
  ERROR_INVALID_INSTANCE_FIELD = 44,
  ERROR_DUPLICATE_INSTANCE_FIELD = 45,
  ERROR_TYPE_INST_MISMATCH = 46,
  ERROR_TYPE_INST_MISSIZE = 47,
  ERROR_INVALID_INDEX_SPACE_ENTRY = 48,
  ERROR_INVALID_INDEX_PART_ENTRY = 49,
  ERROR_INVALID_FIELD_SPACE_ENTRY = 50,
  ERROR_INVALID_REGION_ENTRY = 51,
  ERROR_INVALID_PARTITION_ENTRY = 52,
  ERROR_ALIASED_INTRA_TASK_REGIONS = 53,
  ERROR_MAX_FIELD_OVERFLOW = 54,
  ERROR_MISSING_TASK_COLLECTION = 55,
  ERROR_INVALID_IDENTITY_PROJECTION_USE = 56,
  ERROR_INVALID_PROJECTION_ID = 57,
  ERROR_NON_DISJOINT_PARTITION = 58,
  ERROR_BAD_PROJECTION_USE = 59,
  ERROR_INDEPENDENT_SLICES_VIOLATION = 60,
  ERROR_INVALID_REGION_HANDLE = 61,
  ERROR_INVALID_PARTITION_HANDLE = 62,
  ERROR_VIRTUAL_MAP_IN_LEAF_TASK = 63,
  ERROR_LEAF_MISMATCH = 64,
  ERROR_INVALID_PROCESSOR_SELECTION = 65,
  ERROR_INVALID_VARIANT_SELECTION = 66,
  ERROR_INVALID_MAPPER_OUTPUT = 67,
  ERROR_UNINITIALIZED_REDUCTION = 68,
  ERROR_INVALID_INDEX_DOMAIN = 69,
  ERROR_INVALID_INDEX_PART_DOMAIN = 70,
  ERROR_DISJOINTNESS_TEST_FAILURE = 71,
  ERROR_NON_DISJOINT_TASK_REGIONS = 72,
  ERROR_INVALID_FIELD_ACCESSOR_PRIVILEGES = 73,
  ERROR_INVALID_PREMAPPED_REGION_LOCATION = 74,
  ERROR_IDEMPOTENT_MISMATCH = 75,
  ERROR_INVALID_MAPPER_ID = 76,
  ERROR_INVALID_TREE_ENTRY = 77,
  ERROR_SEPARATE_UTILITY_PROCS = 78,
  ERROR_MAXIMUM_NODES_EXCEEDED = 79,
  ERROR_MAXIMUM_PROCS_EXCEEDED = 80,
  ERROR_INVALID_TASK_ID = 81,
  ERROR_INVALID_MAPPER_DOMAIN_SLICE = 82,
  ERROR_UNFOLDABLE_REDUCTION_OP = 83,
  ERROR_INVALID_INLINE_ID = 84,
  ERROR_ILLEGAL_MUST_PARALLEL_INLINE = 85,
  ERROR_RETURN_SIZE_MISMATCH = 86,
  ERROR_ACCESSING_EMPTY_FUTURE = 87,
  ERROR_ILLEGAL_PREDICATE_FUTURE = 88,
  ERROR_COPY_REQUIREMENTS_MISMATCH = 89,
  ERROR_INVALID_COPY_FIELDS_SIZE = 90,
  ERROR_COPY_SPACE_MISMATCH = 91,
  ERROR_INVALID_COPY_PRIVILEGE = 92,
  ERROR_INVALID_PARTITION_COLOR = 93,
  ERROR_EXCEEDED_MAX_CONTEXTS = 94,
  ERROR_ACQUIRE_MISMATCH = 95,
  ERROR_RELEASE_MISMATCH = 96,
  ERROR_INNER_LEAF_MISMATCH = 97,
  ERROR_INVALID_FIELD_PRIVILEGES = 98,
  ERROR_ILLEGAL_NESTED_TRACE = 99,
  ERROR_UNMATCHED_END_TRACE = 100,
  ERROR_CONFLICTING_PARENT_MAPPING_DEADLOCK = 101,
  ERROR_CONFLICTING_SIBLING_MAPPING_DEADLOCK = 102,
  ERROR_INVALID_PARENT_REQUEST = 103,
  ERROR_INVALID_FIELD_ID = 104,
  ERROR_NESTED_MUST_EPOCH = 105,
  ERROR_UNMATCHED_MUST_EPOCH = 106,
  ERROR_MUST_EPOCH_FAILURE = 107,
  ERROR_DOMAIN_DIM_MISMATCH = 108,
  ERROR_INVALID_PROCESSOR_NAME = 109,
  ERROR_INVALID_INDEX_SUBSPACE_REQUEST = 110,
  ERROR_INVALID_INDEX_SUBPARTITION_REQUEST = 111,
  ERROR_INVALID_FIELD_SPACE_REQUEST = 112,
  ERROR_INVALID_LOGICAL_SUBREGION_REQUEST = 113,
  ERROR_INVALID_LOGICAL_SUBPARTITION_REQUEST = 114,
  ERROR_ALIASED_REGION_REQUIREMENTS = 115,
  ERROR_MISSING_DEFAULT_PREDICATE_RESULT = 116,
  ERROR_PREDICATE_RESULT_SIZE_MISMATCH = 117,
  ERROR_MPI_INTEROPERABILITY_NOT_CONFIGURED = 118,
  ERROR_TRACING_ALLOCATION_WITH_SEPARATE = 119,
  ERROR_EMPTY_INDEX_PARTITION = 120,
  ERROR_INCONSISTENT_SEMANTIC_TAG = 121,
  ERROR_INVALID_SEMANTIC_TAG = 122,
  ERROR_DUMMY_CONTEXT_OPERATION = 123,
  ERROR_INVALID_CONTEXT_CONFIGURATION = 124,
  ERROR_INDEX_TREE_MISMATCH = 125,
  ERROR_INDEX_PARTITION_ANCESTOR = 126,
  ERROR_INVALID_PENDING_CHILD = 127,
  ERROR_ILLEGAL_FILE_ATTACH = 128,
  ERROR_ILLEGAL_ALLOCATOR_REQUEST = 129,
  ERROR_ILLEGAL_DETACH_OPERATION = 130,
  ERROR_NO_PROCESSORS = 131,
  ERROR_ILLEGAL_REDUCTION_VIRTUAL_MAPPING = 132,
  ERROR_INVALID_MAPPED_REGION_LOCATION = 133,
  ERROR_RESERVED_SERDEZ_ID = 134,
  ERROR_DUPLICATE_SERDEZ_ID = 135,
  ERROR_INVALID_SERDEZ_ID = 136,
  ERROR_TRACE_VIOLATION = 137,
  ERROR_INVALID_TARGET_PROC = 138,
  ERROR_INCOMPLETE_TRACE = 139,
  ERROR_STATIC_CALL_POST_RUNTIME_START = 140,
  ERROR_ILLEGAL_GLOBAL_VARIANT_REGISTRATION = 141,
  ERROR_ILLEGAL_USE_OF_NON_GLOBAL_VARIANT = 142,
  ERROR_RESERVED_CONSTRAINT_ID = 143,
  ERROR_INVALID_CONSTRAINT_ID = 144,
  ERROR_DUPLICATE_CONSTRAINT_ID = 145,
  ERROR_ILLEGAL_WAIT_FOR_SHUTDOWN = 146,
  ERROR_DEPRECATED_METHOD_USE = 147,
  ERROR_MAX_APPLICATION_TASK_ID_EXCEEDED = 148,
  ERROR_MAX_APPLICATION_MAPPER_ID_EXCEEDED = 149,
  ERROR_INVALID_ARGUMENTS_TO_MAPPER_RUNTIME = 150,
  ERROR_INVALID_MAPPER_SYNCHRONIZATION = 151,
  ERROR_ILLEGAL_PARTIAL_ACQUISITION = 152,
  ERROR_ILLEGAL_INTERFERING_RESTRICTIONS = 153,
  ERROR_ILLEGAL_PARTIAL_RESTRICTION = 154,
  ERROR_ILLEGAL_INTERFERING_ACQUISITIONS = 155,
  ERROR_UNRESTRICTED_ACQUIRE = 156,
  ERROR_UNACQUIRED_RELEASE = 157,
  ERROR_UNATTACHED_DETACH = 158,
  ERROR_INVALID_PROJECTION_RESULT = 159,
  ERROR_ILLEGAL_IMPLICIT_MAPPING = 160,
  ERROR_INNER_TASK_VIOLATION = 161,
  ERROR_REQUEST_FOR_EMPTY_FUTURE = 162,
  ERROR_ILLEGAL_REMAP_IN_STATIC_TRACE = 163,
<<<<<<< HEAD
  ERROR_REPLICABLE_NOT_IDEMPOTENT = 164,
=======
  ERROR_DYNAMIC_TYPE_MISMATCH = 164,
>>>>>>> 44963290
}  legion_error_t;

// enum and namepsaces don't really get along well
typedef enum legion_privilege_mode_t {
  NO_ACCESS       = 0x00000000, 
  READ_ONLY       = 0x00000001,
  READ_WRITE      = 0x00000007, // All three privileges
  WRITE_ONLY      = 0x00000002, // same as WRITE_DISCARD
  WRITE_DISCARD   = 0x00000002, // same as WRITE_ONLY
  REDUCE          = 0x00000004,
} legion_privilege_mode_t;

typedef enum legion_allocate_mode_t {
  NO_MEMORY       = 0x00000000,
  ALLOCABLE       = 0x00000001,
  FREEABLE        = 0x00000002,
  MUTABLE         = 0x00000003,
  REGION_CREATION = 0x00000004,
  REGION_DELETION = 0x00000008,
  ALL_MEMORY      = 0x0000000F,
} legion_allocate_mode_t;

typedef enum legion_coherence_property_t {
  EXCLUSIVE    = 0,
  ATOMIC       = 1,
  SIMULTANEOUS = 2,
  RELAXED      = 3,
} legion_coherence_property_t;

// Optional region requirement flags
typedef enum legion_region_flags_t {
  NO_FLAG         = 0x00000000,
  VERIFIED_FLAG   = 0x00000001,
  NO_ACCESS_FLAG  = 0x00000002, // Deprecated, user SpecializedConstraint
  RESTRICTED_FLAG = 0x00000004,
  MUST_PREMAP_FLAG= 0x00000008,
} legion_region_flags_t;

typedef enum legion_projection_type_t {
  SINGULAR, // a single logical region
  PART_PROJECTION, // projection from a partition
  REG_PROJECTION, // projection from a region
} legion_projection_type_t;
// For backwards compatibility
typedef legion_projection_type_t legion_handle_type_t;

typedef enum legion_partition_kind_t {
  DISJOINT_KIND,
  ALIASED_KIND,
  COMPUTE_KIND,
} legion_partition_kind_t;

typedef enum legion_external_resource_t {
  EXTERNAL_POSIX_FILE,
  EXTERNAL_HDF5_FILE,
  EXTERNAL_C_ARRAY,
  EXTERNAL_FORTRAN_ARRAY,
} legion_external_resource_t;

typedef enum legion_timing_measurement_t {
  MEASURE_SECONDS,
  MEASURE_MICRO_SECONDS,
  MEASURE_NANO_SECONDS,
} legion_timing_measurement_t;

typedef enum legion_dependence_type_t {
  NO_DEPENDENCE = 0,
  TRUE_DEPENDENCE = 1,
  ANTI_DEPENDENCE = 2, // WAR or WAW with Write-Only privilege
  ATOMIC_DEPENDENCE = 3,
  SIMULTANEOUS_DEPENDENCE = 4,
} legion_dependence_type_t;

enum {
  NAME_SEMANTIC_TAG = 0,
  FIRST_AVAILABLE_SEMANTIC_TAG = 1,
};

typedef enum legion_execution_constraint_t {
  ISA_CONSTRAINT = 0, // instruction set architecture
  PROCESSOR_CONSTRAINT = 1, // processor kind constraint
  RESOURCE_CONSTRAINT = 2, // physical resources
  LAUNCH_CONSTRAINT = 3, // launch configuration
  COLOCATION_CONSTRAINT = 4, // region requirements in same instance
} legion_execution_constraint_t;

typedef enum legion_layout_constraint_t {
  SPECIALIZED_CONSTRAINT = 0, // normal or speicalized (e.g. reduction-fold)
  MEMORY_CONSTRAINT = 1, // constraint on the kind of memory
  FIELD_CONSTRAINT = 2, // ordering of fields
  ORDERING_CONSTRAINT = 3, // ordering of dimensions
  SPLITTING_CONSTRAINT = 4, // splitting of dimensions 
  DIMENSION_CONSTRAINT = 5, // dimension size constraint
  ALIGNMENT_CONSTRAINT = 6, // alignment of a field
  OFFSET_CONSTRAINT = 7, // offset of a field
  POINTER_CONSTRAINT = 8, // pointer of a field
} legion_layout_constraint_t;

typedef enum legion_equality_kind_t {
  LT_EK = 0, // <
  LE_EK = 1, // <=
  GT_EK = 2, // >
  GE_EK = 3, // >=
  EQ_EK = 4, // ==
  NE_EK = 5, // !=
} legion_equality_kind_t;

typedef enum legion_dimension_kind_t {
  DIM_X = 0, // first logical index space dimension
  DIM_Y = 1, // second logical index space dimension
  DIM_Z = 2, // ...
  DIM_F = 3, // field dimension
  INNER_DIM_X = 4, // inner dimension for tiling X
  OUTER_DIM_X = 5, // outer dimension for tiling X
  INNER_DIM_Y = 6, // ...
  OUTER_DIM_Y = 7,
  INNER_DIM_Z = 8,
  OUTER_DIM_Z = 9,
} legion_dimension_kind_t;

// Make all flags 1-hot encoding so we can logically-or them together
typedef enum legion_isa_kind_t {
  // Top-level ISA Kinds
  X86_ISA   = 0x00000001,
  ARM_ISA   = 0x00000002,
  POW_ISA   = 0x00000004, // Power PC
  PTX_ISA   = 0x00000008, // auto-launch by runtime
  CUDA_ISA  = 0x00000010, // run on CPU thread bound to CUDA context
  LUA_ISA   = 0x00000020, // run on Lua processor
  TERRA_ISA = 0x00000040, // JIT to target processor kind
  LLVM_ISA  = 0x00000080, // JIT to target processor kind
  GL_ISA    = 0x00000100, // run on CPU thread with OpenGL context
  // x86 Vector Instructions
  SSE_ISA   = 0x00000200,
  SSE2_ISA  = 0x00000400,
  SSE3_ISA  = 0x00000800,
  SSE4_ISA  = 0x00001000,
  AVX_ISA   = 0x00002000,
  AVX2_ISA  = 0x00004000,
  FMA_ISA   = 0x00008000,
  MIC_ISA   = 0x00010000,
  // GPU variants
  SM_10_ISA = 0x00020000,
  SM_20_ISA = 0x00040000,
  SM_30_ISA = 0x00080000,
  SM_35_ISA = 0x00100000,
  // ARM Vector Instructions
  NEON_ISA  = 0x00200000,
} legion_isa_kind_t;

typedef enum legion_resource_constraint_t {
  L1_CACHE_SIZE = 0,
  L2_CACHE_SIZE = 1,
  L3_CACHE_SIZE = 2,
  L1_CACHE_ASSOCIATIVITY = 3,
  L2_CACHE_ASSOCIATIVITY = 4,
  L3_CACHE_ASSOCIATIVITY = 5,
  REGISTER_FILE_SIZE = 6,
  SHARED_MEMORY_SIZE = 7,
  TEXTURE_CACHE_SIZE = 8,
  CONSTANT_CACHE_SIZE = 9,
  NAMED_BARRIERS = 10,
  SM_COUNT = 11, // total SMs on the device
  MAX_OCCUPANCY = 12, // max warps per SM
} legion_resource_constraint_t;

typedef enum legion_launch_constraint_t {
  CTA_SHAPE = 0,
  GRID_SHAPE = 1,
  DYNAMIC_SHARED_MEMORY = 2,
  REGISTERS_PER_THREAD = 3,
  CTAS_PER_SM = 4,
  NAMED_BARRIERS_PER_CTA = 5,
} legion_launch_constraint_t;

typedef enum legion_specialized_constraint_t {
  NO_SPECIALIZE = 0,
  NORMAL_SPECIALIZE = 1,
  REDUCTION_FOLD_SPECIALIZE = 2,
  REDUCTION_LIST_SPECIALIZE = 3,
  VIRTUAL_SPECIALIZE = 4,
  // All file types must go below here, everything else above
  GENERIC_FILE_SPECIALIZE = 5,
  HDF5_FILE_SPECIALIZE = 6,
} legion_specialized_constraint_t;

//==========================================================================
//                                Types
//==========================================================================

typedef legion_lowlevel_file_mode_t legion_file_mode_t;
typedef legion_lowlevel_processor_kind_t legion_processor_kind_t;
typedef legion_lowlevel_memory_kind_t legion_memory_kind_t;
typedef legion_lowlevel_domain_max_rect_dim_t legion_domain_max_rect_dim_t;
typedef legion_lowlevel_reduction_op_id_t legion_reduction_op_id_t;
typedef legion_lowlevel_custom_serdez_id_t legion_custom_serdez_id_t;
typedef legion_lowlevel_address_space_t legion_address_space_t;
typedef int legion_task_priority_t;
typedef int legion_garbage_collection_priority_t;
typedef unsigned int legion_color_t;
typedef unsigned int legion_field_id_t;
typedef unsigned int legion_trace_id_t;
typedef unsigned int legion_mapper_id_t;
typedef unsigned int legion_context_id_t;
typedef unsigned int legion_instance_id_t;
typedef unsigned int legion_type_tag_t;
typedef unsigned int legion_index_space_id_t;
typedef unsigned int legion_index_partition_id_t;
typedef unsigned int legion_index_tree_id_t;
typedef unsigned int legion_field_space_id_t;
typedef unsigned int legion_generation_id_t;
typedef unsigned int legion_type_handle;
typedef unsigned int legion_projection_id_t;
typedef unsigned int legion_region_tree_id_t;
typedef unsigned int legion_address_space_id_t;
typedef unsigned int legion_tunable_id_t;
typedef unsigned int legion_generator_id_t;
typedef unsigned int legion_control_replication_id_t;
typedef unsigned int legion_shard_id_t;
typedef unsigned long long legion_distributed_id_t;
typedef unsigned long legion_mapping_tag_id_t;
typedef unsigned long legion_variant_id_t;
typedef unsigned long legion_semantic_tag_t;
typedef unsigned long long legion_unique_id_t;
typedef unsigned long long legion_version_id_t;
typedef unsigned long long legion_projection_epoch_id_t;
typedef legion_lowlevel_task_func_id_t legion_task_id_t;
typedef unsigned long legion_layout_constraint_id_t;
typedef unsigned long long legion_internal_color_t;

#endif // __LEGION_CONFIG_H__
<|MERGE_RESOLUTION|>--- conflicted
+++ resolved
@@ -367,11 +367,8 @@
   ERROR_INNER_TASK_VIOLATION = 161,
   ERROR_REQUEST_FOR_EMPTY_FUTURE = 162,
   ERROR_ILLEGAL_REMAP_IN_STATIC_TRACE = 163,
-<<<<<<< HEAD
   ERROR_REPLICABLE_NOT_IDEMPOTENT = 164,
-=======
-  ERROR_DYNAMIC_TYPE_MISMATCH = 164,
->>>>>>> 44963290
+  ERROR_DYNAMIC_TYPE_MISMATCH = 165,
 }  legion_error_t;
 
 // enum and namepsaces don't really get along well
